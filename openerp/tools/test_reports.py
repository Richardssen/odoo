--- conflicted
+++ resolved
@@ -25,12 +25,8 @@
     through the code of yaml tests.
 """
 
-<<<<<<< HEAD
+import openerp
 import openerp.report
-=======
-import openerp
-import openerp.netsvc as netsvc
->>>>>>> 5134bf4b
 import openerp.tools as tools
 import logging
 from openerp.tools.safe_eval import safe_eval
