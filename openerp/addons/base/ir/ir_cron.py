# -*- coding: utf-8 -*-
##############################################################################
#
#    OpenERP, Open Source Management Solution
#    Copyright (C) 2004-TODAY OpenERP S.A. <http://www.openerp.com>
#
#    This program is free software: you can redistribute it and/or modify
#    it under the terms of the GNU Affero General Public License as
#    published by the Free Software Foundation, either version 3 of the
#    License, or (at your option) any later version.
#
#    This program is distributed in the hope that it will be useful,
#    but WITHOUT ANY WARRANTY; without even the implied warranty of
#    MERCHANTABILITY or FITNESS FOR A PARTICULAR PURPOSE.  See the
#    GNU Affero General Public License for more details.
#
#    You should have received a copy of the GNU Affero General Public License
#    along with this program.  If not, see <http://www.gnu.org/licenses/>.
#
##############################################################################
import logging
import threading
import time
import psycopg2
from datetime import datetime
from dateutil.relativedelta import relativedelta
import pytz

import openerp
from openerp import SUPERUSER_ID, netsvc, api
from openerp.osv import fields, osv
from openerp.tools import DEFAULT_SERVER_DATETIME_FORMAT
from openerp.tools.safe_eval import safe_eval as eval
from openerp.tools.translate import _
from openerp.modules import load_information_from_description_file

_logger = logging.getLogger(__name__)

BASE_VERSION = load_information_from_description_file('base')['version']

def str2tuple(s):
    return eval('tuple(%s)' % (s or ''))

_intervalTypes = {
    'work_days': lambda interval: relativedelta(days=interval),
    'days': lambda interval: relativedelta(days=interval),
    'hours': lambda interval: relativedelta(hours=interval),
    'weeks': lambda interval: relativedelta(days=7*interval),
    'months': lambda interval: relativedelta(months=interval),
    'minutes': lambda interval: relativedelta(minutes=interval),
}

class ir_cron(osv.osv):
    """ Model describing cron jobs (also called actions or tasks).
    """

    # TODO: perhaps in the future we could consider a flag on ir.cron jobs
    # that would cause database wake-up even if the database has not been
    # loaded yet or was already unloaded (e.g. 'force_db_wakeup' or something)
    # See also openerp.cron

    _name = "ir.cron"
    _order = 'name'
    _columns = {
        'name': fields.char('Name', required=True),
        'user_id': fields.many2one('res.users', 'User', required=True),
        'active': fields.boolean('Active'),
        'interval_number': fields.integer('Interval Number',help="Repeat every x."),
        'interval_type': fields.selection( [('minutes', 'Minutes'),
            ('hours', 'Hours'), ('work_days','Work Days'), ('days', 'Days'),('weeks', 'Weeks'), ('months', 'Months')], 'Interval Unit'),
        'numbercall': fields.integer('Number of Calls', help='How many times the method is called,\na negative number indicates no limit.'),
        'doall' : fields.boolean('Repeat Missed', help="Specify if missed occurrences should be executed when the server restarts."),
        'nextcall' : fields.datetime('Next Execution Date', required=True, help="Next planned execution date for this job."),
        'model': fields.char('Object', help="Model name on which the method to be called is located, e.g. 'res.partner'."),
        'function': fields.char('Method', help="Name of the method to be called when this job is processed."),
        'args': fields.text('Arguments', help="Arguments to be passed to the method, e.g. (uid,)."),
        'priority': fields.integer('Priority', help='The priority of the job, as an integer: 0 means higher priority, 10 means lower priority.')
    }

    _defaults = {
        'nextcall' : lambda *a: time.strftime(DEFAULT_SERVER_DATETIME_FORMAT),
        'priority' : 5,
        'user_id' : lambda obj,cr,uid,context: uid,
        'interval_number' : 1,
        'interval_type' : 'months',
        'numbercall' : 1,
        'active' : 1,
        'doall' : 1
    }

    def _check_args(self, cr, uid, ids, context=None):
        try:
            for this in self.browse(cr, uid, ids, context):
                str2tuple(this.args)
        except Exception:
            return False
        return True

    _constraints = [
        (_check_args, 'Invalid arguments', ['args']),
    ]

    def _handle_callback_exception(self, cr, uid, model_name, method_name, args, job_id, job_exception):
        """ Method called when an exception is raised by a job.

        Simply logs the exception and rollback the transaction.

        :param model_name: model name on which the job method is located.
        :param method_name: name of the method to call when this job is processed.
        :param args: arguments of the method (without the usual self, cr, uid).
        :param job_id: job id.
        :param job_exception: exception raised by the job.

        """
        cr.rollback()
        _logger.exception("Call of self.pool.get('%s').%s(cr, uid, *%r) failed in Job %s" % (model_name, method_name, args, job_id))

    def _callback(self, cr, uid, model_name, method_name, args, job_id):
        """ Run the method associated to a given job

        It takes care of logging and exception handling.

        :param model_name: model name on which the job method is located.
        :param method_name: name of the method to call when this job is processed.
        :param args: arguments of the method (without the usual self, cr, uid).
        :param job_id: job id.
        """
        try:
            args = str2tuple(args)
            openerp.modules.registry.RegistryManager.check_registry_signaling(cr.dbname)
            registry = openerp.registry(cr.dbname)
            if model_name in registry:
                model = registry[model_name]
                if hasattr(model, method_name):
                    log_depth = (None if _logger.isEnabledFor(logging.DEBUG) else 1)
                    netsvc.log(_logger, logging.DEBUG, 'cron.object.execute', (cr.dbname,uid,'*',model_name,method_name)+tuple(args), depth=log_depth)
                    if _logger.isEnabledFor(logging.DEBUG):
                        start_time = time.time()
                    getattr(model, method_name)(cr, uid, *args)
                    if _logger.isEnabledFor(logging.DEBUG):
                        end_time = time.time()
                        _logger.debug('%.3fs (%s, %s)' % (end_time - start_time, model_name, method_name))
                    openerp.modules.registry.RegistryManager.signal_caches_change(cr.dbname)
                else:
                    msg = "Method `%s.%s` does not exist." % (model_name, method_name)
                    _logger.warning(msg)
            else:
                msg = "Model `%s` does not exist." % model_name
                _logger.warning(msg)
        except Exception, e:
            self._handle_callback_exception(cr, uid, model_name, method_name, args, job_id, e)

    def _process_job(self, job_cr, job, cron_cr):
        """ Run a given job taking care of the repetition.

        :param job_cr: cursor to use to execute the job, safe to commit/rollback
        :param job: job to be run (as a dictionary).
        :param cron_cr: cursor holding lock on the cron job row, to use to update the next exec date,
            must not be committed/rolled back!
        """
        try:
<<<<<<< HEAD
            with api.Environment.manage():
                now = fields.datetime.context_timestamp(job_cr, SUPERUSER_ID, datetime.now())
                nextcall = fields.datetime.context_timestamp(job_cr, SUPERUSER_ID, datetime.strptime(job['nextcall'], DEFAULT_SERVER_DATETIME_FORMAT))
                numbercall = job['numbercall']

                ok = False
                while nextcall < now and numbercall:
                    if numbercall > 0:
                        numbercall -= 1
                    if not ok or job['doall']:
                        self._callback(job_cr, job['user_id'], job['model'], job['function'], job['args'], job['id'])
                    if numbercall:
                        nextcall += _intervalTypes[job['interval_type']](job['interval_number'])
                    ok = True
                addsql = ''
                if not numbercall:
                    addsql = ', active=False'
                cron_cr.execute("UPDATE ir_cron SET nextcall=%s, numbercall=%s"+addsql+" WHERE id=%s",
                           (nextcall.astimezone(pytz.UTC).strftime(DEFAULT_SERVER_DATETIME_FORMAT), numbercall, job['id']))
                self.invalidate_cache(job_cr, SUPERUSER_ID)
=======
            now = fields.datetime.context_timestamp(job_cr, job['user_id'], datetime.now())
            nextcall = fields.datetime.context_timestamp(job_cr, job['user_id'], datetime.strptime(job['nextcall'], DEFAULT_SERVER_DATETIME_FORMAT))
            numbercall = job['numbercall']

            ok = False
            while nextcall < now and numbercall:
                if numbercall > 0:
                    numbercall -= 1
                if not ok or job['doall']:
                    self._callback(job_cr, job['user_id'], job['model'], job['function'], job['args'], job['id'])
                if numbercall:
                    nextcall += _intervalTypes[job['interval_type']](job['interval_number'])
                ok = True
            addsql = ''
            if not numbercall:
                addsql = ', active=False'
            cron_cr.execute("UPDATE ir_cron SET nextcall=%s, numbercall=%s"+addsql+" WHERE id=%s",
                       (nextcall.astimezone(pytz.UTC).strftime(DEFAULT_SERVER_DATETIME_FORMAT), numbercall, job['id']))
>>>>>>> 20cc18dc

        finally:
            job_cr.commit()
            cron_cr.commit()

    @classmethod
    def _acquire_job(cls, db_name):
        # TODO remove 'check' argument from addons/base_action_rule/base_action_rule.py
        """ Try to process one cron job.

        This selects in database all the jobs that should be processed. It then
        tries to lock each of them and, if it succeeds, run the cron job (if it
        doesn't succeed, it means the job was already locked to be taken care
        of by another thread) and return.

        If a job was processed, returns True, otherwise returns False.
        """
        db = openerp.sql_db.db_connect(db_name)
        threading.current_thread().dbname = db_name
        cr = db.cursor()
        jobs = []
        try:
            # Make sure the database we poll has the same version as the code of base
            cr.execute("SELECT 1 FROM ir_module_module WHERE name=%s AND latest_version=%s", ('base', BASE_VERSION))
            if cr.fetchone():
                # Careful to compare timestamps with 'UTC' - everything is UTC as of v6.1.
                cr.execute("""SELECT * FROM ir_cron
                              WHERE numbercall != 0
                                  AND active AND nextcall <= (now() at time zone 'UTC')
                              ORDER BY priority""")
                jobs = cr.dictfetchall()
            else:
                _logger.warning('Skipping database %s as its base version is not %s.', db_name, BASE_VERSION)
        except psycopg2.ProgrammingError, e:
            if e.pgcode == '42P01':
                # Class 42 — Syntax Error or Access Rule Violation; 42P01: undefined_table
                # The table ir_cron does not exist; this is probably not an OpenERP database.
                _logger.warning('Tried to poll an undefined table on database %s.', db_name)
            else:
                raise
        except Exception:
            _logger.warning('Exception in cron:', exc_info=True)
        finally:
            cr.close()

        for job in jobs:
            lock_cr = db.cursor()
            try:
                # Try to grab an exclusive lock on the job row from within the task transaction
                # Restrict to the same conditions as for the search since the job may have already
                # been run by an other thread when cron is running in multi thread
                lock_cr.execute("""SELECT *
                                   FROM ir_cron
                                   WHERE numbercall != 0
                                      AND active
                                      AND nextcall <= (now() at time zone 'UTC')
                                      AND id=%s
                                   FOR UPDATE NOWAIT""",
                               (job['id'],), log_exceptions=False)

                locked_job = lock_cr.fetchone()
                if not locked_job:
                    _logger.debug("Job `%s` already executed by another process/thread. skipping it", job['name'])
                    continue
                # Got the lock on the job row, run its code
                _logger.debug('Starting job `%s`.', job['name'])
                job_cr = db.cursor()
                try:
                    registry = openerp.registry(db_name)
                    registry[cls._name]._process_job(job_cr, job, lock_cr)
                except Exception:
                    _logger.exception('Unexpected exception while processing cron job %r', job)
                finally:
                    job_cr.close()

            except psycopg2.OperationalError, e:
                if e.pgcode == '55P03':
                    # Class 55: Object not in prerequisite state; 55P03: lock_not_available
                    _logger.debug('Another process/thread is already busy executing job `%s`, skipping it.', job['name'])
                    continue
                else:
                    # Unexpected OperationalError
                    raise
            finally:
                # we're exiting due to an exception while acquiring the lock
                lock_cr.close()

        if hasattr(threading.current_thread(), 'dbname'): # cron job could have removed it as side-effect
            del threading.current_thread().dbname

    def _try_lock(self, cr, uid, ids, context=None):
        """Try to grab a dummy exclusive write-lock to the rows with the given ids,
           to make sure a following write() or unlink() will not block due
           to a process currently executing those cron tasks"""
        try:
            cr.execute("""SELECT id FROM "%s" WHERE id IN %%s FOR UPDATE NOWAIT""" % self._table,
                       (tuple(ids),), log_exceptions=False)
        except psycopg2.OperationalError:
            cr.rollback() # early rollback to allow translations to work for the user feedback
            raise osv.except_osv(_("Record cannot be modified right now"),
                                 _("This cron task is currently being executed and may not be modified, "
                                  "please try again in a few minutes"))

    def create(self, cr, uid, vals, context=None):
        res = super(ir_cron, self).create(cr, uid, vals, context=context)
        return res

    def write(self, cr, uid, ids, vals, context=None):
        self._try_lock(cr, uid, ids, context)
        res = super(ir_cron, self).write(cr, uid, ids, vals, context=context)
        return res

    def unlink(self, cr, uid, ids, context=None):
        self._try_lock(cr, uid, ids, context)
        res = super(ir_cron, self).unlink(cr, uid, ids, context=context)
        return res

# vim:expandtab:smartindent:tabstop=4:softtabstop=4:shiftwidth=4:<|MERGE_RESOLUTION|>--- conflicted
+++ resolved
@@ -159,10 +159,9 @@
             must not be committed/rolled back!
         """
         try:
-<<<<<<< HEAD
             with api.Environment.manage():
-                now = fields.datetime.context_timestamp(job_cr, SUPERUSER_ID, datetime.now())
-                nextcall = fields.datetime.context_timestamp(job_cr, SUPERUSER_ID, datetime.strptime(job['nextcall'], DEFAULT_SERVER_DATETIME_FORMAT))
+                now = fields.datetime.context_timestamp(job_cr, job['user_id'], datetime.now())
+                nextcall = fields.datetime.context_timestamp(job_cr, job['user_id'], datetime.strptime(job['nextcall'], DEFAULT_SERVER_DATETIME_FORMAT))
                 numbercall = job['numbercall']
 
                 ok = False
@@ -180,26 +179,6 @@
                 cron_cr.execute("UPDATE ir_cron SET nextcall=%s, numbercall=%s"+addsql+" WHERE id=%s",
                            (nextcall.astimezone(pytz.UTC).strftime(DEFAULT_SERVER_DATETIME_FORMAT), numbercall, job['id']))
                 self.invalidate_cache(job_cr, SUPERUSER_ID)
-=======
-            now = fields.datetime.context_timestamp(job_cr, job['user_id'], datetime.now())
-            nextcall = fields.datetime.context_timestamp(job_cr, job['user_id'], datetime.strptime(job['nextcall'], DEFAULT_SERVER_DATETIME_FORMAT))
-            numbercall = job['numbercall']
-
-            ok = False
-            while nextcall < now and numbercall:
-                if numbercall > 0:
-                    numbercall -= 1
-                if not ok or job['doall']:
-                    self._callback(job_cr, job['user_id'], job['model'], job['function'], job['args'], job['id'])
-                if numbercall:
-                    nextcall += _intervalTypes[job['interval_type']](job['interval_number'])
-                ok = True
-            addsql = ''
-            if not numbercall:
-                addsql = ', active=False'
-            cron_cr.execute("UPDATE ir_cron SET nextcall=%s, numbercall=%s"+addsql+" WHERE id=%s",
-                       (nextcall.astimezone(pytz.UTC).strftime(DEFAULT_SERVER_DATETIME_FORMAT), numbercall, job['id']))
->>>>>>> 20cc18dc
 
         finally:
             job_cr.commit()
