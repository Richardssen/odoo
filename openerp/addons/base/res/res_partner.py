# -*- coding: utf-8 -*-
# Part of Odoo. See LICENSE file for full copyright and licensing details.

import base64
import datetime
import hashlib
import pytz
import threading
import urllib2
import urlparse
from lxml import etree

from odoo import api, fields, models, tools, _
from odoo.modules import get_module_resource
from odoo.osv.expression import get_unaccent_wrapper
from odoo.exceptions import UserError, ValidationError

ADDRESS_FORMAT_CLASSES = {
    '%(city)s %(state_code)s\n%(zip)s': 'o_city_state',
    '%(zip)s %(city)s': 'o_zip_city'
}

ADDRESS_FIELDS = ('street', 'street2', 'zip', 'city', 'state_id', 'country_id')
@api.model
def _lang_get(self):
    return self.env['res.lang'].get_installed()

@api.model
def _tz_get(self):
    # put POSIX 'Etc/*' entries at the end to avoid confusing users - see bug 1086728
    return [(tz, tz) for tz in sorted(pytz.all_timezones, key=lambda tz: tz if not tz.startswith('Etc/') else '_')]


class FormatAddress(object):
    @api.model
    def fields_view_get_address(self, arch):
        address_format = self.env.user.company_id.country_id.address_format or ''
        for format_pattern, format_class in ADDRESS_FORMAT_CLASSES.iteritems():
            if format_pattern in address_format:
                doc = etree.fromstring(arch)
                for address_node in doc.xpath("//div[@class='o_address_format']"):
                    # add address format class to address block
                    address_node.attrib['class'] += ' ' + format_class
                    if format_class.startswith('o_zip'):
                        zip_fields = address_node.xpath("//field[@name='zip']")
                        city_fields = address_node.xpath("//field[@name='city']")
                        if zip_fields and city_fields:
                            # move zip field before city field
                            city_fields[0].addprevious(zip_fields[0])
                arch = etree.tostring(doc)
                break
        return arch


class PartnerCategory(models.Model):
    _description = 'Partner Tags'
    _name = 'res.partner.category'
    _order = 'parent_left, name'
    _parent_store = True
    _parent_order = 'name'

    name = fields.Char(string='Category Name', required=True, translate=True)
    color = fields.Integer(string='Color Index')
    parent_id = fields.Many2one('res.partner.category', string='Parent Category', index=True, ondelete='cascade')
    child_ids = fields.One2many('res.partner.category', 'parent_id', string='Child Tags')
    active = fields.Boolean(default=True, help="The active field allows you to hide the category without removing it.")
    parent_left = fields.Integer(string='Left parent', index=True)
    parent_right = fields.Integer(string='Right parent', index=True)
    partner_ids = fields.Many2many('res.partner', column1='category_id', column2='partner_id', string='Partners')

    @api.constrains('parent_id')
    def _check_parent_id(self):
        if not self._check_recursion():
            raise ValidationError(_('Error ! You can not create recursive tags.'))

    @api.multi
    def name_get(self):
        """ Return the categories' display name, including their direct
            parent by default.

            If ``context['partner_category_display']`` is ``'short'``, the short
            version of the category name (without the direct parent) is used.
            The default is the long version.
        """
        if self._context.get('partner_category_display') == 'short':
            return super(PartnerCategory, self).name_get()

        res = []
        for category in self:
            names = []
            current = category
            while current:
                names.append(current.name)
                current = current.parent_id
            res.append((category.id, ' / '.join(reversed(names))))
        return res

    @api.model
    def name_search(self, name, args=None, operator='ilike', limit=100):
        args = args or []
        if name:
            # Be sure name_search is symetric to name_get
            name = name.split(' / ')[-1]
            args = [('name', operator, name)] + args
        return self.search(args, limit=limit).name_get()


class PartnerTitle(models.Model):
    _name = 'res.partner.title'
    _order = 'name'

    name = fields.Char(string='Title', required=True, translate=True)
    shortcut = fields.Char(string='Abbreviation', translate=True)

    _sql_constraints = [('name_uniq', 'unique (name)', "Title name already exists !")]


class Partner(models.Model, FormatAddress):
    _description = 'Partner'
    _name = "res.partner"
    _order = "display_name"

    def _default_category(self):
        return self.env['res.partner.category'].browse(self._context.get('category_id'))

    def _default_company(self):
        return self.env['res.company']._company_default_get('res.partner')

<<<<<<< HEAD
    name = fields.Char(index=True)
    display_name = fields.Char(compute='_compute_display_name', string='Name', store=True, index=True)
    date = fields.Date(index=True)
    title = fields.Many2one('res.partner.title')
    parent_id = fields.Many2one('res.partner', string='Related Company', index=True)
    parent_name = fields.Char(related='parent_id.name', readonly=True, string='Parent name')
    child_ids = fields.One2many('res.partner', 'parent_id', string='Contacts', domain=[('active', '=', True)])  # force "active_test" domain to bypass _search() override
    ref = fields.Char(string='Internal Reference', index=True)
    lang = fields.Selection(_lang_get, string='Language', default=lambda self: self.env.lang,
                            help="If the selected language is loaded in the system, all documents related to "
                                 "this contact will be printed in this language. If not, it will be English.")
    tz = fields.Selection(_tz_get, string='Timezone', default=lambda self: self._context.get('tz'),
                          help="The partner's timezone, used to output proper date and time values "
                               "inside printed reports. It is important to set a value for this field. "
                               "You should use the same timezone that is otherwise used to pick and "
                               "render date and time values: your computer's timezone.")
    tz_offset = fields.Char(compute='_compute_tz_offset', string='Timezone offset', invisible=True)
    user_id = fields.Many2one('res.users', string='Salesperson',
      help='The internal user that is in charge of communicating with this contact if any.')
    vat = fields.Char(string='TIN', help="Tax Identification Number. "
                                         "Fill it if the company is subjected to taxes. "
                                         "Used by the some of the legal statements.")
    bank_ids = fields.One2many('res.partner.bank', 'partner_id', string='Banks')
    website = fields.Char(help="Website of Partner or Company")
    comment = fields.Text(string='Notes')

    category_id = fields.Many2many('res.partner.category', column1='partner_id',
                                    column2='category_id', string='Tags', default=_default_category)
    credit_limit = fields.Float(string='Credit Limit')
    barcode = fields.Char(oldname='ean13')
    active = fields.Boolean(default=True)
    customer = fields.Boolean(string='Is a Customer', default=True,
                               help="Check this box if this contact is a customer.")
    supplier = fields.Boolean(string='Is a Vendor',
                               help="Check this box if this contact is a vendor. "
                               "If it's not checked, purchase people will not see it when encoding a purchase order.")
    employee = fields.Boolean(help="Check this box if this contact is an Employee.")
    function = fields.Char(string='Job Position')
    type = fields.Selection(
        [('contact', 'Contact'),
         ('invoice', 'Invoice address'),
         ('delivery', 'Shipping address'),
         ('other', 'Other address')], string='Address Type',
        default='contact',
        help="Used to select automatically the right address according to the context in sales and purchases documents.")
    street = fields.Char()
    street2 = fields.Char()
    zip = fields.Char(change_default=True)
    city = fields.Char()
    state_id = fields.Many2one("res.country.state", string='State', ondelete='restrict')
    country_id = fields.Many2one('res.country', string='Country', ondelete='restrict')
    email = fields.Char()
    phone = fields.Char()
    fax = fields.Char()
    mobile = fields.Char()
    birthdate = fields.Char()
    is_company = fields.Boolean(string='Is a Company', default=False,
        help="Check if the contact is a company, otherwise it is a person")
    # company_type is only an interface field, do not use it in business logic
    company_type = fields.Selection(string='Company Type',
        selection=[('person', 'Individual'), ('company', 'Company')],
        compute='_compute_company_type', readonly=False)
    company_id = fields.Many2one('res.company', 'Company', index=True, default=_default_company)
    color = fields.Integer(string='Color Index', default=0)
    user_ids = fields.One2many('res.users', 'partner_id', string='Users', auto_join=True)
    contact_address = fields.Char(compute='_compute_contact_address', string='Complete Address')

    # technical field used for managing commercial fields
    commercial_partner_id = fields.Many2one('res.partner', compute='_compute_commercial_partner',
                                             string='Commercial Entity', store=True)
=======
    _order = "display_name"
    _columns = {
        'name': fields.char('Name', select=True),
        'display_name': fields.function(_display_name, type='char', string='Name', store=_display_name_store_triggers, select=True),
        'date': fields.date('Date', select=1),
        'title': fields.many2one('res.partner.title', 'Title'),
        'parent_id': fields.many2one('res.partner', 'Related Company', select=True),
        'parent_name': fields.related('parent_id', 'name', type='char', readonly=True, string='Parent name'),
        'child_ids': fields.one2many('res.partner', 'parent_id', 'Contacts', domain=[('active','=',True)]), # force "active_test" domain to bypass _search() override
        'ref': fields.char('Internal Reference', select=1),
        'lang': fields.selection(_lang_get, 'Language',
            help="If the selected language is loaded in the system, all documents related to this contact will be printed in this language. If not, it will be English."),
        'tz': fields.selection(_tz_get,  'Timezone', size=64,
            help="The partner's timezone, used to output proper date and time values inside printed reports. "
                 "It is important to set a value for this field. You should use the same timezone "
                 "that is otherwise used to pick and render date and time values: your computer's timezone."),
        'tz_offset': fields.function(_get_tz_offset, type='char', size=5, string='Timezone offset', invisible=True),
        'user_id': fields.many2one('res.users', 'Salesperson', help='The internal user that is in charge of communicating with this contact if any.'),
        'vat': fields.char('TIN', help="Tax Identification Number. Fill it if the company is subjected to taxes. Used by the some of the legal statements."),
        'bank_ids': fields.one2many('res.partner.bank', 'partner_id', 'Banks'),
        'website': fields.char('Website', help="Website of Partner or Company"),
        'comment': fields.text('Notes'),
        'category_id': fields.many2many('res.partner.category', id1='partner_id', id2='category_id', string='Tags'),
        'credit_limit': fields.float(string='Credit Limit'),
        'barcode': fields.char('Barcode', oldname='ean13'),
        'active': fields.boolean('Active'),
        'customer': fields.boolean('Is a Customer', help="Check this box if this contact is a customer."),
        'supplier': fields.boolean('Is a Vendor', help="Check this box if this contact is a vendor. If it's not checked, purchase people will not see it when encoding a purchase order."),
        'employee': fields.boolean('Employee', help="Check this box if this contact is an Employee."),
        'function': fields.char('Job Position'),
        'type': fields.selection(
            [('contact', 'Contact'),
             ('invoice', 'Invoice address'),
             ('delivery', 'Shipping address'),
             ('other', 'Other address')], 'Address Type',
            help="Used to select automatically the right address according to the context in sales and purchases documents."),
        'street': fields.char('Street'),
        'street2': fields.char('Street2'),
        'zip': fields.char('Zip', size=24, change_default=True),
        'city': fields.char('City'),
        'state_id': fields.many2one("res.country.state", 'State', ondelete='restrict'),
        'country_id': fields.many2one('res.country', 'Country', ondelete='restrict'),
        'email': fields.char('Email'),
        'phone': fields.char('Phone'),
        'fax': fields.char('Fax'),
        'mobile': fields.char('Mobile'),
        'birthdate': fields.char('Birthdate'),
        'is_company': fields.boolean(
            'Is a Company',
            help="Check if the contact is a company, otherwise it is a person"),
        'company_type': fields.selection(
            selection=[('person', 'Individual'),
                       ('company', 'Company')],
            string='Company Type',
            help='Technical field, used only to display a boolean using a radio '
                 'button. As for Odoo v9 RadioButton cannot be used on boolean '
                 'fields, this one serves as interface. Due to the old API '
                 'limitations with interface function field, we implement it '
                 'by hand instead of a true function field. When migrating to '
                 'the new API the code should be simplified. Changing the'
                 'company_type of a company contact into a company will not display'
                 'this contact as a company contact but as a standalone company.'),
        'use_parent_address': fields.boolean('Use Company Address', help="Select this if you want to set company's address information  for this contact"),
        'company_id': fields.many2one('res.company', 'Company', select=1),
        'color': fields.integer('Color Index'),
        'user_ids': fields.one2many('res.users', 'partner_id', 'Users', auto_join=True),
        'contact_address': fields.function(_address_display,  type='char', string='Complete Address'),

        # technical field used for managing commercial fields
        'commercial_partner_id': fields.function(_commercial_partner_id, type='many2one', relation='res.partner', string='Commercial Entity', store=_commercial_partner_store_triggers)
    }
>>>>>>> 89873cbe

    # image: all image fields are base64 encoded and PIL-supported
    image = fields.Binary("Image", attachment=True,
        help="This field holds the image used as avatar for this contact, limited to 1024x1024px",)
    image_medium = fields.Binary("Medium-sized image", attachment=True,
        help="Medium-sized image of this contact. It is automatically "\
             "resized as a 128x128px image, with aspect ratio preserved. "\
             "Use this field in form views or some kanban views.")
    image_small = fields.Binary("Small-sized image", attachment=True,
        help="Small-sized image of this contact. It is automatically "\
             "resized as a 64x64px image, with aspect ratio preserved. "\
             "Use this field anywhere a small image is required.")

    _sql_constraints = [
        ('check_name', "CHECK( (type='contact' AND name IS NOT NULL) or (type!='contact') )", 'Contacts require a name.'),
    ]

    @api.depends('is_company', 'name', 'parent_id.name', 'type')
    def _compute_display_name(self):
        diff = dict(show_address=None, show_address_only=None, show_email=None)
        names = dict(self.with_context(**diff).name_get())
        for partner in self:
            partner.display_name = names.get(partner.id)

    @api.depends('tz')
    def _compute_tz_offset(self):
        for partner in self:
            partner.tz_offset = datetime.datetime.now(pytz.timezone(partner.tz or 'GMT')).strftime('%z')

    @api.depends(lambda self: self._display_address_depends())
    def _compute_contact_address(self):
        for partner in self:
            partner.contact_address = partner._display_address()

    @api.depends('is_company', 'parent_id.commercial_partner_id')
    def _compute_commercial_partner(self):
        for partner in self:
            if partner.is_company or not partner.parent_id:
                partner.commercial_partner_id = partner
            else:
                partner.commercial_partner_id = partner.parent_id.commercial_partner_id

    @api.model
    def _get_default_image(self, partner_type, is_company, parent_id):
        if getattr(threading.currentThread(), 'testing', False) or self._context.get('install_mode'):
            return False

        colorize, img_path, image = False, False, False

        if partner_type in ['contact', 'other'] and parent_id:
            parent_image = self.browse(parent_id).image
            image = parent_image and parent_image.decode('base64') or None

        if not image and partner_type == 'invoice':
            img_path = get_module_resource('base', 'static/src/img', 'money.png')
        elif not image and partner_type == 'delivery':
            img_path = get_module_resource('base', 'static/src/img', 'truck.png')
        elif not image and is_company:
            img_path = get_module_resource('base', 'static/src/img', 'company_image.png')
        elif not image:
            img_path = get_module_resource('base', 'static/src/img', 'avatar.png')
            colorize = True

        if img_path:
            with open(img_path, 'rb') as f:
                image = f.read()
        if image and colorize:
            image = tools.image_colorize(image)

        return tools.image_resize_image_big(image.encode('base64'))

    @api.model
    def fields_view_get(self, view_id=None, view_type='form', toolbar=False, submenu=False):
        if (not view_id) and (view_type == 'form') and self._context.get('force_email'):
            view_id = self.env.ref('base.view_partner_simple_form').id
        res = super(Partner, self).fields_view_get(view_id=view_id, view_type=view_type, toolbar=toolbar, submenu=submenu)
        if view_type == 'form':
            res['arch'] = self.fields_view_get_address(res['arch'])
        return res

    @api.constrains('parent_id')
    def _check_parent_id(self):
        if not self._check_recursion():
            raise ValidationError(_('You cannot create recursive Partner hierarchies.'))

    @api.multi
    def copy(self, default=None):
        self.ensure_one()
        default = dict(default or {}, name=_('%s (copy)') % self.name)
        return super(Partner, self).copy(default)

    @api.onchange('parent_id')
    def onchange_parent_id(self):
        # return values in result, as this method is used by _fields_sync()
        if not self.parent_id:
            return
        result = {}
        partner = getattr(self, '_origin', self)
        if partner.parent_id and partner.parent_id != self.parent_id:
            result['warning'] = {
                'title': _('Warning'),
                'message': _('Changing the company of a contact should only be done if it '
                             'was never correctly set. If an existing contact starts working for a new '
                             'company then a new contact should be created under that new '
                             'company. You can use the "Discard" button to abandon this change.')}
        if partner.type == 'contact' or self.type == 'contact':
            # for contacts: copy the parent address, if set (aka, at least one
            # value is set in the address: otherwise, keep the one from the
            # contact)
            address_fields = self._address_fields()
            if any(self.parent_id[key] for key in address_fields):
                def convert(value):
                    return value.id if isinstance(value, models.BaseModel) else value
                result['value'] = {key: convert(self.parent_id[key]) for key in address_fields}
        return result

    @api.onchange('state_id')
    def onchange_state(self):
        if self.state_id:
            self.country_id = self.state_id.country_id

    @api.onchange('email')
    def onchange_email(self):
        if not self.image and not self._context.get('yaml_onchange') and self.email:
            self.image = self._get_gravatar_image(self.email)

    @api.depends('is_company')
    def _compute_company_type(self):
        for partner in self:
            partner.company_type = 'company' if partner.is_company else 'person'

    @api.onchange('company_type')
    def onchange_company_type(self):
        self.is_company = (self.company_type == 'company')

    @api.v7
    def _update_fields_values(self, cr, uid, partner, fields, context=None):
        return Partner._update_fields_values(partner, fields)

    @api.v8
    def _update_fields_values(self, fields):
        """ Returns dict of write() values for synchronizing ``fields`` """
        values = {}
        for fname in fields:
            field = self._fields[fname]
            if field.type == 'many2one':
                values[fname] = self[fname].id
            elif field.type == 'one2many':
                raise AssertionError(_('One2Many fields cannot be synchronized as part of `commercial_fields` or `address fields`'))
            elif field.type == 'many2many':
                values[fname] = [(6, 0, self[fname].ids)]
            else:
                values[fname] = self[fname]
        return values

    @api.model
    def _address_fields(self):
        """Returns the list of address fields that are synced from the parent."""
        return list(ADDRESS_FIELDS)

    @api.multi
    def update_address(self, vals):
        addr_vals = {key: vals[key] for key in self._address_fields() if key in vals}
        if addr_vals:
            return super(Partner, self).write(addr_vals)

    @api.model
    def _commercial_fields(self):
        """ Returns the list of fields that are managed by the commercial entity
        to which a partner belongs. These fields are meant to be hidden on
        partners that aren't `commercial entities` themselves, and will be
        delegated to the parent `commercial entity`. The list is meant to be
        extended by inheriting classes. """
        return ['vat', 'credit_limit']

    @api.v7
    def _commercial_sync_from_company(self, cr, uid, partner, context=None):
        return Partner._commercial_sync_from_company(partner)

    @api.v8
    def _commercial_sync_from_company(self):
        """ Handle sync of commercial fields when a new parent commercial entity is set,
        as if they were related fields """
        commercial_partner = self.commercial_partner_id
        if commercial_partner != self:
            sync_vals = commercial_partner._update_fields_values(self._commercial_fields())
            self.write(sync_vals)

    @api.v7
    def _commercial_sync_to_children(self, cr, uid, partner, context=None):
        return Partner._commercial_sync_to_children(partner)

    @api.v8
    def _commercial_sync_to_children(self):
        """ Handle sync of commercial fields to descendants """
        commercial_partner = self.commercial_partner_id
        sync_vals = commercial_partner._update_fields_values(self._commercial_fields())
        sync_children = self.child_ids.filtered(lambda c: not c.is_company)
        for child in sync_children:
            child._commercial_sync_to_children()
        return sync_children.write(sync_vals)

    @api.v7
    def _fields_sync(self, cr, uid, partner, values, context=None):
        return Partner._fields_sync(partner, values)

    @api.v8
    def _fields_sync(self, values):
        """ Sync commercial fields and address fields from company and to children after create/update,
        just as if those were all modeled as fields.related to the parent """
        # 1. From UPSTREAM: sync from parent
        if values.get('parent_id') or values.get('type', 'contact'):
            # 1a. Commercial fields: sync if parent changed
            if values.get('parent_id'):
                self._commercial_sync_from_company()
            # 1b. Address fields: sync if parent or use_parent changed *and* both are now set 
            if self.parent_id and self.type == 'contact':
                onchange_vals = self.onchange_parent_id().get('value', {})
                self.update_address(onchange_vals)

        # 2. To DOWNSTREAM: sync children
        if self.child_ids:
            # 2a. Commercial Fields: sync if commercial entity
            if self.commercial_partner_id == self:
                commercial_fields = self._commercial_fields()
                if any(field in values for field in commercial_fields):
                    self._commercial_sync_to_children()
            # 2b. Address fields: sync if address changed
            address_fields = self._address_fields()
            if any(field in values for field in address_fields):
                contacts = self.child_ids.filtered(lambda c: c.type == 'contact')
                contacts.update_address(values)

    @api.v7
    def _handle_first_contact_creation(self, cr, uid, partner, context=None):
        return Partner._handle_first_contact_creation(partner)

    @api.v8
    def _handle_first_contact_creation(self):
        """ On creation of first contact for a company (or root) that has no address, assume contact address
        was meant to be company address """
        parent = self.parent_id
        address_fields = self._address_fields()
        if (parent.is_company or not parent.parent_id) and len(parent.child_ids) == 1 and \
            any(self[f] for f in address_fields) and not any(parent[f] for f in address_fields):
            addr_vals = self._update_fields_values(address_fields)
            parent.update_address(addr_vals)

    def _clean_website(self, website):
        (scheme, netloc, path, params, query, fragment) = urlparse.urlparse(website)
        if not scheme:
            if not netloc:
                netloc, path = path, ''
            website = urlparse.urlunparse(('http', netloc, path, params, query, fragment))
        return website

    @api.multi
    def write(self, vals):
        # res.partner must only allow to set the company_id of a partner if it
        # is the same as the company of all users that inherit from this partner
        # (this is to allow the code from res_users to write to the partner!) or
        # if setting the company_id to False (this is compatible with any user
        # company)
        if vals.get('website'):
            vals['website'] = self._clean_website(vals['website'])
        if vals.get('company_id'):
            company = self.env['res.company'].browse(vals['company_id'])
            for partner in self:
                if partner.user_ids:
                    companies = set(user.company_id for user in partner.user_ids)
                    if len(companies) > 1 or company not in companies:
                        raise UserError(_("You can not change the company as the partner/user has multiple user linked with different companies."))
        tools.image_resize_images(vals)

        result = super(Partner, self).write(vals)
        for partner in self:
            if any(u.has_group('base.group_user') for u in partner.user_ids if u != self.env.user):
                self.env['res.users'].check_access_rights('write')
            partner._fields_sync(vals)
        return result

    @api.model
    def create(self, vals):
        if vals.get('website'):
            vals['website'] = self._clean_website(vals['website'])
        # compute default image in create, because computing gravatar in the onchange
        # cannot be easily performed if default images are in the way
        if not vals.get('image'):
            vals['image'] = self._get_default_image(vals.get('type'), vals.get('is_company'), vals.get('parent_id'))
        partner = super(Partner, self).create(vals)
        partner._fields_sync(vals)
        partner._handle_first_contact_creation()
        tools.image_resize_images(vals)
        return partner

    @api.multi
    def open_commercial_entity(self):
        """ Utility method used to add an "Open Company" button in partner views """
        self.ensure_one()
        return {'type': 'ir.actions.act_window',
                'res_model': 'res.partner',
                'view_mode': 'form',
                'res_id': self.commercial_partner_id.id,
                'target': 'current',
                'flags': {'form': {'action_buttons': True}}}

    @api.multi
    def open_parent(self):
        """ Utility method used to add an "Open Parent" button in partner views """
        self.ensure_one()
        address_form_id = self.env.ref('base.view_partner_address_form').id
        return {'type': 'ir.actions.act_window',
                'res_model': 'res.partner',
                'view_mode': 'form',
                'views': [(address_form_id, 'form')],
                'res_id': self.parent_id.id,
                'target': 'new',
                'flags': {'form': {'action_buttons': True}}}

    @api.multi
    def name_get(self):
        res = []
        types_dict = dict(self.fields_get()['type']['selection'])
        for partner in self:
            name = partner.name or ''
            if partner.parent_id and not partner.is_company:
                if not name and partner.type in ['invoice', 'delivery', 'other']:
                    name = types_dict[partner.type]
                name = "%s, %s" % (partner.parent_name, name)
            if self._context.get('show_address_only'):
                name = partner._display_address(without_company=True)
            if self._context.get('show_address'):
                name = name + "\n" + partner._display_address(without_company=True)
            name = name.replace('\n\n', '\n')
            name = name.replace('\n\n', '\n')
            if self._context.get('show_email') and partner.email:
                name = "%s <%s>" % (name, partner.email)
            if self._context.get('html_format'):
                name = name.replace('\n', '<br/>')
            res.append((partner.id, name))
        return res

    def _parse_partner_name(self, text, context=None):
        """ Supported syntax:
            - 'Raoul <raoul@grosbedon.fr>': will find name and email address
            - otherwise: default, everything is set as the name """
        emails = tools.email_split(text.replace(' ', ','))
        if emails:
            email = emails[0]
            name = text[:text.index(email)].replace('"', '').replace('<', '').strip()
        else:
            name, email = text, ''
        return name, email

    @api.model
    def name_create(self, name):
        """ Override of orm's name_create method for partners. The purpose is
            to handle some basic formats to create partners using the
            name_create.
            If only an email address is received and that the regex cannot find
            a name, the name will have the email value.
            If 'force_email' key in context: must find the email address. """
        name, email = self._parse_partner_name(name)
        if self._context.get('force_email') and not email:
            raise UserError(_("Couldn't create contact without email address!"))
        if not name and email:
            name = email
        partner = self.create({self._rec_name: name or email, 'email': email or False})
        return partner.name_get()[0]

    @api.model
    def _search(self, args, offset=0, limit=None, order=None, count=False, access_rights_uid=None):
        """ Override search() to always show inactive children when searching via ``child_of`` operator. The ORM will
        always call search() with a simple domain of the form [('parent_id', 'in', [ids])]. """
        # a special ``domain`` is set on the ``child_ids`` o2m to bypass this logic, as it uses similar domain expressions
        if len(args) == 1 and len(args[0]) == 3 and args[0][:2] == ('parent_id','in') \
                and args[0][2] != [False]:
            self = self.with_context(active_test=False)
        return super(Partner, self)._search(args, offset=offset, limit=limit, order=order,
                                            count=count, access_rights_uid=access_rights_uid)

    @api.model
    def name_search(self, name, args=None, operator='ilike', limit=100):
        if args is None:
            args = []
        if name and operator in ('=', 'ilike', '=ilike', 'like', '=like'):
            self.check_access_rights('read')
            where_query = self._where_calc(args)
            self._apply_ir_rules(where_query, 'read')
            from_clause, where_clause, where_clause_params = where_query.get_sql()
            where_str = where_clause and (" WHERE %s AND " % where_clause) or ' WHERE '

            # search on the name of the contacts and of its company
            search_name = name
            if operator in ('ilike', 'like'):
                search_name = '%%%s%%' % name
            if operator in ('=ilike', '=like'):
                operator = operator[1:]

            unaccent = get_unaccent_wrapper(self.env.cr)

            query = """SELECT id
                         FROM res_partner
                      {where} ({email} {operator} {percent}
                           OR {display_name} {operator} {percent}
                           OR {reference} {operator} {percent})
                           -- don't panic, trust postgres bitmap
                     ORDER BY {display_name} {operator} {percent} desc,
                              {display_name}
                    """.format(where=where_str,
                               operator=operator,
                               email=unaccent('email'),
                               display_name=unaccent('display_name'),
                               reference=unaccent('ref'),
                               percent=unaccent('%s'))

            where_clause_params += [search_name]*4
            if limit:
                query += ' limit %s'
                where_clause_params.append(limit)
            self.env.cr.execute(query, where_clause_params)
            partner_ids = map(lambda x: x[0], self.env.cr.fetchall())

            if partner_ids:
                return self.browse(partner_ids).name_get()
            else:
                return []
        return super(Partner, self).name_search(name, args, operator=operator, limit=limit)

    @api.model
    def find_or_create(self, email):
        """ Find a partner with the given ``email`` or use :py:method:`~.name_create`
            to create one

            :param str email: email-like string, which should contain at least one email,
                e.g. ``"Raoul Grosbedon <r.g@grosbedon.fr>"``"""
        assert email, 'an email is required for find_or_create to work'
        emails = tools.email_split(email)
        if emails:
            email = emails[0]
        partners = self.search([('email', '=ilike', email)], limit=1)
        return partners.id or self.name_create(email)[0]

    def _get_gravatar_image(self, email):
        gravatar_image = False
        email_hash = hashlib.md5(email.lower()).hexdigest()
        url = "https://www.gravatar.com/avatar/" + email_hash
        try:
            image_content = urllib2.urlopen(url + "?d=404&s=128", timeout=5).read()
            gravatar_image = base64.b64encode(image_content)
        except Exception:
            pass
        return gravatar_image

    @api.multi
    def _email_send(self, email_from, subject, body, on_error=None):
        for partner in self.filtered('email'):
            tools.email_send(email_from, [partner.email], subject, body, on_error)
        return True

    @api.multi
    def address_get(self, adr_pref=None):
        """ Find contacts/addresses of the right type(s) by doing a depth-first-search
        through descendants within company boundaries (stop at entities flagged ``is_company``)
        then continuing the search at the ancestors that are within the same company boundaries.
        Defaults to partners of type ``'default'`` when the exact type is not found, or to the
        provided partner itself if no type ``'default'`` is found either. """
        adr_pref = set(adr_pref or [])
        if 'contact' not in adr_pref:
            adr_pref.add('contact')
        result = {}
        visited = set()
        for partner in self:
            current_partner = partner
            while current_partner:
                to_scan = [current_partner]
                # Scan descendants, DFS
                while to_scan:
                    record = to_scan.pop(0)
                    visited.add(record)
                    if record.type in adr_pref and not result.get(record.type):
                        result[record.type] = record.id
                    if len(result) == len(adr_pref):
                        return result
                    to_scan = [c for c in record.child_ids
                                 if c not in visited
                                 if not c.is_company] + to_scan

                # Continue scanning at ancestor if current_partner is not a commercial entity
                if current_partner.is_company or not current_partner.parent_id:
                    break
                current_partner = current_partner.parent_id

        # default to type 'contact' or the partner itself
        default = result.get('contact', self.id or False)
        for adr_type in adr_pref:
            result[adr_type] = result.get(adr_type) or default
        return result

    @api.model
    def view_header_get(self, view_id, view_type):
        res = super(Partner, self).view_header_get(view_id, view_type)
        if res: return res
        if not self._context.get('category_id'):
            return False
        return _('Partners: ') + self.env['res.partner.category'].browse(self._context['category_id']).name

    @api.model
    @api.returns('self')
    def main_partner(self):
        ''' Return the main partner '''
        return self.env.ref('base.main_partner')

    @api.v7
    def _display_address(self, cr, uid, address, without_company=False, context=None):
        return self.browse(cr, uid, address.id, context=context)._display_address(without_company=without_company)

    @api.v8
    def _display_address(self, without_company=False):

        '''
        The purpose of this function is to build and return an address formatted accordingly to the
        standards of the country where it belongs.

        :param address: browse record of the res.partner to format
        :returns: the address formatted in a display that fit its country habits (or the default ones
            if not country is specified)
        :rtype: string
        '''
        # get the information that will be injected into the display format
        # get the address format
        address_format = self.country_id.address_format or \
              "%(street)s\n%(street2)s\n%(city)s %(state_code)s %(zip)s\n%(country_name)s"
        args = {
            'state_code': self.state_id.code or '',
            'state_name': self.state_id.name or '',
            'country_code': self.country_id.code or '',
            'country_name': self.country_id.name or '',
            'company_name': self.parent_name or '',
        }
        for field in self._address_fields():
            args[field] = getattr(self, field) or ''
        if without_company:
            args['company_name'] = ''
        elif self.parent_id:
            address_format = '%(company_name)s\n' + address_format
        return address_format % args

    def _display_address_depends(self):
        # field dependencies of method _display_address()
        return self._address_fields() + [
            'country_id.address_format', 'country_id.code', 'country_id.name',
            'parent_id.name', 'state_id.code', 'state_id.name',
        ]<|MERGE_RESOLUTION|>--- conflicted
+++ resolved
@@ -126,7 +126,6 @@
     def _default_company(self):
         return self.env['res.company']._company_default_get('res.partner')
 
-<<<<<<< HEAD
     name = fields.Char(index=True)
     display_name = fields.Char(compute='_compute_display_name', string='Name', store=True, index=True)
     date = fields.Date(index=True)
@@ -197,79 +196,6 @@
     # technical field used for managing commercial fields
     commercial_partner_id = fields.Many2one('res.partner', compute='_compute_commercial_partner',
                                              string='Commercial Entity', store=True)
-=======
-    _order = "display_name"
-    _columns = {
-        'name': fields.char('Name', select=True),
-        'display_name': fields.function(_display_name, type='char', string='Name', store=_display_name_store_triggers, select=True),
-        'date': fields.date('Date', select=1),
-        'title': fields.many2one('res.partner.title', 'Title'),
-        'parent_id': fields.many2one('res.partner', 'Related Company', select=True),
-        'parent_name': fields.related('parent_id', 'name', type='char', readonly=True, string='Parent name'),
-        'child_ids': fields.one2many('res.partner', 'parent_id', 'Contacts', domain=[('active','=',True)]), # force "active_test" domain to bypass _search() override
-        'ref': fields.char('Internal Reference', select=1),
-        'lang': fields.selection(_lang_get, 'Language',
-            help="If the selected language is loaded in the system, all documents related to this contact will be printed in this language. If not, it will be English."),
-        'tz': fields.selection(_tz_get,  'Timezone', size=64,
-            help="The partner's timezone, used to output proper date and time values inside printed reports. "
-                 "It is important to set a value for this field. You should use the same timezone "
-                 "that is otherwise used to pick and render date and time values: your computer's timezone."),
-        'tz_offset': fields.function(_get_tz_offset, type='char', size=5, string='Timezone offset', invisible=True),
-        'user_id': fields.many2one('res.users', 'Salesperson', help='The internal user that is in charge of communicating with this contact if any.'),
-        'vat': fields.char('TIN', help="Tax Identification Number. Fill it if the company is subjected to taxes. Used by the some of the legal statements."),
-        'bank_ids': fields.one2many('res.partner.bank', 'partner_id', 'Banks'),
-        'website': fields.char('Website', help="Website of Partner or Company"),
-        'comment': fields.text('Notes'),
-        'category_id': fields.many2many('res.partner.category', id1='partner_id', id2='category_id', string='Tags'),
-        'credit_limit': fields.float(string='Credit Limit'),
-        'barcode': fields.char('Barcode', oldname='ean13'),
-        'active': fields.boolean('Active'),
-        'customer': fields.boolean('Is a Customer', help="Check this box if this contact is a customer."),
-        'supplier': fields.boolean('Is a Vendor', help="Check this box if this contact is a vendor. If it's not checked, purchase people will not see it when encoding a purchase order."),
-        'employee': fields.boolean('Employee', help="Check this box if this contact is an Employee."),
-        'function': fields.char('Job Position'),
-        'type': fields.selection(
-            [('contact', 'Contact'),
-             ('invoice', 'Invoice address'),
-             ('delivery', 'Shipping address'),
-             ('other', 'Other address')], 'Address Type',
-            help="Used to select automatically the right address according to the context in sales and purchases documents."),
-        'street': fields.char('Street'),
-        'street2': fields.char('Street2'),
-        'zip': fields.char('Zip', size=24, change_default=True),
-        'city': fields.char('City'),
-        'state_id': fields.many2one("res.country.state", 'State', ondelete='restrict'),
-        'country_id': fields.many2one('res.country', 'Country', ondelete='restrict'),
-        'email': fields.char('Email'),
-        'phone': fields.char('Phone'),
-        'fax': fields.char('Fax'),
-        'mobile': fields.char('Mobile'),
-        'birthdate': fields.char('Birthdate'),
-        'is_company': fields.boolean(
-            'Is a Company',
-            help="Check if the contact is a company, otherwise it is a person"),
-        'company_type': fields.selection(
-            selection=[('person', 'Individual'),
-                       ('company', 'Company')],
-            string='Company Type',
-            help='Technical field, used only to display a boolean using a radio '
-                 'button. As for Odoo v9 RadioButton cannot be used on boolean '
-                 'fields, this one serves as interface. Due to the old API '
-                 'limitations with interface function field, we implement it '
-                 'by hand instead of a true function field. When migrating to '
-                 'the new API the code should be simplified. Changing the'
-                 'company_type of a company contact into a company will not display'
-                 'this contact as a company contact but as a standalone company.'),
-        'use_parent_address': fields.boolean('Use Company Address', help="Select this if you want to set company's address information  for this contact"),
-        'company_id': fields.many2one('res.company', 'Company', select=1),
-        'color': fields.integer('Color Index'),
-        'user_ids': fields.one2many('res.users', 'partner_id', 'Users', auto_join=True),
-        'contact_address': fields.function(_address_display,  type='char', string='Complete Address'),
-
-        # technical field used for managing commercial fields
-        'commercial_partner_id': fields.function(_commercial_partner_id, type='many2one', relation='res.partner', string='Commercial Entity', store=_commercial_partner_store_triggers)
-    }
->>>>>>> 89873cbe
 
     # image: all image fields are base64 encoded and PIL-supported
     image = fields.Binary("Image", attachment=True,
