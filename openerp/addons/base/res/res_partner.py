--- conflicted
+++ resolved
@@ -405,31 +405,6 @@
 
 #   _constraints = [(_check_ean_key, 'Error: Invalid ean code', ['ean13'])]
 
-<<<<<<< HEAD
-    def write(self, cr, uid, ids, vals, context=None):
-        # Update parent and siblings or children records
-        if isinstance(ids, (int, long)):
-            ids = [ids]
-        for partner in self.browse(cr, uid, ids, context=context):
-            update_ids = []
-            if partner.is_company:
-                domain_children = [('parent_id', 'child_of', partner.id), ('use_parent_address', '=', True)]
-                update_ids = self.search(cr, uid, domain_children, context=context)
-            elif partner.parent_id and vals.get('use_parent_address', partner.use_parent_address):
-                domain_siblings = [('parent_id', '=', partner.parent_id.id), ('use_parent_address', '=', True)]
-                update_ids = [partner.parent_id.id] + self.search(cr, uid, domain_siblings, context=context)
-            self.update_address(cr, uid, update_ids, vals, context)
-        return super(res_partner,self).write(cr, uid, ids, vals, context=context)
-
-    def create(self, cr, uid, vals, context=None):
-        if context is None:
-            context = {}
-        # Update parent and siblings records
-        if vals.get('parent_id'):
-            is_supplier = self.browse(cr, uid, vals.get('parent_id'), context=context).supplier
-            if 'use_parent_address' in vals:
-                use_parent_address = vals['use_parent_address']
-=======
     def _update_fields_values(self, cr, uid, partner, fields, context=None):
         """ Returns dict of write() values for synchronizing ``fields`` """
         values = {}
@@ -441,22 +416,14 @@
                 values[field] = partner[field].id if partner[field] else False
             elif column._type == 'many2many':
                 values[field] = [(6,0,[r.id for r in partner[field] or []])]
->>>>>>> 6a3ace33
             else:
                 values[field] = partner[field]
         return values
 
-<<<<<<< HEAD
-                if is_supplier:
-                    vals.update({'supplier': 1,'customer': 0}) 
-                    
-        return super(res_partner, self).create(cr, uid, vals, context=context)
-=======
     def _address_fields(self, cr, uid, context=None):
         """ Returns the list of address fields that are synced from the parent
         when the `use_parent_address` flag is set. """
         return list(ADDRESS_FIELDS)
->>>>>>> 6a3ace33
 
     def update_address(self, cr, uid, ids, vals, context=None):
         address_fields = self._address_fields(cr, uid, context=context)
