# -*- coding: utf-8 -*-
# Part of Odoo. See LICENSE file for full copyright and licensing details.

import base64
import datetime
import hashlib
import pytz
import threading
import urllib2
import urlparse
from lxml import etree

from odoo import api, fields, models, tools, _
from odoo.modules import get_module_resource
from odoo.osv.expression import get_unaccent_wrapper
from odoo.exceptions import UserError, ValidationError

# Global variables used for the warning fields declared on the res.partner
# in the following modules : sale, purchase, account, stock 
WARNING_MESSAGE = [
                   ('no-message','No Message'),
                   ('warning','Warning'),
                   ('block','Blocking Message')
                   ]
WARNING_HELP = _('Selecting the "Warning" option will notify user with the message, Selecting "Blocking Message" will throw an exception with the message and block the flow. The Message has to be written in the next field.')


ADDRESS_FORMAT_CLASSES = {
    '%(city)s %(state_code)s\n%(zip)s': 'o_city_state',
    '%(zip)s %(city)s': 'o_zip_city'
}

ADDRESS_FIELDS = ('street', 'street2', 'zip', 'city', 'state_id', 'country_id')
@api.model
def _lang_get(self):
    return self.env['res.lang'].get_installed()

@api.model
def _tz_get(self):
    # put POSIX 'Etc/*' entries at the end to avoid confusing users - see bug 1086728
    return [(tz, tz) for tz in sorted(pytz.all_timezones, key=lambda tz: tz if not tz.startswith('Etc/') else '_')]


class FormatAddress(object):
    @api.model
    def fields_view_get_address(self, arch):
        address_format = self.env.user.company_id.country_id.address_format or ''
        for format_pattern, format_class in ADDRESS_FORMAT_CLASSES.iteritems():
            if format_pattern in address_format:
                doc = etree.fromstring(arch)
                for address_node in doc.xpath("//div[@class='o_address_format']"):
                    # add address format class to address block
                    address_node.attrib['class'] += ' ' + format_class
                    if format_class.startswith('o_zip'):
                        zip_fields = address_node.xpath("//field[@name='zip']")
                        city_fields = address_node.xpath("//field[@name='city']")
                        if zip_fields and city_fields:
                            # move zip field before city field
                            city_fields[0].addprevious(zip_fields[0])
                arch = etree.tostring(doc)
                break
        return arch


class PartnerCategory(models.Model):
    _description = 'Partner Tags'
    _name = 'res.partner.category'
    _order = 'parent_left, name'
    _parent_store = True
    _parent_order = 'name'

    name = fields.Char(string='Category Name', required=True, translate=True)
    color = fields.Integer(string='Color Index')
    parent_id = fields.Many2one('res.partner.category', string='Parent Category', index=True, ondelete='cascade')
    child_ids = fields.One2many('res.partner.category', 'parent_id', string='Child Tags')
    active = fields.Boolean(default=True, help="The active field allows you to hide the category without removing it.")
    parent_left = fields.Integer(string='Left parent', index=True)
    parent_right = fields.Integer(string='Right parent', index=True)
    partner_ids = fields.Many2many('res.partner', column1='category_id', column2='partner_id', string='Partners')

    @api.constrains('parent_id')
    def _check_parent_id(self):
        if not self._check_recursion():
            raise ValidationError(_('Error ! You can not create recursive tags.'))

    @api.multi
    def name_get(self):
        """ Return the categories' display name, including their direct
            parent by default.

            If ``context['partner_category_display']`` is ``'short'``, the short
            version of the category name (without the direct parent) is used.
            The default is the long version.
        """
        if self._context.get('partner_category_display') == 'short':
            return super(PartnerCategory, self).name_get()

        res = []
        for category in self:
            names = []
            current = category
            while current:
                names.append(current.name)
                current = current.parent_id
            res.append((category.id, ' / '.join(reversed(names))))
        return res

    @api.model
    def name_search(self, name, args=None, operator='ilike', limit=100):
        args = args or []
        if name:
            # Be sure name_search is symetric to name_get
            name = name.split(' / ')[-1]
            args = [('name', operator, name)] + args
        return self.search(args, limit=limit).name_get()


class PartnerTitle(models.Model):
    _name = 'res.partner.title'
    _order = 'name'

    name = fields.Char(string='Title', required=True, translate=True)
    shortcut = fields.Char(string='Abbreviation', translate=True)

<<<<<<< HEAD
=======
    _sql_constraints = [('name_uniq', 'unique (name)', "Title name already exists !")]


>>>>>>> 1e867742
class Partner(models.Model, FormatAddress):
    _description = 'Partner'
    _name = "res.partner"
    _order = "display_name"

    def _default_category(self):
        return self.env['res.partner.category'].browse(self._context.get('category_id'))

    def _default_company(self):
        return self.env['res.company']._company_default_get('res.partner')

    name = fields.Char(index=True)
    display_name = fields.Char(compute='_compute_display_name', string='Name', store=True, index=True)
    date = fields.Date(index=True)
    title = fields.Many2one('res.partner.title')
    parent_id = fields.Many2one('res.partner', string='Related Company', index=True)
    parent_name = fields.Char(related='parent_id.name', readonly=True, string='Parent name')
    child_ids = fields.One2many('res.partner', 'parent_id', string='Contacts', domain=[('active', '=', True)])  # force "active_test" domain to bypass _search() override
    ref = fields.Char(string='Internal Reference', index=True)
    lang = fields.Selection(_lang_get, string='Language', default=lambda self: self.env.lang,
                            help="If the selected language is loaded in the system, all documents related to "
                                 "this contact will be printed in this language. If not, it will be English.")
    tz = fields.Selection(_tz_get, string='Timezone', default=lambda self: self._context.get('tz'),
                          help="The partner's timezone, used to output proper date and time values "
                               "inside printed reports. It is important to set a value for this field. "
                               "You should use the same timezone that is otherwise used to pick and "
                               "render date and time values: your computer's timezone.")
    tz_offset = fields.Char(compute='_compute_tz_offset', string='Timezone offset', invisible=True)
    user_id = fields.Many2one('res.users', string='Salesperson',
      help='The internal user that is in charge of communicating with this contact if any.')
    vat = fields.Char(string='TIN', help="Tax Identification Number. "
                                         "Fill it if the company is subjected to taxes. "
                                         "Used by the some of the legal statements.")
    bank_ids = fields.One2many('res.partner.bank', 'partner_id', string='Banks')
    website = fields.Char(help="Website of Partner or Company")
    comment = fields.Text(string='Notes')

    category_id = fields.Many2many('res.partner.category', column1='partner_id',
                                    column2='category_id', string='Tags', default=_default_category)
    credit_limit = fields.Float(string='Credit Limit')
    barcode = fields.Char(oldname='ean13')
    active = fields.Boolean(default=True)
    customer = fields.Boolean(string='Is a Customer', default=True,
                               help="Check this box if this contact is a customer.")
    supplier = fields.Boolean(string='Is a Vendor',
                               help="Check this box if this contact is a vendor. "
                               "If it's not checked, purchase people will not see it when encoding a purchase order.")
    employee = fields.Boolean(help="Check this box if this contact is an Employee.")
    function = fields.Char(string='Job Position')
    type = fields.Selection(
        [('contact', 'Contact'),
         ('invoice', 'Invoice address'),
         ('delivery', 'Shipping address'),
         ('other', 'Other address')], string='Address Type',
        default='contact',
        help="Used to select automatically the right address according to the context in sales and purchases documents.")
    street = fields.Char()
    street2 = fields.Char()
    zip = fields.Char(change_default=True)
    city = fields.Char()
    state_id = fields.Many2one("res.country.state", string='State', ondelete='restrict')
    country_id = fields.Many2one('res.country', string='Country', ondelete='restrict')
    email = fields.Char()
    phone = fields.Char()
    fax = fields.Char()
    mobile = fields.Char()
    birthdate = fields.Char()
    is_company = fields.Boolean(string='Is a Company', default=False,
        help="Check if the contact is a company, otherwise it is a person")
    # company_type is only an interface field, do not use it in business logic
    company_type = fields.Selection(string='Company Type',
        selection=[('person', 'Individual'), ('company', 'Company')],
        compute='_compute_company_type', readonly=False)
    company_id = fields.Many2one('res.company', 'Company', index=True, default=_default_company)
    color = fields.Integer(string='Color Index', default=0)
    user_ids = fields.One2many('res.users', 'partner_id', string='Users', auto_join=True)
    contact_address = fields.Char(compute='_compute_contact_address', string='Complete Address')

    # technical field used for managing commercial fields
    commercial_partner_id = fields.Many2one('res.partner', compute='_compute_commercial_partner',
                                             string='Commercial Entity', store=True)

    # image: all image fields are base64 encoded and PIL-supported
    image = fields.Binary("Image", attachment=True,
        help="This field holds the image used as avatar for this contact, limited to 1024x1024px",)
    image_medium = fields.Binary("Medium-sized image", attachment=True,
        help="Medium-sized image of this contact. It is automatically "\
             "resized as a 128x128px image, with aspect ratio preserved. "\
             "Use this field in form views or some kanban views.")
    image_small = fields.Binary("Small-sized image", attachment=True,
        help="Small-sized image of this contact. It is automatically "\
             "resized as a 64x64px image, with aspect ratio preserved. "\
             "Use this field anywhere a small image is required.")

    _sql_constraints = [
        ('check_name', "CHECK( (type='contact' AND name IS NOT NULL) or (type!='contact') )", 'Contacts require a name.'),
    ]

    @api.depends('is_company', 'name', 'parent_id.name', 'type')
    def _compute_display_name(self):
        diff = dict(show_address=None, show_address_only=None, show_email=None)
        names = dict(self.with_context(**diff).name_get())
        for partner in self:
            partner.display_name = names.get(partner.id)

    @api.depends('tz')
    def _compute_tz_offset(self):
        for partner in self:
            partner.tz_offset = datetime.datetime.now(pytz.timezone(partner.tz or 'GMT')).strftime('%z')

    @api.depends(lambda self: self._display_address_depends())
    def _compute_contact_address(self):
        for partner in self:
            partner.contact_address = partner._display_address()

    @api.depends('is_company', 'parent_id.commercial_partner_id')
    def _compute_commercial_partner(self):
        for partner in self:
            if partner.is_company or not partner.parent_id:
                partner.commercial_partner_id = partner
            else:
                partner.commercial_partner_id = partner.parent_id.commercial_partner_id

    @api.model
    def _get_default_image(self, partner_type, is_company, parent_id):
        if getattr(threading.currentThread(), 'testing', False) or self._context.get('install_mode'):
            return False

        colorize, img_path, image = False, False, False

        if partner_type in ['contact', 'other'] and parent_id:
            parent_image = self.browse(parent_id).image
            image = parent_image and parent_image.decode('base64') or None

        if not image and partner_type == 'invoice':
            img_path = get_module_resource('base', 'static/src/img', 'money.png')
        elif not image and partner_type == 'delivery':
            img_path = get_module_resource('base', 'static/src/img', 'truck.png')
        elif not image and is_company:
            img_path = get_module_resource('base', 'static/src/img', 'company_image.png')
        elif not image:
            img_path = get_module_resource('base', 'static/src/img', 'avatar.png')
            colorize = True

        if img_path:
            with open(img_path, 'rb') as f:
                image = f.read()
        if image and colorize:
            image = tools.image_colorize(image)

        return tools.image_resize_image_big(image.encode('base64'))

    @api.model
    def fields_view_get(self, view_id=None, view_type='form', toolbar=False, submenu=False):
        if (not view_id) and (view_type == 'form') and self._context.get('force_email'):
            view_id = self.env.ref('base.view_partner_simple_form').id
        res = super(Partner, self).fields_view_get(view_id=view_id, view_type=view_type, toolbar=toolbar, submenu=submenu)
        if view_type == 'form':
            res['arch'] = self.fields_view_get_address(res['arch'])
        return res

    @api.constrains('parent_id')
    def _check_parent_id(self):
        if not self._check_recursion():
            raise ValidationError(_('You cannot create recursive Partner hierarchies.'))

    @api.multi
    def copy(self, default=None):
        self.ensure_one()
        default = dict(default or {}, name=_('%s (copy)') % self.name)
        return super(Partner, self).copy(default)

    @api.onchange('parent_id')
    def onchange_parent_id(self):
        # return values in result, as this method is used by _fields_sync()
        if not self.parent_id:
            return
        result = {}
        partner = getattr(self, '_origin', self)
        if partner.parent_id and partner.parent_id != self.parent_id:
            result['warning'] = {
                'title': _('Warning'),
                'message': _('Changing the company of a contact should only be done if it '
                             'was never correctly set. If an existing contact starts working for a new '
                             'company then a new contact should be created under that new '
                             'company. You can use the "Discard" button to abandon this change.')}
        if partner.type == 'contact' or self.type == 'contact':
            # for contacts: copy the parent address, if set (aka, at least one
            # value is set in the address: otherwise, keep the one from the
            # contact)
            address_fields = self._address_fields()
            if any(self.parent_id[key] for key in address_fields):
                def convert(value):
                    return value.id if isinstance(value, models.BaseModel) else value
                result['value'] = {key: convert(self.parent_id[key]) for key in address_fields}
        return result

    @api.onchange('state_id')
    def onchange_state(self):
        if self.state_id:
            self.country_id = self.state_id.country_id

    @api.onchange('email')
    def onchange_email(self):
        if not self.image and not self._context.get('yaml_onchange') and self.email:
            self.image = self._get_gravatar_image(self.email)

    @api.depends('is_company')
    def _compute_company_type(self):
        for partner in self:
            partner.company_type = 'company' if partner.is_company else 'person'

    @api.onchange('company_type')
    def onchange_company_type(self):
        self.is_company = (self.company_type == 'company')

    @api.v7
    def _update_fields_values(self, cr, uid, partner, fields, context=None):
        return Partner._update_fields_values(partner, fields)

    @api.v8
    def _update_fields_values(self, fields):
        """ Returns dict of write() values for synchronizing ``fields`` """
        values = {}
        for fname in fields:
            field = self._fields[fname]
            if field.type == 'many2one':
                values[fname] = self[fname].id
            elif field.type == 'one2many':
                raise AssertionError(_('One2Many fields cannot be synchronized as part of `commercial_fields` or `address fields`'))
            elif field.type == 'many2many':
                values[fname] = [(6, 0, self[fname].ids)]
            else:
                values[fname] = self[fname]
        return values

    @api.model
    def _address_fields(self):
        """Returns the list of address fields that are synced from the parent."""
        return list(ADDRESS_FIELDS)

    @api.multi
    def update_address(self, vals):
        addr_vals = {key: vals[key] for key in self._address_fields() if key in vals}
        if addr_vals:
            return super(Partner, self).write(addr_vals)

    @api.model
    def _commercial_fields(self):
        """ Returns the list of fields that are managed by the commercial entity
        to which a partner belongs. These fields are meant to be hidden on
        partners that aren't `commercial entities` themselves, and will be
        delegated to the parent `commercial entity`. The list is meant to be
        extended by inheriting classes. """
        return ['vat', 'credit_limit']

    @api.v7
    def _commercial_sync_from_company(self, cr, uid, partner, context=None):
        return Partner._commercial_sync_from_company(partner)

    @api.v8
    def _commercial_sync_from_company(self):
        """ Handle sync of commercial fields when a new parent commercial entity is set,
        as if they were related fields """
        commercial_partner = self.commercial_partner_id
        if commercial_partner != self:
            sync_vals = commercial_partner._update_fields_values(self._commercial_fields())
            self.write(sync_vals)

    @api.v7
    def _commercial_sync_to_children(self, cr, uid, partner, context=None):
        return Partner._commercial_sync_to_children(partner)

    @api.v8
    def _commercial_sync_to_children(self):
        """ Handle sync of commercial fields to descendants """
        commercial_partner = self.commercial_partner_id
        sync_vals = commercial_partner._update_fields_values(self._commercial_fields())
        sync_children = self.child_ids.filtered(lambda c: not c.is_company)
        for child in sync_children:
            child._commercial_sync_to_children()
        return sync_children.write(sync_vals)

    @api.v7
    def _fields_sync(self, cr, uid, partner, values, context=None):
        return Partner._fields_sync(partner, values)

    @api.v8
    def _fields_sync(self, values):
        """ Sync commercial fields and address fields from company and to children after create/update,
        just as if those were all modeled as fields.related to the parent """
        # 1. From UPSTREAM: sync from parent
        if values.get('parent_id') or values.get('type', 'contact'):
            # 1a. Commercial fields: sync if parent changed
            if values.get('parent_id'):
                self._commercial_sync_from_company()
            # 1b. Address fields: sync if parent or use_parent changed *and* both are now set 
            if self.parent_id and self.type == 'contact':
                onchange_vals = self.onchange_parent_id().get('value', {})
                self.update_address(onchange_vals)

        # 2. To DOWNSTREAM: sync children
        if self.child_ids:
            # 2a. Commercial Fields: sync if commercial entity
            if self.commercial_partner_id == self:
                commercial_fields = self._commercial_fields()
                if any(field in values for field in commercial_fields):
                    self._commercial_sync_to_children()
            # 2b. Address fields: sync if address changed
            address_fields = self._address_fields()
            if any(field in values for field in address_fields):
                contacts = self.child_ids.filtered(lambda c: c.type == 'contact')
                contacts.update_address(values)

    @api.v7
    def _handle_first_contact_creation(self, cr, uid, partner, context=None):
        return Partner._handle_first_contact_creation(partner)

    @api.v8
    def _handle_first_contact_creation(self):
        """ On creation of first contact for a company (or root) that has no address, assume contact address
        was meant to be company address """
        parent = self.parent_id
        address_fields = self._address_fields()
        if (parent.is_company or not parent.parent_id) and len(parent.child_ids) == 1 and \
            any(self[f] for f in address_fields) and not any(parent[f] for f in address_fields):
            addr_vals = self._update_fields_values(address_fields)
            parent.update_address(addr_vals)

    def _clean_website(self, website):
        (scheme, netloc, path, params, query, fragment) = urlparse.urlparse(website)
        if not scheme:
            if not netloc:
                netloc, path = path, ''
            website = urlparse.urlunparse(('http', netloc, path, params, query, fragment))
        return website

    @api.multi
    def write(self, vals):
        # res.partner must only allow to set the company_id of a partner if it
        # is the same as the company of all users that inherit from this partner
        # (this is to allow the code from res_users to write to the partner!) or
        # if setting the company_id to False (this is compatible with any user
        # company)
        if vals.get('website'):
            vals['website'] = self._clean_website(vals['website'])
        if vals.get('company_id'):
            company = self.env['res.company'].browse(vals['company_id'])
            for partner in self:
                if partner.user_ids:
                    companies = set(user.company_id for user in partner.user_ids)
                    if len(companies) > 1 or company not in companies:
                        raise UserError(_("You can not change the company as the partner/user has multiple user linked with different companies."))
        tools.image_resize_images(vals)

        result = super(Partner, self).write(vals)
        for partner in self:
            if any(u.has_group('base.group_user') for u in partner.user_ids if u != self.env.user):
                self.env['res.users'].check_access_rights('write')
            partner._fields_sync(vals)
        return result

    @api.model
    def create(self, vals):
        if vals.get('website'):
            vals['website'] = self._clean_website(vals['website'])
        # compute default image in create, because computing gravatar in the onchange
        # cannot be easily performed if default images are in the way
        if not vals.get('image'):
            vals['image'] = self._get_default_image(vals.get('type'), vals.get('is_company'), vals.get('parent_id'))
        partner = super(Partner, self).create(vals)
        partner._fields_sync(vals)
        partner._handle_first_contact_creation()
        tools.image_resize_images(vals)
        return partner

    @api.multi
    def open_commercial_entity(self):
        """ Utility method used to add an "Open Company" button in partner views """
        self.ensure_one()
        return {'type': 'ir.actions.act_window',
                'res_model': 'res.partner',
                'view_mode': 'form',
                'res_id': self.commercial_partner_id.id,
                'target': 'current',
                'flags': {'form': {'action_buttons': True}}}

    @api.multi
    def open_parent(self):
        """ Utility method used to add an "Open Parent" button in partner views """
        self.ensure_one()
        address_form_id = self.env.ref('base.view_partner_address_form').id
        return {'type': 'ir.actions.act_window',
                'res_model': 'res.partner',
                'view_mode': 'form',
                'views': [(address_form_id, 'form')],
                'res_id': self.parent_id.id,
                'target': 'new',
                'flags': {'form': {'action_buttons': True}}}

    @api.multi
    def name_get(self):
        res = []
        types_dict = dict(self.fields_get()['type']['selection'])
        for partner in self:
            name = partner.name or ''
            if partner.parent_id and not partner.is_company:
                if not name and partner.type in ['invoice', 'delivery', 'other']:
                    name = types_dict[partner.type]
                name = "%s, %s" % (partner.parent_name, name)
            if self._context.get('show_address_only'):
                name = partner._display_address(without_company=True)
            if self._context.get('show_address'):
                name = name + "\n" + partner._display_address(without_company=True)
            name = name.replace('\n\n', '\n')
            name = name.replace('\n\n', '\n')
            if self._context.get('show_email') and partner.email:
                name = "%s <%s>" % (name, partner.email)
            if self._context.get('html_format'):
                name = name.replace('\n', '<br/>')
            res.append((partner.id, name))
        return res

    def _parse_partner_name(self, text, context=None):
        """ Supported syntax:
            - 'Raoul <raoul@grosbedon.fr>': will find name and email address
            - otherwise: default, everything is set as the name """
        emails = tools.email_split(text.replace(' ', ','))
        if emails:
            email = emails[0]
            name = text[:text.index(email)].replace('"', '').replace('<', '').strip()
        else:
            name, email = text, ''
        return name, email

    @api.model
    def name_create(self, name):
        """ Override of orm's name_create method for partners. The purpose is
            to handle some basic formats to create partners using the
            name_create.
            If only an email address is received and that the regex cannot find
            a name, the name will have the email value.
            If 'force_email' key in context: must find the email address. """
        name, email = self._parse_partner_name(name)
        if self._context.get('force_email') and not email:
            raise UserError(_("Couldn't create contact without email address!"))
        if not name and email:
            name = email
        partner = self.create({self._rec_name: name or email, 'email': email or False})
        return partner.name_get()[0]

    @api.model
    def _search(self, args, offset=0, limit=None, order=None, count=False, access_rights_uid=None):
        """ Override search() to always show inactive children when searching via ``child_of`` operator. The ORM will
        always call search() with a simple domain of the form [('parent_id', 'in', [ids])]. """
        # a special ``domain`` is set on the ``child_ids`` o2m to bypass this logic, as it uses similar domain expressions
        if len(args) == 1 and len(args[0]) == 3 and args[0][:2] == ('parent_id','in') \
                and args[0][2] != [False]:
            self = self.with_context(active_test=False)
        return super(Partner, self)._search(args, offset=offset, limit=limit, order=order,
                                            count=count, access_rights_uid=access_rights_uid)

    @api.model
    def name_search(self, name, args=None, operator='ilike', limit=100):
        if args is None:
            args = []
        if name and operator in ('=', 'ilike', '=ilike', 'like', '=like'):
            self.check_access_rights('read')
            where_query = self._where_calc(args)
            self._apply_ir_rules(where_query, 'read')
            from_clause, where_clause, where_clause_params = where_query.get_sql()
            where_str = where_clause and (" WHERE %s AND " % where_clause) or ' WHERE '

            # search on the name of the contacts and of its company
            search_name = name
            if operator in ('ilike', 'like'):
                search_name = '%%%s%%' % name
            if operator in ('=ilike', '=like'):
                operator = operator[1:]

            unaccent = get_unaccent_wrapper(self.env.cr)

            query = """SELECT id
                         FROM res_partner
                      {where} ({email} {operator} {percent}
                           OR {display_name} {operator} {percent}
                           OR {reference} {operator} {percent})
                           -- don't panic, trust postgres bitmap
                     ORDER BY {display_name} {operator} {percent} desc,
                              {display_name}
                    """.format(where=where_str,
                               operator=operator,
                               email=unaccent('email'),
                               display_name=unaccent('display_name'),
                               reference=unaccent('ref'),
                               percent=unaccent('%s'))

            where_clause_params += [search_name]*4
            if limit:
                query += ' limit %s'
                where_clause_params.append(limit)
            self.env.cr.execute(query, where_clause_params)
            partner_ids = map(lambda x: x[0], self.env.cr.fetchall())

            if partner_ids:
                return self.browse(partner_ids).name_get()
            else:
                return []
        return super(Partner, self).name_search(name, args, operator=operator, limit=limit)

    @api.model
    def find_or_create(self, email):
        """ Find a partner with the given ``email`` or use :py:method:`~.name_create`
            to create one

            :param str email: email-like string, which should contain at least one email,
                e.g. ``"Raoul Grosbedon <r.g@grosbedon.fr>"``"""
        assert email, 'an email is required for find_or_create to work'
        emails = tools.email_split(email)
        if emails:
            email = emails[0]
        partners = self.search([('email', '=ilike', email)], limit=1)
        return partners.id or self.name_create(email)[0]

    def _get_gravatar_image(self, email):
        gravatar_image = False
        email_hash = hashlib.md5(email.lower()).hexdigest()
        url = "https://www.gravatar.com/avatar/" + email_hash
        try:
            image_content = urllib2.urlopen(url + "?d=404&s=128", timeout=5).read()
            gravatar_image = base64.b64encode(image_content)
        except Exception:
            pass
        return gravatar_image

    @api.multi
    def _email_send(self, email_from, subject, body, on_error=None):
        for partner in self.filtered('email'):
            tools.email_send(email_from, [partner.email], subject, body, on_error)
        return True

    @api.multi
    def address_get(self, adr_pref=None):
        """ Find contacts/addresses of the right type(s) by doing a depth-first-search
        through descendants within company boundaries (stop at entities flagged ``is_company``)
        then continuing the search at the ancestors that are within the same company boundaries.
        Defaults to partners of type ``'default'`` when the exact type is not found, or to the
        provided partner itself if no type ``'default'`` is found either. """
        adr_pref = set(adr_pref or [])
        if 'contact' not in adr_pref:
            adr_pref.add('contact')
        result = {}
        visited = set()
        for partner in self:
            current_partner = partner
            while current_partner:
                to_scan = [current_partner]
                # Scan descendants, DFS
                while to_scan:
                    record = to_scan.pop(0)
                    visited.add(record)
                    if record.type in adr_pref and not result.get(record.type):
                        result[record.type] = record.id
                    if len(result) == len(adr_pref):
                        return result
                    to_scan = [c for c in record.child_ids
                                 if c not in visited
                                 if not c.is_company] + to_scan

                # Continue scanning at ancestor if current_partner is not a commercial entity
                if current_partner.is_company or not current_partner.parent_id:
                    break
                current_partner = current_partner.parent_id

        # default to type 'contact' or the partner itself
        default = result.get('contact', self.id or False)
        for adr_type in adr_pref:
            result[adr_type] = result.get(adr_type) or default
        return result

    @api.model
    def view_header_get(self, view_id, view_type):
        res = super(Partner, self).view_header_get(view_id, view_type)
        if res: return res
        if not self._context.get('category_id'):
            return False
        return _('Partners: ') + self.env['res.partner.category'].browse(self._context['category_id']).name

    @api.model
    @api.returns('self')
    def main_partner(self):
        ''' Return the main partner '''
        return self.env.ref('base.main_partner')

    @api.v7
    def _display_address(self, cr, uid, address, without_company=False, context=None):
        return self.browse(cr, uid, address.id, context=context)._display_address(without_company=without_company)

    @api.v8
    def _display_address(self, without_company=False):

        '''
        The purpose of this function is to build and return an address formatted accordingly to the
        standards of the country where it belongs.

        :param address: browse record of the res.partner to format
        :returns: the address formatted in a display that fit its country habits (or the default ones
            if not country is specified)
        :rtype: string
        '''
        # get the information that will be injected into the display format
        # get the address format
        address_format = self.country_id.address_format or \
              "%(street)s\n%(street2)s\n%(city)s %(state_code)s %(zip)s\n%(country_name)s"
        args = {
            'state_code': self.state_id.code or '',
            'state_name': self.state_id.name or '',
            'country_code': self.country_id.code or '',
            'country_name': self.country_id.name or '',
            'company_name': self.parent_name or '',
        }
        for field in self._address_fields():
            args[field] = getattr(self, field) or ''
        if without_company:
            args['company_name'] = ''
        elif self.parent_id:
            address_format = '%(company_name)s\n' + address_format
        return address_format % args

    def _display_address_depends(self):
        # field dependencies of method _display_address()
        return self._address_fields() + [
            'country_id.address_format', 'country_id.code', 'country_id.name',
            'parent_id.name', 'state_id.code', 'state_id.name',
        ]<|MERGE_RESOLUTION|>--- conflicted
+++ resolved
@@ -122,12 +122,8 @@
     name = fields.Char(string='Title', required=True, translate=True)
     shortcut = fields.Char(string='Abbreviation', translate=True)
 
-<<<<<<< HEAD
-=======
     _sql_constraints = [('name_uniq', 'unique (name)', "Title name already exists !")]
 
-
->>>>>>> 1e867742
 class Partner(models.Model, FormatAddress):
     _description = 'Partner'
     _name = "res.partner"
