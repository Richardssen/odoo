--- conflicted
+++ resolved
@@ -20,9 +20,7 @@
     '%(zip)s %(city)s': 'o_zip_city'
 }
 
-<<<<<<< HEAD
 ADDRESS_FIELDS = ('street', 'street2', 'zip', 'city', 'state_id', 'country_id')
-
 @api.model
 def _lang_get(self):
     return self.env['res.lang'].get_installed()
@@ -34,9 +32,6 @@
 
 
 class FormatAddress(object):
-=======
-class format_address(object):
->>>>>>> 59d3f63c
     @api.model
     def fields_view_get_address(self, arch):
         address_format = self.env.user.company_id.country_id.address_format or ''
