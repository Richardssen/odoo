# -*- coding: utf-8 -*-
##############################################################################
#
#    OpenERP, Open Source Management Solution
#    Copyright (C) 2004-2009 Tiny SPRL (<http://tiny.be>).
#
#    This program is free software: you can redistribute it and/or modify
#    it under the terms of the GNU Affero General Public License as
#    published by the Free Software Foundation, either version 3 of the
#    License, or (at your option) any later version.
#
#    This program is distributed in the hope that it will be useful,
#    but WITHOUT ANY WARRANTY; without even the implied warranty of
#    MERCHANTABILITY or FITNESS FOR A PARTICULAR PURPOSE.  See the
#    GNU Affero General Public License for more details.
#
#    You should have received a copy of the GNU Affero General Public License
#    along with this program.  If not, see <http://www.gnu.org/licenses/>.
#
##############################################################################
<<<<<<< HEAD

=======
>>>>>>> c22e5470
import os

import openerp
from openerp import SUPERUSER_ID
<<<<<<< HEAD
from openerp import tools
from openerp.osv import fields, osv
from openerp.tools.translate import _
from openerp.tools.safe_eval import safe_eval as eval
=======
from openerp.osv import osv, fields
from openerp import tools
from openerp.tools import image_resize_image
from tools.translate import _
from tools.safe_eval import safe_eval as eval
>>>>>>> c22e5470

class multi_company_default(osv.osv):
    """
    Manage multi company default value
    """
    _name = 'multi_company.default'
    _description = 'Default multi company'
    _order = 'company_id,sequence,id'

    _columns = {
        'sequence': fields.integer('Sequence'),
        'name': fields.char('Name', size=256, required=True, help='Name it to easily find a record'),
        'company_id': fields.many2one('res.company', 'Main Company', required=True,
            help='Company where the user is connected'),
        'company_dest_id': fields.many2one('res.company', 'Default Company', required=True,
            help='Company to store the current record'),
        'object_id': fields.many2one('ir.model', 'Object', required=True,
            help='Object affected by this rule'),
        'expression': fields.char('Expression', size=256, required=True,
            help='Expression, must be True to match\nuse context.get or user (browse)'),
        'field_id': fields.many2one('ir.model.fields', 'Field', help='Select field property'),
    }

    _defaults = {
        'expression': 'True',
        'sequence': 100,
    }

    def copy(self, cr, uid, id, default=None, context=None):
        """
        Add (copy) in the name when duplicate record
        """
        if not context:
            context = {}
        if not default:
            default = {}
        company = self.browse(cr, uid, id, context=context)
        default = default.copy()
        default['name'] = company.name + _(' (copy)')
        return super(multi_company_default, self).copy(cr, uid, id, default, context=context)

multi_company_default()

class res_company(osv.osv):
    _name = "res.company"
    _description = 'Companies'
    _order = 'name'

    def _get_address_data(self, cr, uid, ids, field_names, arg, context=None):
        """ Read the 'address' functional fields. """
        result = {}
        part_obj = self.pool.get('res.partner')
        for company in self.browse(cr, uid, ids, context=context):
            result[company.id] = {}.fromkeys(field_names, False)
            if company.partner_id:
                address_data = part_obj.address_get(cr, openerp.SUPERUSER_ID, [company.partner_id.id], adr_pref=['default'])
                if address_data['default']:
                    address = part_obj.read(cr, openerp.SUPERUSER_ID, address_data['default'], field_names, context=context)
                    for field in field_names:
                        result[company.id][field] = address[field] or False
        return result

    def _set_address_data(self, cr, uid, company_id, name, value, arg, context=None):
        """ Write the 'address' functional fields. """
        company = self.browse(cr, uid, company_id, context=context)
        if company.partner_id:
            part_obj = self.pool.get('res.partner')
            address_data = part_obj.address_get(cr, uid, [company.partner_id.id], adr_pref=['default'])
            address = address_data['default']
            if address:
                part_obj.write(cr, uid, [address], {name: value or False})
            else:
                part_obj.create(cr, uid, {name: value or False, 'parent_id': company.partner_id.id}, context=context)
        return True

    def _get_logo_web(self, cr, uid, ids, _field_name, _args, context=None):
        result = dict.fromkeys(ids, False)
        for record in self.browse(cr, uid, ids, context=context):
            size = (180, None)
            result[record.id] = image_resize_image(record.partner_id.image, size)
        return result

    def _get_companies_from_partner(self, cr, uid, ids, context=None):
        return self.pool['res.company'].search(cr, uid, [('partner_id', 'in', ids)], context=context)

    _columns = {
        'name': fields.related('partner_id', 'name', string='Company Name', size=128, required=True, store=True, type='char'),
        'parent_id': fields.many2one('res.company', 'Parent Company', select=True),
        'child_ids': fields.one2many('res.company', 'parent_id', 'Child Companies'),
        'partner_id': fields.many2one('res.partner', 'Partner', required=True),
        'rml_header': fields.text('RML Header', required=True),
        'rml_header1': fields.char('Company Slogan', size=200, help="Appears by default on the top right corner of your printed documents (report header)."),
        'rml_header2': fields.text('RML Internal Header', required=True),
        'rml_header3': fields.text('RML Internal Header for Landscape Reports', required=True),
        'rml_footer': fields.text('Report Footer', help="Footer text displayed at the bottom of all reports."),
        'rml_footer_readonly': fields.related('rml_footer', type='text', string='Report Footer', readonly=True),
        'custom_footer': fields.boolean('Custom Footer', help="Check this to define the report footer manually.  Otherwise it will be filled in automatically."),
        'logo': fields.related('partner_id', 'image', string="Logo", type="binary"),
        'logo_web': fields.function(_get_logo_web, string="Logo Web", type="binary", store={
            'res.company': (lambda s, c, u, i, x: i, ['partner_id'], 10),
            'res.partner': (_get_companies_from_partner, ['image'], 10),
        }),
        'currency_id': fields.many2one('res.currency', 'Currency', required=True),
        'currency_ids': fields.one2many('res.currency', 'company_id', 'Currency'),
        'user_ids': fields.many2many('res.users', 'res_company_users_rel', 'cid', 'user_id', 'Accepted Users'),
        'account_no':fields.char('Account No.', size=64),
        'street': fields.function(_get_address_data, fnct_inv=_set_address_data, size=128, type='char', string="Street", multi='address'),
        'street2': fields.function(_get_address_data, fnct_inv=_set_address_data, size=128, type='char', string="Street2", multi='address'),
        'zip': fields.function(_get_address_data, fnct_inv=_set_address_data, size=24, type='char', string="Zip", multi='address'),
        'city': fields.function(_get_address_data, fnct_inv=_set_address_data, size=24, type='char', string="City", multi='address'),
        'state_id': fields.function(_get_address_data, fnct_inv=_set_address_data, type='many2one', domain="[('country_id', '=', country_id)]", relation='res.country.state', string="Fed. State", multi='address'),
        'bank_ids': fields.one2many('res.partner.bank','company_id', 'Bank Accounts', help='Bank accounts related to this company'),
        'country_id': fields.function(_get_address_data, fnct_inv=_set_address_data, type='many2one', relation='res.country', string="Country", multi='address'),
        'email': fields.function(_get_address_data, fnct_inv=_set_address_data, size=64, type='char', string="Email", multi='address'),
        'phone': fields.function(_get_address_data, fnct_inv=_set_address_data, size=64, type='char', string="Phone", multi='address'),
        'fax': fields.function(_get_address_data, fnct_inv=_set_address_data, size=64, type='char', string="Fax", multi='address'),
        'website': fields.related('partner_id', 'website', string="Website", type="char", size=64),
        'vat': fields.related('partner_id', 'vat', string="Tax ID", type="char", size=32),
        'company_registry': fields.char('Company Registry', size=64),
        'paper_format': fields.selection([('a4', 'A4'), ('us_letter', 'US Letter')], "Paper Format", required=True),
    }
    _sql_constraints = [
        ('name_uniq', 'unique (name)', 'The company name must be unique !')
    ]

    def onchange_footer(self, cr, uid, ids, custom_footer, phone, fax, email, website, vat, company_registry, bank_ids, context=None):
        if custom_footer:
            return {}

        # first line (notice that missing elements are filtered out before the join)
        res = ' | '.join(filter(bool, [
            phone            and '%s: %s' % (_('Phone'), phone),
            fax              and '%s: %s' % (_('Fax'), fax),
            email            and '%s: %s' % (_('Email'), email),
            website          and '%s: %s' % (_('Website'), website),
            vat              and '%s: %s' % (_('TIN'), vat),
            company_registry and '%s: %s' % (_('Reg'), company_registry),
        ]))
        # second line: bank accounts
        res_partner_bank = self.pool.get('res.partner.bank')
        account_data = self.resolve_2many_commands(cr, uid, 'bank_ids', bank_ids, context=context)
        account_names = res_partner_bank._prepare_name_get(cr, uid, account_data, context=context)
        if account_names:
            title = _('Bank Accounts') if len(account_names) > 1 else _('Bank Account')
            res += '\n%s: %s' % (title, ', '.join(name for id, name in account_names))

        return {'value': {'rml_footer': res, 'rml_footer_readonly': res}}

    def on_change_country(self, cr, uid, ids, country_id, context=None):
        currency_id = self._get_euro(cr, uid, context=context)
        if country_id:
            currency_id = self.pool.get('res.country').browse(cr, uid, country_id, context=context).currency_id.id
        return {'value': {'currency_id': currency_id}}

    def _search(self, cr, uid, args, offset=0, limit=None, order=None,
            context=None, count=False, access_rights_uid=None):
        if context is None:
            context = {}
        if context.get('user_preference'):
            # We browse as superuser. Otherwise, the user would be able to
            # select only the currently visible companies (according to rules,
            # which are probably to allow to see the child companies) even if
            # she belongs to some other companies.
            user = self.pool.get('res.users').browse(cr, SUPERUSER_ID, uid, context=context)
            cmp_ids = list(set([user.company_id.id] + [cmp.id for cmp in user.company_ids]))
            return cmp_ids
        return super(res_company, self)._search(cr, uid, args, offset=offset, limit=limit, order=order,
            context=context, count=count, access_rights_uid=access_rights_uid)

    def _company_default_get(self, cr, uid, object=False, field=False, context=None):
        """
        Check if the object for this company have a default value
        """
        if not context:
            context = {}
        proxy = self.pool.get('multi_company.default')
        args = [
            ('object_id.model', '=', object),
            ('field_id', '=', field),
        ]

        ids = proxy.search(cr, uid, args, context=context)
        user = self.pool.get('res.users').browse(cr, SUPERUSER_ID, uid, context=context)
        for rule in proxy.browse(cr, uid, ids, context):
            if eval(rule.expression, {'context': context, 'user': user}):
                return rule.company_dest_id.id
        return user.company_id.id

    @tools.ormcache()
    def _get_company_children(self, cr, uid=None, company=None):
        if not company:
            return []
        ids =  self.search(cr, uid, [('parent_id','child_of',[company])])
        return ids

    def _get_partner_hierarchy(self, cr, uid, company_id, context=None):
        if company_id:
            parent_id = self.browse(cr, uid, company_id)['parent_id']
            if parent_id:
                return self._get_partner_hierarchy(cr, uid, parent_id.id, context)
            else:
                return self._get_partner_descendance(cr, uid, company_id, [], context)
        return []

    def _get_partner_descendance(self, cr, uid, company_id, descendance, context=None):
        descendance.append(self.browse(cr, uid, company_id).partner_id.id)
        for child_id in self._get_company_children(cr, uid, company_id):
            if child_id != company_id:
                descendance = self._get_partner_descendance(cr, uid, child_id, descendance)
        return descendance

    #
    # This function restart the cache on the _get_company_children method
    #
    def cache_restart(self, cr):
        self._get_company_children.clear_cache(self)

    def create(self, cr, uid, vals, context=None):
        if not vals.get('name', False) or vals.get('partner_id', False):
            self.cache_restart(cr)
            return super(res_company, self).create(cr, uid, vals, context=context)
        obj_partner = self.pool.get('res.partner')
        partner_id = obj_partner.create(cr, uid, {'name': vals['name'], 'is_company':True, 'image': vals.get('logo', False)}, context=context)
        vals.update({'partner_id': partner_id})
        self.cache_restart(cr)
        company_id = super(res_company, self).create(cr, uid, vals, context=context)
        obj_partner.write(cr, uid, partner_id, {'company_id': company_id}, context=context)
        return company_id

    def write(self, cr, uid, ids, values, context=None):
        self.cache_restart(cr)
        return super(res_company, self).write(cr, uid, ids, values, context=context)

    def _get_euro(self, cr, uid, context=None):
        rate_obj = self.pool.get('res.currency.rate')
        rate_id = rate_obj.search(cr, uid, [('rate', '=', 1)], context=context)
        return rate_id and rate_obj.browse(cr, uid, rate_id[0], context=context).currency_id.id or False

    def _get_logo(self, cr, uid, ids):
        return open(os.path.join( tools.config['root_path'], 'addons', 'base', 'res', 'res_company_logo.png'), 'rb') .read().encode('base64')

    _header = """
<header>
<pageTemplate>
    <frame id="first" x1="28.0" y1="28.0" width="%s" height="%s"/>
    <pageGraphics>
        <fill color="black"/>
        <stroke color="black"/>
        <setFont name="DejaVu Sans" size="8"/>
        <drawString x="%s" y="%s"> [[ formatLang(time.strftime("%%Y-%%m-%%d"), date=True) ]]  [[ time.strftime("%%H:%%M") ]]</drawString>
        <setFont name="DejaVu Sans Bold" size="10"/>
        <drawCentredString x="%s" y="%s">[[ company.partner_id.name ]]</drawCentredString>
        <stroke color="#000000"/>
        <lines>%s</lines>
    </pageGraphics>
</pageTemplate>
</header>"""

    _header2 = _header % (539, 772, "1.0cm", "28.3cm", "11.1cm", "28.3cm", "1.0cm 28.1cm 20.1cm 28.1cm")

    _header3 = _header % (786, 525, 25, 555, 440, 555, "25 550 818 550")

    def _get_header(self,cr,uid,ids):
        try :
            header_file = tools.file_open(os.path.join('base', 'report', 'corporate_rml_header.rml'))
            try:
                return header_file.read()
            finally:
                header_file.close()
        except:
            return self._header_a4

    _header_main = """
<header>
    <pageTemplate>
        <frame id="first" x1="1.3cm" y1="3.0cm" height="%s" width="19.0cm"/>
         <stylesheet>
            <paraStyle name="main_footer"  fontName="DejaVu Sans" fontSize="8.0" alignment="CENTER"/>
            <paraStyle name="main_header"  fontName="DejaVu Sans" fontSize="8.0" leading="10" alignment="LEFT" spaceBefore="0.0" spaceAfter="0.0"/>            
         </stylesheet>
        <pageGraphics>
            <!-- You Logo - Change X,Y,Width and Height -->
            <image x="1.3cm" y="%s" height="40.0" >[[ company.logo or removeParentNode('image') ]]</image>
            <setFont name="DejaVu Sans" size="8"/>
            <fill color="black"/>
            <stroke color="black"/>

            <!-- page header -->
            <lines>1.3cm %s 20cm %s</lines>
            <drawRightString x="20cm" y="%s">[[ company.rml_header1 ]]</drawRightString>
            <drawString x="1.3cm" y="%s">[[ company.partner_id.name ]]</drawString>
            <place x="1.3cm" y="%s" height="1.55cm" width="15.0cm">
                <para style="main_header">[[ display_address(company.partner_id) or  '' ]]</para>
            </place>
            <drawString x="1.3cm" y="%s">Phone:</drawString>
            <drawRightString x="7cm" y="%s">[[ company.partner_id.phone or '' ]]</drawRightString>
            <drawString x="1.3cm" y="%s">Mail:</drawString>
            <drawRightString x="7cm" y="%s">[[ company.partner_id.email or '' ]]</drawRightString>
            <lines>1.3cm %s 7cm %s</lines>

            <!-- left margin -->
            <rotate degrees="90"/>
            <fill color="grey"/>
            <drawString x="2.65cm" y="-0.4cm">produced by OpenERP.com</drawString>
            <fill color="black"/>
            <rotate degrees="-90"/>

            <!--page bottom-->
            <lines>1.2cm 2.65cm 19.9cm 2.65cm</lines>
            <place x="1.3cm" y="0cm" height="2.55cm" width="19.0cm">
                <para style="main_footer">[[ company.rml_footer ]]</para>
                <para style="main_footer">Contact : [[ user.name ]] - Page: <pageNumber/></para>
            </place>
        </pageGraphics>
    </pageTemplate>
</header>"""

    _header_a4 = _header_main % ('23.0cm', '27.6cm', '27.7cm', '27.7cm', '27.8cm', '27.4cm', '25.8cm', '26.0cm', '26.0cm', '25.6cm', '25.6cm', '25.5cm', '25.5cm')
    _header_letter = _header_main % ('21.3cm', '25.9cm', '26.0cm', '26.0cm', '26.1cm', '25.5cm', '25.1cm', '24.3cm', '24.3cm', '23.9cm', '23.9cm', '23.8cm', '23.8cm')

    def onchange_paper_format(self, cr, uid, ids, paper_format, context=None):
        if paper_format == 'us_letter':
            return {'value': {'rml_header': self._header_letter}}
        return {'value': {'rml_header': self._header_a4}}

    _defaults = {
        'currency_id': _get_euro,
        'paper_format': 'a4',
        'rml_header':_get_header,
        'rml_header2': _header2,
        'rml_header3': _header3,
        'logo':_get_logo
    }

    _constraints = [
        (osv.osv._check_recursion, 'Error! You can not create recursive companies.', ['parent_id'])
    ]


# vim:expandtab:smartindent:tabstop=4:softtabstop=4:shiftwidth=4:<|MERGE_RESOLUTION|>--- conflicted
+++ resolved
@@ -18,26 +18,15 @@
 #    along with this program.  If not, see <http://www.gnu.org/licenses/>.
 #
 ##############################################################################
-<<<<<<< HEAD
-
-=======
->>>>>>> c22e5470
+
 import os
 
 import openerp
-from openerp import SUPERUSER_ID
-<<<<<<< HEAD
-from openerp import tools
+from openerp import SUPERUSER_ID, tools
 from openerp.osv import fields, osv
 from openerp.tools.translate import _
 from openerp.tools.safe_eval import safe_eval as eval
-=======
-from openerp.osv import osv, fields
-from openerp import tools
 from openerp.tools import image_resize_image
-from tools.translate import _
-from tools.safe_eval import safe_eval as eval
->>>>>>> c22e5470
 
 class multi_company_default(osv.osv):
     """
