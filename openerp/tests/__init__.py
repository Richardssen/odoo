# -*- coding: utf-8 -*-
"""
Tests for the OpenERP library.

This module groups a few sub-modules containing unittest2 test cases.

Tests can be explicitely added to the `fast_suite` or `checks` lists or not.
See the :ref:`test-framework` section in the :ref:`features` list.
"""

from . import test_expression, test_ir_sequence, test_orm,\
<<<<<<< HEAD
              test_uninstall, test_export, test_import
=======
              test_uninstall
>>>>>>> 63b4681b

fast_suite = [
    test_ir_sequence,
]

checks = [
    test_expression,
    test_orm,
<<<<<<< HEAD
    test_export,
    test_import,
=======
>>>>>>> 63b4681b
]

# vim:expandtab:smartindent:tabstop=4:softtabstop=4:shiftwidth=4:<|MERGE_RESOLUTION|>--- conflicted
+++ resolved
@@ -9,11 +9,7 @@
 """
 
 from . import test_expression, test_ir_sequence, test_orm,\
-<<<<<<< HEAD
-              test_uninstall, test_export, test_import
-=======
               test_uninstall
->>>>>>> 63b4681b
 
 fast_suite = [
     test_ir_sequence,
@@ -22,11 +18,6 @@
 checks = [
     test_expression,
     test_orm,
-<<<<<<< HEAD
-    test_export,
-    test_import,
-=======
->>>>>>> 63b4681b
 ]
 
 # vim:expandtab:smartindent:tabstop=4:softtabstop=4:shiftwidth=4: