--- conflicted
+++ resolved
@@ -192,17 +192,10 @@
                         <filter string="Priority" icon="terp-rating-rated" domain="[]"
                             context="{'group_by':'priority'}"/>
                         <filter string="Stage" icon="terp-stage" domain="[]"
-<<<<<<< HEAD
                             context="{'group_by':'type_id'}"/>
-                        <filter string="State" icon="terp-stock_effects-object-colorize" domain="[]"
+                        <filter string="Status" icon="terp-stock_effects-object-colorize" domain="[]"
                             context="{'group_by':'state'}"/>
                         <separator orientation="vertical"/>
-=======
-                            context="{'group_by':'type_id'}" />
-                        <filter string="Status" icon="terp-stock_effects-object-colorize" domain="[]"
-                            context="{'group_by':'state'}" />
-                        <separator orientation="vertical" />
->>>>>>> 35962e14
                         <filter string="Month" icon="terp-go-month"
                             domain="[]" context="{'group_by':'create_date'}" help="Creation Month"/>
                     </group>
