<?xml version="1.0"?>
<openerp>
    <data>

        <menuitem  id="menu_project_confi" name="Issues" parent="project.menu_definitions" sequence="2"/>

        <record model="ir.ui.view" id="project_issue_version_search_view">
            <field name="name">Issue Version</field>
            <field name="model">project.issue.version</field>
            <field name="type">search</field>
            <field name="arch" type="xml">
                <search string="Issue Version">
                    <field name="name" string="Issue Version"/>
                    <separator orientation="vertical"/>
                    <field name="active"/>
                </search>
            </field>
        </record>
        <record model="ir.ui.view" id="project_issue_version_form_view">
            <field name="name">Issue Version</field>
            <field name="model">project.issue.version</field>
            <field name="type">form</field>
            <field name="arch" type="xml">
                <form string="Issue Version" version="7.0">
                    <group col="2">
                        <field name="name"/>
                        <field name="active"/>
                    </group>
                </form>
            </field>
        </record>
        <record id="project_issue_version_action" model="ir.actions.act_window">
            <field name="name">Versions</field>
            <field name="res_model">project.issue.version</field>
            <field name="view_type">form</field>
            <field name="help">You can use the issues tracker in OpenERP to handle bugs in the software development project, to handle claims in after-sales services, etc. Define here the different versions of your products on which you can work on issues.</field>
        </record>
        <menuitem action="project_issue_version_action" id="menu_project_issue_version_act" parent="menu_project_confi" groups="base.group_no_one"/>

        <record id="project_issue_categ_action" model="ir.actions.act_window">
            <field name="name">Issue Categories</field>
            <field name="res_model">crm.case.categ</field>
            <field name="view_type">form</field>
            <field name="view_id" ref="crm.crm_case_categ_tree-view"/>
            <field name="domain">[('object_id.model', '=', 'project.issue')]</field>
            <field name="context" eval="{'object_id': ref('model_project_issue')}"/>
        </record>

        <menuitem action="project_issue_categ_action" name="Categories" id="menu_project_issue_category_act" parent="menu_project_confi" groups="base.group_no_one"/>

        <record model="ir.ui.view" id="project_issue_form_view">
            <field name="name">Project Issue Tracker Form</field>
            <field name="model">project.issue</field>
            <field name="type">form</field>
            <field name="arch" type="xml">
                <form version="7.0">
                <header>
                    <button name="case_open" string="Open" type="object"
                            states="draft,pending"/>
                    <button name="case_close" string="Done" type="object"
                            states="draft,open,pending"/>
                    <button name="case_pending" string="Pending" type="object"
                            states="draft,open"/>
                    <button name="case_escalate" string="Escalate" type="object"
                            states="draft,open,pending"/>
                    <button name="case_reset" string="Reset to New" type="object"
                            states="cancelled,done"/>
                    <button name="stage_previous" string="Previous Stage" type="object"
                            states="open,pending" icon="gtk-go-back"
                            attrs="{'invisible': [('stage_id','=', False)]}"/>
                    <button name="stage_next" string="Next Stage" type="object"
                            states="open,pending" icon="gtk-go-forward"
                            attrs="{'invisible': [('stage_id','=', False)]}"/>
                    <button name="case_cancel" string="Cancel" type="object"
                            states="draft,open,pending"/>
                    <field name="stage_id" widget="statusbar"/>
                </header>
                <sheet string="Issue">
                    <label for="name" class="oe_edit_only"/>
                    <h1><field name="name"/></h1>
                    <label for="project_id" class="oe_edit_only"/>
                    <h2><field name="project_id" required="True" on_change="on_change_project(project_id)"/></h2>
                    <group>
                        <group>
                            <field name="user_id"/>
                            <field name="partner_id"  on_change="onchange_partner_id(partner_id, email_from)"/>
                            <field name="email_from"/>
                        </group><group>
                            <field name="task_id" on_change="onchange_task_id(task_id)" />
                            <field name="categ_id" widget="selection" domain="[('object_id.model', '=', 'project.issue')]"/>
                            <field name="version_id" widget="selection"/>
                            <field name="priority"/>
                            <field name="progress" widget="progressbar" attrs="{'invisible':[('task_id','=',False)]}"/>
                            <field name="state" groups="base.group_no_one"/>
                        </group>
                    </group>
                    <field name="description" placeholder="Add a description..." />

                    <notebook groups="base.group_no_one">
                        <page string="Extra Info">
                            <group col="4" colspan="4">
                                <separator string="Statistics" colspan="4" col="4"/>
                                <field name="day_open"/>
                                <field name="day_close"/>
                                <field name="working_hours_open" widget="float_time"/>
                                <field name="working_hours_close" widget="float_time"/>
                                <field name="inactivity_days"/>
                                <field name="days_since_creation"/>
                            </group>
                            <group colspan="4" col="4">
                                <separator string="References" colspan="4"/>
                                <field name="id"/>
                                <field name="active"/>
                            </group>
                        </page>
                    </notebook>
                </sheet>
                <footer>
                    <field name="message_ids" widget="ThreadView"/>
                </footer>
                </form>
            </field>
        </record>

        <record model="ir.ui.view" id="project_issue_tree_view">
            <field name="name">Project Issue Tracker Tree</field>
            <field name="model">project.issue</field>
            <field name="type">tree</field>
            <field name="arch" type="xml">
                <tree string="Issue Tracker Tree" fonts="bold:needaction_pending==True" colors="black:state=='open';blue:state=='pending';grey:state in ('cancel', 'done')">
                    <field name="needaction_pending" invisible="1"/>
                    <field name="id"/>
                    <field name="create_date" groups="base.group_no_one"/>
                    <field name="name"/>
                    <field name="partner_id"/>
                    <field name="project_id" />
                    <field name="priority" string="Priority"/>
                    <field name="version_id" widget="selection"/>
                    <field name="user_id"/>
                    <field name="progress" widget="progressbar" attrs="{'invisible':[('task_id','=',False)]}"/>
                    <field name="stage_id" widget="selection" readonly="1"/>
                    <field name="state" groups="base.group_no_one"/>
                    <field name="categ_id" invisible="1"/>
                    <field name="task_id" invisible="1"/>
                </tree>
            </field>
        </record>

        <record id="view_project_issue_filter" model="ir.ui.view">
            <field name="name">Project Issue Tracker Search</field>
            <field name="model">project.issue</field>
            <field name="type">search</field>
            <field name="arch" type="xml">
                <search string="Issue Tracker Search">
                    <group>
<<<<<<< HEAD
                        <filter icon="terp-mail-message-new"
                            string="Inbox" help="Unread messages"
                            name="needaction_pending"
                            domain="[('needaction_pending','=',True)]"/>
                        <separator orientation="vertical"/>
                        <filter string="New" icon="terp-document-new" name="draft" domain="[('state','=','draft')]" help="New Issues"/>
                        <filter string="To Do" name="todo" domain="[('state','=','open')]" help="To Do Issues" icon="terp-check"/>
=======
                        <field name="name" string="Issue" filter_domain="['|', '|',('partner_id','ilike',self),('email_from','ilike',self),('name','ilike',self)]"/>
                        <separator orientation="vertical"/>
                        <filter string="New" icon="terp-document-new" domain="[('state','=','draft')]" help="New Issues"/>
                        <filter string="To Do" domain="[('state','=','open')]" help="To Do Issues" icon="terp-check"/>
                        <filter string="Pending" domain="[('state','=','pending')]"  help="Pending Issues" icon="terp-gtk-media-pause"/>
                        <filter string="Unassigned Issues" domain="[('user_id','=',False)]"  help="Unassigned Issues" icon="terp-personal-" />
>>>>>>> 0a22debf
                        <separator orientation="vertical"/>
                        <field name="user_id"/>
                        <field name="project_id"/>
                        <separator orientation="vertical"/>
                        <field name="id"/>
                    </group>
                    <newline/>
                    <group expand="0" string="Group By..." >
                        <filter string="Responsible" icon="terp-personal"
                            domain="[]" context="{'group_by':'user_id'}" />
                        <filter string="Partner" icon="terp-partner" domain="[]"
                            context="{'group_by':'partner_id'}" />
                        <separator orientation="vertical"/>
                        <filter string="Project"  icon="terp-folder-violet" domain="[]"
                            context="{'group_by':'project_id'}" />
                        <filter string="Version" icon="terp-gtk-jump-to-rtl"
                            domain="[]" context="{'group_by':'version_id'}" />
                        <separator orientation="vertical"/>
                        <filter string="Category" icon="terp-stock_symbol-selection" domain="[]"
                            context="{'group_by':'categ_id'}" />
                        <filter string="Priority" icon="terp-rating-rated" domain="[]"
                            context="{'group_by':'priority'}" />
                        <filter string="Stage" icon="terp-stage" domain="[]"
                            context="{'group_by':'stage_id'}" />
                        <filter string="Status" icon="terp-stock_effects-object-colorize" domain="[]"
                            context="{'group_by':'state'}" />
                        <separator orientation="vertical" />
                        <filter string="Month" icon="terp-go-month"
                            domain="[]" context="{'group_by':'create_date'}" help="Creation Month"/>
                    </group>
                </search>
            </field>
        </record>

        <record model="ir.ui.view" id="project_issue_calendar_view">
            <field name="name">Project Issue Tracker Calendar</field>
            <field name="model">project.issue</field>
            <field name="type">calendar</field>
            <field name="priority" eval="2"/>
            <field name="arch" type="xml">
                <calendar string="Issues" date_start="date" color="user_id" date_delay="duration">
                    <field name="name"/>
                    <field name="partner_id"/>
                </calendar>
            </field>
        </record>


    <!-- Project Issue Karban View-->

    <record model="ir.ui.view" id="project_issue_kanban_view">
        <field name="name">Project Issue Kanban</field>
        <field name="model">project.issue</field>
        <field name="type">kanban</field>
        <field name="arch" type="xml">
            <kanban default_group_by="stage_id">
                <field name="color"/>
                <field name="state" groups="base.group_no_one"/>
                <field name="priority"/>
                <field name="user_email"/>
                <field name="user_id"/>
                <templates>
                    <t t-name="kanban-box">
                        <t t-set="color" t-value="kanban_color(record.color.raw_value || record.state.raw_value)"/>
                        <div t-att-class="color + (record.priority.raw_value == 1 ? ' oe_kanban_color_alert' : '')">
                            <div class="oe_kanban_box oe_kanban_color_border">
                                <table class="oe_kanban_table oe_kanban_box_header oe_kanban_color_bgdark oe_kanban_color_border oe_kanban_draghandle">
                                <tr>
                                    <td align="left" valign="middle" width="16">
                                        <a t-if="record.priority.raw_value == 1" icon="star-on" type="object" name="set_normal_priority"/>
                                        <a t-if="record.priority.raw_value != 1" icon="star-off" type="object" name="set_high_priority" style="opacity:0.6; filter:alpha(opacity=60);"/>
                                    </td>
                                    <td align="left" valign="middle" class="oe_kanban_title">
                                        <field name="name"/>
                                    </td>
                                    <td valign="top" width="22">
                                        <img t-att-src="kanban_gravatar(record.user_email.value, 22)" class="oe_kanban_gravatar" t-att-title="record.user_id.value"/>
                                    </td>
                                </tr>
                                </table>
                                <div class="oe_kanban_box_content oe_kanban_color_bglight oe_kanban_box_show_onclick_trigger oe_kanban_color_border">
                                    <div t-if="record.partner_id.raw_value">
                                        <field name="partner_id"/>
                                    </div>
                                    <div t-if="record.project_id.raw_value">
                                        <field name="project_id"/>
                                    </div>
                                    <div t-if="record.version_id.raw_value">
                                        <i><field name="version_id"/></i>
                                    </div>
                                </div>
                                <div class="oe_kanban_buttons_set oe_kanban_color_border oe_kanban_color_bglight oe_kanban_box_show_onclick">
                                    <div class="oe_kanban_left">
                                        <a string="Edit" icon="gtk-edit" type="edit"/>
                                        <a string="Change Color" icon="color-picker" type="color" name="color"/>
                                        <a string="Send New Email" name="%(mail.action_email_compose_message_wizard)d" icon="terp-mail-message-new" type="action"/>
                                        <a string="Escalate" name="case_escalate"  icon="gtk-go-up" type="object"/>
                                        <a string="Convert To Task" name="convert_issue_task" icon="gtk-index" type="object"/>
                                    </div>
                                    <div class="oe_kanban_right">
                                        <a name="case_open" string="Open" states="draft,pending" type="object" icon="kanban-apply"/>
                                        <a name="case_close" string="Close" states="open,draft,pending" type="object" icon="kanban-stop"/>
                                    </div>
                                    <div class="oe_kanban_clear"/>
                                </div>
                            </div>
                        </div>
                    </t>
                </templates>
            </kanban>
        </field>
    </record>






        # ------------------------------------------------------
        # Feature Requests
        # ------------------------------------------------------

        <record model="ir.ui.view" id="project_feature_tree_view">
            <field name="name">Project Issue- Feature Tracker Tree</field>
            <field name="model">project.issue</field>
            <field name="type">tree</field>
            <field name="arch" type="xml">
                <tree string="Feature Tracker Tree" fonts="bold:needaction_pending==True" colors="red:state=='open';black:state in ('draft', 'cancel','done','pending')">
                    <field name="id"/>
                    <field name="needaction_pending" invisible="1"/>
                    <field name="name" string="Feature description"/>
                    <field name="partner_id"/>
                    <field name="priority" string="Priority"/>
                    <field name="version_id"/>
                    <field name="user_id"/>
                    <field name="stage_id" widget="selection" readonly="1"/>
                    <field name="state" groups="base.group_no_one"/>
                </tree>
            </field>
        </record>

        <record id="view_project_feature_filter" model="ir.ui.view">
            <field name="name">Project Issue - Feature Tracker Search</field>
            <field name="model">project.issue</field>
            <field name="type">search</field>
            <field name="arch" type="xml">
                <search string="Feature Tracker Search">
                    <group>
                        <field name="name" string="Feature description"/>
                        <separator orientation="vertical"/>
                        <field name="date"/>
                        <separator orientation="vertical"/>
                        <filter icon="terp-check" domain="[('state','in',('open','draft'))]" help="Current Features" name="current_feature"/>
                        <filter icon="terp-camera_test" domain="[('state','=','open')]" help="Open Features"/>
                        <separator orientation="vertical"/>
                        <field name="user_id"/>
                        <field name="project_id" string="Project"/>
                        <field name="state" groups="base.group_no_one"/>
                    </group>
                </search>
            </field>
        </record>
        
        <act_window id="act_project_project_2_project_issue_all"
            name="Issues"
            src_model="project.project"
            res_model="project.issue"
            view_type="form"
            view_mode="kanban,tree,form,calendar,graph"
            context="{'search_default_project_id': [active_id], 'default_project_id': active_id}"/>

    # ------------------------------------------------------
    # Project
    # ------------------------------------------------------

        <record id="view_project_form_inherited" model="ir.ui.view">
            <field name="name">project.project.form.inherited</field>
            <field name="model">project.project</field>
            <field name="type">form</field>
            <field name="inherit_id" ref="project.edit_project"/>
            <field name="arch" type="xml">
                <field name="use_tasks" position="after">
                    <field name="use_issues"/>
                </field>
                <field name="priority" position="before">
                    <field name="project_escalation_id"/>
                    <field name="reply_to"/>
                </field>
            </field>
       </record>
        
        <record id="view_project_kanban_inherited" model="ir.ui.view">
            <field name="name">project.project.kanban.inherited</field>
            <field name="model">project.project</field>
            <field name="type">kanban</field>
            <field name="inherit_id" ref="project.view_project_kanban"/>
            <field name="arch" type="xml">
                <field name="use_tasks" position="after">
                    <field name="use_issues"/>
                    <field name="issue_count" invisible="1"/>
                </field>
                <xpath expr="//div[contains(@class, 'oe_kanban_project_list')]" position="inside">
                    <a t-if="record.use_issues.raw_value"
                        name="%(act_project_project_2_project_issue_all)d" type="action">
                        Issues(<field name="issue_count"/>)</a>
                </xpath>
            </field>
        </record>
    </data>
</openerp><|MERGE_RESOLUTION|>--- conflicted
+++ resolved
@@ -153,22 +153,16 @@
             <field name="arch" type="xml">
                 <search string="Issue Tracker Search">
                     <group>
-<<<<<<< HEAD
+                        <field name="name" string="Issue" filter_domain="['|', '|',('partner_id','ilike',self),('email_from','ilike',self),('name','ilike',self)]"/>
+                        <separator orientation="vertical"/>
                         <filter icon="terp-mail-message-new"
                             string="Inbox" help="Unread messages"
                             name="needaction_pending"
                             domain="[('needaction_pending','=',True)]"/>
                         <separator orientation="vertical"/>
-                        <filter string="New" icon="terp-document-new" name="draft" domain="[('state','=','draft')]" help="New Issues"/>
-                        <filter string="To Do" name="todo" domain="[('state','=','open')]" help="To Do Issues" icon="terp-check"/>
-=======
-                        <field name="name" string="Issue" filter_domain="['|', '|',('partner_id','ilike',self),('email_from','ilike',self),('name','ilike',self)]"/>
-                        <separator orientation="vertical"/>
                         <filter string="New" icon="terp-document-new" domain="[('state','=','draft')]" help="New Issues"/>
                         <filter string="To Do" domain="[('state','=','open')]" help="To Do Issues" icon="terp-check"/>
-                        <filter string="Pending" domain="[('state','=','pending')]"  help="Pending Issues" icon="terp-gtk-media-pause"/>
                         <filter string="Unassigned Issues" domain="[('user_id','=',False)]"  help="Unassigned Issues" icon="terp-personal-" />
->>>>>>> 0a22debf
                         <separator orientation="vertical"/>
                         <field name="user_id"/>
                         <field name="project_id"/>
