# Translation of Odoo Server.
# This file contains the translation of the following modules:
# * sale_expense
# 
# Translators:
# Ahmet Altınışık <aaltinisik@altinkaya.com.tr>, 2016
msgid ""
msgstr ""
"Project-Id-Version: Odoo 9.0\n"
"Report-Msgid-Bugs-To: \n"
"POT-Creation-Date: 2015-09-07 14:41+0000\n"
<<<<<<< HEAD
"PO-Revision-Date: 2015-10-10 15:55+0000\n"
"Last-Translator: Martin Trigaux\n"
=======
"PO-Revision-Date: 2016-02-21 21:32+0000\n"
"Last-Translator: Ahmet Altınışık <aaltinisik@altinkaya.com.tr>\n"
>>>>>>> c169c59e
"Language-Team: Turkish (http://www.transifex.com/odoo/odoo-9/language/tr/)\n"
"MIME-Version: 1.0\n"
"Content-Type: text/plain; charset=UTF-8\n"
"Content-Transfer-Encoding: \n"
"Language: tr\n"
"Plural-Forms: nplurals=2; plural=(n > 1);\n"

#. module: sale_expense
#: model:ir.model,name:sale_expense.model_account_analytic_line
msgid "Analytic Line"
msgstr "Analiz Satır"

#. module: sale_expense
#: selection:product.template,expense_policy:0
msgid "At Cost"
msgstr ""

#. module: sale_expense
#: selection:product.template,expense_policy:0
msgid "At Sales Price"
msgstr ""

#. module: sale_expense
#: model:ir.model.fields,field_description:sale_expense.field_product_template_expense_policy
msgid "Expense Invoice Policy"
msgstr "Gider Faturası Kuralı"

#. module: sale_expense
#: model:ir.model.fields,help:sale_expense.field_product_template_expense_policy
msgid ""
"If you invoice at cost, the expense will be invoiced on the sale order at "
"the cost of the analytic line;if you invoice at sales price, the price of "
"the product will be used instead."
msgstr ""

#. module: sale_expense
#: model:ir.model,name:sale_expense.model_product_template
msgid "Product Template"
msgstr "Ürün Şablonu"<|MERGE_RESOLUTION|>--- conflicted
+++ resolved
@@ -9,13 +9,8 @@
 "Project-Id-Version: Odoo 9.0\n"
 "Report-Msgid-Bugs-To: \n"
 "POT-Creation-Date: 2015-09-07 14:41+0000\n"
-<<<<<<< HEAD
-"PO-Revision-Date: 2015-10-10 15:55+0000\n"
-"Last-Translator: Martin Trigaux\n"
-=======
 "PO-Revision-Date: 2016-02-21 21:32+0000\n"
 "Last-Translator: Ahmet Altınışık <aaltinisik@altinkaya.com.tr>\n"
->>>>>>> c169c59e
 "Language-Team: Turkish (http://www.transifex.com/odoo/odoo-9/language/tr/)\n"
 "MIME-Version: 1.0\n"
 "Content-Type: text/plain; charset=UTF-8\n"
@@ -49,7 +44,7 @@
 "If you invoice at cost, the expense will be invoiced on the sale order at "
 "the cost of the analytic line;if you invoice at sales price, the price of "
 "the product will be used instead."
-msgstr ""
+msgstr "Eğer maliyetden faturalandırıyorsanız, gider analiz satırı maliyetindeki satış siparişi üzerinden faturalandırılacaktır; eğer satış fiyatından faturalandırıyorsanız, ürünün satış fiyatı kullanılacaktır."
 
 #. module: sale_expense
 #: model:ir.model,name:sale_expense.model_product_template
