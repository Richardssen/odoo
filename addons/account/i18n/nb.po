# Norwegian Bokmal translation for openobject-addons
# Copyright (c) 2009 Rosetta Contributors and Canonical Ltd 2009
# This file is distributed under the same license as the openobject-addons package.
# FIRST AUTHOR <EMAIL@ADDRESS>, 2009.
#
msgid ""
msgstr ""
"Project-Id-Version: openobject-addons\n"
"Report-Msgid-Bugs-To: FULL NAME <EMAIL@ADDRESS>\n"
"POT-Creation-Date: 2011-01-11 11:14+0000\n"
"PO-Revision-Date: 2011-10-13 07:32+0000\n"
"Last-Translator: Rolv Råen (adEgo) <Unknown>\n"
"Language-Team: Norwegian Bokmal <nb@li.org>\n"
"MIME-Version: 1.0\n"
"Content-Type: text/plain; charset=UTF-8\n"
"Content-Transfer-Encoding: 8bit\n"
"X-Launchpad-Export-Date: 2011-11-05 05:11+0000\n"
"X-Generator: Launchpad (build 14231)\n"

#. module: account
#: model:process.transition,name:account.process_transition_supplierreconcilepaid0
msgid "System payment"
msgstr "Systembetaling"

#. module: account
#: view:account.journal:0
msgid "Other Configuration"
msgstr "Annen konfigurasjon"

#. module: account
#: code:addons/account/wizard/account_open_closed_fiscalyear.py:40
#, python-format
msgid "No End of year journal defined for the fiscal year"
msgstr ""
"Det er ikke opprettet en journal for årsavslutning for angitt regnskapsår"

#. module: account
#: code:addons/account/account.py:506
#, python-format
msgid ""
"You cannot remove/deactivate an account which is set as a property to any "
"Partner."
msgstr "Du kan ikke slette/ deaktivere en konto som er knyttet til partner!"

#. module: account
#: view:account.move.reconcile:0
msgid "Journal Entry Reconcile"
msgstr ""

#. module: account
#: field:account.installer.modules,account_voucher:0
msgid "Voucher Management"
msgstr "Bilagsadministrasjon"

#. module: account
#: view:account.account:0
#: view:account.bank.statement:0
#: view:account.move:0
#: view:account.move.line:0
msgid "Account Statistics"
msgstr "Kontostatistikk"

#. module: account
#: field:account.invoice,residual:0
#: field:report.invoice.created,residual:0
msgid "Residual"
msgstr "Gjenværende"

#. module: account
#: code:addons/account/invoice.py:785
#, python-format
msgid "Please define sequence on invoice journal"
msgstr "Venligst definer sekvensen på fakturajournalen"

#. module: account
#: constraint:account.period:0
msgid "Error ! The duration of the Period(s) is/are invalid. "
msgstr "Feil ! Varigheten på perioden(e) er ugyldige. "

#. module: account
#: field:account.analytic.line,currency_id:0
msgid "Account currency"
msgstr "Kontovaluta"

#. module: account
#: view:account.tax:0
msgid "Children Definition"
msgstr ""

#. module: account
#: model:ir.model,name:account.model_report_aged_receivable
msgid "Aged Receivable Till Today"
msgstr "Aldersfordelte debitorer inntil i dag"

#. module: account
#: field:account.partner.ledger,reconcil:0
msgid "Include Reconciled Entries"
msgstr "Inkluder avstemte posteringer"

#. module: account
#: view:account.pl.report:0
msgid ""
"The Profit and Loss report gives you an overview of your company profit and "
"loss in a single document"
msgstr ""
"Resultatregnskapsrapporten gir en oversikt over ditt firmas resultatregnskap "
"i et enkelt dokument"

#. module: account
#: model:process.transition,name:account.process_transition_invoiceimport0
msgid "Import from invoice or payment"
msgstr "Importer fra fakturaer eller betalinger"

#. module: account
#: model:ir.model,name:account.model_wizard_multi_charts_accounts
msgid "wizard.multi.charts.accounts"
msgstr "wizard.multi.charts.accounts"

#. module: account
#: view:account.move:0
msgid "Total Debit"
msgstr "Total debet"

#. module: account
#: view:account.unreconcile:0
msgid ""
"If you unreconciliate transactions, you must also verify all the actions "
"that are linked to those transactions because they will not be disabled"
msgstr ""
"Hvis du omgjør avstemte transaksjoner må du også kontrollere samtlige "
"handlinger som er koblet til transaksjonene fordi de ikke vil bli deaktivert"

#. module: account
#: report:account.tax.code.entries:0
msgid "Accounting Entries-"
msgstr "Konteringsregistreringer"

#. module: account
#: code:addons/account/account.py:1291
#, python-format
msgid "You can not delete posted movement: \"%s\"!"
msgstr "Du kan ikke slette registrerte bevegelser: \"%s\"!"

#. module: account
#: report:account.invoice:0
#: field:account.invoice.line,origin:0
msgid "Origin"
msgstr "Opprinnelse"

#. module: account
#: view:account.account:0
#: field:account.account,reconcile:0
#: view:account.automatic.reconcile:0
#: field:account.move.line,reconcile_id:0
#: view:account.move.line.reconcile:0
#: view:account.move.line.reconcile.writeoff:0
msgid "Reconcile"
msgstr "Avstem"

#. module: account
#: field:account.bank.statement.line,ref:0
#: field:account.entries.report,ref:0
#: field:account.move,ref:0
#: view:account.move.line:0
#: field:account.move.line,ref:0
#: field:account.subscription,ref:0
msgid "Reference"
msgstr "Referanse"

#. module: account
#: view:account.open.closed.fiscalyear:0
msgid "Choose Fiscal Year "
msgstr "Velg regnskapsår "

#. module: account
#: help:account.payment.term,active:0
msgid ""
"If the active field is set to False, it will allow you to hide the payment "
"term without removing it."
msgstr ""
"Dersom det aktive feltet er satt til Falskt, vil det tillate deg å skjule "
"betalingsbetingelsene uten å fjerne dem."

#. module: account
#: code:addons/account/invoice.py:1421
#, python-format
msgid "Warning!"
msgstr "Advarsel!"

#. module: account
#: field:account.fiscal.position.account,account_src_id:0
#: field:account.fiscal.position.account.template,account_src_id:0
msgid "Account Source"
msgstr "Kontokilde"

#. module: account
#: model:ir.actions.act_window,name:account.act_acc_analytic_acc_5_report_hr_timesheet_invoice_journal
msgid "All Analytic Entries"
msgstr "Alle analytiske registreringer"

#. module: account
#: model:ir.actions.act_window,name:account.action_view_created_invoice_dashboard
msgid "Invoices Created Within Past 15 Days"
msgstr "Fakturaer Opprettet innefor de siste 15 dager"

#. module: account
#: selection:account.account.type,sign:0
msgid "Negative"
msgstr "Negativ"

#. module: account
#: code:addons/account/wizard/account_move_journal.py:95
#, python-format
msgid "Journal: %s"
msgstr "Journal: %s"

#. module: account
#: help:account.analytic.journal,type:0
msgid ""
"Gives the type of the analytic journal. When it needs for a document (eg: an "
"invoice) to create analytic entries, OpenERP will look for a matching "
"journal of the same type."
msgstr ""
"Gir deg Typen analytisk journal. Når det behøves av et dokument (f.eks: en "
"faktura) for å opprette analytiske oppføringer, vil OpenERP se etter en "
"matchende journal av samme type."

#. module: account
#: model:ir.actions.act_window,name:account.action_account_tax_template_form
#: model:ir.ui.menu,name:account.menu_action_account_tax_template_form
msgid "Tax Templates"
msgstr "Avgiftsmaler"

#. module: account
#: model:ir.model,name:account.model_account_tax
msgid "account.tax"
msgstr "account.tax"

#. module: account
#: code:addons/account/account.py:901
#, python-format
msgid ""
"No period defined for this date: %s !\n"
"Please create a fiscal year."
msgstr ""
"Ingen periode er definert for denne datoen: %s !\n"
"Vennligst opprett et regnskapsår."

#. module: account
#: model:ir.model,name:account.model_account_move_line_reconcile_select
msgid "Move line reconcile select"
msgstr ""

#. module: account
#: help:account.model.line,sequence:0
msgid ""
"The sequence field is used to order the resources from lower sequences to "
"higher ones"
msgstr ""

#. module: account
#: help:account.tax.code,notprintable:0
#: help:account.tax.code.template,notprintable:0
msgid ""
"Check this box if you don't want any VAT related to this Tax Code to appear "
"on invoices"
msgstr ""
"Merk av denne boksen dersom du ikke ønsker at noen MVA relatert til denne "
"Skattekoden skal vises på fakturaer"

#. module: account
#: code:addons/account/invoice.py:1210
#, python-format
msgid "Invoice '%s' is paid partially: %s%s of %s%s (%s%s remaining)"
msgstr "Faktura '%s' er delbetalt:%s%s av %s%s (%s%s gjenstår)"

#. module: account
#: model:process.transition,note:account.process_transition_supplierentriesreconcile0
msgid "Accounting entries are an input of the reconciliation."
msgstr "Regnskaps oppføringer er en input fra avstemmingen."

#. module: account
#: model:ir.ui.menu,name:account.menu_finance_management_belgian_reports
msgid "Belgian Reports"
msgstr "Belgiske rapporter"

#. module: account
#: code:addons/account/account_move_line.py:1176
#, python-format
msgid "You can not add/modify entries in a closed journal."
msgstr "Du kan ikke legge til/endre registreringer i en lukket journal"

#. module: account
#: view:account.bank.statement:0
msgid "Calculated Balance"
msgstr "Kalkulert balanse"

#. module: account
#: model:ir.actions.act_window,name:account.action_account_use_model_create_entry
#: model:ir.actions.act_window,name:account.action_view_account_use_model
#: model:ir.ui.menu,name:account.menu_action_manual_recurring
msgid "Manual Recurring"
msgstr "Manuell Gjentagende"

#. module: account
#: view:account.fiscalyear.close.state:0
msgid "Close Fiscalyear"
msgstr "Lukk regnskapsår"

#. module: account
#: field:account.automatic.reconcile,allow_write_off:0
msgid "Allow write off"
msgstr "Tillat avskrivning"

#. module: account
#: view:account.analytic.chart:0
msgid "Select the Period for Analysis"
msgstr "Velg periode for analyse"

#. module: account
#: view:account.move.line:0
msgid "St."
msgstr "St."

#. module: account
#: code:addons/account/invoice.py:529
#, python-format
msgid "Invoice line account company does not match with invoice company."
msgstr "Fakturalinje konto firma stemmer ikke med faktura firma."

#. module: account
#: field:account.journal.column,field:0
msgid "Field Name"
msgstr "Feltnavn"

#. module: account
#: help:account.installer,charts:0
msgid ""
"Installs localized accounting charts to match as closely as possible the "
"accounting needs of your company based on your country."
msgstr ""
"Installerer lokaliserte kontoplaner som stemmer best mulig med regnskaps "
"behovet til ditt firma basert på ditt land."

#. module: account
#: code:addons/account/wizard/account_move_journal.py:63
#, python-format
msgid ""
"Can't find any account journal of %s type for this company.\n"
"\n"
"You can create one in the menu: \n"
"Configuration/Financial Accounting/Accounts/Journals."
msgstr ""
"Kan ikke finne noen kontojournal av typen %s for dette firmaet.\n"
"\n"
"Du kan opprette en i menyen: \n"
"Konfigurasjon/Regnskap/Kontoer/Journaler."

#. module: account
#: model:ir.model,name:account.model_account_unreconcile
msgid "Account Unreconcile"
msgstr ""

#. module: account
#: view:product.product:0
#: view:product.template:0
msgid "Purchase Properties"
msgstr "Innstillinger for innkjøp"

#. module: account
#: view:account.installer:0
#: view:account.installer.modules:0
msgid "Configure"
msgstr "Konfigurer"

#. module: account
#: selection:account.entries.report,month:0
#: selection:account.invoice.report,month:0
#: selection:analytic.entries.report,month:0
#: selection:report.account.sales,month:0
#: selection:report.account_type.sales,month:0
msgid "June"
msgstr "Juni"

#. module: account
#: model:ir.actions.act_window,help:account.action_account_moves_bank
msgid ""
"This view is used by accountants in order to record entries massively in "
"OpenERP. Journal items are created by OpenERP if you use Bank Statements, "
"Cash Registers, or Customer/Supplier payments."
msgstr ""
"Denne visningen er brukt av regnskapsførere for å masseregistrere "
"oppføringer i OpenERP. Journal elementer er opprettet av OpenERP dersom du "
"bruker kontoutskrifter, Kasseapparater, eller Kunde/Leverandør betalinger."

#. module: account
#: model:ir.model,name:account.model_account_tax_template
msgid "account.tax.template"
msgstr "account.tax.template"

#. module: account
#: model:ir.model,name:account.model_account_bank_accounts_wizard
msgid "account.bank.accounts.wizard"
msgstr "account.bank.accounts.wizard"

#. module: account
#: field:account.move.line,date_created:0
#: field:account.move.reconcile,create_date:0
msgid "Creation date"
msgstr "Opprettet dato"

#. module: account
#: selection:account.journal,type:0
msgid "Purchase Refund"
msgstr "Innkjøpsrefusjon"

#. module: account
#: selection:account.journal,type:0
msgid "Opening/Closing Situation"
msgstr ""

#. module: account
#: help:account.journal,currency:0
msgid "The currency used to enter statement"
msgstr "Valutaen brukt til oppføringen"

#. module: account
#: field:account.open.closed.fiscalyear,fyear_id:0
msgid "Fiscal Year to Open"
msgstr "Regnskapsår som skal åpnes"

#. module: account
#: help:account.journal,sequence_id:0
msgid ""
"This field contains the informatin related to the numbering of the journal "
"entries of this journal."
msgstr ""
"Dette feltet inneholder informasjon relatert til nummereringen av "
"journaloppføringene i denne journalen."

#. module: account
#: field:account.journal,default_debit_account_id:0
msgid "Default Debit Account"
msgstr "Default debetkonto"

#. module: account
#: view:account.move:0
msgid "Total Credit"
msgstr "Total kreditt"

#. module: account
#: selection:account.account.type,sign:0
msgid "Positive"
msgstr "Positiv"

#. module: account
#: view:account.move.line.unreconcile.select:0
msgid "Open For Unreconciliation"
msgstr ""

#. module: account
#: field:account.fiscal.position.template,chart_template_id:0
#: field:account.tax.template,chart_template_id:0
#: field:wizard.multi.charts.accounts,chart_template_id:0
msgid "Chart Template"
msgstr "Kontoplanmal"

#. module: account
#: help:account.model.line,amount_currency:0
msgid "The amount expressed in an optional other currency."
msgstr "Beløpet uttrykt er en valgfri annen valuta"

#. module: account
#: help:account.journal.period,state:0
msgid ""
"When journal period is created. The state is 'Draft'. If a report is printed "
"it comes to 'Printed' state. When all transactions are done, it comes in "
"'Done' state."
msgstr ""

#. module: account
#: model:ir.actions.act_window,help:account.action_account_tax_chart
msgid ""
"Chart of Taxes is a tree view reflecting the structure of the Tax Cases (or "
"tax codes) and shows the current tax situation. The tax chart represents the "
"amount of each area of the tax declaration for your country. It’s presented "
"in a hierarchical structure, which can be modified to fit your needs."
msgstr ""

#. module: account
#: view:account.analytic.line:0
#: field:account.automatic.reconcile,journal_id:0
#: view:account.bank.statement:0
#: field:account.bank.statement,journal_id:0
#: report:account.central.journal:0
#: view:account.entries.report:0
#: field:account.entries.report,journal_id:0
#: report:account.general.ledger:0
#: view:account.invoice:0
#: field:account.invoice,journal_id:0
#: view:account.invoice.report:0
#: field:account.invoice.report,journal_id:0
#: field:account.journal.period,journal_id:0
#: report:account.journal.period.print:0
#: view:account.model:0
#: field:account.model,journal_id:0
#: view:account.move:0
#: field:account.move,journal_id:0
#: field:account.move.bank.reconcile,journal_id:0
#: view:account.move.line:0
#: field:account.move.line,journal_id:0
#: code:addons/account/account_move_line.py:983
#: view:analytic.entries.report:0
#: field:analytic.entries.report,journal_id:0
#: model:ir.actions.report.xml,name:account.account_journal
#: model:ir.model,name:account.model_account_journal
#: field:validate.account.move,journal_id:0
#, python-format
msgid "Journal"
msgstr "Journal"

#. module: account
#: model:ir.model,name:account.model_account_invoice_confirm
msgid "Confirm the selected invoices"
msgstr "Bekreft de valgte fakturaene"

#. module: account
#: field:account.addtmpl.wizard,cparent_id:0
msgid "Parent target"
msgstr "Overordnet mål"

#. module: account
#: field:account.bank.statement,account_id:0
msgid "Account used in this journal"
msgstr "Konto brukt i denne journalen"

#. module: account
#: help:account.aged.trial.balance,chart_account_id:0
#: help:account.balance.report,chart_account_id:0
#: help:account.bs.report,chart_account_id:0
#: help:account.central.journal,chart_account_id:0
#: help:account.common.account.report,chart_account_id:0
#: help:account.common.journal.report,chart_account_id:0
#: help:account.common.partner.report,chart_account_id:0
#: help:account.common.report,chart_account_id:0
#: help:account.general.journal,chart_account_id:0
#: help:account.partner.balance,chart_account_id:0
#: help:account.partner.ledger,chart_account_id:0
#: help:account.pl.report,chart_account_id:0
#: help:account.print.journal,chart_account_id:0
#: help:account.report.general.ledger,chart_account_id:0
#: help:account.vat.declaration,chart_account_id:0
msgid "Select Charts of Accounts"
msgstr "Velg kontoplan"

#. module: account
#: view:product.product:0
msgid "Purchase Taxes"
msgstr "Innkjøpsavgift"

#. module: account
#: model:ir.model,name:account.model_account_invoice_refund
msgid "Invoice Refund"
msgstr "Faktura refusjon"

#. module: account
#: report:account.overdue:0
msgid "Li."
msgstr "Li."

#. module: account
#: field:account.automatic.reconcile,unreconciled:0
msgid "Not reconciled transactions"
msgstr "Ikke avstemte transaksjoner"

#. module: account
#: code:addons/account/account_cash_statement.py:348
#, python-format
msgid "CashBox Balance is not matching with Calculated Balance !"
msgstr "Kontantkassenbalansen stemmer ikke med kalkulert balanse !"

#. module: account
#: view:account.fiscal.position:0
#: field:account.fiscal.position,tax_ids:0
#: field:account.fiscal.position.template,tax_ids:0
msgid "Tax Mapping"
msgstr "Avgiftskartlegging"

#. module: account
#: model:ir.actions.act_window,name:account.action_account_fiscalyear_close_state
#: model:ir.ui.menu,name:account.menu_wizard_fy_close_state
msgid "Close a Fiscal Year"
msgstr "Lukk et regnskapsår"

#. module: account
#: model:process.transition,note:account.process_transition_confirmstatementfromdraft0
msgid "The accountant confirms the statement."
msgstr "Regnskapsfører bekrefter konto."

#. module: account
#: selection:account.balance.report,display_account:0
#: selection:account.bs.report,display_account:0
#: selection:account.common.account.report,display_account:0
#: selection:account.pl.report,display_account:0
#: selection:account.report.general.ledger,display_account:0
#: selection:account.tax,type_tax_use:0
#: selection:account.tax.template,type_tax_use:0
msgid "All"
msgstr "Alle"

#. module: account
#: field:account.invoice.report,address_invoice_id:0
msgid "Invoice Address Name"
msgstr "Navn fakturaadresse"

#. module: account
#: selection:account.installer,period:0
msgid "3 Monthly"
msgstr "3 månedlig"

#. module: account
#: view:account.unreconcile.reconcile:0
msgid ""
"If you unreconciliate transactions, you must also verify all the actions "
"that are linked to those transactions because they will not be disable"
msgstr ""
"Hvis du omgjør avstemmte transaksjoner må du også kontrollere samtlige "
"handlinger som er koblet til transaksjonene fordi de ikke er deaktivert"

#. module: account
#: view:analytic.entries.report:0
msgid "   30 Days   "
msgstr "   30 dager   "

#. module: account
#: field:ir.sequence,fiscal_ids:0
msgid "Sequences"
msgstr "Sekvenser"

#. module: account
#: view:account.fiscal.position.template:0
msgid "Taxes Mapping"
msgstr "Avgiftskobling"

#. module: account
#: report:account.central.journal:0
msgid "Centralized Journal"
msgstr "Sentralisert Journal"

#. module: account
#: sql_constraint:account.sequence.fiscalyear:0
msgid "Main Sequence must be different from current !"
msgstr "Hovedsekvensen må være anderledes en gjeldende"

#. module: account
#: field:account.invoice.tax,tax_amount:0
msgid "Tax Code Amount"
msgstr "Avgiftskodebeløp"

#. module: account
#: code:addons/account/account.py:2779
#: code:addons/account/installer.py:434
#, python-format
msgid "SAJ"
msgstr "SAJ"

#. module: account
#: help:account.bank.statement,balance_end_real:0
msgid "closing balance entered by the cashbox verifier"
msgstr ""

#. module: account
#: view:account.period:0
#: view:account.period.close:0
msgid "Close Period"
msgstr "Lukk periode"

#. module: account
#: model:ir.model,name:account.model_account_common_partner_report
msgid "Account Common Partner Report"
msgstr ""

#. module: account
#: field:account.fiscalyear.close,period_id:0
msgid "Opening Entries Period"
msgstr "Åpningsperiode"

#. module: account
#: model:ir.model,name:account.model_account_journal_period
msgid "Journal Period"
msgstr "Journalperiode"

#. module: account
#: code:addons/account/account_move_line.py:732
#: code:addons/account/account_move_line.py:776
#, python-format
msgid "To reconcile the entries company should be the same for all entries"
msgstr ""
"For å avstemme oppføringene bør firma være det samme for alle oppføringer"

#. module: account
#: view:account.account:0
#: selection:account.aged.trial.balance,result_selection:0
#: selection:account.common.partner.report,result_selection:0
#: selection:account.partner.balance,result_selection:0
#: selection:account.partner.ledger,result_selection:0
#: code:addons/account/report/account_partner_balance.py:302
#: model:ir.actions.act_window,name:account.action_aged_receivable
#, python-format
msgid "Receivable Accounts"
msgstr "Debitorkonti"

#. module: account
#: model:ir.model,name:account.model_account_report_general_ledger
msgid "General Ledger Report"
msgstr "Hovedbok rapport"

#. module: account
#: view:account.invoice:0
msgid "Re-Open"
msgstr "Gjenåpne"

#. module: account
#: view:account.use.model:0
msgid "Are you sure you want to create entries?"
msgstr "Er du sikker på du ønsker å opprette posteringer?"

#. module: account
#: selection:account.bank.accounts.wizard,account_type:0
msgid "Check"
msgstr "Sjekk"

#. module: account
#: field:account.partner.reconcile.process,today_reconciled:0
msgid "Partners Reconciled Today"
msgstr "Partnere avstemt i dag"

#. module: account
#: selection:account.payment.term.line,value:0
#: selection:account.tax.template,type:0
msgid "Percent"
msgstr "Prosent"

#. module: account
#: model:ir.ui.menu,name:account.menu_finance_charts
msgid "Charts"
msgstr "Diagrammer"

#. module: account
#: code:addons/account/project/wizard/project_account_analytic_line.py:47
#: model:ir.model,name:account.model_project_account_analytic_line
#, python-format
msgid "Analytic Entries by line"
msgstr "Analytiske registrering pr linje"

#. module: account
#: code:addons/account/wizard/account_change_currency.py:39
#, python-format
msgid "You can only change currency for Draft Invoice !"
msgstr "Dukan bare endre valuta for fakturakladder !"

#. module: account
#: view:account.analytic.journal:0
#: field:account.analytic.journal,type:0
#: field:account.bank.statement.line,type:0
#: field:account.invoice,type:0
#: view:account.invoice.report:0
#: field:account.invoice.report,type:0
#: view:account.journal:0
#: field:account.journal,type:0
#: field:account.move.reconcile,type:0
#: field:report.invoice.created,type:0
msgid "Type"
msgstr "Type"

#. module: account
#: model:ir.model,name:account.model_account_subscription_line
msgid "Account Subscription Line"
msgstr ""

#. module: account
#: help:account.invoice,reference:0
msgid "The partner reference of this invoice."
msgstr "Partnerens referanse for denne fakturaen"

#. module: account
#: view:account.move.line.unreconcile.select:0
#: view:account.unreconcile:0
#: view:account.unreconcile.reconcile:0
#: model:ir.model,name:account.model_account_move_line_unreconcile_select
msgid "Unreconciliation"
msgstr "Tilbakestill avstemte posteringer"

#. module: account
#: model:ir.model,name:account.model_account_analytic_Journal_report
msgid "Account Analytic Journal"
msgstr "Kontoanalyse Journal"

#. module: account
#: model:ir.model,name:account.model_account_automatic_reconcile
msgid "Automatic Reconcile"
msgstr "Automatisk avstemming"

#. module: account
#: view:account.payment.term.line:0
msgid "Due date Computation"
msgstr "Forfallsdato beregning"

#. module: account
#: report:account.analytic.account.quantity_cost_ledger:0
msgid "J.C./Move name"
msgstr "J.C./Move name"

#. module: account
#: selection:account.entries.report,month:0
#: selection:account.invoice.report,month:0
#: selection:analytic.entries.report,month:0
#: selection:report.account.sales,month:0
#: selection:report.account_type.sales,month:0
msgid "September"
msgstr "September"

#. module: account
#: selection:account.subscription,period_type:0
msgid "days"
msgstr "dager"

#. module: account
#: help:account.account.template,nocreate:0
msgid ""
"If checked, the new chart of accounts will not contain this by default."
msgstr "Hvis avmerket vil ikke kontoplanen inneholde dette som standard."

#. module: account
#: code:addons/account/wizard/account_invoice_refund.py:102
#, python-format
msgid ""
"Can not %s invoice which is already reconciled, invoice should be "
"unreconciled first. You can only Refund this invoice"
msgstr ""

#. module: account
#: model:ir.actions.act_window,name:account.action_subscription_form_new
msgid "New Subscription"
msgstr "Nytt abonnement"

#. module: account
#: view:account.payment.term:0
msgid "Computation"
msgstr "Beregning"

#. module: account
#: view:account.move.line:0
msgid "Next Partner to reconcile"
msgstr "Neste Partner å Avstemme"

#. module: account
#: code:addons/account/account_move_line.py:1191
#, python-format
msgid ""
"You can not do this modification on a confirmed entry ! Please note that you "
"can just change some non important fields !"
msgstr ""
"Du kan ikke utføre endringer på bekreftet postering! Legg merke til at du "
"bare kan endre enkelte felt!"

#. module: account
#: view:account.invoice.report:0
#: field:account.invoice.report,delay_to_pay:0
msgid "Avg. Delay To Pay"
msgstr "Gj.snittlig Forsinkelse til betaling"

#. module: account
#: model:ir.actions.act_window,name:account.action_account_tax_chart
#: model:ir.actions.act_window,name:account.action_tax_code_tree
#: model:ir.ui.menu,name:account.menu_action_tax_code_tree
msgid "Chart of Taxes"
msgstr "Avgiftsplan"

#. module: account
#: view:account.fiscalyear:0
msgid "Create 3 Months Periods"
msgstr "Lag en 3 måneders periode"

#. module: account
#: report:account.overdue:0
msgid "Due"
msgstr "Forfall"

#. module: account
#: view:account.invoice.report:0
#: field:account.invoice.report,price_total_tax:0
msgid "Total With Tax"
msgstr "Total med avgift"

#. module: account
#: view:account.invoice:0
#: view:account.move:0
#: view:validate.account.move:0
#: view:validate.account.move.lines:0
msgid "Approve"
msgstr "Godkjenn"

#. module: account
#: view:account.invoice:0
#: view:account.move:0
#: view:report.invoice.created:0
msgid "Total Amount"
msgstr "Totalsum"

#. module: account
#: selection:account.account,type:0
#: selection:account.account.template,type:0
#: selection:account.entries.report,type:0
msgid "Consolidation"
msgstr "Konsolidering"

#. module: account
#: view:account.analytic.line:0
#: view:account.entries.report:0
#: view:account.invoice.report:0
#: view:account.move.line:0
msgid "Extended Filters..."
msgstr "Utvidede filter..."

#. module: account
#: model:ir.ui.menu,name:account.menu_account_central_journal
msgid "Centralizing Journal"
msgstr "Sentralisert Journal"

#. module: account
#: selection:account.journal,type:0
msgid "Sale Refund"
msgstr "Salgsrefusjon"

#. module: account
#: model:process.node,note:account.process_node_accountingstatemententries0
msgid "Bank statement"
msgstr "Bankbekreftelse"

#. module: account
#: field:account.analytic.line,move_id:0
msgid "Move Line"
msgstr "Flytt linje"

#. module: account
#: help:account.move.line,tax_amount:0
msgid ""
"If the Tax account is a tax code account, this field will contain the taxed "
"amount.If the tax account is base tax code, this field will contain the "
"basic amount(without tax)."
msgstr ""

#. module: account
#: view:account.analytic.line:0
msgid "Purchases"
msgstr "Innkjøp"

#. module: account
#: field:account.model,lines_id:0
msgid "Model Entries"
msgstr "Modellposteringer"

#. module: account
#: field:account.account,code:0
#: report:account.account.balance:0
#: field:account.account.template,code:0
#: field:account.account.type,code:0
#: report:account.analytic.account.balance:0
#: report:account.analytic.account.inverted.balance:0
#: report:account.analytic.account.journal:0
#: field:account.analytic.line,code:0
#: field:account.fiscalyear,code:0
#: report:account.general.journal:0
#: field:account.journal,code:0
#: report:account.partner.balance:0
#: field:account.period,code:0
msgid "Code"
msgstr "Kode"

#. module: account
#: code:addons/account/account.py:2083
#: code:addons/account/account_bank_statement.py:350
#: code:addons/account/account_move_line.py:170
#: code:addons/account/invoice.py:73
#: code:addons/account/invoice.py:670
#: code:addons/account/wizard/account_use_model.py:81
#, python-format
msgid "No Analytic Journal !"
msgstr "Ingen analytisk journal!"

#. module: account
#: report:account.partner.balance:0
#: view:account.partner.balance:0
#: model:ir.actions.act_window,name:account.action_account_partner_balance
#: model:ir.actions.report.xml,name:account.account_3rdparty_account_balance
#: model:ir.ui.menu,name:account.menu_account_partner_balance_report
msgid "Partner Balance"
msgstr "Partnersaldo"

#. module: account
#: field:account.bank.accounts.wizard,acc_name:0
msgid "Account Name."
msgstr "Kontonavn."

#. module: account
#: field:account.chart.template,property_reserve_and_surplus_account:0
#: field:res.company,property_reserve_and_surplus_account:0
msgid "Reserve and Profit/Loss Account"
msgstr "Reserver og resultat Konto"

#. module: account
#: field:report.account.receivable,name:0
msgid "Week of Year"
msgstr "Uke i året"

#. module: account
#: field:account.bs.report,display_type:0
#: field:account.pl.report,display_type:0
#: field:account.report.general.ledger,landscape:0
msgid "Landscape Mode"
msgstr "Landskapsformat"

#. module: account
#: view:board.board:0
msgid "Customer Invoices to Approve"
msgstr "Kundefaktura til godkjenning"

#. module: account
#: help:account.fiscalyear.close,fy_id:0
msgid "Select a Fiscal year to close"
msgstr "Velg et regnskapsår å avslutte"

#. module: account
#: help:account.account,user_type:0
#: help:account.account.template,user_type:0
msgid ""
"These types are defined according to your country. The type contains more "
"information about the account and its specificities."
msgstr ""
"Disse typene er definert i hht. ditt land. Typen inneholder mer informasjon "
"om kontoen og dens egenskaper."

#. module: account
#: view:account.tax:0
msgid "Applicability Options"
msgstr ""

#. module: account
#: report:account.partner.balance:0
msgid "In dispute"
msgstr "Til diskusjon"

#. module: account
#: model:ir.actions.act_window,name:account.action_view_bank_statement_tree
#: model:ir.ui.menu,name:account.journal_cash_move_lines
msgid "Cash Registers"
msgstr ""

#. module: account
#: selection:account.account.type,report_type:0
msgid "Profit & Loss (Expense Accounts)"
msgstr "Taps- og vinningskonto( kostnadskonto)"

#. module: account
#: report:account.analytic.account.journal:0
#: report:account.move.voucher:0
#: report:account.third_party_ledger:0
#: report:account.third_party_ledger_other:0
msgid "-"
msgstr "-"

#. module: account
#: view:account.analytic.account:0
msgid "Manager"
msgstr "Leder"

#. module: account
#: view:account.subscription.generate:0
msgid "Generate Entries before:"
msgstr "Opprett registreringer før:"

#. module: account
#: selection:account.bank.accounts.wizard,account_type:0
msgid "Bank"
msgstr "Bank"

#. module: account
#: field:account.period,date_start:0
msgid "Start of Period"
msgstr "Periodestart"

#. module: account
#: model:process.transition,name:account.process_transition_confirmstatementfromdraft0
msgid "Confirm statement"
msgstr ""

#. module: account
#: field:account.fiscal.position.tax,tax_dest_id:0
#: field:account.fiscal.position.tax.template,tax_dest_id:0
msgid "Replacement Tax"
msgstr "Replacement Tax"

#. module: account
#: selection:account.move.line,centralisation:0
msgid "Credit Centralisation"
msgstr "Credit Centralisation"

#. module: account
#: model:ir.actions.act_window,help:account.action_invoice_tree2
msgid ""
"With Supplier Invoices you can enter and manage invoices issued by your "
"suppliers. OpenERP can also generate draft invoices automatically from "
"purchase orders or receipts. This way, you can control the invoice from your "
"supplier according to what you purchased or received."
msgstr ""

#. module: account
#: view:account.invoice.cancel:0
msgid "Cancel Invoices"
msgstr "Annuler fakturaer"

#. module: account
#: view:account.unreconcile.reconcile:0
msgid "Unreconciliation transactions"
msgstr "Ikke-avstemte transaksjoner"

#. module: account
#: field:account.invoice.tax,tax_code_id:0
#: field:account.tax,description:0
#: field:account.tax.template,tax_code_id:0
#: model:ir.model,name:account.model_account_tax_code
msgid "Tax Code"
msgstr "Avgiftskode"

#. module: account
#: field:account.account,currency_mode:0
msgid "Outgoing Currencies Rate"
msgstr "Utgående valutakurs"

#. module: account
#: help:account.move.line,move_id:0
msgid "The move of this entry line."
msgstr "The move of this entry line."

#. module: account
#: field:account.move.line.reconcile,trans_nbr:0
msgid "# of Transaction"
msgstr "Ant. transaksjon"

#. module: account
#: report:account.general.ledger:0
#: report:account.general.ledger_landscape:0
#: report:account.tax.code.entries:0
#: report:account.third_party_ledger:0
#: report:account.third_party_ledger_other:0
msgid "Entry Label"
msgstr "Entry Label"

#. module: account
#: code:addons/account/account.py:976
#, python-format
msgid "You can not modify/delete a journal with entries for this period !"
msgstr ""
"Du kan ikke endre eller slette en journal med posteringer for angitt periode!"

#. module: account
#: help:account.invoice,origin:0
#: help:account.invoice.line,origin:0
msgid "Reference of the document that produced this invoice."
msgstr "Referanse til dokument som opprettet fakturaen."

#. module: account
#: view:account.analytic.line:0
#: view:account.journal:0
msgid "Others"
msgstr "Andre"

#. module: account
#: view:account.account:0
#: report:account.account.balance:0
#: view:account.analytic.line:0
#: field:account.automatic.reconcile,writeoff_acc_id:0
#: field:account.bank.statement.line,account_id:0
#: view:account.entries.report:0
#: field:account.entries.report,account_id:0
#: field:account.invoice,account_id:0
#: field:account.invoice.line,account_id:0
#: field:account.invoice.report,account_id:0
#: field:account.journal,account_control_ids:0
#: report:account.journal.period.print:0
#: field:account.model.line,account_id:0
#: view:account.move.line:0
#: field:account.move.line,account_id:0
#: field:account.move.line.reconcile.select,account_id:0
#: field:account.move.line.unreconcile.select,account_id:0
#: report:account.third_party_ledger:0
#: report:account.third_party_ledger_other:0
#: view:analytic.entries.report:0
#: field:analytic.entries.report,account_id:0
#: model:ir.model,name:account.model_account_account
#: field:report.account.sales,account_id:0
msgid "Account"
msgstr "Konto"

#. module: account
#: field:account.tax,include_base_amount:0
msgid "Included in base amount"
msgstr "Inkludert i grunnbeløp"

#. module: account
#: view:account.entries.report:0
#: model:ir.actions.act_window,name:account.action_account_entries_report_all
#: model:ir.ui.menu,name:account.menu_action_account_entries_report_all
msgid "Entries Analysis"
msgstr ""

#. module: account
#: field:account.account,level:0
msgid "Level"
msgstr "Nivå"

#. module: account
#: report:account.invoice:0
#: view:account.invoice:0
#: view:account.invoice.line:0
#: field:account.invoice.line,invoice_line_tax_id:0
#: view:account.move:0
#: view:account.move.line:0
#: model:ir.actions.act_window,name:account.action_tax_form
#: model:ir.ui.menu,name:account.account_template_taxes
#: model:ir.ui.menu,name:account.menu_action_tax_form
#: model:ir.ui.menu,name:account.menu_tax_report
#: model:ir.ui.menu,name:account.next_id_27
msgid "Taxes"
msgstr "Avgifter"

#. module: account
#: code:addons/account/wizard/account_report_common.py:120
#, python-format
msgid "Select a starting and an ending period"
msgstr "Velg en start- og sluttperiode"

#. module: account
#: model:ir.model,name:account.model_account_account_template
msgid "Templates for Accounts"
msgstr "Maler for konti"

#. module: account
#: view:account.tax.code.template:0
msgid "Search tax template"
msgstr "Søk skattemal"

#. module: account
#: report:account.invoice:0
msgid "Your Reference"
msgstr "Din referanse"

#. module: account
#: view:account.move.reconcile:0
#: model:ir.actions.act_window,name:account.action_account_reconcile_select
#: model:ir.actions.act_window,name:account.action_view_account_move_line_reconcile
msgid "Reconcile Entries"
msgstr "Avstem posteringer"

#. module: account
#: model:ir.actions.report.xml,name:account.account_overdue
#: view:res.company:0
msgid "Overdue Payments"
msgstr "Utskrift av purrebrev"

#. module: account
#: report:account.third_party_ledger:0
#: report:account.third_party_ledger_other:0
msgid "Initial Balance"
msgstr "Initiell saldo"

#. module: account
#: view:account.invoice:0
msgid "Reset to Draft"
msgstr "Sett tilbake til utkast"

#. module: account
#: view:wizard.multi.charts.accounts:0
msgid "Bank Information"
msgstr "Bankinformasjon"

#. module: account
#: view:account.aged.trial.balance:0
#: view:account.common.report:0
msgid "Report Options"
msgstr "Innstillinger for rapporter"

#. module: account
#: model:ir.model,name:account.model_account_entries_report
msgid "Journal Items Analysis"
msgstr ""

#. module: account
#: model:ir.actions.act_window,name:account.action_partner_all
#: model:ir.ui.menu,name:account.next_id_22
msgid "Partners"
msgstr "Partnere"

#. module: account
#: view:account.bank.statement:0
#: model:ir.model,name:account.model_account_bank_statement
#: model:process.node,name:account.process_node_accountingstatemententries0
#: model:process.node,name:account.process_node_bankstatement0
#: model:process.node,name:account.process_node_supplierbankstatement0
msgid "Bank Statement"
msgstr "Bankbekreftelse"

#. module: account
#: view:res.partner:0
msgid "Bank account owner"
msgstr "Bankkontoeier"

#. module: account
#: field:res.partner,property_account_receivable:0
msgid "Account Receivable"
msgstr "Debitorposter"

#. module: account
#: model:ir.actions.report.xml,name:account.account_central_journal
msgid "Central Journal"
msgstr "Hovedjournal"

#. module: account
#: code:addons/account/account_move_line.py:1271
#, python-format
msgid "You can not use this general account in this journal !"
msgstr "Du kan ikke benytte angitt konto i aktuell journal!"

#. module: account
#: selection:account.balance.report,display_account:0
#: selection:account.bs.report,display_account:0
#: selection:account.common.account.report,display_account:0
#: selection:account.partner.balance,display_partner:0
#: selection:account.pl.report,display_account:0
#: selection:account.report.general.ledger,display_account:0
#: report:account.account.balance:0
#: report:account.partner.balance:0
#: report:account.third_party_ledger:0
#: report:account.third_party_ledger_other:0
#: report:account.balancesheet:0
#: report:account.balancesheet.horizontal:0
#: report:account.general.ledger:0
#: report:account.general.ledger_landscape:0
#: report:pl.account:0
#: report:pl.account.horizontal:0
msgid "With balance is not equal to 0"
msgstr "Hvor saldo ikke er lik 0"

#. module: account
#: view:account.tax:0
msgid "Search Taxes"
msgstr "Søk avgift"

#. module: account
#: model:ir.model,name:account.model_account_analytic_cost_ledger
msgid "Account Analytic Cost Ledger"
msgstr "H.bok analytisk kostnadskonto"

#. module: account
#: view:account.model:0
msgid "Create entries"
msgstr "Opprett posteringer"

#. module: account
#: field:account.entries.report,nbr:0
msgid "# of Items"
msgstr "antall enheter"

#. module: account
#: field:account.automatic.reconcile,max_amount:0
msgid "Maximum write-off amount"
msgstr "Maks avskrivingsbeløp"

#. module: account
#: view:account.invoice:0
msgid "Compute Taxes"
msgstr "Beregn avgift"

#. module: account
#: field:wizard.multi.charts.accounts,code_digits:0
msgid "# of Digits"
msgstr "antall siffer"

#. module: account
#: field:account.journal,entry_posted:0
msgid "Skip 'Draft' State for Manual Entries"
msgstr "Dropp 'Utkast' status for manuelle posteringer"

#. module: account
#: view:account.invoice.report:0
#: field:account.invoice.report,price_total:0
msgid "Total Without Tax"
msgstr "Totalsum uten avgift"

#. module: account
#: model:ir.actions.act_window,help:account.action_move_journal_line
msgid ""
"A journal entry consists of several journal items, each of which is either a "
"debit or a credit transaction. OpenERP automatically creates one journal "
"entry per accounting document: invoice, refund, supplier payment, bank "
"statements, etc."
msgstr ""

#. module: account
#: view:account.entries.report:0
msgid "# of Entries "
msgstr "Antall registreringer "

#. module: account
#: model:ir.model,name:account.model_temp_range
msgid "A Temporary table used for Dashboard view"
msgstr ""

#. module: account
#: model:ir.actions.act_window,name:account.action_invoice_tree4
#: model:ir.ui.menu,name:account.menu_action_invoice_tree4
msgid "Supplier Refunds"
msgstr "Leverandør kreditnota"

#. module: account
#: view:account.payment.term.line:0
msgid ""
"Example: at 14 net days 2 percents, remaining amount at 30 days end of month."
msgstr "Eksempel: pr 14 dager 2 prosent, resterende beløp innen 30 dager"

#. module: account
#: code:addons/account/invoice.py:815
#, python-format
msgid ""
"Cannot create the invoice !\n"
"The payment term defined gives a computed amount greater than the total "
"invoiced amount."
msgstr ""

#. module: account
#: field:account.installer.modules,account_anglo_saxon:0
msgid "Anglo-Saxon Accounting"
msgstr "Anglo-Saxon bokføring"

#. module: account
#: selection:account.account,type:0
#: selection:account.account.template,type:0
#: selection:account.bank.statement,state:0
#: selection:account.entries.report,type:0
#: view:account.fiscalyear:0
#: selection:account.fiscalyear,state:0
#: selection:account.period,state:0
msgid "Closed"
msgstr "Lukket"

#. module: account
#: model:ir.ui.menu,name:account.menu_finance_recurrent_entries
msgid "Recurring Entries"
msgstr "Periodiske posteringer"

#. module: account
#: model:ir.model,name:account.model_account_fiscal_position_template
msgid "Template for Fiscal Position"
msgstr "Mal for regnskapsstatus"

#. module: account
#: model:account.tax.code,name:account.account_tax_code_0
msgid "Tax Code Test"
msgstr "Avgiftskode test"

#. module: account
#: field:account.automatic.reconcile,reconciled:0
msgid "Reconciled transactions"
msgstr "Avstemte transaksjoner"

#. module: account
#: field:account.journal.view,columns_id:0
msgid "Columns"
msgstr "Kolonner"

#. module: account
#: report:account.overdue:0
msgid "."
msgstr "."

#. module: account
#: view:account.analytic.cost.ledger.journal.report:0
msgid "and Journals"
msgstr "og journaler"

#. module: account
#: field:account.journal,groups_id:0
msgid "Groups"
msgstr "Grupper"

#. module: account
#: field:account.invoice,amount_untaxed:0
#: field:report.invoice.created,amount_untaxed:0
msgid "Untaxed"
msgstr "Uten avg."

#. module: account
#: view:account.partner.reconcile.process:0
msgid "Go to next partner"
msgstr "Gå til neste partner"

#. module: account
#: view:account.bank.statement:0
msgid "Search Bank Statements"
msgstr "Søk bankkontobekreftelse"

#. module: account
#: sql_constraint:account.model.line:0
msgid ""
"Wrong credit or debit value in model (Credit + Debit Must Be greater \"0\")!"
msgstr ""

#. module: account
#: view:account.chart.template:0
#: field:account.chart.template,property_account_payable:0
msgid "Payable Account"
msgstr "Betalbar konto"

#. module: account
#: field:account.tax,account_paid_id:0
#: field:account.tax.template,account_paid_id:0
msgid "Refund Tax Account"
msgstr "Avgiftskonto for refusjon"

#. module: account
#: view:account.bank.statement:0
#: field:account.bank.statement,line_ids:0
msgid "Statement lines"
msgstr "Bekreftelseslinjer"

#. module: account
#: model:ir.actions.act_window,help:account.action_bank_statement_tree
msgid ""
"A bank statement is a summary of all financial transactions occurring over a "
"given period of time on a deposit account, a credit card or any other type "
"of financial account. The starting balance will be proposed automatically "
"and the closing balance is to be found on your statement. When you are in "
"the Payment column of a line, you can press F1 to open the reconciliation "
"form."
msgstr ""

#. module: account
#: report:account.analytic.account.cost_ledger:0
msgid "Date/Code"
msgstr "Dato/kode"

#. module: account
#: field:account.analytic.line,general_account_id:0
#: view:analytic.entries.report:0
#: field:analytic.entries.report,general_account_id:0
msgid "General Account"
msgstr "Generell konto"

#. module: account
#: field:res.partner,debit_limit:0
msgid "Payable Limit"
msgstr "Betalingslimit"

#. module: account
#: report:account.invoice:0
#: view:account.invoice:0
#: view:account.invoice.report:0
#: field:account.move.line,invoice:0
#: model:ir.model,name:account.model_account_invoice
#: model:res.request.link,name:account.req_link_invoice
msgid "Invoice"
msgstr "Faktura"

#. module: account
#: model:process.node,note:account.process_node_analytic0
#: model:process.node,note:account.process_node_analyticcost0
msgid "Analytic costs to invoice"
msgstr "Analytiske kostnader å fakturere"

#. module: account
#: view:ir.sequence:0
msgid "Fiscal Year Sequence"
msgstr ""

#. module: account
#: field:wizard.multi.charts.accounts,seq_journal:0
msgid "Separated Journal Sequences"
msgstr "Separate journalsekvenser"

#. module: account
#: field:account.bank.statement,user_id:0
#: view:account.invoice:0
msgid "Responsible"
msgstr "Ansvarlig"

#. module: account
#: report:account.overdue:0
msgid "Sub-Total :"
msgstr "Subtotal:"

#. module: account
#: model:ir.actions.act_window,name:account.action_report_account_type_sales_tree_all
msgid "Sales by Account Type"
msgstr "Salg pr kontotype"

#. module: account
#: view:account.invoice.refund:0
msgid ""
"Cancel Invoice: Creates the refund invoice, validate and reconcile it to "
"cancel the current invoice."
msgstr ""

#. module: account
#: model:ir.ui.menu,name:account.periodical_processing_invoicing
msgid "Invoicing"
msgstr "Fakturering"

#. module: account
#: field:account.chart.template,tax_code_root_id:0
msgid "Root Tax Code"
msgstr ""

#. module: account
#: field:account.partner.ledger,initial_balance:0
#: field:account.report.general.ledger,initial_balance:0
msgid "Include initial balances"
msgstr "Include initial balances"

#. module: account
#: field:account.tax.code,sum:0
msgid "Year Sum"
msgstr "Sum for året"

#. module: account
#: model:ir.actions.report.xml,name:account.report_account_voucher_new
msgid "Print Voucher"
msgstr "Skriv ut bilag"

#. module: account
#: view:account.change.currency:0
msgid "This wizard will change the currency of the invoice"
msgstr "Wizard vil endre valuta på fakturaen"

#. module: account
#: model:ir.actions.act_window,help:account.action_account_chart
msgid ""
"Display your company chart of accounts per fiscal year and filter by period. "
"Have a complete tree view of all journal items per account code by clicking "
"on an account."
msgstr ""

#. module: account
#: constraint:account.fiscalyear:0
msgid "Error! You cannot define overlapping fiscal years"
msgstr ""

#. module: account
#: code:addons/account/account_move_line.py:808
#, python-format
msgid "The account is not defined to be reconciled !"
msgstr "Kontoen er ikke satt opp til å bli avstemt!"

#. module: account
#: field:account.cashbox.line,pieces:0
msgid "Values"
msgstr "Verdi"

#. module: account
#: help:account.journal.period,active:0
msgid ""
"If the active field is set to False, it will allow you to hide the journal "
"period without removing it."
msgstr ""

#. module: account
#: view:res.partner:0
msgid "Supplier Debit"
msgstr "Leverandørgjeld"

#. module: account
#: help:account.model.line,quantity:0
msgid "The optional quantity on entries"
msgstr ""

#. module: account
#: model:ir.actions.act_window,name:account.act_account_partner_account_move_all
msgid "Receivables & Payables"
msgstr "Debitorer og kreditorer"

#. module: account
#: code:addons/account/account_move_line.py:815
#, python-format
msgid "You have to provide an account for the write off entry !"
msgstr "Du må angi en konto for nedskrivningsregistrering!"

#. module: account
#: model:ir.model,name:account.model_account_common_journal_report
msgid "Account Common Journal Report"
msgstr ""

#. module: account
#: selection:account.partner.balance,display_partner:0
msgid "All Partners"
msgstr "Alle partnere"

#. module: account
#: report:account.move.voucher:0
msgid "Ref. :"
msgstr "Ref. :"

#. module: account
#: view:account.analytic.chart:0
msgid "Analytic Account Charts"
msgstr "Analytisk kontoplan"

#. module: account
#: view:account.analytic.line:0
msgid "My Entries"
msgstr "Mine posteringer"

#. module: account
#: report:account.overdue:0
msgid "Customer Ref:"
msgstr "Kundens ref:"

#. module: account
#: code:addons/account/account_cash_statement.py:328
#, python-format
msgid "User %s does not have rights to access %s journal !"
msgstr "Bruker %s har ikke rettigheter til %s journal !"

#. module: account
#: help:account.period,special:0
msgid "These periods can overlap."
msgstr "Disse periodene kan overlappe hverandre"

#. module: account
#: model:process.node,name:account.process_node_draftstatement0
msgid "Draft statement"
msgstr "Utkast kontoutdrag"

#. module: account
#: view:account.tax:0
msgid "Tax Declaration: Credit Notes"
msgstr "Avgiftsoppgjør: Kreditnotaer"

#. module: account
#: code:addons/account/account.py:499
#, python-format
msgid "You cannot deactivate an account that contains account moves."
msgstr "Du kan ikke deaktivere en konto som inneholder kontobevegelser."

#. module: account
#: field:account.move.line.reconcile,credit:0
msgid "Credit amount"
msgstr "Kreditbeløp"

#. module: account
#: constraint:account.move.line:0
msgid "You can not create move line on closed account."
msgstr ""

#. module: account
#: code:addons/account/account.py:519
#, python-format
msgid ""
"You cannot change the type of account from 'Closed' to any other type which "
"contains account entries!"
msgstr ""

#. module: account
#: view:res.company:0
msgid "Reserve And Profit/Loss Account"
msgstr ""

#. module: account
#: sql_constraint:account.move.line:0
msgid "Wrong credit or debit value in accounting entry !"
msgstr ""

#. module: account
#: view:account.invoice.report:0
#: model:ir.actions.act_window,name:account.action_account_invoice_report_all
#: model:ir.ui.menu,name:account.menu_action_account_invoice_report_all
msgid "Invoices Analysis"
msgstr "Gj.gang av fakturaer"

#. module: account
#: model:ir.model,name:account.model_account_period_close
msgid "period close"
msgstr "Periode til"

#. module: account
#: view:account.installer:0
msgid "Configure Fiscal Year"
msgstr "Konfigurer regnskapsår"

#. module: account
#: model:ir.actions.act_window,name:account.action_project_account_analytic_line_form
msgid "Entries By Line"
msgstr "Registreringslinjer"

#. module: account
#: report:account.tax.code.entries:0
msgid "A/c Code"
msgstr "Kontokode"

#. module: account
#: field:account.invoice,move_id:0
#: field:account.invoice,move_name:0
msgid "Journal Entry"
msgstr "Journalregistrering"

#. module: account
#: view:account.tax:0
msgid "Tax Declaration: Invoices"
msgstr ""

#. module: account
#: field:account.cashbox.line,subtotal:0
msgid "Sub Total"
msgstr "Subtotal"

#. module: account
#: view:account.account:0
msgid "Treasury Analysis"
msgstr ""

#. module: account
#: constraint:res.company:0
msgid "Error! You can not create recursive companies."
msgstr ""

#. module: account
#: view:account.analytic.account:0
msgid "Analytic account"
msgstr "Analytisk konto"

#. module: account
#: code:addons/account/account_bank_statement.py:332
#, python-format
msgid "Please verify that an account is defined in the journal."
msgstr "Vennligst bekreft at en konto er definert i journalen"

#. module: account
#: selection:account.entries.report,move_line_state:0
#: selection:account.move.line,state:0
msgid "Valid"
msgstr "Gyldig"

#. module: account
#: model:ir.actions.act_window,name:account.action_account_print_journal
#: model:ir.model,name:account.model_account_print_journal
msgid "Account Print Journal"
msgstr ""

#. module: account
#: model:ir.model,name:account.model_product_category
msgid "Product Category"
msgstr "Produktkategori"

#. module: account
#: selection:account.account.type,report_type:0
msgid "/"
msgstr "/"

#. module: account
#: field:account.bs.report,reserve_account_id:0
msgid "Reserve & Profit/Loss Account"
msgstr ""

#. module: account
#: help:account.bank.statement,balance_end:0
msgid "Closing balance based on Starting Balance and Cash Transactions"
msgstr ""

#. module: account
#: model:process.node,note:account.process_node_reconciliation0
#: model:process.node,note:account.process_node_supplierreconciliation0
msgid "Comparison between accounting and payment entries"
msgstr ""

#. module: account
#: view:account.tax:0
#: view:account.tax.template:0
msgid "Tax Definition"
msgstr "Avgiftsdefinisjon"

#. module: account
#: help:wizard.multi.charts.accounts,seq_journal:0
msgid ""
"Check this box if you want to use a different sequence for each created "
"journal. Otherwise, all will use the same sequence."
msgstr ""

#. module: account
#: help:account.partner.ledger,amount_currency:0
#: help:account.report.general.ledger,amount_currency:0
msgid ""
"It adds the currency column if the currency is different then the company "
"currency"
msgstr ""

#. module: account
#: help:account.journal,allow_date:0
msgid ""
"If set to True then do not accept the entry if the entry date is not into "
"the period dates"
msgstr ""

#. module: account
#: model:ir.actions.act_window,name:account.action_account_pl_report
msgid "Account Profit And Loss"
msgstr "Resultatkonti"

#. module: account
#: field:account.installer,config_logo:0
#: field:account.installer.modules,config_logo:0
#: field:wizard.multi.charts.accounts,config_logo:0
msgid "Image"
msgstr ""

#. module: account
#: report:account.move.voucher:0
msgid "Canceled"
msgstr "Annulert"

#. module: account
#: view:account.invoice:0
#: view:report.invoice.created:0
msgid "Untaxed Amount"
msgstr "Ikke avg.ber. beløp"

#. module: account
#: help:account.tax,active:0
msgid ""
"If the active field is set to False, it will allow you to hide the tax "
"without removing it."
msgstr ""

#. module: account
#: help:account.bank.statement,name:0
msgid ""
"if you give the Name other then /, its created Accounting Entries Move will "
"be with same name as statement name. This allows the statement entries to "
"have the same references than the statement itself"
msgstr ""

#. module: account
#: model:ir.actions.act_window,name:account.action_account_unreconcile
#: model:ir.actions.act_window,name:account.action_account_unreconcile_reconcile
#: model:ir.actions.act_window,name:account.action_account_unreconcile_select
msgid "Unreconcile Entries"
msgstr "Ikke avstemte registreringer"

#. module: account
#: field:account.move.reconcile,line_partial_ids:0
msgid "Partial Entry lines"
msgstr "Delvise posteringslinjer"

#. module: account
#: view:account.fiscalyear:0
msgid "Fiscalyear"
msgstr "Regnskapsår"

#. module: account
#: view:account.journal.select:0
#: view:project.account.analytic.line:0
msgid "Open Entries"
msgstr "Åpne poster"

#. module: account
#: field:account.automatic.reconcile,account_ids:0
msgid "Accounts to Reconcile"
msgstr "Konto for avstemming"

#. module: account
#: model:process.transition,note:account.process_transition_filestatement0
msgid "Import of the statement in the system from an electronic file"
msgstr ""

#. module: account
#: model:process.node,name:account.process_node_importinvoice0
msgid "Import from invoice"
msgstr "Importer faktura"

#. module: account
#: selection:account.entries.report,month:0
#: selection:account.invoice.report,month:0
#: selection:analytic.entries.report,month:0
#: selection:report.account.sales,month:0
#: selection:report.account_type.sales,month:0
msgid "January"
msgstr "Januar"

#. module: account
#: view:account.journal:0
msgid "Validations"
msgstr "Valideringer"

#. module: account
#: view:account.entries.report:0
msgid "This F.Year"
msgstr "Dette regnskapsår"

#. module: account
#: view:account.tax.chart:0
msgid "Account tax charts"
msgstr ""

#. module: account
#: constraint:account.period:0
msgid ""
"Invalid period ! Some periods overlap or the date period is not in the scope "
"of the fiscal year. "
msgstr ""

#. module: account
#: selection:account.invoice,state:0
#: view:account.invoice.report:0
#: selection:account.invoice.report,state:0
#: selection:report.invoice.created,state:0
msgid "Pro-forma"
msgstr "Proforma"

#. module: account
#: code:addons/account/installer.py:348
#, python-format
msgid " Journal"
msgstr " Journal"

#. module: account
#: code:addons/account/account.py:1319
#, python-format
msgid ""
"There is no default default debit account defined \n"
"on journal \"%s\""
msgstr ""

#. module: account
#: help:account.account,type:0
#: help:account.account.template,type:0
#: help:account.entries.report,type:0
msgid ""
"This type is used to differentiate types with special effects in OpenERP: "
"view can not have entries, consolidation are accounts that can have children "
"accounts for multi-company consolidations, payable/receivable are for "
"partners accounts (for debit/credit computations), closed for depreciated "
"accounts."
msgstr ""

#. module: account
#: view:account.chart.template:0
msgid "Search Chart of Account Templates"
msgstr "Søk kontoplanmal"

#. module: account
#: view:account.installer:0
msgid ""
"The default Chart of Accounts is matching your country selection. If no "
"certified Chart of Accounts exists for your specified country, a generic one "
"can be installed and will be selected by default."
msgstr ""

#. module: account
#: view:account.account.type:0
#: field:account.account.type,note:0
#: view:account.analytic.account:0
#: report:account.invoice:0
#: field:account.invoice,name:0
#: field:account.invoice.line,name:0
#: field:account.invoice.refund,description:0
#: report:account.overdue:0
#: field:account.payment.term,note:0
#: view:account.tax.code:0
#: field:account.tax.code,info:0
#: view:account.tax.code.template:0
#: field:account.tax.code.template,info:0
#: field:analytic.entries.report,name:0
#: field:report.invoice.created,name:0
msgid "Description"
msgstr "Beskrivelse"

#. module: account
#: code:addons/account/account.py:2844
#: code:addons/account/installer.py:498
#, python-format
msgid "ECNJ"
msgstr ""

#. module: account
#: view:account.subscription:0
#: selection:account.subscription,state:0
msgid "Running"
msgstr "Kjører"

#. module: account
#: view:account.chart.template:0
#: field:product.category,property_account_income_categ:0
#: field:product.template,property_account_income:0
msgid "Income Account"
msgstr "Inntektskonto"

#. module: account
#: code:addons/account/invoice.py:352
#, python-format
msgid "There is no Accounting Journal of type Sale/Purchase defined!"
msgstr "Det er ikke opprettet regnskapsjournal av type salg eller innkjøp!"

#. module: account
#: view:product.category:0
msgid "Accounting Properties"
msgstr "Instillinger for regnskap"

#. module: account
#: report:account.journal.period.print:0
#: field:account.print.journal,sort_selection:0
#: report:account.general.ledger:0
#: report:account.general.ledger_landscape:0
msgid "Entries Sorted By"
msgstr "Posteringer sortert på"

#. module: account
#: field:account.change.currency,currency_id:0
msgid "Change to"
msgstr "Endre til"

#. module: account
#: view:account.entries.report:0
msgid "# of Products Qty "
msgstr "Antall produkter "

#. module: account
#: model:ir.model,name:account.model_product_template
msgid "Product Template"
msgstr "Produktmal"

#. module: account
#: report:account.account.balance:0
#: report:account.central.journal:0
#: report:account.balancesheet:0
#: report:account.balancesheet.horizontal:0
#: report:account.general.ledger:0
#: report:account.general.ledger_landscape:0
#: report:pl.account:0
#: report:pl.account.horizontal:0
#: view:account.entries.report:0
#: field:account.entries.report,fiscalyear_id:0
#: field:account.fiscalyear,name:0
#: report:account.general.journal:0
#: field:account.journal.period,fiscalyear_id:0
#: report:account.journal.period.print:0
#: report:account.partner.balance:0
#: field:account.period,fiscalyear_id:0
#: field:account.sequence.fiscalyear,fiscalyear_id:0
#: report:account.third_party_ledger:0
#: report:account.third_party_ledger_other:0
#: report:account.vat.declaration:0
#: model:ir.model,name:account.model_account_fiscalyear
msgid "Fiscal Year"
msgstr "Regnskapsår"

#. module: account
#: help:account.aged.trial.balance,fiscalyear_id:0
#: help:account.balance.report,fiscalyear_id:0
#: help:account.bs.report,fiscalyear_id:0
#: help:account.central.journal,fiscalyear_id:0
#: help:account.common.account.report,fiscalyear_id:0
#: help:account.common.journal.report,fiscalyear_id:0
#: help:account.common.partner.report,fiscalyear_id:0
#: help:account.common.report,fiscalyear_id:0
#: help:account.general.journal,fiscalyear_id:0
#: help:account.partner.balance,fiscalyear_id:0
#: help:account.partner.ledger,fiscalyear_id:0
#: help:account.pl.report,fiscalyear_id:0
#: help:account.print.journal,fiscalyear_id:0
#: help:account.report.general.ledger,fiscalyear_id:0
#: help:account.vat.declaration,fiscalyear_id:0
msgid "Keep empty for all open fiscal year"
msgstr "La felt være blankt for å vise alle åpne regnskapsår"

#. module: account
#: model:ir.model,name:account.model_account_move
msgid "Account Entry"
msgstr "Kontopostering"

#. module: account
#: field:account.sequence.fiscalyear,sequence_main_id:0
msgid "Main Sequence"
msgstr "Hovedsekvens"

#. module: account
#: field:account.invoice,payment_term:0
#: field:account.invoice.report,payment_term:0
#: view:account.payment.term:0
#: field:account.payment.term,name:0
#: view:account.payment.term.line:0
#: field:account.payment.term.line,payment_id:0
#: model:ir.model,name:account.model_account_payment_term
#: field:res.partner,property_payment_term:0
msgid "Payment Term"
msgstr "Betalingsbetingelser"

#. module: account
#: model:ir.actions.act_window,name:account.action_account_fiscal_position_form
#: model:ir.ui.menu,name:account.menu_action_account_fiscal_position_form
msgid "Fiscal Positions"
msgstr ""

#. module: account
#: field:account.period.close,sure:0
msgid "Check this box"
msgstr "Kryss av her"

#. module: account
#: view:account.common.report:0
msgid "Filters"
msgstr "Filtere"

#. module: account
#: view:account.bank.statement:0
#: selection:account.bank.statement,state:0
#: view:account.fiscalyear:0
#: selection:account.fiscalyear,state:0
#: selection:account.invoice,state:0
#: selection:account.invoice.report,state:0
#: view:account.open.closed.fiscalyear:0
#: selection:account.period,state:0
#: code:addons/account/wizard/account_move_journal.py:106
#: selection:report.invoice.created,state:0
#, python-format
msgid "Open"
msgstr "Åpne"

#. module: account
#: model:process.node,note:account.process_node_draftinvoices0
#: model:process.node,note:account.process_node_supplierdraftinvoices0
msgid "Draft state of an invoice"
msgstr "Kunde fakturakladd"

#. module: account
#: help:account.account,reconcile:0
msgid ""
"Check this if the user is allowed to reconcile entries in this account."
msgstr "Kryss av hvis bruker skal kunne avstemme posteringer på denne konto."

#. module: account
#: view:account.partner.reconcile.process:0
msgid "Partner Reconciliation"
msgstr ""

#. module: account
#: field:account.tax,tax_code_id:0
#: view:account.tax.code:0
msgid "Account Tax Code"
msgstr "Konto avgiftskode"

#. module: account
#: code:addons/account/invoice.py:545
#, python-format
msgid ""
"Can't find any account journal of %s type for this company.\n"
"\n"
"You can create one in the menu: \n"
"Configuration\\Financial Accounting\\Accounts\\Journals."
msgstr ""

#. module: account
#: field:account.invoice.tax,base_code_id:0
#: field:account.tax.template,base_code_id:0
msgid "Base Code"
msgstr "Basiskode"

#. module: account
#: help:account.invoice.tax,sequence:0
msgid "Gives the sequence order when displaying a list of invoice tax."
msgstr ""

#. module: account
#: field:account.tax,base_sign:0
#: field:account.tax,ref_base_sign:0
#: field:account.tax.template,base_sign:0
#: field:account.tax.template,ref_base_sign:0
msgid "Base Code Sign"
msgstr "Base Code Sign"

#. module: account
#: view:account.vat.declaration:0
msgid ""
"This menu prints a VAT declaration based on invoices or payments. Select one "
"or several periods of the fiscal year. The information required for a tax "
"declaration is automatically generated by OpenERP from invoices (or "
"payments, in some countries). This data is updated in real time. That’s very "
"useful because it enables you to preview at any time the tax that you owe at "
"the start and end of the month or quarter."
msgstr ""

#. module: account
#: selection:account.move.line,centralisation:0
msgid "Debit Centralisation"
msgstr ""

#. module: account
#: view:account.invoice.confirm:0
#: model:ir.actions.act_window,name:account.action_account_invoice_confirm
msgid "Confirm Draft Invoices"
msgstr "Bekreft fakturautkast"

#. module: account
#: field:account.entries.report,day:0
#: view:account.invoice.report:0
#: field:account.invoice.report,day:0
#: view:analytic.entries.report:0
#: field:analytic.entries.report,day:0
msgid "Day"
msgstr "Dag"

#. module: account
#: model:ir.actions.act_window,name:account.act_account_renew_view
msgid "Accounts to Renew"
msgstr ""

#. module: account
#: model:ir.model,name:account.model_account_model_line
msgid "Account Model Entries"
msgstr ""

#. module: account
#: code:addons/account/account.py:2796
#: code:addons/account/installer.py:454
#, python-format
msgid "EXJ"
msgstr "EXJ"

#. module: account
#: field:product.template,supplier_taxes_id:0
msgid "Supplier Taxes"
msgstr "Leverandøravgifter"

#. module: account
#: help:account.invoice,date_due:0
#: help:account.invoice,payment_term:0
msgid ""
"If you use payment terms, the due date will be computed automatically at the "
"generation of accounting entries. If you keep the payment term and the due "
"date empty, it means direct payment. The payment term may compute several "
"due dates, for example 50% now, 50% in one month."
msgstr ""
"Hvis du bruker betalingsbetingelser, vil forfallsdatoen bli beregnet "
"automatisk ved registrering. Hvis du lar både feltene for bet.betingelser og "
"forfalldato være blanke, betyr dette kontant betaling. Betalingsbetingelsene "
"kan beregne flere forfallsdatoer, for eksempel 50 % np og 50 % om en måned."

#. module: account
#: view:account.analytic.cost.ledger.journal.report:0
msgid "Select period"
msgstr "Velg peridoe"

#. module: account
#: model:ir.ui.menu,name:account.menu_account_pp_statements
msgid "Statements"
msgstr "Bekreftelser"

#. module: account
#: report:account.analytic.account.journal:0
msgid "Move Name"
msgstr "Navn på bevegelse"

#. module: account
#: help:res.partner,property_account_position:0
msgid ""
"The fiscal position will determine taxes and the accounts used for the "
"partner."
msgstr ""

#. module: account
#: view:account.print.journal:0
msgid ""
"This report gives you an overview of the situation of a specific journal"
msgstr ""

#. module: account
#: constraint:product.category:0
msgid "Error ! You can not create recursive categories."
msgstr ""

#. module: account
#: report:account.invoice:0
#: field:account.invoice,amount_tax:0
#: field:account.move.line,account_tax_id:0
msgid "Tax"
msgstr "Avgift"

#. module: account
#: view:account.analytic.account:0
#: field:account.bank.statement.line,analytic_account_id:0
#: field:account.entries.report,analytic_account_id:0
#: field:account.invoice.line,account_analytic_id:0
#: field:account.model.line,analytic_account_id:0
#: field:account.move.line,analytic_account_id:0
#: field:account.move.line.reconcile.writeoff,analytic_id:0
msgid "Analytic Account"
msgstr "Kontodimensjon"

#. module: account
#: view:account.account:0
#: view:account.journal:0
#: model:ir.actions.act_window,name:account.action_account_form
#: model:ir.ui.menu,name:account.account_account_menu
#: model:ir.ui.menu,name:account.account_template_accounts
#: model:ir.ui.menu,name:account.menu_action_account_form
#: model:ir.ui.menu,name:account.menu_analytic
msgid "Accounts"
msgstr "Konto"

#. module: account
#: code:addons/account/invoice.py:351
#, python-format
msgid "Configuration Error!"
msgstr "Konfigurasjonsfeil!"

#. module: account
#: view:account.invoice.report:0
#: field:account.invoice.report,price_average:0
msgid "Average Price"
msgstr "Gjennomsnittspris"

#. module: account
#: report:account.move.voucher:0
#: report:account.overdue:0
msgid "Date:"
msgstr "Dato:"

#. module: account
#: code:addons/account/account.py:640
#, python-format
msgid ""
"You cannot modify company of this journal as its related record exist in "
"Entry Lines"
msgstr ""

#. module: account
#: report:account.journal.period.print:0
msgid "Label"
msgstr "Merkelapp"

#. module: account
#: view:account.tax:0
msgid "Accounting Information"
msgstr "Kontoinformasjon"

#. module: account
#: view:account.tax:0
#: view:account.tax.template:0
msgid "Special Computation"
msgstr "Særskilt beregning"

#. module: account
#: view:account.move.bank.reconcile:0
#: model:ir.actions.act_window,name:account.action_account_bank_reconcile_tree
msgid "Bank reconciliation"
msgstr "Bankavstemming"

#. module: account
#: report:account.invoice:0
msgid "Disc.(%)"
msgstr "Rab.(%)"

#. module: account
#: report:account.general.ledger:0
#: report:account.general.ledger_landscape:0
#: report:account.journal.period.print:0
#: report:account.overdue:0
#: report:account.third_party_ledger:0
#: report:account.third_party_ledger_other:0
msgid "Ref"
msgstr "Ref"

#. module: account
#: help:account.move.line,tax_code_id:0
msgid "The Account can either be a base tax code or a tax code account."
msgstr ""

#. module: account
#: model:ir.ui.menu,name:account.menu_automatic_reconcile
msgid "Automatic Reconciliation"
msgstr "Automatisk avstemming"

#. module: account
#: field:account.invoice,reconciled:0
msgid "Paid/Reconciled"
msgstr "Betalt/avstemt"

#. module: account
#: field:account.tax,ref_base_code_id:0
#: field:account.tax.template,ref_base_code_id:0
msgid "Refund Base Code"
msgstr ""

#. module: account
#: model:ir.actions.act_window,name:account.action_bank_statement_periodic_tree
#: model:ir.actions.act_window,name:account.action_bank_statement_tree
#: model:ir.ui.menu,name:account.menu_bank_statement_tree
msgid "Bank Statements"
msgstr "Bankbekreftelse"

#. module: account
#: selection:account.tax.template,applicable_type:0
msgid "True"
msgstr "Sann"

#. module: account
#: view:account.bank.statement:0
#: view:account.common.report:0
#: view:account.move:0
#: view:account.move.line:0
msgid "Dates"
msgstr "Datoer"

#. module: account
#: field:account.tax,parent_id:0
#: field:account.tax.template,parent_id:0
msgid "Parent Tax Account"
msgstr "Overordnet avgiftskonto"

#. module: account
#: view:account.subscription.generate:0
msgid ""
"Automatically generate entries based on what has been entered in the  system "
"before a specific date."
msgstr ""

#. module: account
#: view:account.aged.trial.balance:0
#: model:ir.actions.act_window,name:account.action_account_aged_balance_view
#: model:ir.ui.menu,name:account.menu_aged_trial_balance
msgid "Aged Partner Balance"
msgstr "Aldersfordelt partnersaldo"

#. module: account
#: model:process.transition,name:account.process_transition_entriesreconcile0
#: model:process.transition,name:account.process_transition_supplierentriesreconcile0
msgid "Accounting entries"
msgstr "Regnskapsregistreringer"

#. module: account
#: field:account.invoice.line,discount:0
msgid "Discount (%)"
msgstr "Rabatt (%)"

#. module: account
#: help:account.journal,entry_posted:0
msgid ""
"Check this box if you don't want new journal entries to pass through the "
"'draft' state and instead goes directly to the 'posted state' without any "
"manual validation. \n"
"Note that journal entries that are automatically created by the system are "
"always skipping that state."
msgstr ""

#. module: account
#: model:ir.actions.server,name:account.ir_actions_server_action_wizard_multi_chart
#: model:ir.ui.menu,name:account.menu_act_ir_actions_bleble
msgid "New Company Financial Setting"
msgstr ""

#. module: account
#: model:ir.actions.act_window,name:account.action_report_account_sales_tree_all
#: view:report.account.sales:0
#: view:report.account_type.sales:0
msgid "Sales by Account"
msgstr "Salg pr. konto"

#. module: account
#: view:account.use.model:0
msgid "This wizard will create recurring accounting entries"
msgstr ""

#. module: account
#: code:addons/account/account.py:1181
#, python-format
msgid "No sequence defined on the journal !"
msgstr "Ingen sekvens angitt i journal !"

#. module: account
#: code:addons/account/account.py:2083
#: code:addons/account/account_bank_statement.py:350
#: code:addons/account/account_move_line.py:170
#: code:addons/account/invoice.py:670
#: code:addons/account/wizard/account_use_model.py:81
#, python-format
msgid "You have to define an analytic journal on the '%s' journal!"
msgstr ""

#. module: account
#: view:account.invoice.tax:0
#: model:ir.actions.act_window,name:account.action_tax_code_list
#: model:ir.ui.menu,name:account.menu_action_tax_code_list
msgid "Tax codes"
msgstr "Avgiftskoder"

#. module: account
#: model:ir.ui.menu,name:account.menu_account_customer
#: model:ir.ui.menu,name:account.menu_finance_receivables
msgid "Customers"
msgstr "Kunder"

#. module: account
#: report:account.analytic.account.cost_ledger:0
#: report:account.analytic.account.journal:0
#: report:account.analytic.account.quantity_cost_ledger:0
msgid "Period to"
msgstr "Periode til"

#. module: account
#: selection:account.entries.report,month:0
#: selection:account.invoice.report,month:0
#: selection:analytic.entries.report,month:0
#: selection:report.account.sales,month:0
#: selection:report.account_type.sales,month:0
msgid "August"
msgstr "August"

#. module: account
#: code:addons/account/account_bank_statement.py:306
#, python-format
msgid ""
"The statement balance is incorrect !\n"
"The expected balance (%.2f) is different than the computed one. (%.2f)"
msgstr ""

#. module: account
#: model:process.transition,note:account.process_transition_paymentreconcile0
msgid "Payment entries are the second input of the reconciliation."
msgstr ""

#. module: account
#: report:account.move.voucher:0
msgid "Number:"
msgstr "Nummer:"

#. module: account
#: selection:account.print.journal,sort_selection:0
msgid "Reference Number"
msgstr "Referansenummer"

#. module: account
#: selection:account.entries.report,month:0
#: selection:account.invoice.report,month:0
#: selection:analytic.entries.report,month:0
#: selection:report.account.sales,month:0
#: selection:report.account_type.sales,month:0
msgid "October"
msgstr "Oktober"

#. module: account
#: help:account.move.line,quantity:0
msgid ""
"The optional quantity expressed by this line, eg: number of product sold. "
"The quantity is not a legal requirement but is very useful for some reports."
msgstr ""

#. module: account
#: view:account.payment.term.line:0
msgid "Line 2:"
msgstr "Linje 2:"

#. module: account
#: field:account.journal.column,required:0
msgid "Required"
msgstr "Obligatorisk"

#. module: account
#: view:account.chart.template:0
#: field:product.category,property_account_expense_categ:0
#: field:product.template,property_account_expense:0
msgid "Expense Account"
msgstr "Kostnadskonto"

#. module: account
#: help:account.invoice,period_id:0
msgid "Keep empty to use the period of the validation(invoice) date."
msgstr "La stå blank for å benytte samme periode bekreftelses(faktura)dato."

#. module: account
#: help:account.bank.statement,account_id:0
msgid ""
"used in statement reconciliation domain, but shouldn't be used elswhere."
msgstr ""

#. module: account
#: field:account.invoice.tax,base_amount:0
msgid "Base Code Amount"
msgstr "Basiskode beløp"

#. module: account
#: field:wizard.multi.charts.accounts,sale_tax:0
msgid "Default Sale Tax"
msgstr "Standard salgsavgift"

#. module: account
#: help:account.model.line,date_maturity:0
msgid ""
"The maturity date of the generated entries for this model. You can choose "
"between the creation date or the creation date of the entries plus the "
"partner payment terms."
msgstr ""

#. module: account
#: model:ir.ui.menu,name:account.menu_finance_accounting
msgid "Financial Accounting"
msgstr "Finansregnskap"

#. module: account
#: view:account.pl.report:0
#: model:ir.ui.menu,name:account.menu_account_pl_report
#: report:pl.account:0
#: report:pl.account.horizontal:0
msgid "Profit And Loss"
msgstr "Vinning og tap"

#. module: account
#: view:account.fiscal.position:0
#: field:account.fiscal.position,name:0
#: field:account.fiscal.position.account,position_id:0
#: field:account.fiscal.position.tax,position_id:0
#: field:account.fiscal.position.tax.template,position_id:0
#: view:account.fiscal.position.template:0
#: field:account.invoice,fiscal_position:0
#: field:account.invoice.report,fiscal_position:0
#: model:ir.model,name:account.model_account_fiscal_position
#: field:res.partner,property_account_position:0
msgid "Fiscal Position"
msgstr "Regnskapsstatus"

#. module: account
#: help:account.partner.ledger,initial_balance:0
#: help:account.report.general.ledger,initial_balance:0
msgid ""
"It adds initial balance row on report which display previous sum amount of "
"debit/credit/balance"
msgstr ""

#. module: account
#: view:account.analytic.line:0
#: model:ir.actions.act_window,name:account.action_account_analytic_line_form
msgid "Analytic Entries"
msgstr "Analytiske registreringer"

#. module: account
#: code:addons/account/account.py:822
#, python-format
msgid ""
"No fiscal year defined for this date !\n"
"Please create one."
msgstr ""

#. module: account
#: selection:account.invoice,type:0
#: selection:account.invoice.report,type:0
#: model:process.process,name:account.process_process_invoiceprocess0
#: selection:report.invoice.created,type:0
msgid "Customer Invoice"
msgstr "Kundefaktura"

#. module: account
#: help:account.tax.template,include_base_amount:0
msgid ""
"Set if the amount of tax must be included in the base amount before "
"computing the next taxes."
msgstr ""

#. module: account
#: help:account.journal,user_id:0
msgid "The user responsible for this journal"
msgstr "Bruker som er ansavrlig for denne journalen"

#. module: account
#: view:account.period:0
msgid "Search Period"
msgstr "Søk periode"

#. module: account
#: view:account.change.currency:0
msgid "Invoice Currency"
msgstr "Fakturavaluta"

#. module: account
#: field:account.payment.term,line_ids:0
msgid "Terms"
msgstr "Betingelser"

#. module: account
#: field:account.bank.statement,total_entry_encoding:0
msgid "Cash Transaction"
msgstr "Kontanttransaksjon"

#. module: account
#: view:res.partner:0
msgid "Bank account"
msgstr "Bankkonto"

#. module: account
#: field:account.chart.template,tax_template_ids:0
msgid "Tax Template List"
msgstr "Avgiftsmal liste"

#. module: account
#: help:account.account,currency_mode:0
msgid ""
"This will select how the current currency rate for outgoing transactions is "
"computed. In most countries the legal method is \"average\" but only a few "
"software systems are able to manage this. So if you import from another "
"software system you may have to use the rate at date. Incoming transactions "
"always use the rate at date."
msgstr ""
"Denne vil velge hvordan gjeldende valutakurs for utgående transaksjoner er "
"beregnet. I de fleste land er lovlig metode \"gjennomsnitt\" men bare et "
"fåtall programvareløsninger kan få dette til. Så dersom du importerer fra "
"annen programvare må du benytte gjeldende dags kurs. Inngående transaksjoner "
"bruker alltid dagens valutakurs."

#. module: account
#: help:wizard.multi.charts.accounts,code_digits:0
msgid "No. of Digits to use for account code"
msgstr "Ant. siffer til bruk for kontokode"

#. module: account
#: field:account.payment.term.line,name:0
msgid "Line Name"
msgstr "Linjenavn"

#. module: account
#: view:account.fiscalyear:0
msgid "Search Fiscalyear"
msgstr "Søk regnskapsår"

#. module: account
#: selection:account.tax,applicable_type:0
msgid "Always"
msgstr "Alltid"

#. module: account
#: view:account.analytic.line:0
msgid "Total Quantity"
msgstr "Totalt antall"

#. module: account
#: field:account.move.line.reconcile.writeoff,writeoff_acc_id:0
msgid "Write-Off account"
msgstr "Nedskrivingsbeløp"

#. module: account
#: field:account.model.line,model_id:0
#: view:account.subscription:0
#: field:account.subscription,model_id:0
msgid "Model"
msgstr "Modell"

#. module: account
#: help:account.invoice.tax,base_code_id:0
msgid "The account basis of the tax declaration."
msgstr ""

#. module: account
#: selection:account.account,type:0
#: selection:account.account.template,type:0
#: selection:account.entries.report,type:0
msgid "View"
msgstr "Vis"

#. module: account
#: code:addons/account/account.py:2951
#, python-format
msgid "BNK%s"
msgstr ""

#. module: account
#: code:addons/account/account.py:2906
#: code:addons/account/installer.py:296
#, python-format
msgid "BNK"
msgstr "BNK"

#. module: account
#: field:account.move.line,analytic_lines:0
msgid "Analytic lines"
msgstr "Analytiske linjer"

#. module: account
#: model:process.node,name:account.process_node_electronicfile0
msgid "Electronic File"
msgstr "Elektonisk fil"

#. module: account
#: view:res.partner:0
msgid "Customer Credit"
msgstr "Kundekreditt"

#. module: account
#: model:ir.model,name:account.model_account_tax_code_template
msgid "Tax Code Template"
msgstr "Avgiftskodemal"

#. module: account
#: view:account.subscription:0
msgid "Starts on"
msgstr "Starter på"

#. module: account
#: model:ir.model,name:account.model_account_partner_ledger
msgid "Account Partner Ledger"
msgstr ""

#. module: account
#: help:account.journal.column,sequence:0
msgid "Gives the sequence order to journal column."
msgstr ""

#. module: account
#: view:account.tax.template:0
msgid "Tax Declaration"
msgstr "Avgiftsoppgjør"

#. module: account
#: help:account.account,currency_id:0
#: help:account.account.template,currency_id:0
#: help:account.bank.accounts.wizard,currency_id:0
msgid "Forces all moves for this account to have this secondary currency."
msgstr ""

#. module: account
#: model:ir.actions.act_window,help:account.action_validate_account_move_line
msgid ""
"This wizard will validate all journal entries of a particular journal and "
"period. Once journal entries are validated, you can not update them anymore."
msgstr ""

#. module: account
#: model:ir.actions.act_window,name:account.action_account_chart_template_form
#: model:ir.ui.menu,name:account.menu_action_account_chart_template_form
msgid "Chart of Accounts Templates"
msgstr "Kontoplanmal"

#. module: account
#: model:ir.actions.act_window,name:account.action_wizard_multi_chart
msgid "Generate Chart of Accounts from a Chart Template"
msgstr "Opprett kontoplan fra mal"

#. module: account
#: model:ir.model,name:account.model_account_unreconcile_reconcile
msgid "Account Unreconcile Reconcile"
msgstr ""

#. module: account
#: help:account.account.type,close_method:0
msgid ""
"Set here the method that will be used to generate the end of year journal "
"entries for all the accounts of this type.\n"
"\n"
" 'None' means that nothing will be done.\n"
" 'Balance' will generally be used for cash accounts.\n"
" 'Detail' will copy each existing journal item of the previous year, even "
"the reconciled ones.\n"
" 'Unreconciled' will copy only the journal items that were unreconciled on "
"the first day of the new fiscal year."
msgstr ""

#. module: account
#: view:account.tax:0
#: view:account.tax.template:0
msgid "Keep empty to use the expense account"
msgstr "Behold ledig for å bruke utgiftskonto"

#. module: account
#: field:account.aged.trial.balance,journal_ids:0
#: field:account.analytic.cost.ledger.journal.report,journal:0
#: field:account.balance.report,journal_ids:0
#: field:account.bs.report,journal_ids:0
#: field:account.central.journal,journal_ids:0
#: field:account.common.account.report,journal_ids:0
#: field:account.common.journal.report,journal_ids:0
#: field:account.common.partner.report,journal_ids:0
#: view:account.common.report:0
#: field:account.common.report,journal_ids:0
#: report:account.general.journal:0
#: field:account.general.journal,journal_ids:0
#: view:account.journal.period:0
#: field:account.partner.balance,journal_ids:0
#: field:account.partner.ledger,journal_ids:0
#: field:account.pl.report,journal_ids:0
#: view:account.print.journal:0
#: field:account.print.journal,journal_ids:0
#: field:account.report.general.ledger,journal_ids:0
#: field:account.vat.declaration,journal_ids:0
#: model:ir.actions.act_window,name:account.action_account_journal_form
#: model:ir.actions.act_window,name:account.action_account_journal_period_tree
#: model:ir.ui.menu,name:account.menu_account_print_journal
#: model:ir.ui.menu,name:account.menu_action_account_journal_form
#: model:ir.ui.menu,name:account.menu_journals
#: model:ir.ui.menu,name:account.menu_journals_report
#: report:account.account.balance:0
#: report:account.partner.balance:0
#: report:account.third_party_ledger:0
#: report:account.third_party_ledger_other:0
#: report:account.balancesheet:0
#: report:account.balancesheet.horizontal:0
#: report:account.central.journal:0
#: report:account.general.ledger:0
#: report:account.general.ledger_landscape:0
#: report:pl.account:0
#: report:pl.account.horizontal:0
msgid "Journals"
msgstr "Journaler"

#. module: account
#: field:account.partner.reconcile.process,to_reconcile:0
msgid "Remaining Partners"
msgstr "Resterende debitorer"

#. module: account
#: view:account.subscription:0
#: field:account.subscription,lines_id:0
msgid "Subscription Lines"
msgstr "Abonnementlinjer"

#. module: account
#: selection:account.analytic.journal,type:0
#: view:account.journal:0
#: selection:account.journal,type:0
#: view:account.model:0
#: selection:account.tax,type_tax_use:0
#: view:account.tax.template:0
#: selection:account.tax.template,type_tax_use:0
msgid "Purchase"
msgstr "Innkjøp"

#. module: account
#: view:account.installer:0
#: view:account.installer.modules:0
#: model:ir.actions.act_window,name:account.action_account_installer
#: view:wizard.multi.charts.accounts:0
msgid "Accounting Application Configuration"
msgstr ""

#. module: account
#: model:ir.actions.act_window,name:account.open_board_account
#: model:ir.ui.menu,name:account.menu_board_account
msgid "Accounting Dashboard"
msgstr "Regnskapskonsoll"

#. module: account
#: field:account.bank.statement,balance_start:0
msgid "Starting Balance"
msgstr "Inngående saldo"

#. module: account
#: code:addons/account/invoice.py:1284
#, python-format
msgid "No Partner Defined !"
msgstr "Ingen partner er definert!"

#. module: account
#: model:ir.actions.act_window,name:account.action_account_period_close
#: model:ir.actions.act_window,name:account.action_account_period_tree
#: model:ir.ui.menu,name:account.menu_action_account_period_close_tree
msgid "Close a Period"
msgstr "Avslutt en periode"

#. module: account
#: field:account.analytic.balance,empty_acc:0
msgid "Empty Accounts ? "
msgstr "Tomme konti? "

#. module: account
#: report:account.overdue:0
msgid "VAT:"
msgstr "MVA:"

#. module: account
#: help:account.analytic.line,amount_currency:0
msgid ""
"The amount expressed in the related account currency if not equal to the "
"company one."
msgstr ""

#. module: account
#: report:account.move.voucher:0
msgid "Journal:"
msgstr "Journal:"

#. module: account
#: view:account.bank.statement:0
#: selection:account.bank.statement,state:0
#: view:account.invoice:0
#: selection:account.invoice,state:0
#: view:account.invoice.report:0
#: selection:account.invoice.report,state:0
#: selection:account.journal.period,state:0
#: report:account.move.voucher:0
#: view:account.subscription:0
#: selection:account.subscription,state:0
#: selection:report.invoice.created,state:0
msgid "Draft"
msgstr "Utkast"

#. module: account
#: model:ir.actions.act_window,name:account.action_account_configuration_installer
msgid "Accounting Chart Configuration"
msgstr "Kontokonfigurasjon"

#. module: account
#: field:account.tax.code,notprintable:0
#: field:account.tax.code.template,notprintable:0
msgid "Not Printable in Invoice"
msgstr ""

#. module: account
#: report:account.vat.declaration:0
#: field:account.vat.declaration,chart_tax_id:0
msgid "Chart of Tax"
msgstr "Avgiftsplan"

#. module: account
#: view:account.journal:0
msgid "Search Account Journal"
msgstr ""

#. module: account
#: model:ir.actions.act_window,name:account.action_invoice_tree_pending_invoice
msgid "Pending Invoice"
msgstr "Åpen faktura"

#. module: account
#: selection:account.subscription,period_type:0
msgid "year"
msgstr "år"

#. module: account
#: report:account.move.voucher:0
msgid "Authorised Signatory"
msgstr ""

#. module: account
#: view:validate.account.move.lines:0
msgid ""
"All selected journal entries will be validated and posted. It means you "
"won't be able to modify their accounting fields anymore."
msgstr ""

#. module: account
#: code:addons/account/invoice.py:370
#, python-format
msgid "Cannot delete invoice(s) that are already opened or paid !"
msgstr "Kan ikke slette faktura(er) som allerede er åpnet eller betalt!"

#. module: account
#: report:account.account.balance.landscape:0
msgid "Total :"
msgstr "Total:"

#. module: account
#: model:ir.actions.report.xml,name:account.account_transfers
msgid "Transfers"
msgstr "Overføringer"

#. module: account
#: view:account.payment.term.line:0
msgid "  value amount: n.a"
msgstr ""

#. module: account
#: view:account.chart:0
msgid "Account charts"
msgstr "Kontoplan"

#. module: account
#: report:account.vat.declaration:0
msgid "Tax Amount"
msgstr "Avgiftsbeløp"

#. module: account
#: view:account.installer:0
msgid "Your bank and cash accounts"
msgstr "Dine bank og kontantkonti"

#. module: account
#: view:account.move:0
msgid "Search Move"
msgstr ""

#. module: account
#: field:account.tax.code,name:0
#: field:account.tax.code.template,name:0
msgid "Tax Case Name"
msgstr ""

#. module: account
#: report:account.invoice:0
#: model:process.node,name:account.process_node_draftinvoices0
msgid "Draft Invoice"
msgstr "Faktuakladd"

#. module: account
#: code:addons/account/wizard/account_invoice_state.py:68
#, python-format
msgid ""
"Selected Invoice(s) cannot be cancelled as they are already in 'Cancelled' "
"or 'Done' state!"
msgstr ""

#. module: account
#: code:addons/account/account.py:522
#, python-format
msgid ""
"You cannot change the type of account from '%s' to '%s' type as it contains "
"account entries!"
msgstr ""
"Du kan ikke endre kontotype fra '%s' til '%s' type når den inneholder "
"posteringer!"

#. module: account
#: report:account.general.ledger:0
#: report:account.general.ledger_landscape:0
msgid "Counterpart"
msgstr "Motpart"

#. module: account
#: view:account.journal:0
msgid "Invoicing Data"
msgstr "Fakturadata"

#. module: account
#: field:account.invoice.report,state:0
msgid "Invoice State"
msgstr "Fakturastatus"

#. module: account
#: view:account.invoice.report:0
#: field:account.invoice.report,categ_id:0
msgid "Category of Product"
msgstr "Produktkategori"

#. module: account
#: view:account.move:0
#: field:account.move,narration:0
#: view:account.move.line:0
#: field:account.move.line,narration:0
msgid "Narration"
msgstr "Informasjon"

#. module: account
#: view:account.addtmpl.wizard:0
#: model:ir.actions.act_window,name:account.action_account_addtmpl_wizard_form
msgid "Create Account"
msgstr "Opprett konto"

#. module: account
#: model:ir.model,name:account.model_report_account_type_sales
msgid "Report of the Sales by Account Type"
msgstr ""

#. module: account
#: selection:account.account.type,close_method:0
msgid "Detail"
msgstr "Detaljert"

#. module: account
#: field:account.installer,bank_accounts_id:0
msgid "Your Bank and Cash Accounts"
msgstr "Dine kontant og bankkonti"

#. module: account
#: report:account.invoice:0
msgid "VAT :"
msgstr "MVA:"

#. module: account
#: field:account.installer,charts:0
#: model:ir.actions.act_window,name:account.action_account_chart
#: model:ir.actions.act_window,name:account.action_account_tree
#: model:ir.ui.menu,name:account.menu_action_account_tree2
#: report:account.account.balance:0
#: report:account.partner.balance:0
#: report:account.third_party_ledger:0
#: report:account.third_party_ledger_other:0
#: report:account.balancesheet:0
#: report:account.balancesheet.horizontal:0
#: report:account.general.ledger:0
#: report:account.general.ledger_landscape:0
#: report:pl.account:0
#: report:pl.account.horizontal:0
msgid "Chart of Accounts"
msgstr "Kontoplan"

#. module: account
#: view:account.tax.chart:0
msgid "(If you do not select period it will take all open periods)"
msgstr "(Hvis du ikke velger periode vil alle åpne perioder bli valgt)"

#. module: account
#: field:account.journal,centralisation:0
msgid "Centralised counterpart"
msgstr "Centralised counterpart"

#. module: account
#: model:ir.model,name:account.model_account_partner_reconcile_process
msgid "Reconcilation Process partner by partner"
msgstr ""

#. module: account
#: selection:account.automatic.reconcile,power:0
msgid "2"
msgstr "2"

#. module: account
#: view:account.chart:0
msgid "(If you do not select Fiscal year it will take all open fiscal years)"
msgstr "(Hvis du ikke velger regnsk.år vil alle åpne regnsk.år bli valgt)"

#. module: account
#: selection:account.aged.trial.balance,filter:0
#: report:account.analytic.account.journal:0
#: selection:account.balance.report,filter:0
#: field:account.bank.statement,date:0
#: field:account.bank.statement.line,date:0
#: selection:account.bs.report,filter:0
#: selection:account.central.journal,filter:0
#: selection:account.common.account.report,filter:0
#: selection:account.common.journal.report,filter:0
#: selection:account.common.partner.report,filter:0
#: selection:account.common.report,filter:0
#: view:account.entries.report:0
#: field:account.entries.report,date:0
#: selection:account.general.journal,filter:0
#: report:account.general.ledger:0
#: field:account.invoice.report,date:0
#: report:account.journal.period.print:0
#: view:account.move:0
#: field:account.move,date:0
#: field:account.move.line.reconcile.writeoff,date_p:0
#: report:account.overdue:0
#: selection:account.partner.balance,filter:0
#: selection:account.partner.ledger,filter:0
#: selection:account.pl.report,filter:0
#: selection:account.print.journal,filter:0
#: selection:account.print.journal,sort_selection:0
#: selection:account.report.general.ledger,filter:0
#: selection:account.report.general.ledger,sortby:0
#: field:account.subscription.generate,date:0
#: field:account.subscription.line,date:0
#: report:account.tax.code.entries:0
#: report:account.third_party_ledger:0
#: report:account.third_party_ledger_other:0
#: selection:account.vat.declaration,filter:0
#: code:addons/account/report/common_report_header.py:97
#: field:analytic.entries.report,date:0
#, python-format
msgid "Date"
msgstr "Dato"

#. module: account
#: view:account.unreconcile:0
#: view:account.unreconcile.reconcile:0
msgid "Unreconcile"
msgstr ""

#. module: account
#: code:addons/account/wizard/account_fiscalyear_close.py:79
#, python-format
msgid "The journal must have default credit and debit account"
msgstr "Journalen må have default kredit og debit konto"

#. module: account
#: view:account.chart.template:0
msgid "Chart of Accounts Template"
msgstr "Kontoplanmal"

#. module: account
#: code:addons/account/account.py:2095
#, python-format
msgid ""
"Maturity date of entry line generated by model line '%s' of model '%s' is "
"based on partner payment term!\n"
"Please define partner on it!"
msgstr ""

#. module: account
#: code:addons/account/account_move_line.py:810
#, python-format
msgid "Some entries are already reconciled !"
msgstr "Noen regsitreringer er allerede avstemt!"

#. module: account
#: code:addons/account/account.py:1204
#, python-format
msgid ""
"You cannot validate a Journal Entry unless all journal items are in same "
"chart of accounts !"
msgstr ""

#. module: account
#: view:account.tax:0
msgid "Account Tax"
msgstr "Avgiftskonto"

#. module: account
#: model:ir.ui.menu,name:account.menu_finance_reporting_budgets
msgid "Budgets"
msgstr "Budsjetter"

#. module: account
#: selection:account.aged.trial.balance,filter:0
#: selection:account.balance.report,filter:0
#: selection:account.bs.report,filter:0
#: selection:account.central.journal,filter:0
#: selection:account.common.account.report,filter:0
#: selection:account.common.journal.report,filter:0
#: selection:account.common.partner.report,filter:0
#: selection:account.common.report,filter:0
#: selection:account.general.journal,filter:0
#: selection:account.partner.balance,filter:0
#: selection:account.partner.ledger,filter:0
#: selection:account.pl.report,filter:0
#: selection:account.print.journal,filter:0
#: selection:account.report.general.ledger,filter:0
#: selection:account.vat.declaration,filter:0
msgid "No Filters"
msgstr "Ingen filter"

#. module: account
#: selection:account.analytic.journal,type:0
msgid "Situation"
msgstr "Tilstand"

#. module: account
#: view:res.partner:0
msgid "History"
msgstr "Vis historikk"

#. module: account
#: help:account.tax,applicable_type:0
#: help:account.tax.template,applicable_type:0
msgid ""
"If not applicable (computed through a Python code), the tax won't appear on "
"the invoice."
msgstr ""
"Hvis ikke relevant kode (beregnet ved bruk av Python kode), vil ikke "
"avgiften framkomme på fakturaen"

#. module: account
#: view:account.tax:0
#: view:account.tax.template:0
msgid "Applicable Code (if type=code)"
msgstr ""

#. module: account
#: view:account.invoice.report:0
#: field:account.invoice.report,product_qty:0
msgid "Qty"
msgstr "Ant"

#. module: account
#: field:account.invoice.report,address_contact_id:0
msgid "Contact Address Name"
msgstr "Kontaktadresse"

#. module: account
#: field:account.move.line,blocked:0
msgid "Litigation"
msgstr "Rettstvist"

#. module: account
#: view:account.analytic.line:0
msgid "Search Analytic Lines"
msgstr "Søk analytiske linjer"

#. module: account
#: field:res.partner,property_account_payable:0
msgid "Account Payable"
msgstr "Kreditor"

#. module: account
#: constraint:account.move:0
msgid ""
"You cannot create entries on different periods/journals in the same move"
msgstr ""

#. module: account
#: model:process.node,name:account.process_node_supplierpaymentorder0
msgid "Payment Order"
msgstr "Betalingsoppdrag"

#. module: account
#: help:account.account.template,reconcile:0
msgid ""
"Check this option if you want the user to reconcile entries in this account."
msgstr ""

#. module: account
#: model:ir.actions.report.xml,name:account.account_account_balance_landscape
msgid "Account balance"
msgstr "Kontosaldo"

#. module: account
#: report:account.invoice:0
#: field:account.invoice.line,price_unit:0
msgid "Unit Price"
msgstr "Enhetspris"

#. module: account
#: model:ir.actions.act_window,name:account.action_account_tree1
msgid "Analytic Items"
msgstr "Analytiske registreringer"

#. module: account
#: code:addons/account/account_move_line.py:1128
#, python-format
msgid "Unable to change tax !"
msgstr "Ikke mulig å endre avgift!"

#. module: account
#: field:analytic.entries.report,nbr:0
msgid "#Entries"
msgstr "Antall posteringer"

#. module: account
#: code:addons/account/invoice.py:1422
#, python-format
msgid ""
"You selected an Unit of Measure which is not compatible with the product."
msgstr ""

#. module: account
#: code:addons/account/invoice.py:473
#, python-format
msgid ""
"The Payment Term of Supplier does not have Payment Term Lines(Computation) "
"defined !"
msgstr ""

#. module: account
#: view:account.state.open:0
msgid "Open Invoice"
msgstr "Åpne faktura"

#. module: account
#: field:account.invoice.tax,factor_tax:0
msgid "Multipication factor Tax code"
msgstr ""

#. module: account
#: view:account.fiscal.position:0
msgid "Mapping"
msgstr "Avgiftskartlegging"

#. module: account
#: field:account.account,name:0
#: field:account.account.template,name:0
#: report:account.analytic.account.inverted.balance:0
#: field:account.bank.statement,name:0
#: field:account.chart.template,name:0
#: field:account.model.line,name:0
#: field:account.move.line,name:0
#: field:account.move.reconcile,name:0
#: field:account.subscription,name:0
msgid "Name"
msgstr "Navn"

#. module: account
#: model:ir.model,name:account.model_account_aged_trial_balance
msgid "Account Aged Trial balance Report"
msgstr ""

#. module: account
#: field:account.move.line,date:0
msgid "Effective date"
msgstr "Effektiv dato"

#. module: account
#: code:addons/account/wizard/account_move_bank_reconcile.py:53
#, python-format
msgid "Standard Encoding"
msgstr ""

#. module: account
#: help:account.journal,analytic_journal_id:0
msgid "Journal for analytic entries"
msgstr "Journal for analytiske registreringer"

#. module: account
#: model:ir.ui.menu,name:account.menu_finance
#: model:process.node,name:account.process_node_accountingentries0
#: model:process.node,name:account.process_node_supplieraccountingentries0
#: view:product.product:0
#: view:product.template:0
#: view:res.partner:0
msgid "Accounting"
msgstr "Regnskap"

#. module: account
#: help:account.central.journal,amount_currency:0
#: help:account.common.journal.report,amount_currency:0
#: help:account.general.journal,amount_currency:0
#: help:account.print.journal,amount_currency:0
msgid ""
"Print Report with the currency column if the currency is different then the "
"company currency"
msgstr ""

#. module: account
#: view:account.analytic.line:0
msgid "General Accounting"
msgstr "Generell kontering"

#. module: account
#: report:account.overdue:0
msgid "Balance :"
msgstr "Saldo :"

#. module: account
#: help:account.fiscalyear.close,journal_id:0
msgid ""
"The best practice here is to use a journal dedicated to contain the opening "
"entries of all fiscal years. Note that you should define it with default "
"debit/credit accounts, of type 'situation' and with a centralized "
"counterpart."
msgstr ""

#. module: account
#: view:account.installer:0
#: view:account.installer.modules:0
#: view:wizard.multi.charts.accounts:0
msgid "title"
msgstr "tittel"

#. module: account
#: view:account.invoice:0
#: view:account.period:0
#: view:account.subscription:0
msgid "Set to Draft"
msgstr "Sett som utkast"

#. module: account
#: model:ir.actions.act_window,name:account.action_subscription_form
msgid "Recurring Lines"
msgstr ""

#. module: account
#: field:account.partner.balance,display_partner:0
msgid "Display Partners"
msgstr "Vis partnere"

#. module: account
#: view:account.invoice:0
msgid "Validate"
msgstr "Valider"

#. module: account
#: sql_constraint:account.model.line:0
msgid "Wrong credit or debit value in model (Credit Or Debit Must Be \"0\")!"
msgstr ""

#. module: account
#: model:ir.actions.act_window,help:account.action_account_invoice_report_all
msgid ""
"From this report, you can have an overview of the amount invoiced to your "
"customer as well as payment delays. The tool search can also be used to "
"personalise your Invoices reports and so, match this analysis to your needs."
msgstr ""

#. module: account
#: view:account.invoice.confirm:0
msgid "Confirm Invoices"
msgstr "Bekreft fakturaer"

#. module: account
#: selection:account.account,currency_mode:0
msgid "Average Rate"
msgstr "Gjennomsnittlig sats"

#. module: account
#: view:account.state.open:0
msgid "(Invoice should be unreconciled if you want to open it)"
msgstr "(Faktura må settes ikke-avstemt før den kan åpnes)"

#. module: account
#: field:account.aged.trial.balance,period_from:0
#: field:account.balance.report,period_from:0
#: field:account.bs.report,period_from:0
#: field:account.central.journal,period_from:0
#: field:account.chart,period_from:0
#: field:account.common.account.report,period_from:0
#: field:account.common.journal.report,period_from:0
#: field:account.common.partner.report,period_from:0
#: field:account.common.report,period_from:0
#: field:account.general.journal,period_from:0
#: field:account.partner.balance,period_from:0
#: field:account.partner.ledger,period_from:0
#: field:account.pl.report,period_from:0
#: field:account.print.journal,period_from:0
#: field:account.report.general.ledger,period_from:0
#: field:account.vat.declaration,period_from:0
msgid "Start period"
msgstr "Periodestart"

#. module: account
#: field:account.tax,name:0
#: field:account.tax.template,name:0
#: report:account.vat.declaration:0
msgid "Tax Name"
msgstr "Avgiftsnavn"

#. module: account
#: model:ir.ui.menu,name:account.menu_finance_configuration
#: view:res.company:0
msgid "Configuration"
msgstr "Konfigurasjon"

#. module: account
#: model:account.payment.term,name:account.account_payment_term
#: model:account.payment.term,note:account.account_payment_term
msgid "30 Days End of Month"
msgstr "30 dager slutten av måneden"

#. module: account
#: model:ir.actions.act_window,name:account.action_account_analytic_balance
#: model:ir.actions.report.xml,name:account.account_analytic_account_balance
msgid "Analytic Balance"
msgstr "Analytisk saldo"

#. module: account
#: report:account.balancesheet:0
#: report:account.balancesheet.horizontal:0
#: report:pl.account:0
#: report:pl.account.horizontal:0
msgid "Net Loss"
msgstr "Netto tap"

#. module: account
#: help:account.account,active:0
msgid ""
"If the active field is set to False, it will allow you to hide the account "
"without removing it."
msgstr ""

#. module: account
#: view:account.tax.template:0
msgid "Search Tax Templates"
msgstr "Søk avgiftsmaler"

#. module: account
#: model:ir.ui.menu,name:account.periodical_processing_journal_entries_validation
msgid "Draft Entries"
msgstr ""

#. module: account
#: field:account.account,shortcut:0
#: field:account.account.template,shortcut:0
msgid "Shortcut"
msgstr "Snarvei"

#. module: account
#: view:account.account:0
#: field:account.account,user_type:0
#: view:account.account.template:0
#: field:account.account.template,user_type:0
#: view:account.account.type:0
#: field:account.bank.accounts.wizard,account_type:0
#: field:account.entries.report,user_type:0
#: model:ir.model,name:account.model_account_account_type
#: field:report.account.receivable,type:0
#: field:report.account_type.sales,user_type:0
msgid "Account Type"
msgstr "Kontotype"

#. module: account
#: report:account.account.balance:0
#: view:account.balance.report:0
#: model:ir.actions.act_window,name:account.action_account_balance_menu
#: model:ir.actions.report.xml,name:account.account_account_balance
#: model:ir.ui.menu,name:account.menu_general_Balance_report
msgid "Trial Balance"
msgstr "Råbalanse"

#. module: account
#: model:ir.model,name:account.model_account_invoice_cancel
msgid "Cancel the Selected Invoices"
msgstr "Annuler valgte fakturaer"

#. module: account
#: help:product.category,property_account_income_categ:0
#: help:product.template,property_account_income:0
msgid ""
"This account will be used to value outgoing stock for the current product "
"category using sale price"
msgstr ""
"Denne konto vil bli benyttet for å fastsette utgående lagerverdi for aktuell "
"produktkategori ved bruk av salgspris"

#. module: account
#: selection:account.automatic.reconcile,power:0
msgid "3"
msgstr "3"

#. module: account
#: model:process.transition,note:account.process_transition_supplieranalyticcost0
msgid ""
"Analytic costs (timesheets, some purchased products, ...) come from analytic "
"accounts. These generate draft supplier invoices."
msgstr ""

#. module: account
#: view:account.bank.statement:0
msgid "Close CashBox"
msgstr ""

#. module: account
#: view:account.invoice.report:0
#: field:account.invoice.report,due_delay:0
msgid "Avg. Due Delay"
msgstr "Gj.snitt forsinkelse"

#. module: account
#: view:account.entries.report:0
msgid "Acc.Type"
msgstr "Kto.type"

#. module: account
#: code:addons/account/invoice.py:714
#, python-format
msgid "Global taxes defined, but are not in invoice lines !"
msgstr "Global taxes defined, but are not in invoice lines !"

#. module: account
#: field:account.entries.report,month:0
#: view:account.invoice.report:0
#: field:account.invoice.report,month:0
#: view:analytic.entries.report:0
#: field:analytic.entries.report,month:0
#: field:report.account.sales,month:0
#: field:report.account_type.sales,month:0
msgid "Month"
msgstr "Måned"

#. module: account
#: field:account.invoice.report,uom_name:0
msgid "Reference UoM"
msgstr "Referanse måleenhet"

#. module: account
#: field:account.account,note:0
#: field:account.account.template,note:0
msgid "Note"
msgstr "Notat"

#. module: account
#: view:account.analytic.account:0
msgid "Overdue Account"
msgstr ""

#. module: account
#: selection:account.invoice,state:0
#: report:account.overdue:0
msgid "Paid"
msgstr "Betalt"

#. module: account
#: field:account.invoice,tax_line:0
msgid "Tax Lines"
msgstr "Avgiftslinjer"

#. module: account
#: field:account.tax,base_code_id:0
msgid "Account Base Code"
msgstr ""

#. module: account
#: help:account.move,state:0
msgid ""
"All manually created new journal entry are usually in the state 'Unposted', "
"but you can set the option to skip that state on the related journal. In "
"that case, they will be behave as journal entries automatically created by "
"the system on document validation (invoices, bank statements...) and will be "
"created in 'Posted' state."
msgstr ""

#. module: account
#: code:addons/account/account_analytic_line.py:91
#, python-format
msgid "There is no expense account defined for this product: \"%s\" (id:%d)"
msgstr ""
"Det er ikke definert noen kostnadskonto for dette produktet: \"%s\" (id:%d)"

#. module: account
#: view:res.partner:0
msgid "Customer Accounting Properties"
msgstr "Innstillinger for kundekontering"

#. module: account
#: field:account.invoice.tax,name:0
msgid "Tax Description"
msgstr "Avgiftsbeskrivelse"

#. module: account
#: selection:account.aged.trial.balance,target_move:0
#: selection:account.balance.report,target_move:0
#: selection:account.bs.report,target_move:0
#: selection:account.central.journal,target_move:0
#: selection:account.chart,target_move:0
#: selection:account.common.account.report,target_move:0
#: selection:account.common.journal.report,target_move:0
#: selection:account.common.partner.report,target_move:0
#: selection:account.common.report,target_move:0
#: selection:account.general.journal,target_move:0
#: selection:account.move.journal,target_move:0
#: selection:account.partner.balance,target_move:0
#: selection:account.partner.ledger,target_move:0
#: selection:account.pl.report,target_move:0
#: selection:account.print.journal,target_move:0
#: selection:account.report.general.ledger,target_move:0
#: selection:account.tax.chart,target_move:0
#: selection:account.vat.declaration,target_move:0
#: code:addons/account/report/common_report_header.py:68
#, python-format
msgid "All Posted Entries"
msgstr "Alle posteringer"

#. module: account
#: code:addons/account/account_bank_statement.py:357
#, python-format
msgid "Statement %s is confirmed, journal items are created."
msgstr ""

#. module: account
#: constraint:account.fiscalyear:0
msgid "Error! The duration of the Fiscal Year is invalid. "
msgstr "Feil! Varigheten på regnskapsåret er ugyldig. "

#. module: account
#: field:report.aged.receivable,name:0
msgid "Month Range"
msgstr "Måned periode"

#. module: account
#: help:account.analytic.balance,empty_acc:0
msgid "Check if you want to display Accounts with 0 balance too."
msgstr ""

#. module: account
#: view:account.tax:0
msgid "Compute Code"
msgstr ""

#. module: account
#: view:account.account.template:0
msgid "Default taxes"
msgstr "Standard avgifter"

#. module: account
#: code:addons/account/invoice.py:88
#, python-format
msgid "Free Reference"
msgstr "Fri referanse"

#. module: account
#: model:ir.ui.menu,name:account.menu_finance_periodical_processing
msgid "Periodical Processing"
msgstr "Periodevis kjøring"

#. module: account
#: help:account.move.line,state:0
msgid ""
"When new move line is created the state will be 'Draft'.\n"
"* When all the payments are done it will be in 'Valid' state."
msgstr ""

#. module: account
#: field:account.journal,view_id:0
msgid "Display Mode"
msgstr "Vis modus"

#. module: account
#: model:process.node,note:account.process_node_importinvoice0
msgid "Statement from invoice or payment"
msgstr "Bekreftelse fra faktura eller betaling"

#. module: account
#: view:account.payment.term.line:0
msgid "  day of the month: 0"
msgstr "  dag i måneden: 0"

#. module: account
#: model:ir.model,name:account.model_account_chart
msgid "Account chart"
msgstr "Kontoplan"

#. module: account
#: report:account.account.balance.landscape:0
#: report:account.analytic.account.balance:0
#: report:account.central.journal:0
msgid "Account Name"
msgstr "Kontonavn"

#. module: account
#: help:account.fiscalyear.close,report_name:0
msgid "Give name of the new entries"
msgstr "Navn på nye posteringer"

#. module: account
#: model:ir.model,name:account.model_account_invoice_report
msgid "Invoices Statistics"
msgstr "Fakturastatistikk"

#. module: account
#: model:process.transition,note:account.process_transition_paymentorderreconcilation0
msgid "Bank statements are entered in the system."
msgstr ""

#. module: account
#: code:addons/account/wizard/account_reconcile.py:133
#, python-format
msgid "Reconcile Writeoff"
msgstr "Avstem avskriving"

#. module: account
#: field:account.model.line,date_maturity:0
#: report:account.overdue:0
msgid "Maturity date"
msgstr "Forfallsdato"

#. module: account
#: view:report.account.receivable:0
msgid "Accounts by type"
msgstr "Kontoer pr. type"

#. module: account
#: view:account.bank.statement:0
#: field:account.bank.statement,balance_end_real:0
msgid "Closing Balance"
msgstr "Sluttsaldo"

#. module: account
#: code:addons/account/report/common_report_header.py:92
#, python-format
msgid "Not implemented"
msgstr "Ikke implementert"

#. module: account
#: model:ir.model,name:account.model_account_journal_select
msgid "Account Journal Select"
msgstr "Velg kontojournal"

#. module: account
#: view:account.invoice:0
msgid "Print Invoice"
msgstr "Skriv ut faktura"

#. module: account
#: view:account.tax.template:0
msgid "Credit Notes"
msgstr "Kreditnotaer"

#. module: account
#: code:addons/account/account.py:2067
#: code:addons/account/wizard/account_use_model.py:69
#, python-format
msgid "Unable to find a valid period !"
msgstr "Ikke mulig å finne en gyldig periode!"

#. module: account
#: report:account.tax.code.entries:0
msgid "Voucher No"
msgstr "Bilag nr."

#. module: account
#: view:wizard.multi.charts.accounts:0
msgid "res_config_contents"
msgstr "res_config_contents"

#. module: account
#: view:account.unreconcile:0
msgid "Unreconciliate transactions"
msgstr ""

#. module: account
#: view:account.use.model:0
msgid "Create Entries From Models"
msgstr ""

#. module: account
#: field:account.account.template,reconcile:0
msgid "Allow Reconciliation"
msgstr "Tillat Avstemning"

#. module: account
#: view:account.analytic.account:0
msgid "Analytic Account Statistics"
msgstr "Analytisk kontostatistikk"

#. module: account
#: view:wizard.multi.charts.accounts:0
msgid ""
"This will automatically configure your chart of accounts, bank accounts, "
"taxes and journals according to the selected template"
msgstr ""
"Dette vil automatisk konfiguerer kontoplanen din, bankkontoe, avgifter og "
"journaler i henhold til den valgte malen"

#. module: account
#: field:account.tax,price_include:0
#: field:account.tax.template,price_include:0
msgid "Tax Included in Price"
msgstr "Avgift inkl. i prisen"

#. module: account
#: model:ir.model,name:account.model_account_analytic_cost_ledger_journal_report
msgid "Account Analytic Cost Ledger For Journal Report"
msgstr ""

#. module: account
#: model:ir.actions.act_window,name:account.action_model_form
#: model:ir.ui.menu,name:account.menu_action_model_form
msgid "Recurring Models"
msgstr "Periodiske modeller"

#. module: account
#: selection:account.automatic.reconcile,power:0
msgid "4"
msgstr "4"

#. module: account
#: view:account.invoice:0
msgid "Change"
msgstr "Endre"

#. module: account
#: code:addons/account/account.py:1290
#: code:addons/account/account.py:1318
#: code:addons/account/account.py:1325
#: code:addons/account/account_move_line.py:1055
#: code:addons/account/invoice.py:896
#: code:addons/account/wizard/account_automatic_reconcile.py:152
#: code:addons/account/wizard/account_fiscalyear_close.py:78
#: code:addons/account/wizard/account_fiscalyear_close.py:81
#: code:addons/account/wizard/account_move_journal.py:165
#: code:addons/account/wizard/account_report_aged_partner_balance.py:55
#: code:addons/account/wizard/account_report_aged_partner_balance.py:57
#, python-format
msgid "UserError"
msgstr "Brukerfeil"

#. module: account
#: field:account.journal,type_control_ids:0
msgid "Type Controls"
msgstr "Type kontroll"

#. module: account
#: help:account.journal,default_credit_account_id:0
msgid "It acts as a default account for credit amount"
msgstr ""

#. module: account
#: help:account.partner.ledger,reconcil:0
msgid "Consider reconciled entries"
msgstr ""

#. module: account
#: model:ir.actions.act_window,name:account.action_validate_account_move_line
#: model:ir.ui.menu,name:account.menu_validate_account_moves
#: view:validate.account.move:0
#: view:validate.account.move.lines:0
msgid "Post Journal Entries"
msgstr "Total journalregistreringer"

#. module: account
#: selection:account.invoice,state:0
#: selection:account.invoice.report,state:0
#: selection:report.invoice.created,state:0
msgid "Cancelled"
msgstr "Kansellert"

#. module: account
#: help:account.bank.statement,balance_end_cash:0
msgid "Closing balance based on cashBox"
msgstr "Utgående balanse basert på kontantbeholdning"

#. module: account
#: constraint:account.account:0
#: constraint:account.tax.code:0
msgid "Error ! You can not create recursive accounts."
msgstr "Feil!Du kan ikke lage repeterende konti."

#. module: account
#: constraint:account.account:0
msgid ""
"You cannot create an account! \n"
"Make sure if the account has children then it should be type \"View\"!"
msgstr ""

#. module: account
#: view:account.subscription.generate:0
#: model:ir.actions.act_window,name:account.action_account_subscription_generate
#: model:ir.ui.menu,name:account.menu_generate_subscription
msgid "Generate Entries"
msgstr "Foreta registreringer"

#. module: account
#: help:account.vat.declaration,chart_tax_id:0
msgid "Select Charts of Taxes"
msgstr "Velg avgiftsplan"

#. module: account
#: view:account.fiscal.position:0
#: field:account.fiscal.position,account_ids:0
#: field:account.fiscal.position.template,account_ids:0
msgid "Account Mapping"
msgstr ""

#. module: account
#: selection:account.bank.statement.line,type:0
#: view:account.invoice:0
#: view:account.invoice.report:0
#: code:addons/account/invoice.py:320
#, python-format
msgid "Customer"
msgstr "Kunde"

#. module: account
#: view:account.bank.statement:0
msgid "Confirmed"
msgstr "Bekreftet"

#. module: account
#: report:account.invoice:0
msgid "Cancelled Invoice"
msgstr "Annulert faktura"

#. module: account
#: code:addons/account/invoice.py:73
#, python-format
msgid "You must define an analytic journal of type '%s' !"
msgstr ""

#. module: account
#: code:addons/account/account.py:1397
#, python-format
msgid ""
"Couldn't create move with currency different from the secondary currency of "
"the account \"%s - %s\". Clear the secondary currency field of the account "
"definition if you want to accept all currencies."
msgstr ""

#. module: account
#: field:account.invoice.refund,date:0
msgid "Operation date"
msgstr "Operasjonsdato"

#. module: account
#: field:account.tax,ref_tax_code_id:0
#: field:account.tax.template,ref_tax_code_id:0
msgid "Refund Tax Code"
msgstr "Avgiftskonto for tilbakebetaling"

#. module: account
#: view:validate.account.move:0
msgid ""
"All draft account entries in this journal and period will be validated. It "
"means you won't be able to modify their accounting fields anymore."
msgstr ""

#. module: account
#: report:account.account.balance.landscape:0
msgid "Account Balance -"
msgstr "Kontosaldo -"

#. module: account
#: field:account.automatic.reconcile,date1:0
msgid "Starting Date"
msgstr "Startdato"

#. module: account
#: field:account.chart.template,property_account_income:0
msgid "Income Account on Product Template"
msgstr "Inntekstkonto for produkt mal"

#. module: account
#: help:res.partner,last_reconciliation_date:0
msgid ""
"Date on which the partner accounting entries were reconciled last time"
msgstr ""

#. module: account
#: field:account.fiscalyear.close,fy2_id:0
msgid "New Fiscal Year"
msgstr "Nytt regnskapsår"

#. module: account
#: view:account.invoice:0
#: view:account.tax.template:0
#: selection:account.vat.declaration,based_on:0
#: model:ir.actions.act_window,name:account.act_res_partner_2_account_invoice_opened
#: model:ir.actions.act_window,name:account.action_invoice_tree
#: model:ir.actions.report.xml,name:account.account_invoices
#: view:report.invoice.created:0
#: field:res.partner,invoice_ids:0
msgid "Invoices"
msgstr "Fakturaer"

#. module: account
#: code:addons/account/invoice.py:804
#, python-format
msgid ""
"Please verify the price of the invoice !\n"
"The real total does not match the computed total."
msgstr ""

#. module: account
#: view:account.invoice:0
#: field:account.invoice,user_id:0
#: view:account.invoice.report:0
#: field:account.invoice.report,user_id:0
msgid "Salesman"
msgstr "Selger"

#. module: account
#: view:account.invoice.report:0
msgid "Invoiced"
msgstr "Fakturert"

#. module: account
#: view:account.use.model:0
msgid "Use Model"
msgstr "Bruk modell"

#. module: account
#: view:account.state.open:0
msgid "No"
msgstr "Nei"

#. module: account
#: help:account.invoice.tax,tax_code_id:0
msgid "The tax basis of the tax declaration."
msgstr "Avgiftsgrunnlag for omsetningsoppgave."

#. module: account
#: view:account.addtmpl.wizard:0
msgid "Add"
msgstr "Legg til"

#. module: account
#: help:account.invoice,date_invoice:0
msgid "Keep empty to use the current date"
msgstr "Angi blankt for å benytte dagens dato"

#. module: account
#: selection:account.journal,type:0
msgid "Bank and Cheques"
msgstr ""

#. module: account
#: view:account.period.close:0
msgid "Are you sure ?"
msgstr "Er du sikker ?"

#. module: account
#: help:account.move.line,statement_id:0
msgid "The bank statement used for bank reconciliation"
msgstr "Bankkontoutskrift til bruk for avstemming"

#. module: account
#: model:process.transition,note:account.process_transition_suppliercustomerinvoice0
msgid "Draft invoices are validated. "
msgstr "Fakturautkastene er validert. "

#. module: account
#: view:account.bank.statement:0
#: view:account.subscription:0
msgid "Compute"
msgstr "Start beregning"

#. module: account
#: field:account.tax,type_tax_use:0
msgid "Tax Application"
msgstr "Tax Application"

#. module: account
#: view:account.move:0
#: view:account.move.line:0
#: code:addons/account/wizard/account_move_journal.py:153
#: model:ir.actions.act_window,name:account.act_account_journal_2_account_move_line
#: model:ir.actions.act_window,name:account.act_account_move_to_account_move_line_open
#: model:ir.actions.act_window,name:account.act_account_partner_account_move
#: model:ir.actions.act_window,name:account.action_account_manual_reconcile
#: model:ir.actions.act_window,name:account.action_account_moves_all_a
#: model:ir.actions.act_window,name:account.action_account_moves_bank
#: model:ir.actions.act_window,name:account.action_account_moves_purchase
#: model:ir.actions.act_window,name:account.action_account_moves_sale
#: model:ir.actions.act_window,name:account.action_move_line_search
#: model:ir.actions.act_window,name:account.action_move_line_select
#: model:ir.actions.act_window,name:account.action_move_line_tree1
#: model:ir.actions.act_window,name:account.action_tax_code_line_open
#: model:ir.model,name:account.model_account_move_line
#: model:ir.ui.menu,name:account.menu_action_account_moves_all
#: model:ir.ui.menu,name:account.menu_action_account_moves_bank
#: model:ir.ui.menu,name:account.menu_eaction_account_moves_purchase
#: model:ir.ui.menu,name:account.menu_eaction_account_moves_sale
#, python-format
msgid "Journal Items"
msgstr "Journalregistreringer"

#. module: account
#: selection:account.account.type,report_type:0
<<<<<<< HEAD
msgid "Balance Sheet (Assets Accounts)"
msgstr "Balanse (Aktivakonti)"
=======
msgid "Balance Sheet (Asset Accounts)"
msgstr ""
>>>>>>> b1af67b6

#. module: account
#: report:account.tax.code.entries:0
msgid "Third Party (Country)"
msgstr "Tredjepart (land)"

#. module: account
#: code:addons/account/account.py:938
#: code:addons/account/account.py:940
#: code:addons/account/account.py:1181
#: code:addons/account/account.py:1393
#: code:addons/account/account.py:1397
#: code:addons/account/account_cash_statement.py:249
#: code:addons/account/account_move_line.py:780
#: code:addons/account/account_move_line.py:803
#: code:addons/account/account_move_line.py:805
#: code:addons/account/account_move_line.py:808
#: code:addons/account/account_move_line.py:810
#: code:addons/account/account_move_line.py:1117
#: code:addons/account/report/common_report_header.py:92
#: code:addons/account/wizard/account_change_currency.py:39
#: code:addons/account/wizard/account_change_currency.py:60
#: code:addons/account/wizard/account_change_currency.py:65
#: code:addons/account/wizard/account_change_currency.py:71
#: code:addons/account/wizard/account_move_bank_reconcile.py:49
#: code:addons/account/wizard/account_open_closed_fiscalyear.py:40
#: code:addons/account/wizard/account_report_common.py:120
#: code:addons/account/wizard/account_report_common.py:126
#, python-format
msgid "Error"
msgstr "Feil"

#. module: account
#: field:account.analytic.Journal.report,date2:0
#: field:account.analytic.balance,date2:0
#: field:account.analytic.cost.ledger,date2:0
#: field:account.analytic.cost.ledger.journal.report,date2:0
#: field:account.analytic.inverted.balance,date2:0
msgid "End of period"
msgstr "Periodeslutt"

#. module: account
#: view:res.partner:0
msgid "Bank Details"
msgstr "Detaljer om bankforbindelse"

#. module: account
#: code:addons/account/invoice.py:720
#, python-format
msgid "Taxes missing !"
msgstr "Mangler avgift!"

#. module: account
#: model:ir.actions.act_window,help:account.action_account_analytic_journal_tree
msgid ""
"To print an analytics (or costs) journal for a given period. The report give "
"code, move name, account number, general amount and analytic amount."
msgstr ""

#. module: account
#: help:account.journal,refund_journal:0
msgid "Fill this if the journal is to be used for refunds of invoices."
msgstr ""

#. module: account
#: view:account.fiscalyear.close:0
msgid "Generate Fiscal Year Opening Entries"
msgstr ""

#. module: account
#: field:account.journal,group_invoice_lines:0
msgid "Group Invoice Lines"
msgstr "Fakturagruppe-linje"

#. module: account
#: view:account.invoice.cancel:0
#: view:account.invoice.confirm:0
msgid "Close"
msgstr "Lukk"

#. module: account
#: field:account.bank.statement.line,move_ids:0
msgid "Moves"
msgstr "Bevegelser"

#. module: account
#: model:ir.actions.act_window,name:account.action_account_vat_declaration
#: model:ir.model,name:account.model_account_vat_declaration
msgid "Account Vat Declaration"
msgstr "Avgiftskonto erkæring"

#. module: account
#: view:account.period:0
msgid "To Close"
msgstr "Lukk"

#. module: account
#: field:account.journal,allow_date:0
msgid "Check Date not in the Period"
msgstr "Sjekk dato - ikke i perioden"

#. module: account
#: code:addons/account/account.py:1210
#, python-format
msgid ""
"You can not modify a posted entry of this journal !\n"
"You should set the journal to allow cancelling entries if you want to do "
"that."
msgstr ""

#. module: account
#: model:ir.ui.menu,name:account.account_template_folder
msgid "Templates"
msgstr "Maler"

#. module: account
#: field:account.tax,child_ids:0
msgid "Child Tax Accounts"
msgstr "Underordnede avgiftskonti"

#. module: account
#: code:addons/account/account.py:940
#, python-format
msgid "Start period should be smaller then End period"
msgstr "Startperiode skal være før sluttperiode"

#. module: account
#: selection:account.automatic.reconcile,power:0
msgid "5"
msgstr "5"

#. module: account
#: report:account.analytic.account.balance:0
msgid "Analytic Balance -"
msgstr "Analytisk saldo -"

#. module: account
#: field:account.aged.trial.balance,target_move:0
#: field:account.balance.report,target_move:0
#: field:account.bs.report,target_move:0
#: report:account.central.journal:0
#: field:account.central.journal,target_move:0
#: field:account.chart,target_move:0
#: field:account.common.account.report,target_move:0
#: field:account.common.journal.report,target_move:0
#: field:account.common.partner.report,target_move:0
#: field:account.common.report,target_move:0
#: report:account.general.journal:0
#: field:account.general.journal,target_move:0
#: report:account.journal.period.print:0
#: field:account.move.journal,target_move:0
#: field:account.partner.balance,target_move:0
#: field:account.partner.ledger,target_move:0
#: field:account.pl.report,target_move:0
#: field:account.print.journal,target_move:0
#: field:account.report.general.ledger,target_move:0
#: field:account.tax.chart,target_move:0
#: report:account.third_party_ledger:0
#: report:account.third_party_ledger_other:0
#: field:account.vat.declaration,target_move:0
#: report:account.account.balance:0
#: report:account.partner.balance:0
#: report:account.third_party_ledger:0
#: report:account.third_party_ledger_other:0
#: report:account.balancesheet:0
#: report:account.balancesheet.horizontal:0
#: report:account.general.ledger:0
#: report:account.general.ledger_landscape:0
#: report:pl.account:0
#: report:pl.account.horizontal:0
msgid "Target Moves"
msgstr ""

#. module: account
#: field:account.subscription,period_type:0
msgid "Period Type"
msgstr "Periodetype"

#. module: account
#: view:account.invoice:0
#: field:account.invoice,payment_ids:0
#: selection:account.vat.declaration,based_on:0
msgid "Payments"
msgstr "Betalinger"

#. module: account
#: view:account.tax:0
msgid "Reverse Compute Code"
msgstr ""

#. module: account
#: field:account.subscription.line,move_id:0
msgid "Entry"
msgstr "Postering"

#. module: account
#: field:account.tax,python_compute_inv:0
#: field:account.tax.template,python_compute_inv:0
msgid "Python Code (reverse)"
msgstr "Python Code (reverse)"

#. module: account
#: model:ir.actions.act_window,name:account.action_payment_term_form
#: model:ir.ui.menu,name:account.menu_action_payment_term_form
msgid "Payment Terms"
msgstr "Betalingsbetingelser"

#. module: account
#: field:account.journal.column,name:0
msgid "Column Name"
msgstr "Kolonnenavn"

#. module: account
#: view:account.general.journal:0
msgid ""
"This report gives you an overview of the situation of your general journals"
msgstr ""

#. module: account
#: field:account.entries.report,year:0
#: view:account.invoice.report:0
#: field:account.invoice.report,year:0
#: view:analytic.entries.report:0
#: field:analytic.entries.report,year:0
#: field:report.account.sales,name:0
#: field:report.account_type.sales,name:0
msgid "Year"
msgstr "År"

#. module: account
#: field:account.bank.statement,starting_details_ids:0
msgid "Opening Cashbox"
msgstr "Inngående kontantbeholdning"

#. module: account
#: view:account.payment.term.line:0
msgid "Line 1:"
msgstr "Linje 1:"

#. module: account
#: code:addons/account/account.py:1167
#, python-format
msgid "Integrity Error !"
msgstr "Integritetsfeil!"

#. module: account
#: field:account.tax.template,description:0
msgid "Internal Name"
msgstr "Internt navn"

#. module: account
#: selection:account.subscription,period_type:0
msgid "month"
msgstr "måned"

#. module: account
#: code:addons/account/account_bank_statement.py:293
#, python-format
msgid "Journal Item \"%s\" is not valid"
msgstr "Registrering \"%s\" er ikke gyldig"

#. module: account
#: view:account.payment.term:0
msgid "Description on invoices"
msgstr "Beskrivelse av fakturaer"

#. module: account
#: field:account.partner.reconcile.process,next_partner_id:0
msgid "Next Partner to Reconcile"
msgstr "Neste partner til avstemming"

#. module: account
#: field:account.invoice.tax,account_id:0
#: field:account.move.line,tax_code_id:0
msgid "Tax Account"
msgstr "Avgiftskonto"

#. module: account
#: view:account.automatic.reconcile:0
msgid "Reconciliation result"
msgstr ""

#. module: account
#: view:account.bs.report:0
#: model:ir.actions.act_window,name:account.action_account_bs_report
#: model:ir.ui.menu,name:account.menu_account_bs_report
#: report:account.balancesheet:0
#: report:account.balancesheet.horizontal:0
msgid "Balance Sheet"
msgstr "Balanse"

#. module: account
#: model:ir.ui.menu,name:account.final_accounting_reports
msgid "Accounting Reports"
msgstr "Regnskapsrapporter"

#. module: account
#: field:account.move,line_id:0
#: view:analytic.entries.report:0
#: model:ir.actions.act_window,name:account.act_account_acount_move_line_open
#: model:ir.actions.act_window,name:account.action_move_line_form
msgid "Entries"
msgstr "Posteringer"

#. module: account
#: view:account.entries.report:0
msgid "This Period"
msgstr "Denne perioden"

#. module: account
#: field:account.analytic.line,product_uom_id:0
#: field:account.move.line,product_uom_id:0
msgid "UoM"
msgstr "UoM"

#. module: account
#: code:addons/account/wizard/account_invoice_refund.py:138
#, python-format
msgid "No Period found on Invoice!"
msgstr "Ingen periode funnet for faktura!"

#. module: account
#: view:account.tax.template:0
msgid "Compute Code (if type=code)"
msgstr "Beregningskode (dersom type=kode)"

#. module: account
#: selection:account.analytic.journal,type:0
#: view:account.journal:0
#: selection:account.journal,type:0
#: view:account.model:0
#: selection:account.tax,type_tax_use:0
#: view:account.tax.template:0
#: selection:account.tax.template,type_tax_use:0
msgid "Sale"
msgstr "Salg"

#. module: account
#: view:account.analytic.line:0
#: field:account.bank.statement.line,amount:0
#: report:account.invoice:0
#: field:account.invoice.tax,amount:0
#: view:account.move:0
#: field:account.move,amount:0
#: view:account.move.line:0
#: field:account.tax,amount:0
#: field:account.tax.template,amount:0
#: view:analytic.entries.report:0
#: field:analytic.entries.report,amount:0
msgid "Amount"
msgstr "Sum"

#. module: account
#: code:addons/account/wizard/account_fiscalyear_close.py:41
#, python-format
msgid "End of Fiscal Year Entry"
msgstr ""

#. module: account
#: model:process.transition,name:account.process_transition_customerinvoice0
#: model:process.transition,name:account.process_transition_paymentorderreconcilation0
#: model:process.transition,name:account.process_transition_statemententries0
#: model:process.transition,name:account.process_transition_suppliercustomerinvoice0
#: model:process.transition,name:account.process_transition_suppliervalidentries0
#: model:process.transition,name:account.process_transition_validentries0
msgid "Validation"
msgstr "Gyldighet"

#. module: account
#: help:account.invoice,reconciled:0
msgid ""
"The Journal Entry of the invoice have been totally reconciled with one or "
"several Journal Entries of payment."
msgstr ""

#. module: account
#: field:account.tax,child_depend:0
#: field:account.tax.template,child_depend:0
msgid "Tax on Children"
msgstr "Avg. på underliggende"

#. module: account
#: constraint:account.move.line:0
msgid ""
"You can not create move line on receivable/payable account without partner"
msgstr ""

#. module: account
#: code:addons/account/account.py:2067
#: code:addons/account/wizard/account_use_model.py:69
#, python-format
msgid "No period found !"
msgstr "Ingen periode funnet !"

#. module: account
#: field:account.journal,update_posted:0
msgid "Allow Cancelling Entries"
msgstr ""

#. module: account
#: field:account.tax.code,sign:0
msgid "Coefficent for parent"
msgstr ""

#. module: account
#: report:account.partner.balance:0
msgid "(Account/Partner) Name"
msgstr "(Konto/Partner) navn"

#. module: account
#: view:account.bank.statement:0
msgid "Transaction"
msgstr "Transaksjon"

#. module: account
#: help:account.tax,base_code_id:0
#: help:account.tax,ref_base_code_id:0
#: help:account.tax,ref_tax_code_id:0
#: help:account.tax,tax_code_id:0
#: help:account.tax.template,base_code_id:0
#: help:account.tax.template,ref_base_code_id:0
#: help:account.tax.template,ref_tax_code_id:0
#: help:account.tax.template,tax_code_id:0
msgid "Use this code for the VAT declaration."
msgstr "Bruk denne koden for mva rapportering"

#. module: account
#: view:account.move.line:0
msgid "Debit/Credit"
msgstr "Debet/kredit"

#. module: account
#: view:report.hr.timesheet.invoice.journal:0
msgid "Analytic Entries Stats"
msgstr ""

#. module: account
#: model:ir.actions.act_window,name:account.action_account_tax_code_template_form
#: model:ir.ui.menu,name:account.menu_action_account_tax_code_template_form
msgid "Tax Code Templates"
msgstr "Avgiftskodemal"

#. module: account
#: model:ir.model,name:account.model_account_installer
msgid "account.installer"
msgstr "account.installer"

#. module: account
#: field:account.tax.template,include_base_amount:0
msgid "Include in Base Amount"
msgstr "Inkludert i basisbeløpet"

#. module: account
#: help:account.payment.term.line,days:0
msgid ""
"Number of days to add before computation of the day of month.If Date=15/01, "
"Number of Days=22, Day of Month=-1, then the due date is 28/02."
msgstr ""
"Antall dager som skal legges til før beregning av dagens dato. Hvis "
"dato=15/01, antall dager=22, Månedens dag=-1, er forfallsdato 28/02"

#. module: account
#: code:addons/account/account.py:2896
#: code:addons/account/installer.py:283
#: code:addons/account/installer.py:295
#, python-format
msgid "Bank Journal "
msgstr "Bankjournal "

#. module: account
#: view:account.journal:0
msgid "Entry Controls"
msgstr "Registreringskontroll"

#. module: account
#: view:account.analytic.chart:0
#: view:project.account.analytic.line:0
msgid "(Keep empty to open the current situation)"
msgstr ""

#. module: account
#: field:account.analytic.Journal.report,date1:0
#: field:account.analytic.balance,date1:0
#: field:account.analytic.cost.ledger,date1:0
#: field:account.analytic.cost.ledger.journal.report,date1:0
#: field:account.analytic.inverted.balance,date1:0
msgid "Start of period"
msgstr "Periodestart"

#. module: account
#: code:addons/account/account_move_line.py:1193
#, python-format
msgid ""
"You can not do this modification on a reconciled entry ! Please note that "
"you can just change some non important fields !"
msgstr ""
"Du kan ikke gjøre denne endringen på en avstemt registrering! Merk at du "
"bare kan endre noen ikke viktige felter!"

#. module: account
#: model:ir.model,name:account.model_account_common_account_report
msgid "Account Common Account Report"
msgstr ""

#. module: account
#: field:account.bank.statement.line,name:0
msgid "Communication"
msgstr "Kommunikasjon"

#. module: account
#: model:ir.ui.menu,name:account.menu_analytic_accounting
msgid "Analytic Accounting"
msgstr "Analytisk bokføring"

#. module: account
#: selection:account.invoice,type:0
#: selection:account.invoice.report,type:0
#: selection:report.invoice.created,type:0
msgid "Customer Refund"
msgstr "Kreditnota"

#. module: account
#: view:account.account:0
#: field:account.account,tax_ids:0
#: field:account.account.template,tax_ids:0
msgid "Default Taxes"
msgstr "Standard avgifter"

#. module: account
#: field:account.tax,ref_tax_sign:0
#: field:account.tax,tax_sign:0
#: field:account.tax.template,ref_tax_sign:0
#: field:account.tax.template,tax_sign:0
msgid "Tax Code Sign"
msgstr "Avgiftkode tegn"

#. module: account
#: model:ir.model,name:account.model_report_invoice_created
msgid "Report of Invoices Created within Last 15 days"
msgstr "Rapport på fakturaer laget de siste 15 dagene"

#. module: account
#: field:account.fiscalyear,end_journal_period_id:0
msgid "End of Year Entries Journal"
msgstr "Årsavslutningsjournal"

#. module: account
#: code:addons/account/account_bank_statement.py:331
#: code:addons/account/invoice.py:405
#: code:addons/account/invoice.py:505
#: code:addons/account/invoice.py:520
#: code:addons/account/invoice.py:528
#: code:addons/account/invoice.py:545
#: code:addons/account/invoice.py:1347
#: code:addons/account/wizard/account_move_journal.py:63
#, python-format
msgid "Configuration Error !"
msgstr "Konfigurasjonsfeil!"

#. module: account
#: help:account.partner.reconcile.process,to_reconcile:0
msgid ""
"This is the remaining partners for who you should check if there is "
"something to reconcile or not. This figure already count the current partner "
"as reconciled."
msgstr ""

#. module: account
#: view:account.subscription.line:0
msgid "Subscription lines"
msgstr ""

#. module: account
#: field:account.entries.report,quantity:0
msgid "Products Quantity"
msgstr "Totalt antall"

#. module: account
#: view:account.entries.report:0
#: selection:account.entries.report,move_state:0
#: view:account.move:0
#: selection:account.move,state:0
#: view:account.move.line:0
msgid "Unposted"
msgstr "Ikke postert"

#. module: account
#: view:account.change.currency:0
#: model:ir.actions.act_window,name:account.action_account_change_currency
#: model:ir.model,name:account.model_account_change_currency
msgid "Change Currency"
msgstr "Endre valuta"

#. module: account
#: model:process.node,note:account.process_node_accountingentries0
#: model:process.node,note:account.process_node_supplieraccountingentries0
msgid "Accounting entries."
msgstr "Regnskapsregistreringer"

#. module: account
#: view:account.invoice:0
msgid "Payment Date"
msgstr "Betalingsdato"

#. module: account
#: selection:account.automatic.reconcile,power:0
msgid "6"
msgstr "6"

#. module: account
#: view:account.analytic.account:0
#: model:ir.actions.act_window,name:account.action_account_analytic_account_form
#: model:ir.actions.act_window,name:account.action_analytic_open
#: model:ir.ui.menu,name:account.account_analytic_def_account
msgid "Analytic Accounts"
msgstr "Analytiske konti"

#. module: account
#: help:account.account.type,report_type:0
msgid ""
"According value related accounts will be display on respective reports "
"(Balance Sheet Profit & Loss Account)"
msgstr ""

#. module: account
#: field:account.report.general.ledger,sortby:0
msgid "Sort By"
msgstr "Sorter etter"

#. module: account
#: code:addons/account/account.py:1326
#, python-format
msgid ""
"There is no default default credit account defined \n"
"on journal \"%s\""
msgstr ""

#. module: account
#: field:account.entries.report,amount_currency:0
#: field:account.model.line,amount_currency:0
#: field:account.move.line,amount_currency:0
msgid "Amount Currency"
msgstr "Valutabeløp"

#. module: account
#: code:addons/account/wizard/account_validate_account_move.py:39
#, python-format
msgid ""
"Specified Journal does not have any account move entries in draft state for "
"this period"
msgstr ""

#. module: account
#: model:ir.actions.act_window,name:account.action_view_move_line
msgid "Lines to reconcile"
msgstr ""

#. module: account
#: report:account.analytic.account.balance:0
#: report:account.analytic.account.inverted.balance:0
#: report:account.analytic.account.quantity_cost_ledger:0
#: report:account.invoice:0
#: field:account.invoice.line,quantity:0
#: field:account.model.line,quantity:0
#: field:account.move.line,quantity:0
#: view:analytic.entries.report:0
#: field:analytic.entries.report,unit_amount:0
#: field:report.account.sales,quantity:0
#: field:report.account_type.sales,quantity:0
msgid "Quantity"
msgstr "Antall"

#. module: account
#: view:account.move.line:0
msgid "Number (Move)"
msgstr "Nummer (bevegelse)"

#. module: account
#: view:account.invoice.refund:0
msgid "Refund Invoice Options"
msgstr ""

#. module: account
#: help:account.automatic.reconcile,power:0
msgid ""
"Number of partial amounts that can be combined to find a balance point can "
"be chosen as the power of the automatic reconciliation"
msgstr ""

#. module: account
#: help:account.payment.term.line,sequence:0
msgid ""
"The sequence field is used to order the payment term lines from the lowest "
"sequences to the higher ones"
msgstr ""
"Sekvensfeltet benyttes til å sortere linjene fra den laveste til den høyeste "
"seksvensen"

#. module: account
#: view:account.fiscal.position.template:0
#: field:account.fiscal.position.template,name:0
msgid "Fiscal Position Template"
msgstr "Regnskapsstatus Mal"

#. module: account
#: view:account.analytic.chart:0
#: view:account.chart:0
#: view:account.tax.chart:0
msgid "Open Charts"
msgstr "Åpne konti"

#. module: account
#: view:account.fiscalyear.close.state:0
msgid ""
"If no additional entries should be recorded on a fiscal year, you can close "
"it from here. It will close all opened periods in this year that will make "
"impossible any new entry record. Close a fiscal year when you need to "
"finalize your end of year results definitive "
msgstr ""

#. module: account
#: field:account.central.journal,amount_currency:0
#: field:account.common.journal.report,amount_currency:0
#: field:account.general.journal,amount_currency:0
#: field:account.partner.ledger,amount_currency:0
#: field:account.print.journal,amount_currency:0
#: field:account.report.general.ledger,amount_currency:0
msgid "With Currency"
msgstr "Med valuta"

#. module: account
#: view:account.bank.statement:0
msgid "Open CashBox"
msgstr ""

#. module: account
#: view:account.move.line.reconcile:0
msgid "Reconcile With Write-Off"
msgstr ""

#. module: account
#: selection:account.payment.term.line,value:0
#: selection:account.tax,type:0
msgid "Fixed Amount"
msgstr "Fast beløp"

#. module: account
#: view:account.subscription:0
msgid "Valid Up to"
msgstr "Gyldig inntil"

#. module: account
#: view:board.board:0
msgid "Aged Receivables"
msgstr "Aldersfordelte fordringer"

#. module: account
#: model:ir.actions.act_window,name:account.action_account_automatic_reconcile
msgid "Account Automatic Reconcile"
msgstr "Konto for aut. avstemming"

#. module: account
#: view:account.move:0
#: view:account.move.line:0
msgid "Journal Item"
msgstr "Journalregistrering"

#. module: account
#: model:ir.model,name:account.model_account_move_journal
msgid "Move journal"
msgstr ""

#. module: account
#: model:ir.actions.act_window,name:account.action_account_fiscalyear_close
#: model:ir.ui.menu,name:account.menu_wizard_fy_close
msgid "Generate Opening Entries"
msgstr "Opprett inngående registreringer"

#. module: account
#: code:addons/account/account_move_line.py:738
#, python-format
msgid "Already Reconciled!"
msgstr "Allerede avstemt!"

#. module: account
#: help:account.tax,type:0
msgid "The computation method for the tax amount."
msgstr "Beregningsmetode for avgiftsbeløpet"

#. module: account
#: help:account.installer.modules,account_anglo_saxon:0
msgid ""
"This module will support the Anglo-Saxons accounting methodology by changing "
"the accounting logic with stock transactions."
msgstr ""

#. module: account
#: field:report.invoice.created,create_date:0
msgid "Create Date"
msgstr "Opprettet dato"

#. module: account
#: view:account.analytic.journal:0
#: model:ir.actions.act_window,name:account.action_account_analytic_journal_form
#: model:ir.ui.menu,name:account.account_def_analytic_journal
msgid "Analytic Journals"
msgstr "Analytisk journal"

#. module: account
#: field:account.account,child_id:0
msgid "Child Accounts"
msgstr "Underordnede konti"

#. module: account
#: view:account.move.line.reconcile:0
#: code:addons/account/account_move_line.py:830
#, python-format
msgid "Write-Off"
msgstr "Nedskrivning"

#. module: account
#: field:res.partner,debit:0
msgid "Total Payable"
msgstr "Samlet kreditor"

#. module: account
#: model:ir.actions.act_window,name:account.action_account_analytic_account_line_extended_form
msgid "account.analytic.line.extended"
msgstr "account.analytic.line.extended"

#. module: account
#: selection:account.bank.statement.line,type:0
#: view:account.invoice:0
#: view:account.invoice.report:0
#: code:addons/account/invoice.py:322
#, python-format
msgid "Supplier"
msgstr "Leverandør"

#. module: account
#: selection:account.entries.report,month:0
#: selection:account.invoice.report,month:0
#: selection:analytic.entries.report,month:0
#: selection:report.account.sales,month:0
#: selection:report.account_type.sales,month:0
msgid "March"
msgstr "Mars"

#. module: account
#: view:account.account.template:0
msgid "Account Template"
msgstr "Kontomal"

#. module: account
#: report:account.analytic.account.journal:0
msgid "Account n°"
msgstr "Kontonr."

#. module: account
#: help:account.installer.modules,account_payment:0
msgid ""
"Streamlines invoice payment and creates hooks to plug automated payment "
"systems in."
msgstr ""

#. module: account
#: field:account.payment.term.line,value:0
msgid "Valuation"
msgstr "Vurdering"

#. module: account
#: selection:account.aged.trial.balance,result_selection:0
#: selection:account.common.partner.report,result_selection:0
#: selection:account.partner.balance,result_selection:0
#: selection:account.partner.ledger,result_selection:0
#: code:addons/account/report/account_partner_balance.py:306
#, python-format
msgid "Receivable and Payable Accounts"
msgstr "Debitor og kreditor konti"

#. module: account
#: field:account.fiscal.position.account.template,position_id:0
msgid "Fiscal Mapping"
msgstr "Avgiftskartlegging"

#. module: account
#: model:ir.actions.act_window,name:account.action_account_state_open
#: model:ir.model,name:account.model_account_state_open
msgid "Account State Open"
msgstr ""

#. module: account
#: report:account.analytic.account.quantity_cost_ledger:0
msgid "Max Qty:"
msgstr "Maks.ant.:"

#. module: account
#: view:account.invoice.refund:0
msgid "Refund Invoice"
msgstr "Kreditfaktura"

#. module: account
#: field:account.invoice,address_invoice_id:0
msgid "Invoice Address"
msgstr "Faktura addresse"

#. module: account
#: model:ir.actions.act_window,help:account.action_account_entries_report_all
msgid ""
"From this view, have an analysis of your different financial accounts. The "
"document shows your debit and credit taking in consideration some criteria "
"you can choose by using the search tool."
msgstr ""

#. module: account
#: model:ir.actions.act_window,help:account.action_tax_code_list
msgid ""
"The tax code definition depends on the tax declaration of your country. "
"OpenERP allows you to define the tax structure and manage it from this menu. "
"You can define both numeric and alphanumeric tax codes."
msgstr ""

#. module: account
#: help:account.partner.reconcile.process,progress:0
msgid ""
"Shows you the progress made today on the reconciliation process. Given by \n"
"Partners Reconciled Today \\ (Remaining Partners + Partners Reconciled Today)"
msgstr ""

#. module: account
#: help:account.payment.term.line,value:0
msgid ""
"Select here the kind of valuation related to this payment term line. Note "
"that you should have your last line with the type 'Balance' to ensure that "
"the whole amount will be threated."
msgstr ""

#. module: account
#: field:account.invoice,period_id:0
#: field:account.invoice.report,period_id:0
#: field:report.account.sales,period_id:0
#: field:report.account_type.sales,period_id:0
msgid "Force Period"
msgstr ""

#. module: account
#: view:account.invoice.report:0
#: field:account.invoice.report,nbr:0
msgid "# of Lines"
msgstr "Antall linjer"

#. module: account
#: code:addons/account/wizard/account_change_currency.py:60
#, python-format
msgid "New currency is not confirured properly !"
msgstr "Ny valuta er ikke definert korrekt!"

#. module: account
#: field:account.aged.trial.balance,filter:0
#: field:account.balance.report,filter:0
#: field:account.bs.report,filter:0
#: field:account.central.journal,filter:0
#: field:account.common.account.report,filter:0
#: field:account.common.journal.report,filter:0
#: field:account.common.partner.report,filter:0
#: field:account.common.report,filter:0
#: field:account.general.journal,filter:0
#: field:account.partner.balance,filter:0
#: field:account.partner.ledger,filter:0
#: field:account.pl.report,filter:0
#: field:account.print.journal,filter:0
#: field:account.report.general.ledger,filter:0
#: field:account.vat.declaration,filter:0
msgid "Filter by"
msgstr "Filtrer etter"

#. module: account
#: code:addons/account/account_move_line.py:1131
#: code:addons/account/account_move_line.py:1214
#, python-format
msgid "You can not use an inactive account!"
msgstr "Du kan ikke bruke en inaktiv konto!"

#. module: account
#: code:addons/account/account_move_line.py:803
#, python-format
msgid "Entries are not of the same account or already reconciled ! "
msgstr "Posteringer tilhører ikke samme konto eller er allerede avstemt! "

#. module: account
#: field:account.tax,account_collected_id:0
#: field:account.tax.template,account_collected_id:0
msgid "Invoice Tax Account"
msgstr "Faktura avgiftskonto"

#. module: account
#: model:ir.actions.act_window,name:account.action_account_general_journal
#: model:ir.model,name:account.model_account_general_journal
msgid "Account General Journal"
msgstr ""

#. module: account
#: code:addons/account/report/common_report_header.py:100
#: report:account.account.balance:0
#: report:account.central.journal:0
#: report:account.partner.balance:0
#: report:account.third_party_ledger:0
#: report:account.third_party_ledger_other:0
#: report:account.balancesheet:0
#: report:account.balancesheet.horizontal:0
#: report:account.general.journal:0
#: report:account.general.ledger:0
#: report:account.general.ledger_landscape:0
#: report:pl.account:0
#: report:pl.account.horizontal:0
#: report:account.vat.declaration:0
#, python-format
msgid "No Filter"
msgstr "Ingen filter"

#. module: account
#: field:account.payment.term.line,days:0
msgid "Number of Days"
msgstr "Antall dager"

#. module: account
#: selection:account.automatic.reconcile,power:0
msgid "7"
msgstr "7"

#. module: account
#: code:addons/account/account_bank_statement.py:391
#: code:addons/account/invoice.py:370
#, python-format
msgid "Invalid action !"
msgstr "Ugyldig aksjon!"

#. module: account
#: code:addons/account/wizard/account_move_journal.py:102
#, python-format
msgid "Period: %s"
msgstr "Periode: %s"

#. module: account
#: model:ir.model,name:account.model_account_fiscal_position_tax_template
msgid "Template Tax Fiscal Position"
msgstr ""

#. module: account
#: help:account.tax,name:0
msgid "This name will be displayed on reports"
msgstr "Dette navnet vil bli vist på rapporter"

#. module: account
#: report:account.analytic.account.cost_ledger:0
#: report:account.analytic.account.quantity_cost_ledger:0
msgid "Printing date"
msgstr "Utskriftsdato"

#. module: account
#: selection:account.account.type,close_method:0
#: selection:account.tax,type:0
#: selection:account.tax.template,type:0
msgid "None"
msgstr "Ingen"

#. module: account
#: view:analytic.entries.report:0
msgid "  365 Days  "
msgstr "  365 dager  "

#. module: account
#: model:ir.actions.act_window,name:account.action_invoice_tree3
#: model:ir.ui.menu,name:account.menu_action_invoice_tree3
msgid "Customer Refunds"
msgstr "Kreditnota"

#. module: account
#: view:account.payment.term.line:0
msgid "Amount Computation"
msgstr "Beregning"

#. module: account
#: field:account.journal.period,name:0
msgid "Journal-Period Name"
msgstr "Journal-periodenavn"

#. module: account
#: field:account.invoice.tax,factor_base:0
msgid "Multipication factor for Base code"
msgstr ""

#. module: account
#: code:addons/account/wizard/account_report_common.py:126
#, python-format
msgid "not implemented"
msgstr "ikke implementert"

#. module: account
#: help:account.journal,company_id:0
msgid "Company related to this journal"
msgstr "Firma knyttet til denne journalen"

#. module: account
#: code:addons/account/wizard/account_invoice_state.py:44
#, python-format
msgid ""
"Selected Invoice(s) cannot be confirmed as they are not in 'Draft' or 'Pro-"
"Forma' state!"
msgstr ""

#. module: account
#: report:account.invoice:0
msgid "Fiscal Position Remark :"
msgstr ""

#. module: account
#: view:analytic.entries.report:0
#: model:ir.actions.act_window,name:account.action_analytic_entries_report
#: model:ir.ui.menu,name:account.menu_action_analytic_entries_report
msgid "Analytic Entries Analysis"
msgstr ""

#. module: account
#: selection:account.aged.trial.balance,direction_selection:0
msgid "Past"
msgstr "Forrige"

#. module: account
#: view:account.analytic.line:0
msgid "Analytic Entry"
msgstr "Analytiske registrering"

#. module: account
#: view:res.company:0
#: field:res.company,overdue_msg:0
msgid "Overdue Payments Message"
msgstr "Forfalt betalingsmelding"

#. module: account
#: model:ir.actions.act_window,help:account.action_account_moves_all_a
msgid ""
"This view can be used by accountants in order to quickly record entries in "
"OpenERP. If you want to record a supplier invoice, start by recording the "
"line of the expense account. OpenERP will propose to you automatically the "
"Tax related to this account and the counterpart \"Account Payable\"."
msgstr ""

#. module: account
#: field:account.entries.report,date_created:0
msgid "Date Created"
msgstr "Dato opprettet"

#. module: account
#: field:account.payment.term.line,value_amount:0
msgid "Value Amount"
msgstr "Gyldig beløp"

#. module: account
#: help:account.journal,code:0
msgid ""
"The code will be used to generate the numbers of the journal entries of this "
"journal."
msgstr ""

#. module: account
#: view:account.invoice:0
msgid "(keep empty to use the current period)"
msgstr "(la stå blank for å benytte inneværende periode)"

#. module: account
#: model:process.transition,note:account.process_transition_supplierreconcilepaid0
msgid ""
"As soon as the reconciliation is done, the invoice's state turns to “done” "
"(i.e. paid) in the system."
msgstr ""

#. module: account
#: code:addons/account/invoice.py:997
#, python-format
msgid "Invoice  '%s' is validated."
msgstr ""

#. module: account
#: view:account.chart.template:0
#: field:account.chart.template,account_root_id:0
msgid "Root Account"
msgstr ""

#. module: account
#: field:res.partner,last_reconciliation_date:0
msgid "Latest Reconciliation Date"
msgstr "Siste dato for avstemming"

#. module: account
#: model:ir.model,name:account.model_account_analytic_line
msgid "Analytic Line"
msgstr "Analytisk linje"

#. module: account
#: field:product.template,taxes_id:0
msgid "Customer Taxes"
msgstr "Kundeavgifter"

#. module: account
#: view:account.addtmpl.wizard:0
msgid "Create an Account based on this template"
msgstr "Opprett en konto basert på denne malen"

#. module: account
#: view:account.account.type:0
#: view:account.tax.code:0
msgid "Reporting Configuration"
msgstr "Rapportkonfigurering"

#. module: account
#: constraint:account.move.line:0
msgid "Company must be same for its related account and period."
msgstr ""

#. module: account
#: field:account.tax,type:0
#: field:account.tax.template,type:0
msgid "Tax Type"
msgstr "Avgiftstype"

#. module: account
#: model:ir.actions.act_window,name:account.action_account_template_form
#: model:ir.ui.menu,name:account.menu_action_account_template_form
msgid "Account Templates"
msgstr "Kontomaler"

#. module: account
#: report:account.vat.declaration:0
msgid "Tax Statement"
msgstr ""

#. module: account
#: model:ir.model,name:account.model_res_company
msgid "Companies"
msgstr "Firmaer"

#. module: account
#: code:addons/account/account.py:532
#, python-format
msgid ""
"You cannot modify Company of account as its related record exist in Entry "
"Lines"
msgstr ""

#. module: account
#: help:account.fiscalyear.close.state,fy_id:0
msgid "Select a fiscal year to close"
msgstr "Velg et regnskapsår som skal avsluttes"

#. module: account
#: help:account.chart.template,tax_template_ids:0
msgid "List of all the taxes that have to be installed by the wizard"
msgstr ""

#. module: account
#: model:ir.actions.report.xml,name:account.account_intracom
msgid "IntraCom"
msgstr "Bedriftsintern"

#. module: account
#: view:account.move.line.reconcile.writeoff:0
msgid "Information addendum"
msgstr ""

#. module: account
#: field:account.aged.trial.balance,fiscalyear_id:0
#: field:account.balance.report,fiscalyear_id:0
#: field:account.bs.report,fiscalyear_id:0
#: field:account.central.journal,fiscalyear_id:0
#: field:account.chart,fiscalyear:0
#: field:account.common.account.report,fiscalyear_id:0
#: field:account.common.journal.report,fiscalyear_id:0
#: field:account.common.partner.report,fiscalyear_id:0
#: field:account.common.report,fiscalyear_id:0
#: field:account.general.journal,fiscalyear_id:0
#: field:account.partner.balance,fiscalyear_id:0
#: field:account.partner.ledger,fiscalyear_id:0
#: field:account.pl.report,fiscalyear_id:0
#: field:account.print.journal,fiscalyear_id:0
#: field:account.report.general.ledger,fiscalyear_id:0
#: field:account.vat.declaration,fiscalyear_id:0
msgid "Fiscal year"
msgstr "Regnskapsår"

#. module: account
#: view:account.move.reconcile:0
msgid "Partial Reconcile Entries"
msgstr "Delvis avstemte posteringer"

#. module: account
#: view:account.addtmpl.wizard:0
#: view:account.aged.trial.balance:0
#: view:account.analytic.Journal.report:0
#: view:account.analytic.balance:0
#: view:account.analytic.chart:0
#: view:account.analytic.cost.ledger:0
#: view:account.analytic.cost.ledger.journal.report:0
#: view:account.analytic.inverted.balance:0
#: view:account.automatic.reconcile:0
#: view:account.bank.statement:0
#: view:account.change.currency:0
#: view:account.chart:0
#: view:account.common.report:0
#: view:account.fiscalyear.close:0
#: view:account.fiscalyear.close.state:0
#: view:account.invoice:0
#: view:account.invoice.refund:0
#: selection:account.invoice.refund,filter_refund:0
#: view:account.journal.select:0
#: view:account.move:0
#: view:account.move.bank.reconcile:0
#: view:account.move.line.reconcile:0
#: view:account.move.line.reconcile.select:0
#: view:account.move.line.reconcile.writeoff:0
#: view:account.move.line.unreconcile.select:0
#: view:account.open.closed.fiscalyear:0
#: view:account.partner.reconcile.process:0
#: view:account.period.close:0
#: view:account.subscription.generate:0
#: view:account.tax.chart:0
#: view:account.unreconcile:0
#: view:account.unreconcile.reconcile:0
#: view:account.use.model:0
#: view:account.vat.declaration:0
#: code:addons/account/wizard/account_move_journal.py:105
#: view:project.account.analytic.line:0
#: view:validate.account.move:0
#: view:validate.account.move.lines:0
#, python-format
msgid "Cancel"
msgstr "Avbryt"

#. module: account
#: field:account.account.type,name:0
msgid "Acc. Type Name"
msgstr "Kto.typenavn"

#. module: account
#: selection:account.account,type:0
#: selection:account.account.template,type:0
#: selection:account.entries.report,type:0
msgid "Receivable"
msgstr "Fordring"

#. module: account
#: view:account.invoice:0
msgid "Other Info"
msgstr "Annen info"

#. module: account
#: field:account.journal,default_credit_account_id:0
msgid "Default Credit Account"
msgstr "Default kreditkonto"

#. module: account
#: view:account.installer:0
msgid "Configure Your Accounting Chart"
msgstr ""

#. module: account
#: view:account.payment.term.line:0
msgid "  number of days: 30"
msgstr "  antall dager: 30"

#. module: account
#: help:account.analytic.line,currency_id:0
msgid "The related account currency if not equal to the company one."
msgstr ""

#. module: account
#: view:account.analytic.account:0
msgid "Current"
msgstr "Nåværende"

#. module: account
#: view:account.bank.statement:0
msgid "CashBox"
msgstr "Kontantbeholdning"

#. module: account
#: selection:account.tax,type:0
msgid "Percentage"
msgstr "Prosentdel"

#. module: account
#: selection:account.report.general.ledger,sortby:0
msgid "Journal & Partner"
msgstr ""

#. module: account
#: field:account.automatic.reconcile,power:0
msgid "Power"
msgstr ""

#. module: account
#: field:account.invoice.refund,filter_refund:0
msgid "Refund Type"
msgstr "Kredittype"

#. module: account
#: report:account.invoice:0
msgid "Price"
msgstr "Pris"

#. module: account
#: view:project.account.analytic.line:0
msgid "View Account Analytic Lines"
msgstr ""

#. module: account
#: selection:account.account.type,report_type:0
msgid "Balance Sheet (Liability Accounts)"
msgstr ""

#. module: account
#: field:account.invoice,internal_number:0
#: field:report.invoice.created,number:0
msgid "Invoice Number"
msgstr "Fakturanummer"

#. module: account
#: help:account.tax,include_base_amount:0
msgid ""
"Indicates if the amount of tax must be included in the base amount for the "
"computation of the next taxes"
msgstr ""

#. module: account
#: model:ir.actions.act_window,name:account.action_account_partner_reconcile
msgid "Reconciliation: Go to Next Partner"
msgstr "Avstemming: Gå til neste partner"

#. module: account
#: model:ir.actions.act_window,name:account.action_account_analytic_invert_balance
#: model:ir.actions.report.xml,name:account.account_analytic_account_inverted_balance
msgid "Inverted Analytic Balance"
msgstr ""

#. module: account
#: field:account.tax.template,applicable_type:0
msgid "Applicable Type"
msgstr ""

#. module: account
#: field:account.invoice,reference:0
#: field:account.invoice.line,invoice_id:0
msgid "Invoice Reference"
msgstr "Fakturareferanse"

#. module: account
#: help:account.tax.template,sequence:0
msgid ""
"The sequence field is used to order the taxes lines from lower sequences to "
"higher ones. The order is important if you have a tax that has several tax "
"children. In this case, the evaluation order is important."
msgstr ""
"Sekvensfelt blir benyttet til å strukturere avgiftslinjer fra sekvens på "
"lavere nivå. Strukturen er viktig når avgifter består av underordede "
"avgifter. I slike tilfeller er vurderingsrekkefølge viktig."

#. module: account
#: selection:account.account,type:0
#: selection:account.account.template,type:0
#: view:account.journal:0
msgid "Liquidity"
msgstr "Likviditet"

#. module: account
#: model:ir.actions.act_window,name:account.action_account_analytic_journal_open_form
#: model:ir.ui.menu,name:account.account_analytic_journal_entries
msgid "Analytic Journal Items"
msgstr "Analytisk journalregistrering"

#. module: account
#: view:account.fiscalyear.close:0
msgid ""
"This wizard will generate the end of year journal entries of selected fiscal "
"year. Note that you can run this wizard many times for the same fiscal year: "
"it will simply replace the old opening entries with the new ones."
msgstr ""

#. module: account
#: model:ir.ui.menu,name:account.menu_finance_bank_and_cash
msgid "Bank and Cash"
msgstr "Bank og kontanter"

#. module: account
#: model:ir.actions.act_window,help:account.action_analytic_entries_report
msgid ""
"From this view, have an analysis of your different analytic entries "
"following the analytic account you defined matching your business need. Use "
"the tool search to analyse information about analytic entries generated in "
"the system."
msgstr ""

#. module: account
#: sql_constraint:account.journal:0
msgid "The name of the journal must be unique per company !"
msgstr "Navnet på journalen må være unikt per firma !"

#. module: account
#: field:account.account.template,nocreate:0
msgid "Optional create"
msgstr ""

#. module: account
#: code:addons/account/invoice.py:406
#: code:addons/account/invoice.py:506
#: code:addons/account/invoice.py:1348
#, python-format
msgid "Can not find account chart for this company, Please Create account."
msgstr ""

#. module: account
#: code:addons/account/wizard/account_report_aged_partner_balance.py:57
#, python-format
msgid "Enter a Start date !"
msgstr "Legg inn en startdato !"

#. module: account
#: report:account.invoice:0
#: selection:account.invoice,type:0
#: selection:account.invoice.report,type:0
#: selection:report.invoice.created,type:0
msgid "Supplier Refund"
msgstr "Kreditnota"

#. module: account
#: model:ir.ui.menu,name:account.menu_dashboard_acc
msgid "Dashboard"
msgstr "Konsoll"

#. module: account
#: field:account.bank.statement,move_line_ids:0
msgid "Entry lines"
msgstr "Posteringslinjer"

#. module: account
#: field:account.move.line,centralisation:0
msgid "Centralisation"
msgstr ""

#. module: account
#: view:wizard.multi.charts.accounts:0
msgid "Generate Your Accounting Chart from a Chart Template"
msgstr "Opprett kontoplanen din fra en kontoplanmal"

#. module: account
#: view:account.account:0
#: view:account.account.template:0
#: view:account.analytic.account:0
#: view:account.analytic.journal:0
#: view:account.analytic.line:0
#: view:account.bank.statement:0
#: view:account.chart.template:0
#: view:account.entries.report:0
#: view:account.fiscalyear:0
#: view:account.invoice:0
#: view:account.invoice.report:0
#: view:account.journal:0
#: view:account.model:0
#: view:account.move:0
#: view:account.move.line:0
#: view:account.subscription:0
#: view:account.tax.code.template:0
#: view:analytic.entries.report:0
msgid "Group By..."
msgstr "Grupper etter..."

#. module: account
#: field:account.journal.column,readonly:0
msgid "Readonly"
msgstr "Skrivebeskyttet"

#. module: account
#: model:ir.model,name:account.model_account_pl_report
msgid "Account Profit And Loss Report"
msgstr "Resultatrapport"

#. module: account
#: field:account.invoice.line,uos_id:0
msgid "Unit of Measure"
msgstr "Måleenhet"

#. module: account
#: constraint:account.payment.term.line:0
msgid ""
"Percentages for Payment Term Line must be between 0 and 1, Example: 0.02 for "
"2% "
msgstr ""
"Prosenter for betalingsbetingelse pr. linje må være mellom 0 og 1, f.eks. "
"0,02 for 2 % "

#. module: account
#: model:ir.model,name:account.model_account_sequence_fiscalyear
msgid "account.sequence.fiscalyear"
msgstr "account.sequence.fiscalyear"

#. module: account
#: report:account.analytic.account.journal:0
#: view:account.analytic.journal:0
#: field:account.analytic.line,journal_id:0
#: field:account.journal,analytic_journal_id:0
#: model:ir.actions.act_window,name:account.action_account_analytic_journal
#: model:ir.actions.report.xml,name:account.analytic_journal_print
#: model:ir.model,name:account.model_account_analytic_journal
msgid "Analytic Journal"
msgstr "Analytisk journal"

#. module: account
#: view:account.entries.report:0
msgid "Reconciled"
msgstr "Avstemt"

#. module: account
#: report:account.invoice:0
#: field:account.invoice.tax,base:0
msgid "Base"
msgstr "Basis"

#. module: account
#: field:account.model,name:0
msgid "Model Name"
msgstr "Modellnavn"

#. module: account
#: field:account.chart.template,property_account_expense_categ:0
msgid "Expense Category Account"
msgstr "Kostnadskategori-konto"

#. module: account
#: view:account.bank.statement:0
msgid "Cash Transactions"
msgstr "Kontant transaksjoner"

#. module: account
#: code:addons/account/wizard/account_state_open.py:37
#, python-format
msgid "Invoice is already reconciled"
msgstr "Faktura er allerede avstemt"

#. module: account
#: view:account.account:0
#: view:account.account.template:0
#: view:account.bank.statement:0
#: field:account.bank.statement.line,note:0
#: view:account.fiscal.position:0
#: field:account.fiscal.position,note:0
#: view:account.invoice.line:0
#: field:account.invoice.line,note:0
msgid "Notes"
msgstr "Notater"

#. module: account
#: model:ir.model,name:account.model_analytic_entries_report
msgid "Analytic Entries Statistics"
msgstr ""

#. module: account
#: code:addons/account/account_analytic_line.py:143
#: code:addons/account/account_move_line.py:905
#, python-format
msgid "Entries: "
msgstr "Regsitreringer: "

#. module: account
#: view:account.use.model:0
msgid "Create manual recurring entries in a chosen journal."
msgstr "Lag manuelle periodiske registrering i valgt journal."

#. module: account
#: code:addons/account/account.py:1393
#, python-format
msgid "Couldn't create move between different companies"
msgstr "Kunne ikke lage bevegelse mellom ulike firmaer"

#. module: account
#: model:ir.actions.act_window,help:account.action_account_type_form
msgid ""
"An account type is used to determine how an account is used in each journal. "
"The deferral method of an account type determines the process for the annual "
"closing. Reports such as the Balance Sheet and the Profit and Loss report "
"use the category (profit/loss or balance sheet). For example, the account "
"type could be linked to an asset account, expense account or payable "
"account. From this view, you can create and manage the account types you "
"need for your company."
msgstr ""

#. module: account
#: model:ir.actions.act_window,help:account.action_account_bank_reconcile_tree
msgid ""
"Bank Reconciliation consists of verifying that your bank statement "
"corresponds with the entries (or records) of that account in your accounting "
"system."
msgstr ""

#. module: account
#: model:process.node,note:account.process_node_draftstatement0
msgid "State is draft"
msgstr "Status er utkast"

#. module: account
#: view:account.move.line:0
#: code:addons/account/account_move_line.py:1003
#, python-format
msgid "Total debit"
msgstr "Total debet"

#. module: account
#: code:addons/account/account_move_line.py:781
#, python-format
msgid "Entry \"%s\" is not valid !"
msgstr "Registrering \"%s\" er ikke gyldig"

#. module: account
#: report:account.invoice:0
msgid "Fax :"
msgstr "Fax :"

#. module: account
#: report:account.vat.declaration:0
#: field:account.vat.declaration,based_on:0
msgid "Based On"
msgstr "Basert på"

#. module: account
#: help:res.partner,property_account_receivable:0
msgid ""
"This account will be used instead of the default one as the receivable "
"account for the current partner"
msgstr ""

#. module: account
#: field:account.tax,python_applicable:0
#: field:account.tax,python_compute:0
#: selection:account.tax,type:0
#: selection:account.tax.template,applicable_type:0
#: field:account.tax.template,python_applicable:0
#: field:account.tax.template,python_compute:0
#: selection:account.tax.template,type:0
msgid "Python Code"
msgstr "Python kode"

#. module: account
#: code:addons/account/wizard/account_report_balance_sheet.py:70
#, python-format
msgid ""
"Please define the Reserve and Profit/Loss account for current user company !"
msgstr ""

#. module: account
#: help:account.journal,update_posted:0
msgid ""
"Check this box if you want to allow the cancellation the entries related to "
"this journal or of the invoice related to this journal"
msgstr ""

#. module: account
#: view:account.fiscalyear.close:0
msgid "Create"
msgstr "Opprett"

#. module: account
#: model:process.transition.action,name:account.process_transition_action_createentries0
msgid "Create entry"
msgstr "Opprett postering"

#. module: account
#: view:account.payment.term.line:0
msgid "  valuation: percent"
msgstr ""

#. module: account
#: code:addons/account/account.py:499
#: code:addons/account/account.py:501
#: code:addons/account/account.py:822
#: code:addons/account/account.py:901
#: code:addons/account/account.py:976
#: code:addons/account/account.py:1204
#: code:addons/account/account.py:1210
#: code:addons/account/account.py:2095
#: code:addons/account/account.py:2333
#: code:addons/account/account_analytic_line.py:90
#: code:addons/account/account_analytic_line.py:99
#: code:addons/account/account_bank_statement.py:292
#: code:addons/account/account_bank_statement.py:305
#: code:addons/account/account_bank_statement.py:345
#: code:addons/account/account_cash_statement.py:328
#: code:addons/account/account_cash_statement.py:348
#: code:addons/account/account_move_line.py:1176
#: code:addons/account/account_move_line.py:1191
#: code:addons/account/account_move_line.py:1193
#: code:addons/account/invoice.py:785
#: code:addons/account/invoice.py:815
#: code:addons/account/invoice.py:1008
#: code:addons/account/wizard/account_invoice_refund.py:100
#: code:addons/account/wizard/account_invoice_refund.py:102
#: code:addons/account/wizard/account_use_model.py:44
#, python-format
msgid "Error !"
msgstr "Feil!"

#. module: account
#: view:account.vat.declaration:0
#: model:ir.actions.report.xml,name:account.account_vat_declaration
#: model:ir.ui.menu,name:account.menu_account_vat_declaration
msgid "Taxes Report"
msgstr "Avgiftsrapport"

#. module: account
#: selection:account.journal.period,state:0
msgid "Printed"
msgstr "Utkrift"

#. module: account
#: view:account.analytic.line:0
msgid "Project line"
msgstr "Prosjektlinje"

#. module: account
#: field:account.invoice.tax,manual:0
msgid "Manual"
msgstr "Manuell"

#. module: account
#: view:account.automatic.reconcile:0
msgid ""
"For an invoice to be considered as paid, the invoice entries must be "
"reconciled with counterparts, usually payments. With the automatic "
"reconciliation functionality, OpenERP makes its own search for entries to "
"reconcile in a series of accounts. It finds entries for each partner where "
"the amounts correspond."
msgstr ""

#. module: account
#: view:account.move:0
#: field:account.move,to_check:0
msgid "To Review"
msgstr ""

#. module: account
#: view:account.bank.statement:0
#: view:account.move:0
#: model:ir.actions.act_window,name:account.action_move_journal_line
#: model:ir.ui.menu,name:account.menu_action_move_journal_line_form
#: model:ir.ui.menu,name:account.menu_finance_entries
msgid "Journal Entries"
msgstr "Journalregistreringer"

#. module: account
#: help:account.partner.ledger,page_split:0
msgid "Display Ledger Report with One partner per page"
msgstr ""

#. module: account
#: view:account.partner.balance:0
#: view:account.partner.ledger:0
msgid ""
"This report is an analysis done by a partner. It is a PDF report containing "
"one line per partner representing the cumulative credit balance"
msgstr ""

#. module: account
#: code:addons/account/wizard/account_validate_account_move.py:61
#, python-format
msgid ""
"Selected Entry Lines does not have any account move enties in draft state"
msgstr ""

#. module: account
#: selection:account.aged.trial.balance,target_move:0
#: selection:account.balance.report,target_move:0
#: selection:account.bs.report,target_move:0
#: selection:account.central.journal,target_move:0
#: selection:account.chart,target_move:0
#: selection:account.common.account.report,target_move:0
#: selection:account.common.journal.report,target_move:0
#: selection:account.common.partner.report,target_move:0
#: selection:account.common.report,target_move:0
#: selection:account.general.journal,target_move:0
#: selection:account.move.journal,target_move:0
#: selection:account.partner.balance,target_move:0
#: selection:account.partner.ledger,target_move:0
#: selection:account.pl.report,target_move:0
#: selection:account.print.journal,target_move:0
#: selection:account.report.general.ledger,target_move:0
#: selection:account.tax.chart,target_move:0
#: selection:account.vat.declaration,target_move:0
#: code:addons/account/report/common_report_header.py:67
#: model:ir.actions.report.xml,name:account.account_move_line_list
#, python-format
msgid "All Entries"
msgstr "Alle registreringer"

#. module: account
#: constraint:product.template:0
msgid ""
"Error: The default UOM and the purchase UOM must be in the same category."
msgstr ""

#. module: account
#: view:account.journal.select:0
msgid "Journal Select"
msgstr "Velg journal"

#. module: account
#: code:addons/account/wizard/account_change_currency.py:65
#, python-format
msgid "Currnt currency is not confirured properly !"
msgstr ""

#. module: account
#: model:ir.model,name:account.model_account_move_reconcile
msgid "Account Reconciliation"
msgstr "Kontoavstemming"

#. module: account
#: model:ir.model,name:account.model_account_fiscal_position_tax
msgid "Taxes Fiscal Position"
msgstr ""

#. module: account
#: report:account.general.ledger:0
#: report:account.general.ledger_landscape:0
#: view:account.report.general.ledger:0
#: model:ir.actions.act_window,name:account.action_account_general_ledger_menu
#: model:ir.actions.report.xml,name:account.account_general_ledger
#: model:ir.ui.menu,name:account.menu_general_ledger
msgid "General Ledger"
msgstr "Hovedbok"

#. module: account
#: model:process.transition,note:account.process_transition_paymentorderbank0
msgid "The payment order is sent to the bank."
msgstr ""

#. module: account
#: view:account.balance.report:0
#: view:account.bs.report:0
msgid ""
"This report allows you to print or generate a pdf of your trial balance "
"allowing you to quickly check the balance of each of your accounts in a "
"single report"
msgstr ""

#. module: account
#: help:account.move,to_check:0
msgid ""
"Check this box if you are unsure of that journal entry and if you want to "
"note it as 'to be reviewed' by an accounting expert."
msgstr ""

#. module: account
#: help:account.installer.modules,account_voucher:0
msgid ""
"Account Voucher module includes all the basic requirements of Voucher "
"Entries for Bank, Cash, Sales, Purchase, Expenses, Contra, etc... "
msgstr ""

#. module: account
#: view:account.chart.template:0
msgid "Properties"
msgstr "Egenskaper"

#. module: account
#: model:ir.model,name:account.model_account_tax_chart
msgid "Account tax chart"
msgstr ""

#. module: account
#: report:account.analytic.account.cost_ledger:0
#: report:account.analytic.account.quantity_cost_ledger:0
#: report:account.central.journal:0
#: report:account.general.journal:0
#: report:account.invoice:0
#: report:account.partner.balance:0
msgid "Total:"
msgstr "Total:"

#. module: account
#: code:addons/account/account.py:2050
#, python-format
msgid ""
"You can specify year, month and date in the name of the model using the "
"following labels:\n"
"\n"
"%(year)s: To Specify Year \n"
"%(month)s: To Specify Month \n"
"%(date)s: Current Date\n"
"\n"
"e.g. My model on %(date)s"
msgstr ""

#. module: account
#: model:ir.actions.act_window,name:account.action_aged_income
msgid "Income Accounts"
msgstr "Inntektskonto"

#. module: account
#: help:report.invoice.created,origin:0
msgid "Reference of the document that generated this invoice report."
msgstr ""

#. module: account
#: field:account.tax.code,child_ids:0
#: field:account.tax.code.template,child_ids:0
msgid "Child Codes"
msgstr "Underordnet kode"

#. module: account
#: code:addons/account/invoice.py:473
#: code:addons/account/wizard/account_invoice_refund.py:137
#, python-format
msgid "Data Insufficient !"
msgstr "Ikke tilstrekkelig data !"

#. module: account
#: model:ir.actions.act_window,name:account.action_invoice_tree1
#: model:ir.ui.menu,name:account.menu_action_invoice_tree1
msgid "Customer Invoices"
msgstr "Kundefaktura"

#. module: account
#: field:account.move.line.reconcile,writeoff:0
msgid "Write-Off amount"
msgstr "Avskrivningsbeløp"

#. module: account
#: view:account.analytic.line:0
msgid "Sales"
msgstr "Salg"

#. module: account
#: view:account.journal.column:0
#: model:ir.model,name:account.model_account_journal_column
msgid "Journal Column"
msgstr "Journalkolonne"

#. module: account
#: selection:account.invoice.report,state:0
#: selection:account.journal.period,state:0
#: selection:account.subscription,state:0
#: selection:report.invoice.created,state:0
msgid "Done"
msgstr "Fullført"

#. module: account
#: model:process.transition,note:account.process_transition_invoicemanually0
msgid "A statement with manual entries becomes a draft statement."
msgstr ""

#. module: account
#: view:account.aged.trial.balance:0
msgid ""
"Aged Partner Balance is a more detailed report of your receivables by "
"intervals. When opening that report, OpenERP asks for the name of the "
"company, the fiscal period and the size of the interval to be analyzed (in "
"days). OpenERP then calculates a table of credit balance by period. So if "
"you request an interval of 30 days OpenERP generates an analysis of "
"creditors for the past month, past two months, and so on. "
msgstr ""

#. module: account
#: field:account.invoice,origin:0
#: field:report.invoice.created,origin:0
msgid "Source Document"
msgstr "Kildedokument"

#. module: account
#: help:account.account.type,sign:0
msgid ""
"Allows you to change the sign of the balance amount displayed in the "
"reports, so that you can see positive figures instead of negative ones in "
"expenses accounts."
msgstr ""

#. module: account
#: model:ir.actions.act_window,name:account.act_account_acount_move_line_open_unreconciled
msgid "Unreconciled Entries"
msgstr "Ikke-avstemte posteringer"

#. module: account
#: model:ir.ui.menu,name:account.menu_menu_Bank_process
msgid "Statements Reconciliation"
msgstr "Oppgave for avstemming"

#. module: account
#: report:account.invoice:0
msgid "Taxes:"
msgstr "Avgifter:"

#. module: account
#: help:account.tax,amount:0
msgid "For taxes of type percentage, enter % ratio between 0-1."
msgstr "For avgiftstype angi % sats mellom 0-1"

#. module: account
#: model:ir.actions.act_window,help:account.action_subscription_form
msgid ""
"A recurring entry is a miscellaneous entry that occurs on a recurrent basis "
"from a specific date, i.e. corresponding to the signature of a contract or "
"an agreement with a customer or a supplier. With Define Recurring Entries, "
"you can create such entries to automate the postings in the system."
msgstr ""

#. module: account
#: field:account.entries.report,product_uom_id:0
#: view:analytic.entries.report:0
#: field:analytic.entries.report,product_uom_id:0
msgid "Product UOM"
msgstr "Måleenhet for produkt"

#. module: account
#: model:ir.actions.act_window,help:account.action_view_bank_statement_tree
msgid ""
"A Cash Register allows you to manage cash entries in your cash journals. "
"This feature provides an easy way to follow up cash payments on a daily "
"basis. You can enter the coins that are in your cash box, and then post "
"entries when money comes in or goes out of the cash box."
msgstr ""

#. module: account
#: selection:account.automatic.reconcile,power:0
msgid "9"
msgstr "9"

#. module: account
#: help:account.invoice.refund,date:0
msgid ""
"This date will be used as the invoice date for Refund Invoice and Period "
"will be chosen accordingly!"
msgstr ""

#. module: account
#: field:account.aged.trial.balance,period_length:0
msgid "Period length (days)"
msgstr "Periodelengde (dager)"

#. module: account
#: model:ir.actions.act_window,name:account.act_account_invoice_partner_relation
msgid "Monthly Turnover"
msgstr "Månedlig omsetning"

#. module: account
#: view:account.move:0
#: view:account.move.line:0
msgid "Analytic Lines"
msgstr "Analytiske linjer"

#. module: account
#: model:ir.actions.act_window,help:account.action_account_analytic_account_tree2
msgid ""
"The normal chart of accounts has a structure defined by the legal "
"requirement of the country. The analytic chart of account structure should "
"reflect your own business needs in term of costs/revenues reporting. They "
"are usually structured by contracts, projects, products or departements. "
"Most of the OpenERP operations (invoices, timesheets, expenses, etc) "
"generate analytic entries on the related account."
msgstr ""

#. module: account
#: field:account.analytic.journal,line_ids:0
#: field:account.tax.code,line_ids:0
msgid "Lines"
msgstr "Linjer"

#. module: account
#: code:addons/account/invoice.py:521
#, python-format
msgid ""
"Can not find account chart for this company in invoice line account, Please "
"Create account."
msgstr ""

#. module: account
#: view:account.tax.template:0
msgid "Account Tax Template"
msgstr "Mal for avgiftskonto"

#. module: account
#: view:account.journal.select:0
msgid "Are you sure you want to open Journal Entries?"
msgstr ""

#. module: account
#: view:account.state.open:0
msgid "Are you sure you want to open this invoice ?"
msgstr "Er du sikker på at du vil åpne denne fakturaen ?"

#. module: account
#: code:addons/account/account_move_line.py:963
#, python-format
msgid "Accounting Entries"
msgstr "Regnskapsregistreringer"

#. module: account
#: field:account.account.template,parent_id:0
msgid "Parent Account Template"
msgstr ""

#. module: account
#: view:account.bank.statement:0
#: field:account.bank.statement.line,statement_id:0
#: field:account.move.line,statement_id:0
#: model:process.process,name:account.process_process_statementprocess0
msgid "Statement"
msgstr "Oppgave"

#. module: account
#: help:account.journal,default_debit_account_id:0
msgid "It acts as a default account for debit amount"
msgstr ""

#. module: account
#: model:ir.module.module,description:account.module_meta_information
msgid ""
"Financial and accounting module that covers:\n"
"    General accountings\n"
"    Cost / Analytic accounting\n"
"    Third party accounting\n"
"    Taxes management\n"
"    Budgets\n"
"    Customer and Supplier Invoices\n"
"    Bank statements\n"
"    Reconciliation process by partner\n"
"    Creates a dashboard for accountants that includes:\n"
"    * List of uninvoiced quotations\n"
"    * Graph of aged receivables\n"
"    * Graph of aged incomes\n"
"\n"
"The processes like maintaining of general ledger is done through the defined "
"financial Journals (entry move line or\n"
"grouping is maintained through journal) for a particular financial year and "
"for preparation of vouchers there is a\n"
"module named account_voucher.\n"
"    "
msgstr ""

#. module: account
#: model:ir.actions.act_window,help:account.action_account_journal_period_tree
msgid ""
"You can search for individual account entries through useful information. To "
"search for account entries, open a journal, then select a record line."
msgstr ""

#. module: account
#: report:account.invoice:0
#: view:account.invoice:0
#: field:account.invoice,date_invoice:0
#: view:account.invoice.report:0
#: field:report.invoice.created,date_invoice:0
msgid "Invoice Date"
msgstr "Fakturadato"

#. module: account
#: help:res.partner,credit:0
msgid "Total amount this customer owes you."
msgstr "Totalbeløp denne kunden skylder deg"

#. module: account
#: model:ir.model,name:account.model_ir_sequence
msgid "ir.sequence"
msgstr "ir.sequence"

#. module: account
#: field:account.journal.period,icon:0
msgid "Icon"
msgstr "Ikon"

#. module: account
#: view:account.automatic.reconcile:0
#: view:account.use.model:0
msgid "Ok"
msgstr "Ok"

#. module: account
#: code:addons/account/report/account_partner_balance.py:115
#, python-format
msgid "Unknown Partner"
msgstr "Ukjent partner"

#. module: account
#: view:account.bank.statement:0
msgid "Opening Balance"
msgstr "Åpningsbalanse"

#. module: account
#: help:account.journal,centralisation:0
msgid ""
"Check this box to determine that each entry of this journal won't create a "
"new counterpart but will share the same counterpart. This is used in fiscal "
"year closing."
msgstr ""

#. module: account
#: field:account.bank.statement,closing_date:0
msgid "Closed On"
msgstr "Lukket på"

#. module: account
#: model:ir.model,name:account.model_account_bank_statement_line
msgid "Bank Statement Line"
msgstr "Kontoutskriftlinje"

#. module: account
#: field:account.automatic.reconcile,date2:0
msgid "Ending Date"
msgstr "Sluttdato"

#. module: account
#: field:wizard.multi.charts.accounts,purchase_tax:0
msgid "Default Purchase Tax"
msgstr "Standard innkjøpsavgift"

#. module: account
#: view:account.bank.statement:0
msgid "Confirm"
msgstr "Bekreft"

#. module: account
#: help:account.invoice,partner_bank_id:0
msgid ""
"Bank Account Number, Company bank account if Invoice is customer or supplier "
"refund, otherwise Partner bank account number."
msgstr ""

#. module: account
#: help:account.tax,domain:0
#: help:account.tax.template,domain:0
msgid ""
"This field is only used if you develop your own module allowing developers "
"to create specific taxes in a custom domain."
msgstr ""
"Dette feltet brukes bare dersom du utvikler din egen modul som tillater "
"utviklere å opprette spesifikke avgifter innenfor et spesielt område"

#. module: account
#: code:addons/account/account.py:938
#, python-format
msgid "You should have chosen periods that belongs to the same company"
msgstr ""

#. module: account
#: field:account.fiscalyear.close,report_name:0
msgid "Name of new entries"
msgstr "Navn på nye posteringer"

#. module: account
#: view:account.use.model:0
msgid "Create Entries"
msgstr "Foreta registreringer"

#. module: account
#: model:ir.ui.menu,name:account.menu_finance_reporting
msgid "Reporting"
msgstr "Rapportering"

#. module: account
#: sql_constraint:account.journal:0
msgid "The code of the journal must be unique per company !"
msgstr "Journalkoden må være unik pr firma!"

#. module: account
#: field:account.bank.statement,ending_details_ids:0
msgid "Closing Cashbox"
msgstr ""

#. module: account
#: view:account.journal:0
msgid "Account Journal"
msgstr "Kontojournal"

#. module: account
#: model:process.node,name:account.process_node_paidinvoice0
#: model:process.node,name:account.process_node_supplierpaidinvoice0
msgid "Paid invoice"
msgstr "Betalt faktura"

#. module: account
#: help:account.partner.reconcile.process,next_partner_id:0
msgid ""
"This field shows you the next partner that will be automatically chosen by "
"the system to go through the reconciliation process, based on the latest day "
"it have been reconciled."
msgstr ""

#. module: account
#: field:account.move.line.reconcile.writeoff,comment:0
msgid "Comment"
msgstr "Kommentar"

#. module: account
#: field:account.tax,domain:0
#: field:account.tax.template,domain:0
msgid "Domain"
msgstr "Domene"

#. module: account
#: model:ir.model,name:account.model_account_use_model
msgid "Use model"
msgstr "Bruk modell"

#. module: account
#: model:ir.actions.act_window,help:account.action_account_moves_purchase
msgid ""
"This view is used by accountants in order to record entries massively in "
"OpenERP. If you want to record a supplier invoice, start by recording the "
"line of the expense account, OpenERP will propose to you automatically the "
"Tax related to this account and the counter-part \"Account Payable\"."
msgstr ""

#. module: account
#: help:res.company,property_reserve_and_surplus_account:0
msgid ""
"This Account is used for transferring Profit/Loss(If It is Profit: Amount "
"will be added, Loss : Amount will be deducted.), Which is calculated from "
"Profit & Loss Report"
msgstr ""

#. module: account
#: view:account.invoice.line:0
#: field:account.invoice.tax,invoice_id:0
#: model:ir.model,name:account.model_account_invoice_line
msgid "Invoice Line"
msgstr "Fakturalinje"

#. module: account
#: field:account.balance.report,display_account:0
#: field:account.bs.report,display_account:0
#: field:account.common.account.report,display_account:0
#: field:account.pl.report,display_account:0
#: field:account.report.general.ledger,display_account:0
msgid "Display accounts"
msgstr "Vis kontoer"

#. module: account
#: field:account.account.type,sign:0
msgid "Sign on Reports"
msgstr "Sign on Reports"

#. module: account
#: code:addons/account/account_cash_statement.py:249
#, python-format
msgid "You can not have two open register for the same journal"
msgstr ""

#. module: account
#: view:account.payment.term.line:0
msgid "  day of the month= -1"
msgstr "  dag i måneden=-1"

#. module: account
#: constraint:res.partner:0
msgid "Error ! You can not create recursive associated members."
msgstr ""

#. module: account
#: help:account.journal,type:0
msgid ""
"Select 'Sale' for Sale journal to be used at the time of making invoice. "
"Select 'Purchase' for Purchase Journal to be used at the time of approving "
"purchase order. Select 'Cash' to be used at the time of making payment. "
"Select 'General' for miscellaneous operations. Select 'Opening/Closing "
"Situation' to be used at the time of new fiscal year creation or end of year "
"entries generation."
msgstr ""

#. module: account
#: report:account.invoice:0
#: view:account.invoice:0
#: report:account.move.voucher:0
msgid "PRO-FORMA"
msgstr "PRO-FORMA"

#. module: account
#: help:account.installer.modules,account_followup:0
msgid ""
"Helps you generate reminder letters for unpaid invoices, including multiple "
"levels of reminding and customized per-partner policies."
msgstr ""

#. module: account
#: selection:account.entries.report,move_line_state:0
#: view:account.move.line:0
#: selection:account.move.line,state:0
msgid "Unbalanced"
msgstr "Uoppgjorte"

#. module: account
#: selection:account.move.line,centralisation:0
msgid "Normal"
msgstr "Normal"

#. module: account
#: view:account.move.line:0
msgid "Optional Information"
msgstr "Tilleggsopplysninger"

#. module: account
#: view:account.analytic.line:0
#: view:account.journal:0
#: field:account.journal,user_id:0
#: view:analytic.entries.report:0
#: field:analytic.entries.report,user_id:0
msgid "User"
msgstr "Bruker"

#. module: account
#: report:account.general.journal:0
msgid ":"
msgstr ":"

#. module: account
#: selection:account.account,currency_mode:0
msgid "At Date"
msgstr "Til dato"

#. module: account
#: help:account.move.line,date_maturity:0
msgid ""
"This field is used for payable and receivable journal entries. You can put "
"the limit date for the payment of this line."
msgstr ""

#. module: account
#: code:addons/account/account_move_line.py:1271
#, python-format
msgid "Bad account !"
msgstr "Feil konto!"

#. module: account
#: code:addons/account/account.py:2777
#: code:addons/account/installer.py:432
#, python-format
msgid "Sales Journal"
msgstr "Salgsjournal"

#. module: account
#: code:addons/account/wizard/account_move_journal.py:104
#, python-format
msgid "Open Journal Items !"
msgstr "Åpne journalregistreringer!"

#. module: account
#: model:ir.model,name:account.model_account_invoice_tax
msgid "Invoice Tax"
msgstr "Faktura avgift"

#. module: account
#: code:addons/account/account_move_line.py:1246
#, python-format
msgid "No piece number !"
msgstr "Ikke noe antallsnummer!"

#. module: account
#: view:product.product:0
#: view:product.template:0
msgid "Sales Properties"
msgstr "Instillinger for Salg"

#. module: account
#: model:ir.ui.menu,name:account.menu_manual_reconcile
msgid "Manual Reconciliation"
msgstr "Manuell avstemming"

#. module: account
#: report:account.overdue:0
msgid "Total amount due:"
msgstr "Totalbeløp forfalt"

#. module: account
#: field:account.analytic.chart,to_date:0
#: field:project.account.analytic.line,to_date:0
msgid "To"
msgstr "Til"

#. module: account
#: field:account.fiscalyear.close,fy_id:0
#: field:account.fiscalyear.close.state,fy_id:0
msgid "Fiscal Year to close"
msgstr "Regnskapsår som skal avsluttes"

#. module: account
#: view:account.invoice.cancel:0
#: model:ir.actions.act_window,name:account.action_account_invoice_cancel
msgid "Cancel Selected Invoices"
msgstr "Annuler valgte fakturaer"

#. module: account
#: selection:account.entries.report,month:0
#: selection:account.invoice.report,month:0
#: selection:analytic.entries.report,month:0
#: selection:report.account.sales,month:0
#: selection:report.account_type.sales,month:0
msgid "May"
msgstr "Mai"

#. module: account
#: view:account.account:0
#: view:account.account.template:0
#: selection:account.aged.trial.balance,result_selection:0
#: selection:account.common.partner.report,result_selection:0
#: selection:account.partner.balance,result_selection:0
#: selection:account.partner.ledger,result_selection:0
#: code:addons/account/report/account_partner_balance.py:304
#, python-format
msgid "Payable Accounts"
msgstr "Betalbare konti"

#. module: account
#: model:ir.model,name:account.model_account_chart_template
msgid "Templates for Account Chart"
msgstr "Maler for kontoplan"

#. module: account
#: field:account.tax.code,code:0
#: field:account.tax.code.template,code:0
msgid "Case Code"
msgstr ""

#. module: account
#: view:validate.account.move:0
msgid "Post Journal Entries of a Journal"
msgstr ""

#. module: account
#: view:product.product:0
msgid "Sale Taxes"
msgstr "Omsetningsavgift"

#. module: account
#: selection:account.analytic.journal,type:0
#: selection:account.bank.accounts.wizard,account_type:0
#: selection:account.entries.report,type:0
#: selection:account.journal,type:0
msgid "Cash"
msgstr "Kontant"

#. module: account
#: field:account.fiscal.position.account,account_dest_id:0
#: field:account.fiscal.position.account.template,account_dest_id:0
msgid "Account Destination"
msgstr "Account Destination"

#. module: account
#: model:process.node,note:account.process_node_supplierpaymentorder0
msgid "Payment of invoices"
msgstr "Betaling av fakturaer"

#. module: account
#: field:account.bank.statement.line,sequence:0
#: field:account.invoice.tax,sequence:0
#: view:account.journal:0
#: field:account.journal.column,sequence:0
#: field:account.model.line,sequence:0
#: field:account.payment.term.line,sequence:0
#: field:account.sequence.fiscalyear,sequence_id:0
#: field:account.tax,sequence:0
#: field:account.tax.template,sequence:0
msgid "Sequence"
msgstr "Sekvens"

#. module: account
#: model:ir.model,name:account.model_account_bs_report
msgid "Account Balance Sheet Report"
msgstr "Kontosaldo rapport"

#. module: account
#: help:account.tax,price_include:0
#: help:account.tax.template,price_include:0
msgid ""
"Check this if the price you use on the product and invoices includes this "
"tax."
msgstr "Kryss av hvis prisen inkluderer avgift på produkt og på faktura."

#. module: account
#: view:account.state.open:0
msgid "Yes"
msgstr "Ja"

#. module: account
#: view:report.account_type.sales:0
msgid "Sales by Account type"
msgstr "Salg pr kontotype"

#. module: account
#: help:account.invoice,move_id:0
msgid "Link to the automatically generated Journal Items."
msgstr ""

#. module: account
#: selection:account.installer,period:0
msgid "Monthly"
msgstr "Månedlig"

#. module: account
#: model:ir.actions.act_window,help:account.action_account_journal_view
msgid ""
"Here you can customize an existing journal view or create a new view. "
"Journal views determine the way you can record entries in your journal. "
"Select the fields you want to appear in a journal and determine the sequence "
"in which they will appear. Then you can create a new journal and link your "
"view to it."
msgstr ""

#. module: account
#: view:account.payment.term.line:0
msgid "  number of days: 14"
msgstr "  antall dager: 14"

#. module: account
#: view:analytic.entries.report:0
msgid "    7 Days    "
msgstr "    7 dager    "

#. module: account
#: field:account.partner.reconcile.process,progress:0
msgid "Progress"
msgstr ""

#. module: account
#: field:account.account,parent_id:0
#: view:account.analytic.account:0
msgid "Parent"
msgstr "Overordnet"

#. module: account
#: field:account.installer.modules,account_analytic_plans:0
msgid "Multiple Analytic Plans"
msgstr ""

#. module: account
#: help:account.payment.term.line,days2:0
msgid ""
"Day of the month, set -1 for the last day of the current month. If it's "
"positive, it gives the day of the next month. Set 0 for net days (otherwise "
"it's based on the beginning of the month)."
msgstr ""
"Månedens dato, sett -1 for siste dato fo inneværende måned. Hvis tallet er "
"positivt, gir det datoen for neste måned. Sett 0 for \"net days\" (ellers "
"vil basis bli begynnelsen av måneden)"

#. module: account
#: model:ir.ui.menu,name:account.menu_finance_legal_statement
msgid "Legal Reports"
msgstr "Avgiftsrapport"

#. module: account
#: field:account.tax.code,sum_period:0
msgid "Period Sum"
msgstr "Periodeseum"

#. module: account
#: help:account.tax,sequence:0
msgid ""
"The sequence field is used to order the tax lines from the lowest sequences "
"to the higher ones. The order is important if you have a tax with several "
"tax children. In this case, the evaluation order is important."
msgstr ""
"Sekvensfelt blir benyttet til å strukturere avgiftslinjer fra sekvens på "
"laveste nivå til høyere nivå. Strukturen er viktig når avgifter består av "
"flere underordede avgifter. I slike tilfeller er vurderingsrekkefølge viktig."

#. module: account
#: model:ir.model,name:account.model_account_cashbox_line
msgid "CashBox Line"
msgstr "Kontantkasse-linjer"

#. module: account
#: view:account.partner.ledger:0
#: report:account.third_party_ledger:0
#: report:account.third_party_ledger_other:0
#: model:ir.actions.report.xml,name:account.account_3rdparty_ledger
#: model:ir.actions.report.xml,name:account.account_3rdparty_ledger_other
#: model:ir.ui.menu,name:account.menu_account_partner_ledger
msgid "Partner Ledger"
msgstr "Partner Ledger"

#. module: account
#: report:account.account.balance.landscape:0
msgid "Year :"
msgstr "År :"

#. module: account
#: selection:account.tax.template,type:0
msgid "Fixed"
msgstr "Fast"

#. module: account
#: code:addons/account/account.py:506
#: code:addons/account/account.py:519
#: code:addons/account/account.py:522
#: code:addons/account/account.py:532
#: code:addons/account/account.py:640
#: code:addons/account/account.py:927
#: code:addons/account/account_move_line.py:732
#: code:addons/account/account_move_line.py:776
#: code:addons/account/invoice.py:714
#: code:addons/account/invoice.py:717
#: code:addons/account/invoice.py:720
#, python-format
msgid "Warning !"
msgstr "Advarsel !"

#. module: account
#: field:account.entries.report,move_line_state:0
msgid "State of Move Line"
msgstr "Status på linje"

#. module: account
#: model:ir.model,name:account.model_account_move_line_reconcile
#: model:ir.model,name:account.model_account_move_line_reconcile_writeoff
msgid "Account move line reconcile"
msgstr "Kontobevegelser for avstemming"

#. module: account
#: view:account.subscription.generate:0
#: model:ir.model,name:account.model_account_subscription_generate
msgid "Subscription Compute"
msgstr ""

#. module: account
#: report:account.move.voucher:0
msgid "Amount (in words) :"
msgstr "Beløp (som tekst):"

#. module: account
#: field:account.bank.statement.line,partner_id:0
#: view:account.entries.report:0
#: field:account.entries.report,partner_id:0
#: report:account.general.ledger:0
#: report:account.general.ledger_landscape:0
#: view:account.invoice:0
#: field:account.invoice,partner_id:0
#: field:account.invoice.line,partner_id:0
#: view:account.invoice.report:0
#: field:account.invoice.report,partner_id:0
#: report:account.journal.period.print:0
#: field:account.model.line,partner_id:0
#: view:account.move:0
#: field:account.move,partner_id:0
#: view:account.move.line:0
#: field:account.move.line,partner_id:0
#: view:analytic.entries.report:0
#: field:analytic.entries.report,partner_id:0
#: model:ir.model,name:account.model_res_partner
#: field:report.invoice.created,partner_id:0
msgid "Partner"
msgstr "Partner"

#. module: account
#: help:account.change.currency,currency_id:0
msgid "Select a currency to apply on the invoice"
msgstr "Velg en valuta for fakturaen"

#. module: account
#: code:addons/account/wizard/account_invoice_refund.py:100
#, python-format
msgid "Can not %s draft/proforma/cancel invoice."
msgstr "Kan ikke %s utkast/proforma/kansellere faktura"

#. module: account
#: code:addons/account/invoice.py:787
#, python-format
msgid "No Invoice Lines !"
msgstr "Ingen fakturalinjer!"

#. module: account
#: view:account.bank.statement:0
#: field:account.bank.statement,state:0
#: field:account.entries.report,move_state:0
#: view:account.fiscalyear:0
#: field:account.fiscalyear,state:0
#: view:account.invoice:0
#: field:account.invoice,state:0
#: view:account.invoice.report:0
#: field:account.journal.period,state:0
#: field:account.move,state:0
#: view:account.move.line:0
#: field:account.move.line,state:0
#: field:account.period,state:0
#: view:account.subscription:0
#: field:account.subscription,state:0
#: field:report.invoice.created,state:0
msgid "State"
msgstr "Bekreft"

#. module: account
#: help:account.open.closed.fiscalyear,fyear_id:0
msgid ""
"Select Fiscal Year which you want to remove entries for its End of year "
"entries journal"
msgstr ""

#. module: account
#: field:account.tax.template,type_tax_use:0
msgid "Tax Use In"
msgstr "Avgift brukt i"

#. module: account
#: code:addons/account/account_bank_statement.py:346
#, python-format
msgid "The account entries lines are not in valid state."
msgstr ""

#. module: account
#: field:account.account.type,close_method:0
msgid "Deferral Method"
msgstr "Utettelsesmetode"

#. module: account
#: code:addons/account/invoice.py:359
#, python-format
msgid "Invoice '%s' is paid."
msgstr "Faktura '%s' er betalt."

#. module: account
#: model:process.node,note:account.process_node_electronicfile0
msgid "Automatic entry"
msgstr "Automatisk registrering"

#. module: account
#: constraint:account.tax.code.template:0
msgid "Error ! You can not create recursive Tax Codes."
msgstr ""

#. module: account
#: view:account.invoice.line:0
msgid "Line"
msgstr "Linje"

#. module: account
#: help:account.journal,group_invoice_lines:0
msgid ""
"If this box is checked, the system will try to group the accounting lines "
"when generating them from invoices."
msgstr ""

#. module: account
#: help:account.period,state:0
msgid ""
"When monthly periods are created. The state is 'Draft'. At the end of "
"monthly period it is in 'Done' state."
msgstr ""

#. module: account
#: report:account.analytic.account.inverted.balance:0
msgid "Inverted Analytic Balance -"
msgstr ""

#. module: account
#: view:account.move.bank.reconcile:0
msgid "Open for bank reconciliation"
msgstr "Åpen for bankavstemming"

#. module: account
#: field:account.partner.ledger,page_split:0
msgid "One Partner Per Page"
msgstr "En partner pr. side"

#. module: account
#: field:account.account,child_parent_ids:0
#: field:account.account.template,child_parent_ids:0
msgid "Children"
msgstr "Underordnede"

#. module: account
#: view:account.analytic.account:0
msgid "Associated Partner"
msgstr "Samarbeidspartner"

#. module: account
#: code:addons/account/invoice.py:1284
#, python-format
msgid "You must first select a partner !"
msgstr "Du må først velge en partner!"

#. module: account
#: view:account.invoice:0
#: field:account.invoice,comment:0
msgid "Additional Information"
msgstr "Tilleggsinformasjon"

#. module: account
#: view:account.installer:0
msgid "Bank and Cash Accounts"
msgstr "Bank og kontantkonti"

#. module: account
#: view:account.invoice.report:0
#: field:account.invoice.report,residual:0
msgid "Total Residual"
msgstr "Totalt gjenstående"

#. module: account
#: model:process.node,note:account.process_node_invoiceinvoice0
#: model:process.node,note:account.process_node_supplierinvoiceinvoice0
msgid "Invoice's state is Open"
msgstr "Fakturastatus er åpen"

#. module: account
#: model:ir.actions.act_window,help:account.action_tax_code_tree
msgid ""
"The chart of taxes is used to generate your periodical tax statement. You "
"will see the taxes with codes related to your legal statement according to "
"your country."
msgstr ""

#. module: account
#: view:account.installer.modules:0
msgid "Add extra Accounting functionalities to the ones already installed."
msgstr ""

#. module: account
#: report:account.analytic.account.cost_ledger:0
#: report:account.analytic.account.quantity_cost_ledger:0
#: model:ir.actions.act_window,name:account.action_account_analytic_cost
#: model:ir.actions.report.xml,name:account.account_analytic_account_cost_ledger
msgid "Cost Ledger"
msgstr ""

#. module: account
#: view:account.invoice:0
msgid "Proforma"
msgstr "Proforma"

#. module: account
#: report:account.analytic.account.cost_ledger:0
msgid "J.C. /Move name"
msgstr ""

#. module: account
#: model:ir.model,name:account.model_account_open_closed_fiscalyear
msgid "Choose Fiscal Year"
msgstr "Velg regnskapsår"

#. module: account
#: code:addons/account/account.py:2841
#: code:addons/account/installer.py:495
#, python-format
msgid "Purchase Refund Journal"
msgstr "Leverandør kreditnota-journal"

#. module: account
#: help:account.tax.template,amount:0
msgid "For Tax Type percent enter % ratio between 0-1."
msgstr "For avgiftstype angi % sats mellom 0-1"

#. module: account
#: selection:account.automatic.reconcile,power:0
msgid "8"
msgstr "8"

#. module: account
#: view:account.invoice.refund:0
msgid ""
"Modify Invoice: Cancels the current invoice and creates a new copy of it "
"ready for editing."
msgstr ""

#. module: account
#: model:ir.module.module,shortdesc:account.module_meta_information
msgid "Accounting and Financial Management"
msgstr "Regnskap og finans"

#. module: account
#: field:account.automatic.reconcile,period_id:0
#: view:account.bank.statement:0
#: field:account.bank.statement,period_id:0
#: view:account.entries.report:0
#: field:account.entries.report,period_id:0
#: view:account.fiscalyear:0
#: view:account.invoice:0
#: view:account.invoice.report:0
#: field:account.journal.period,period_id:0
#: view:account.move:0
#: field:account.move,period_id:0
#: view:account.move.line:0
#: field:account.move.line,period_id:0
#: view:account.period:0
#: field:account.subscription,period_nbr:0
#: field:account.tax.chart,period_id:0
#: code:addons/account/account_move_line.py:982
#: field:validate.account.move,period_id:0
#: report:account.account.balance:0
#: report:account.central.journal:0
#: report:account.partner.balance:0
#: report:account.third_party_ledger:0
#: report:account.third_party_ledger_other:0
#: report:account.balancesheet:0
#: report:account.balancesheet.horizontal:0
#: report:account.general.journal:0
#: report:account.general.ledger:0
#: report:account.general.ledger_landscape:0
#: report:pl.account:0
#: report:pl.account.horizontal:0
#: report:account.vat.declaration:0
#, python-format
msgid "Period"
msgstr "Periode"

#. module: account
#: report:account.invoice:0
msgid "Net Total:"
msgstr "Netto total:"

#. module: account
#: model:ir.ui.menu,name:account.menu_finance_generic_reporting
msgid "Generic Reporting"
msgstr "Generiske rapporter"

#. module: account
#: field:account.move.line.reconcile.writeoff,journal_id:0
msgid "Write-Off Journal"
msgstr "Nedskrivningsjournal"

#. module: account
#: help:res.partner,property_payment_term:0
msgid ""
"This payment term will be used instead of the default one for the current "
"partner"
msgstr ""

#. module: account
#: view:account.tax.template:0
msgid "Compute Code for Taxes included prices"
msgstr "Beregningskode for avgifter inkludert i prisene"

#. module: account
#: field:account.chart.template,property_account_income_categ:0
msgid "Income Category Account"
msgstr ""

#. module: account
#: model:ir.actions.act_window,name:account.action_account_fiscal_position_template_form
#: model:ir.ui.menu,name:account.menu_action_account_fiscal_position_form_template
msgid "Fiscal Position Templates"
msgstr ""

#. module: account
#: view:account.entries.report:0
msgid "Int.Type"
msgstr "Int. type"

#. module: account
#: field:account.move.line,tax_amount:0
msgid "Tax/Base Amount"
msgstr "Avgift/basisbeløp"

#. module: account
#: model:ir.actions.act_window,help:account.action_invoice_tree3
msgid ""
"With Customer Refunds you can manage the credit notes for your customers. A "
"refund is a document that credits an invoice completely or partially. You "
"can easily generate refunds and reconcile them directly from the invoice "
"form."
msgstr ""

#. module: account
#: model:ir.actions.act_window,help:account.action_account_vat_declaration
msgid ""
"This menu print a VAT declaration based on invoices or payments. You can "
"select one or several periods of the fiscal year. Information required for a "
"tax declaration is automatically generated by OpenERP from invoices (or "
"payments, in some countries). This data is updated in real time. That’s very "
"useful because it enables you to preview at any time the tax that you owe at "
"the start and end of the month or quarter."
msgstr ""

#. module: account
#: report:account.invoice:0
msgid "Tel. :"
msgstr "Tlf. :"

#. module: account
#: field:account.account,company_currency_id:0
msgid "Company Currency"
msgstr "Firmavaluta"

#. module: account
#: model:process.node,name:account.process_node_paymententries0
#: model:process.transition,name:account.process_transition_reconcilepaid0
msgid "Payment"
msgstr "Betaling"

#. module: account
#: help:account.bs.report,reserve_account_id:0
msgid ""
"This Account is used for transfering Profit/Loss (Profit: Amount will be "
"added, Loss: Amount will be duducted), which is calculated from Profilt & "
"Loss Report"
msgstr ""

#. module: account
#: help:account.move.line,blocked:0
msgid ""
"You can check this box to mark this journal item as a litigation with the "
"associated partner"
msgstr ""

#. module: account
#: field:account.move.line,reconcile_partial_id:0
#: view:account.move.line.reconcile:0
msgid "Partial Reconcile"
msgstr "Delvis avstemt"

#. module: account
#: model:ir.model,name:account.model_account_analytic_inverted_balance
msgid "Account Analytic Inverted Balance"
msgstr ""

#. module: account
#: model:ir.model,name:account.model_account_common_report
msgid "Account Common Report"
msgstr ""

#. module: account
#: model:process.transition,name:account.process_transition_filestatement0
msgid "Automatic import of the bank sta"
msgstr ""

#. module: account
#: model:ir.actions.act_window,name:account.action_account_journal_view
#: model:ir.ui.menu,name:account.menu_action_account_journal_view
msgid "Journal Views"
msgstr "Journalvisning"

#. module: account
#: model:ir.model,name:account.model_account_move_bank_reconcile
msgid "Move bank reconcile"
msgstr ""

#. module: account
#: model:ir.actions.act_window,name:account.action_account_type_form
#: model:ir.ui.menu,name:account.menu_action_account_type_form
msgid "Account Types"
msgstr "Kontotyper"

#. module: account
#: code:addons/account/invoice.py:897
#, python-format
msgid "Cannot create invoice move on centralised journal"
msgstr ""

#. module: account
#: field:account.account.type,report_type:0
msgid "P&L / BS Category"
msgstr ""

#. module: account
#: view:account.automatic.reconcile:0
#: view:account.move:0
#: view:account.move.line:0
#: view:account.move.line.reconcile:0
#: view:account.move.line.reconcile.select:0
#: code:addons/account/wizard/account_move_line_reconcile_select.py:45
#: model:ir.ui.menu,name:account.periodical_processing_reconciliation
#: model:process.node,name:account.process_node_reconciliation0
#: model:process.node,name:account.process_node_supplierreconciliation0
#, python-format
msgid "Reconciliation"
msgstr "Nyavstemming"

#. module: account
#: view:account.chart.template:0
#: field:account.chart.template,property_account_receivable:0
msgid "Receivable Account"
msgstr ""

#. module: account
#: view:account.bank.statement:0
msgid "CashBox Balance"
msgstr "KontanBalanse"

#. module: account
#: model:ir.model,name:account.model_account_fiscalyear_close_state
msgid "Fiscalyear Close state"
msgstr "Regnskapsår som skal avsluttes"

#. module: account
#: field:account.invoice.refund,journal_id:0
#: field:account.journal,refund_journal:0
msgid "Refund Journal"
msgstr "Refusjonsjournal"

#. module: account
#: report:account.account.balance:0
#: report:account.central.journal:0
#: report:account.general.journal:0
#: report:account.partner.balance:0
#: report:account.balancesheet:0
#: report:account.balancesheet.horizontal:0
#: report:account.general.ledger:0
#: report:account.general.ledger_landscape:0
#: report:pl.account:0
#: report:pl.account.horizontal:0
msgid "Filter By"
msgstr "Filtrer etter"

#. module: account
#: model:ir.actions.act_window,help:account.action_invoice_tree1
msgid ""
"With Customer Invoices you can create and manage sales invoices issued to "
"your customers. OpenERP can also generate draft invoices automatically from "
"sales orders or deliveries. You should only confirm them before sending them "
"to your customers."
msgstr ""

#. module: account
#: view:account.entries.report:0
#: view:board.board:0
#: model:ir.actions.act_window,name:account.action_company_analysis_tree
msgid "Company Analysis"
msgstr "Firmaanalyse"

#. module: account
#: help:account.invoice,account_id:0
msgid "The partner account used for this invoice."
msgstr "Partnerkonto benyttet for denne faktura."

#. module: account
#: field:account.tax.code,parent_id:0
#: view:account.tax.code.template:0
#: field:account.tax.code.template,parent_id:0
msgid "Parent Code"
msgstr ""

#. module: account
#: model:ir.model,name:account.model_account_payment_term_line
msgid "Payment Term Line"
msgstr "Betalingsbet.linje"

#. module: account
#: code:addons/account/account.py:2794
#: code:addons/account/installer.py:452
#, python-format
msgid "Purchase Journal"
msgstr "Innkjøpsjournal"

#. module: account
#: view:account.invoice.refund:0
msgid "Refund Invoice: Creates the refund invoice, ready for editing."
msgstr ""

#. module: account
#: field:account.invoice.line,price_subtotal:0
msgid "Subtotal"
msgstr "Subtotal"

#. module: account
#: view:account.vat.declaration:0
msgid "Print Tax Statement"
msgstr "Skriv avgiftsbekreftelse"

#. module: account
#: view:account.model.line:0
msgid "Journal Entry Model Line"
msgstr ""

#. module: account
#: view:account.invoice:0
#: field:account.invoice,date_due:0
#: view:account.invoice.report:0
#: field:account.invoice.report,date_due:0
#: field:report.invoice.created,date_due:0
msgid "Due Date"
msgstr "Forfallsdato"

#. module: account
#: model:ir.ui.menu,name:account.menu_account_supplier
#: model:ir.ui.menu,name:account.menu_finance_payables
msgid "Suppliers"
msgstr "Leverandører"

#. module: account
#: constraint:account.move:0
msgid ""
"You cannot create more than one move per period on centralized journal"
msgstr ""

#. module: account
#: view:account.journal:0
msgid "Accounts Type Allowed (empty for no control)"
msgstr "Kontotyper tillat (blankt alle typer)"

#. module: account
#: view:res.partner:0
msgid "Supplier Accounting Properties"
msgstr "Innstillinger for leverandørkontering"

#. module: account
#: help:account.move.line,amount_residual:0
msgid ""
"The residual amount on a receivable or payable of a journal entry expressed "
"in the company currency."
msgstr ""

#. module: account
#: view:account.payment.term.line:0
msgid "  valuation: balance"
msgstr ""

#. module: account
#: view:account.tax.code:0
msgid "Statistics"
msgstr "Kontostatistikk"

#. module: account
#: field:account.analytic.chart,from_date:0
#: field:project.account.analytic.line,from_date:0
msgid "From"
msgstr "Fra"

#. module: account
#: model:ir.model,name:account.model_account_fiscalyear_close
msgid "Fiscalyear Close"
msgstr "Regnskapsår som skal avsluttes"

#. module: account
#: sql_constraint:account.account:0
msgid "The code of the account must be unique per company !"
msgstr ""

#. module: account
#: model:ir.actions.act_window,name:account.act_account_journal_2_account_invoice_opened
msgid "Unpaid Invoices"
msgstr "Ubetalte fakturaer"

#. module: account
#: field:account.move.line.reconcile,debit:0
msgid "Debit amount"
msgstr "Debetbeløp"

#. module: account
#: view:board.board:0
#: model:ir.actions.act_window,name:account.action_treasory_graph
msgid "Treasury"
msgstr "Skatt"

#. module: account
#: view:account.aged.trial.balance:0
#: view:account.analytic.Journal.report:0
#: view:account.analytic.balance:0
#: view:account.analytic.cost.ledger:0
#: view:account.analytic.cost.ledger.journal.report:0
#: view:account.analytic.inverted.balance:0
#: view:account.common.report:0
msgid "Print"
msgstr "Skriv ut"

#. module: account
#: view:account.journal:0
msgid "Accounts Allowed (empty for no control)"
msgstr "Konti gyldige (tomme for ingen kontroll)"

#. module: account
#: model:ir.actions.act_window,name:account.action_account_analytic_account_tree2
#: model:ir.actions.act_window,name:account.action_account_analytic_chart
#: model:ir.ui.menu,name:account.menu_action_analytic_account_tree2
msgid "Chart of Analytic Accounts"
msgstr "Analytiske konti"

#. module: account
#: model:ir.ui.menu,name:account.menu_configuration_misc
msgid "Miscellaneous"
msgstr "Forskjellig"

#. module: account
#: help:res.partner,debit:0
msgid "Total amount you have to pay to this supplier."
msgstr "Totalbeløp du har betalt til denne leverandøren"

#. module: account
#: model:process.node,name:account.process_node_analytic0
#: model:process.node,name:account.process_node_analyticcost0
msgid "Analytic Costs"
msgstr "Analytiske kostnader"

#. module: account
#: field:account.analytic.journal,name:0
#: report:account.general.journal:0
#: field:account.journal,name:0
msgid "Journal Name"
msgstr "Journalnavn"

#. module: account
#: help:account.invoice,internal_number:0
msgid ""
"Unique number of the invoice, computed automatically when the invoice is "
"created."
msgstr ""

#. module: account
#: constraint:account.bank.statement.line:0
msgid ""
"The amount of the voucher must be the same amount as the one on the "
"statement line"
msgstr ""

#. module: account
#: code:addons/account/account_move_line.py:1131
#: code:addons/account/account_move_line.py:1214
#, python-format
msgid "Bad account!"
msgstr "Feil konto!"

#. module: account
#: help:account.chart,fiscalyear:0
msgid "Keep empty for all open fiscal years"
msgstr "La feltet være blankt for å vise alle åpne regnskapsår"

#. module: account
#: code:addons/account/account_move_line.py:1056
#, python-format
msgid "The account move (%s) for centralisation has been confirmed!"
msgstr ""

#. module: account
#: help:account.move.line,amount_currency:0
msgid ""
"The amount expressed in an optional other currency if it is a multi-currency "
"entry."
msgstr ""
"Beløp oppgitt i valgfri valutakurs forutsatt at postering er av type "
"flervaluta."

#. module: account
#: view:account.account:0
#: report:account.analytic.account.journal:0
#: field:account.bank.statement,currency:0
#: report:account.central.journal:0
#: view:account.entries.report:0
#: field:account.entries.report,currency_id:0
#: report:account.general.journal:0
#: report:account.general.ledger:0
#: report:account.general.ledger_landscape:0
#: field:account.invoice,currency_id:0
#: field:account.invoice.report,currency_id:0
#: field:account.journal,currency:0
#: report:account.journal.period.print:0
#: field:account.model.line,currency_id:0
#: view:account.move:0
#: view:account.move.line:0
#: field:account.move.line,currency_id:0
#: report:account.third_party_ledger:0
#: report:account.third_party_ledger_other:0
#: field:analytic.entries.report,currency_id:0
#: model:ir.model,name:account.model_res_currency
#: field:report.account.sales,currency_id:0
#: field:report.account_type.sales,currency_id:0
#: field:report.invoice.created,currency_id:0
msgid "Currency"
msgstr "Valuta"

#. module: account
#: help:account.bank.statement.line,sequence:0
msgid ""
"Gives the sequence order when displaying a list of bank statement lines."
msgstr ""

#. module: account
#: model:process.transition,note:account.process_transition_validentries0
msgid "Accountant validates the accounting entries coming from the invoice."
msgstr ""

#. module: account
#: model:ir.actions.act_window,help:account.action_account_fiscalyear_form
msgid ""
"Define your company's financial year according to your needs. A financial "
"year is a period at the end of which a company's accounts are made up "
"(usually 12 months). The financial year is usually referred to by the date "
"in which it ends. For example, if a company's financial year ends November "
"30, 2011, then everything between December 1, 2010 and November 30, 2011  "
"would be referred to as FY 2011. You are not obliged to follow the actual "
"calendar year."
msgstr ""

#. module: account
#: model:ir.actions.act_window,name:account.act_account_acount_move_line_reconcile_open
msgid "Reconciled entries"
msgstr "Avstemte posteringer"

#. module: account
#: field:account.invoice,address_contact_id:0
msgid "Contact Address"
msgstr "Kontaktadresse"

#. module: account
#: help:account.invoice,state:0
msgid ""
" * The 'Draft' state is used when a user is encoding a new and unconfirmed "
"Invoice.             \n"
"* The 'Pro-forma' when invoice is in Pro-forma state,invoice does not have "
"an invoice number.             \n"
"* The 'Open' state is used when user create invoice,a invoice number is "
"generated.Its in open state till user does not pay invoice.             \n"
"* The 'Paid' state is set automatically when invoice is paid.            \n"
"* The 'Cancelled' state is used when user cancel invoice."
msgstr ""

#. module: account
#: field:account.invoice.refund,period:0
msgid "Force period"
msgstr "Fastsett periode"

#. module: account
#: model:ir.model,name:account.model_account_partner_balance
msgid "Print Account Partner Balance"
msgstr ""

#. module: account
#: field:res.partner,contract_ids:0
msgid "Contracts"
msgstr "Kontrakter"

#. module: account
#: field:account.cashbox.line,ending_id:0
#: field:account.cashbox.line,starting_id:0
#: field:account.entries.report,reconcile_id:0
msgid "unknown"
msgstr "unknown"

#. module: account
#: field:account.fiscalyear.close,journal_id:0
msgid "Opening Entries Journal"
msgstr ""

#. module: account
#: model:process.transition,note:account.process_transition_customerinvoice0
msgid "Draft invoices are checked, validated and printed."
msgstr ""

#. module: account
#: help:account.chart.template,property_reserve_and_surplus_account:0
msgid ""
"This Account is used for transferring Profit/Loss(If It is Profit: Amount "
"will be added, Loss: Amount will be deducted.), Which is calculated from "
"Profilt & Loss Report"
msgstr ""

#. module: account
#: field:account.invoice,reference_type:0
msgid "Reference Type"
msgstr "Referansetype"

#. module: account
#: view:account.analytic.cost.ledger.journal.report:0
msgid "Cost Ledger for period"
msgstr "Hovedbok for periode"

#. module: account
#: help:account.tax,child_depend:0
#: help:account.tax.template,child_depend:0
msgid ""
"Set if the tax computation is based on the computation of child taxes rather "
"than on the total amount."
msgstr ""

#. module: account
#: selection:account.tax,applicable_type:0
msgid "Given by Python Code"
msgstr "Python kode"

#. module: account
#: field:account.analytic.journal,code:0
msgid "Journal Code"
msgstr "Journalkode"

#. module: account
#: help:account.tax.code,sign:0
msgid ""
"You can specify here the coefficient that will be used when consolidating "
"the amount of this case into its parent. For example, set 1/-1 if you want "
"to add/substract it."
msgstr ""

#. module: account
#: view:account.invoice:0
#: field:account.move.line,amount_residual:0
#: field:account.move.line,amount_residual_currency:0
msgid "Residual Amount"
msgstr "Gjenværende beløp"

#. module: account
#: field:account.invoice,move_lines:0
#: field:account.move.reconcile,line_id:0
msgid "Entry Lines"
msgstr "Registreringslinjer"

#. module: account
#: model:ir.actions.act_window,name:account.action_open_journal_button
#: model:ir.actions.act_window,name:account.action_validate_account_move
msgid "Open Journal"
msgstr "Åpen journal"

#. module: account
#: report:account.analytic.account.journal:0
msgid "KI"
msgstr "KI"

#. module: account
#: report:account.analytic.account.cost_ledger:0
#: report:account.analytic.account.journal:0
#: report:account.analytic.account.quantity_cost_ledger:0
msgid "Period from"
msgstr "Fra periode"

#. module: account
#: code:addons/account/account.py:2817
#: code:addons/account/installer.py:476
#, python-format
msgid "Sales Refund Journal"
msgstr "Refusjonsjournal"

#. module: account
#: code:addons/account/account.py:927
#, python-format
msgid ""
"You cannot modify company of this period as its related record exist in "
"Entry Lines"
msgstr ""

#. module: account
#: view:account.move:0
#: view:account.move.line:0
#: view:account.payment.term:0
msgid "Information"
msgstr "Informasjon"

#. module: account
#: model:process.node,note:account.process_node_bankstatement0
msgid "Registered payment"
msgstr "Registrerte betalinger"

#. module: account
#: view:account.fiscalyear.close.state:0
msgid "Close states of Fiscal year and periods"
msgstr ""

#. module: account
#: view:account.analytic.line:0
msgid "Product Information"
msgstr "Produktinformasjon"

#. module: account
#: report:account.analytic.account.journal:0
#: view:account.move:0
#: view:account.move.line:0
#: model:ir.ui.menu,name:account.next_id_40
msgid "Analytic"
msgstr "Analytisk"

#. module: account
#: model:process.node,name:account.process_node_invoiceinvoice0
#: model:process.node,name:account.process_node_supplierinvoiceinvoice0
msgid "Create Invoice"
msgstr "Opprett faktura"

#. module: account
#: field:account.installer,purchase_tax:0
msgid "Purchase Tax(%)"
msgstr "Innkjøpsavgift(%)"

#. module: account
#: code:addons/account/invoice.py:787
#, python-format
msgid "Please create some invoice lines."
msgstr "Vennligst opprett fakturalinje(er)"

#. module: account
#: report:account.overdue:0
msgid "Dear Sir/Madam,"
msgstr ""

#. module: account
#: view:account.installer.modules:0
msgid "Configure Your Accounting Application"
msgstr ""

#. module: account
#: code:addons/account/account.py:2820
#: code:addons/account/installer.py:479
#, python-format
msgid "SCNJ"
msgstr "SCNJ"

#. module: account
#: model:process.transition,note:account.process_transition_analyticinvoice0
msgid ""
"Analytic costs (timesheets, some purchased products, ...) come from analytic "
"accounts. These generate draft invoices."
msgstr ""

#. module: account
#: help:account.journal,view_id:0
msgid ""
"Gives the view used when writing or browsing entries in this journal. The "
"view tells OpenERP which fields should be visible, required or readonly and "
"in which order. You can create your own view for a faster encoding in each "
"journal."
msgstr ""

#. module: account
#: field:account.period,date_stop:0
#: model:ir.ui.menu,name:account.menu_account_end_year_treatments
msgid "End of Period"
msgstr "Periodeslutt"

#. module: account
#: field:account.installer.modules,account_followup:0
msgid "Followups Management"
msgstr "Økonomistyring"

#. module: account
#: report:account.account.balance:0
#: report:account.central.journal:0
#: report:account.general.journal:0
#: report:account.journal.period.print:0
#: report:account.partner.balance:0
#: report:account.third_party_ledger:0
#: report:account.third_party_ledger_other:0
#: report:account.vat.declaration:0
#: report:account.balancesheet:0
#: report:account.balancesheet.horizontal:0
#: report:account.general.ledger:0
#: report:account.general.ledger_landscape:0
#: report:pl.account:0
#: report:pl.account.horizontal:0
msgid "Start Period"
msgstr "Periodestart"

#. module: account
#: code:addons/account/account.py:2333
#, python-format
msgid "Cannot locate parent code for template account!"
msgstr ""

#. module: account
#: field:account.aged.trial.balance,direction_selection:0
msgid "Analysis Direction"
msgstr "Analyseretning"

#. module: account
#: field:res.partner,ref_companies:0
msgid "Companies that refers to partner"
msgstr ""

#. module: account
#: view:account.journal:0
#: field:account.journal.column,view_id:0
#: view:account.journal.view:0
#: field:account.journal.view,name:0
#: model:ir.model,name:account.model_account_journal_view
msgid "Journal View"
msgstr "Journalvisning"

#. module: account
#: view:account.move.line:0
#: code:addons/account/account_move_line.py:1006
#, python-format
msgid "Total credit"
msgstr "Total kredit"

#. module: account
#: model:process.transition,note:account.process_transition_suppliervalidentries0
msgid "Accountant validates the accounting entries coming from the invoice. "
msgstr ""

#. module: account
#: code:addons/account/invoice.py:1008
#, python-format
msgid ""
"You cannot cancel the Invoice which is Partially Paid! You need to "
"unreconcile concerned payment entries!"
msgstr ""
"Du kan ikke annulere faktura som er delvis betalt! Du må omgjøre aktuelle "
"avstemte betalingslinjer!"

#. module: account
#: report:account.overdue:0
msgid "Best regards."
msgstr "Med vennlig hilsen,"

#. module: account
#: view:account.invoice:0
msgid "Unpaid"
msgstr "Ikke betalt"

#. module: account
#: report:account.overdue:0
msgid "Document: Customer account statement"
msgstr ""

#. module: account
#: constraint:account.move.line:0
msgid "You can not create move line on view account."
msgstr "Du kan ikke foreta bevegelse på en displaykonto!"

#. module: account
#: code:addons/account/wizard/account_change_currency.py:71
#, python-format
msgid "Current currency is not confirured properly !"
msgstr ""

#. module: account
#: model:ir.actions.act_window,help:account.action_invoice_tree4
msgid ""
"With Supplier Refunds you can manage the credit notes you receive from your "
"suppliers. A refund is a document that credits an invoice completely or "
"partially. You can easily generate refunds and reconcile them directly from "
"the invoice form."
msgstr ""

#. module: account
#: view:account.account.template:0
msgid "Receivale Accounts"
msgstr "Debitor konti"

#. module: account
#: report:account.move.voucher:0
msgid "Particulars"
msgstr ""

#. module: account
#: selection:account.account.type,report_type:0
msgid "Profit & Loss (Income Accounts)"
msgstr "Resultat (Inntektskonti)"

#. module: account
#: view:account.tax:0
#: view:account.tax.template:0
msgid "Keep empty to use the income account"
msgstr "Beholdes blankt til bruk for inntektskonto"

#. module: account
#: field:account.account,balance:0
#: report:account.account.balance:0
#: report:account.account.balance.landscape:0
#: selection:account.account.type,close_method:0
#: report:account.analytic.account.balance:0
#: report:account.analytic.account.cost_ledger:0
#: report:account.analytic.account.inverted.balance:0
#: field:account.bank.statement,balance_end:0
#: field:account.bank.statement,balance_end_cash:0
#: report:account.central.journal:0
#: field:account.entries.report,balance:0
#: report:account.general.journal:0
#: report:account.balancesheet:0
#: report:account.balancesheet.horizontal:0
#: report:account.general.ledger:0
#: report:account.general.ledger_landscape:0
#: report:pl.account:0
#: report:pl.account.horizontal:0
#: field:account.move.line,balance:0
#: report:account.partner.balance:0
#: selection:account.payment.term.line,value:0
#: selection:account.tax,type:0
#: report:account.third_party_ledger:0
#: report:account.third_party_ledger_other:0
#: field:report.account.receivable,balance:0
#: field:report.aged.receivable,balance:0
msgid "Balance"
msgstr "Balanse"

#. module: account
#: model:process.node,note:account.process_node_supplierbankstatement0
msgid "Manually or automatically entered in the system"
msgstr ""

#. module: account
#: report:account.account.balance:0
#: report:account.partner.balance:0
#: report:account.third_party_ledger:0
#: report:account.third_party_ledger_other:0
#: report:account.balancesheet:0
#: report:account.balancesheet.horizontal:0
#: report:account.general.ledger:0
#: report:account.general.ledger_landscape:0
#: report:pl.account:0
#: report:pl.account.horizontal:0
msgid "Display Account"
msgstr "Vis kontoer"

#. module: account
#: report:account.tax.code.entries:0
msgid "("
msgstr "("

#. module: account
#: selection:account.invoice.refund,filter_refund:0
msgid "Modify"
msgstr "Endre"

#. module: account
#: view:account.account.type:0
msgid "Closing Method"
msgstr "Lukk periode"

#. module: account
#: model:ir.actions.act_window,help:account.action_account_partner_balance
msgid ""
"This report is analysis by partner. It is a PDF report containing one line "
"per partner representing the cumulative credit balance."
msgstr ""

#. module: account
#: selection:account.account,type:0
#: selection:account.account.template,type:0
#: selection:account.entries.report,type:0
msgid "Payable"
msgstr "Utgift"

#. module: account
#: view:report.account.sales:0
#: view:report.account_type.sales:0
#: view:report.hr.timesheet.invoice.journal:0
msgid "This Year"
msgstr "Dette år"

#. module: account
#: view:board.board:0
msgid "Account Board"
msgstr ""

#. module: account
#: view:account.model:0
#: field:account.model,legend:0
msgid "Legend"
msgstr ""

#. module: account
#: model:ir.actions.act_window,help:account.action_account_moves_sale
msgid ""
"This view is used by accountants in order to record entries massively in "
"OpenERP. If you want to record a customer invoice, select the journal and "
"the period in the search toolbar. Then, start by recording the entry line of "
"the income account. OpenERP will propose to you automatically the Tax "
"related to this account and the counter-part \"Account receivable\"."
msgstr ""

#. module: account
#: code:addons/account/account_bank_statement.py:391
#, python-format
msgid "Cannot delete bank statement(s) which are already confirmed !"
msgstr "Kan ikke slette bankavstemming(er) som allerede er bekreftet !"

#. module: account
#: code:addons/account/wizard/account_automatic_reconcile.py:152
#, python-format
msgid "You must select accounts to reconcile"
msgstr "Du må velge konti for avstemming"

#. module: account
#: model:ir.actions.act_window,name:account.action_account_receivable_graph
msgid "Balance by Type of Account"
msgstr ""

#. module: account
#: model:process.transition,note:account.process_transition_entriesreconcile0
msgid "Accounting entries are the first input of the reconciliation."
msgstr ""

#. module: account
#: model:ir.actions.act_window,help:account.action_account_period_form
msgid ""
"Here you can define a financial period, an interval of time in your "
"company's financial year. An accounting period typically is a month or a "
"quarter. It usually corresponds to the periods of the tax declaration. "
"Create and manage periods from here and decide whether a period should be "
"closed or left open depending on your company's activities over a specific "
"period."
msgstr ""

#. module: account
#: report:account.move.voucher:0
msgid "Receiver's Signature"
msgstr ""

#. module: account
#: report:account.general.ledger:0
#: report:account.journal.period.print:0
#: report:account.third_party_ledger:0
#: report:account.third_party_ledger_other:0
msgid "Filters By"
msgstr "Filtrert med"

#. module: account
#: model:process.node,note:account.process_node_manually0
#: model:process.transition,name:account.process_transition_invoicemanually0
msgid "Manual entry"
msgstr "Manuelt"

#. module: account
#: report:account.general.ledger:0
#: report:account.journal.period.print:0
#: field:account.move.line,move_id:0
#: field:analytic.entries.report,move_id:0
msgid "Move"
msgstr "Bevegelse"

#. module: account
#: code:addons/account/account_move_line.py:1128
#, python-format
msgid "You can not change the tax, you should remove and recreate lines !"
msgstr ""

#. module: account
#: report:account.central.journal:0
msgid "A/C No."
msgstr "Kto.nr."

#. module: account
#: model:ir.actions.act_window,name:account.act_account_journal_2_account_bank_statement
msgid "Bank statements"
msgstr "Kontoutskrifter fra bank"

#. module: account
#: help:account.addtmpl.wizard,cparent_id:0
msgid ""
"Creates an account with the selected template under this existing parent."
msgstr ""

#. module: account
#: selection:account.model.line,date_maturity:0
msgid "Date of the day"
msgstr "Dagens dato"

#. module: account
#: code:addons/account/wizard/account_move_bank_reconcile.py:49
#, python-format
msgid ""
"You have to define the bank account\n"
"in the journal definition for reconciliation."
msgstr ""

#. module: account
#: view:account.move.line.reconcile:0
msgid "Reconciliation transactions"
msgstr ""

#. module: account
#: model:ir.actions.act_window,name:account.action_account_common_menu
msgid "Common Report"
msgstr "Normal rapport"

#. module: account
#: view:account.account:0
#: field:account.account,child_consol_ids:0
msgid "Consolidated Children"
msgstr ""

#. module: account
#: code:addons/account/wizard/account_fiscalyear_close.py:82
#, python-format
msgid ""
"The journal must have centralised counterpart without the Skipping draft "
"state option checked!"
msgstr ""

#. module: account
#: model:process.node,note:account.process_node_paymententries0
#: model:process.transition,name:account.process_transition_paymentorderbank0
#: model:process.transition,name:account.process_transition_paymentreconcile0
msgid "Payment entries"
msgstr "Betalingsregistreringer"

#. module: account
#: selection:account.entries.report,month:0
#: selection:account.invoice.report,month:0
#: selection:analytic.entries.report,month:0
#: selection:report.account.sales,month:0
#: selection:report.account_type.sales,month:0
msgid "July"
msgstr "Juli"

#. module: account
#: view:account.account:0
msgid "Chart of accounts"
msgstr "Kontoplan"

#. module: account
#: field:account.subscription.line,subscription_id:0
msgid "Subscription"
msgstr "Abonnement"

#. module: account
#: model:ir.model,name:account.model_account_analytic_balance
msgid "Account Analytic Balance"
msgstr "Analytisk saldo"

#. module: account
#: report:account.account.balance:0
#: report:account.central.journal:0
#: report:account.general.journal:0
#: report:account.journal.period.print:0
#: report:account.partner.balance:0
#: report:account.third_party_ledger:0
#: report:account.third_party_ledger_other:0
#: report:account.vat.declaration:0
#: report:account.balancesheet:0
#: report:account.balancesheet.horizontal:0
#: report:account.general.ledger:0
#: report:account.general.ledger_landscape:0
#: report:pl.account:0
#: report:pl.account.horizontal:0
msgid "End Period"
msgstr "Periodeslutt"

#. module: account
#: field:account.aged.trial.balance,chart_account_id:0
#: field:account.balance.report,chart_account_id:0
#: field:account.bs.report,chart_account_id:0
#: field:account.central.journal,chart_account_id:0
#: field:account.common.account.report,chart_account_id:0
#: field:account.common.journal.report,chart_account_id:0
#: field:account.common.partner.report,chart_account_id:0
#: field:account.common.report,chart_account_id:0
#: field:account.general.journal,chart_account_id:0
#: field:account.partner.balance,chart_account_id:0
#: field:account.partner.ledger,chart_account_id:0
#: field:account.pl.report,chart_account_id:0
#: field:account.print.journal,chart_account_id:0
#: field:account.report.general.ledger,chart_account_id:0
#: field:account.vat.declaration,chart_account_id:0
msgid "Chart of account"
msgstr "Kontoplan"

#. module: account
#: field:account.move.line,date_maturity:0
msgid "Due date"
msgstr "Forfallsdato"

#. module: account
#: view:account.move.journal:0
msgid "Standard entries"
msgstr ""

#. module: account
#: model:ir.model,name:account.model_account_subscription
msgid "Account Subscription"
msgstr ""

#. module: account
#: code:addons/account/invoice.py:717
#, python-format
msgid ""
"Tax base different !\n"
"Click on compute to update tax base"
msgstr ""

#. module: account
#: view:account.subscription:0
msgid "Entry Subscription"
msgstr ""

#. module: account
#: report:account.account.balance:0
#: field:account.aged.trial.balance,date_from:0
#: field:account.balance.report,date_from:0
#: field:account.bs.report,date_from:0
#: report:account.central.journal:0
#: field:account.central.journal,date_from:0
#: field:account.common.account.report,date_from:0
#: field:account.common.journal.report,date_from:0
#: field:account.common.partner.report,date_from:0
#: field:account.common.report,date_from:0
#: field:account.fiscalyear,date_start:0
#: report:account.general.journal:0
#: field:account.general.journal,date_from:0
#: report:account.general.ledger:0
#: field:account.installer,date_start:0
#: report:account.journal.period.print:0
#: report:account.partner.balance:0
#: field:account.partner.balance,date_from:0
#: field:account.partner.ledger,date_from:0
#: field:account.pl.report,date_from:0
#: field:account.print.journal,date_from:0
#: field:account.report.general.ledger,date_from:0
#: field:account.subscription,date_start:0
#: report:account.third_party_ledger:0
#: report:account.third_party_ledger_other:0
#: field:account.vat.declaration,date_from:0
msgid "Start Date"
msgstr "Startdato"

#. module: account
#: model:process.node,name:account.process_node_supplierdraftinvoices0
msgid "Draft Invoices"
msgstr "Fakturakladder"

#. module: account
#: selection:account.account.type,close_method:0
#: view:account.entries.report:0
#: view:account.move.line:0
msgid "Unreconciled"
msgstr "Ikke avstemt"

#. module: account
#: code:addons/account/invoice.py:804
#, python-format
msgid "Bad total !"
msgstr "Feil sum !"

#. module: account
#: field:account.journal,sequence_id:0
msgid "Entry Sequence"
msgstr ""

#. module: account
#: model:ir.actions.act_window,help:account.action_account_period_tree
msgid ""
"A period is a fiscal period of time during which accounting entries should "
"be recorded for accounting related activities. Monthly period is the norm "
"but depending on your countries or company needs, you could also have "
"quarterly periods. Closing a period will make it impossible to record new "
"accounting entries, all new entries should then be made on the following "
"open period. Close a period when you do not want to record new entries and "
"want to lock this period for tax related calculation."
msgstr ""

#. module: account
#: view:account.analytic.account:0
msgid "Pending"
msgstr "I påvente"

#. module: account
#: model:process.transition,name:account.process_transition_analyticinvoice0
#: model:process.transition,name:account.process_transition_supplieranalyticcost0
msgid "From analytic accounts"
msgstr "Fra analytiske konti"

#. module: account
#: field:account.installer.modules,account_payment:0
msgid "Suppliers Payment Management"
msgstr ""

#. module: account
#: field:account.period,name:0
msgid "Period Name"
msgstr "Periodenavn"

#. module: account
#: report:account.analytic.account.quantity_cost_ledger:0
msgid "Code/Date"
msgstr "Kode/ dato"

#. module: account
#: field:account.account,active:0
#: field:account.analytic.journal,active:0
#: field:account.journal.period,active:0
#: field:account.payment.term,active:0
#: field:account.tax,active:0
msgid "Active"
msgstr "Aktiv"

#. module: account
#: code:addons/account/invoice.py:354
#, python-format
msgid "Unknown Error"
msgstr "Ukjent feil"

#. module: account
#: code:addons/account/account.py:1167
#, python-format
msgid ""
"You cannot validate a non-balanced entry !\n"
"Make sure you have configured Payment Term properly !\n"
"It should contain atleast one Payment Term Line with type \"Balance\" !"
msgstr ""

#. module: account
#: help:res.partner,property_account_payable:0
msgid ""
"This account will be used instead of the default one as the payable account "
"for the current partner"
msgstr ""

#. module: account
#: field:account.period,special:0
msgid "Opening/Closing Period"
msgstr "Åpning/lukket-periode"

#. module: account
#: field:account.account,currency_id:0
#: field:account.account.template,currency_id:0
#: field:account.bank.accounts.wizard,currency_id:0
msgid "Secondary Currency"
msgstr "Alternativ valuta"

#. module: account
#: model:ir.model,name:account.model_validate_account_move
msgid "Validate Account Move"
msgstr "Bekreft kontobevegelser"

#. module: account
#: field:account.account,credit:0
#: report:account.account.balance:0
#: report:account.account.balance.landscape:0
#: report:account.analytic.account.balance:0
#: report:account.analytic.account.cost_ledger:0
#: report:account.analytic.account.inverted.balance:0
#: report:account.central.journal:0
#: field:account.entries.report,credit:0
#: report:account.general.journal:0
#: report:account.general.ledger:0
#: report:account.general.ledger_landscape:0
#: report:account.journal.period.print:0
#: field:account.model.line,credit:0
#: field:account.move.line,credit:0
#: report:account.move.voucher:0
#: report:account.partner.balance:0
#: report:account.tax.code.entries:0
#: report:account.third_party_ledger:0
#: report:account.third_party_ledger_other:0
#: report:account.vat.declaration:0
#: field:report.account.receivable,credit:0
msgid "Credit"
msgstr "Kredit"

#. module: account
#: help:account.invoice.refund,journal_id:0
msgid ""
"You can select here the journal to use for the refund invoice that will be "
"created. If you leave that field empty, it will use the same journal as the "
"current invoice."
msgstr ""

#. module: account
#: report:account.move.voucher:0
msgid "Through :"
msgstr ""

#. module: account
#: view:account.general.journal:0
#: model:ir.ui.menu,name:account.menu_account_general_journal
msgid "General Journals"
msgstr "Generell journal"

#. module: account
#: view:account.model:0
msgid "Journal Entry Model"
msgstr ""

#. module: account
#: code:addons/account/wizard/account_use_model.py:44
#, python-format
msgid ""
"Maturity date of entry line generated by model line '%s' is based on partner "
"payment term!\n"
"Please define partner on it!"
msgstr ""

#. module: account
#: field:account.cashbox.line,number:0
#: field:account.invoice,number:0
#: field:account.move,name:0
msgid "Number"
msgstr "Nummer"

#. module: account
#: report:account.analytic.account.journal:0
#: selection:account.analytic.journal,type:0
#: selection:account.bank.statement.line,type:0
#: selection:account.journal,type:0
msgid "General"
msgstr "Generell"

#. module: account
#: selection:account.aged.trial.balance,filter:0
#: selection:account.balance.report,filter:0
#: selection:account.bs.report,filter:0
#: selection:account.central.journal,filter:0
#: view:account.chart:0
#: selection:account.common.account.report,filter:0
#: selection:account.common.journal.report,filter:0
#: selection:account.common.partner.report,filter:0
#: view:account.common.report:0
#: selection:account.common.report,filter:0
#: view:account.fiscalyear:0
#: field:account.fiscalyear,period_ids:0
#: selection:account.general.journal,filter:0
#: field:account.installer,period:0
#: selection:account.partner.balance,filter:0
#: selection:account.partner.ledger,filter:0
#: selection:account.pl.report,filter:0
#: selection:account.print.journal,filter:0
#: selection:account.report.general.ledger,filter:0
#: report:account.account.balance:0
#: report:account.central.journal:0
#: report:account.partner.balance:0
#: report:account.third_party_ledger:0
#: report:account.third_party_ledger_other:0
#: report:account.balancesheet:0
#: report:account.balancesheet.horizontal:0
#: report:account.general.journal:0
#: report:account.general.ledger:0
#: report:account.general.ledger_landscape:0
#: report:pl.account:0
#: report:pl.account.horizontal:0
#: report:account.vat.declaration:0
#: view:account.vat.declaration:0
#: selection:account.vat.declaration,filter:0
#: code:addons/account/report/common_report_header.py:99
#: model:ir.actions.act_window,name:account.action_account_period_form
#: model:ir.ui.menu,name:account.menu_action_account_period_form
#: model:ir.ui.menu,name:account.next_id_23
#, python-format
msgid "Periods"
msgstr "Perioder"

#. module: account
#: field:account.invoice.report,currency_rate:0
msgid "Currency Rate"
msgstr "Valutakurs"

#. module: account
#: help:account.payment.term.line,value_amount:0
msgid "For Value percent enter % ratio between 0-1."
msgstr "For prosentverdi registrer % mellom 0-1"

#. module: account
#: selection:account.entries.report,month:0
#: selection:account.invoice.report,month:0
#: selection:analytic.entries.report,month:0
#: selection:report.account.sales,month:0
#: selection:report.account_type.sales,month:0
msgid "April"
msgstr "April"

#. module: account
#: view:account.move.line.reconcile.select:0
msgid "Open for Reconciliation"
msgstr "Åpen for avstemming"

#. module: account
#: field:account.account,parent_left:0
msgid "Parent Left"
msgstr ""

#. module: account
#: help:account.invoice.refund,filter_refund:0
msgid ""
"Refund invoice base on this type. You can not Modify and Cancel if the "
"invoice is already reconciled"
msgstr ""

#. module: account
#: help:account.installer.modules,account_analytic_plans:0
msgid ""
"Allows invoice lines to impact multiple analytic accounts simultaneously."
msgstr ""

#. module: account
#: field:account.installer,sale_tax:0
msgid "Sale Tax(%)"
msgstr "Omsetningsavgift"

#. module: account
#: model:ir.actions.act_window,name:account.action_invoice_tree2
#: model:ir.ui.menu,name:account.menu_action_invoice_tree2
msgid "Supplier Invoices"
msgstr "Leverandørfakturaer"

#. module: account
#: view:account.analytic.line:0
#: field:account.analytic.line,product_id:0
#: view:account.entries.report:0
#: field:account.entries.report,product_id:0
#: field:account.invoice.line,product_id:0
#: view:account.invoice.report:0
#: field:account.invoice.report,product_id:0
#: field:account.move.line,product_id:0
#: view:analytic.entries.report:0
#: field:analytic.entries.report,product_id:0
#: field:report.account.sales,product_id:0
#: field:report.account_type.sales,product_id:0
msgid "Product"
msgstr "Produkt"

#. module: account
#: model:ir.actions.act_window,help:account.action_validate_account_move
msgid ""
"The validation of journal entries process is also called 'ledger posting' "
"and is the process of transferring debit and credit amounts from a journal "
"of original entry to a ledger book."
msgstr ""

#. module: account
#: report:account.tax.code.entries:0
msgid ")"
msgstr ")"

#. module: account
#: model:ir.model,name:account.model_account_period
msgid "Account period"
msgstr "Kontoperiode"

#. module: account
#: view:account.subscription:0
msgid "Remove Lines"
msgstr "Fjern linjer"

#. module: account
#: view:account.report.general.ledger:0
msgid ""
"This report allows you to print or generate a pdf of your general ledger "
"with details of all your account journals"
msgstr ""

#. module: account
#: selection:account.account,type:0
#: selection:account.account.template,type:0
#: selection:account.entries.report,type:0
msgid "Regular"
msgstr ""

#. module: account
#: view:account.account:0
#: field:account.account,type:0
#: view:account.account.template:0
#: field:account.account.template,type:0
#: field:account.entries.report,type:0
msgid "Internal Type"
msgstr "Intern type"

#. module: account
#: report:account.move.voucher:0
msgid "State:"
msgstr "Status:"

#. module: account
#: model:ir.actions.act_window,name:account.action_subscription_form_running
msgid "Running Subscriptions"
msgstr "Løpende abonnement"

#. module: account
#: view:report.account.sales:0
#: view:report.account_type.sales:0
#: view:report.hr.timesheet.invoice.journal:0
msgid "This Month"
msgstr "Denne måned"

#. module: account
#: view:account.analytic.Journal.report:0
#: view:account.analytic.balance:0
#: view:account.analytic.cost.ledger:0
#: view:account.analytic.inverted.balance:0
#: model:ir.actions.act_window,name:account.action_account_partner_ledger
msgid "Select Period"
msgstr "Velg periode"

#. module: account
#: view:account.entries.report:0
#: selection:account.entries.report,move_state:0
#: view:account.move:0
#: selection:account.move,state:0
#: view:account.move.line:0
#: report:account.move.voucher:0
msgid "Posted"
msgstr "Postert"

#. module: account
#: report:account.account.balance:0
#: field:account.aged.trial.balance,date_to:0
#: field:account.balance.report,date_to:0
#: field:account.bs.report,date_to:0
#: report:account.central.journal:0
#: field:account.central.journal,date_to:0
#: field:account.common.account.report,date_to:0
#: field:account.common.journal.report,date_to:0
#: field:account.common.partner.report,date_to:0
#: field:account.common.report,date_to:0
#: field:account.fiscalyear,date_stop:0
#: report:account.general.journal:0
#: field:account.general.journal,date_to:0
#: report:account.general.ledger:0
#: field:account.installer,date_stop:0
#: report:account.journal.period.print:0
#: report:account.partner.balance:0
#: field:account.partner.balance,date_to:0
#: field:account.partner.ledger,date_to:0
#: field:account.pl.report,date_to:0
#: field:account.print.journal,date_to:0
#: field:account.report.general.ledger,date_to:0
#: report:account.third_party_ledger:0
#: report:account.third_party_ledger_other:0
#: field:account.vat.declaration,date_to:0
msgid "End Date"
msgstr "Sluttdato"

#. module: account
#: model:ir.actions.act_window,name:account.action_account_open_closed_fiscalyear
#: model:ir.ui.menu,name:account.menu_wizard_account_open_closed_fiscalyear
msgid "Cancel Opening Entries"
msgstr ""

#. module: account
#: field:account.payment.term.line,days2:0
msgid "Day of the Month"
msgstr "Dag i måneden"

#. module: account
#: field:account.fiscal.position.tax,tax_src_id:0
#: field:account.fiscal.position.tax.template,tax_src_id:0
msgid "Tax Source"
msgstr "Avgiftsgrunnlag"

#. module: account
#: report:account.balancesheet:0
#: report:account.balancesheet.horizontal:0
#: report:pl.account:0
#: report:pl.account.horizontal:0
msgid "Net Profit"
msgstr "Netto resultat"

#. module: account
#: view:ir.sequence:0
msgid "Fiscal Year Sequences"
msgstr "Regnskapsår-sekvenser"

#. module: account
#: help:account.model,name:0
msgid "This is a model for recurring accounting entries"
msgstr ""

#. module: account
#: code:addons/account/account_analytic_line.py:100
#, python-format
msgid "There is no income account defined for this product: \"%s\" (id:%d)"
msgstr ""

#. module: account
#: report:account.general.ledger:0
#: report:account.third_party_ledger:0
#: report:account.third_party_ledger_other:0
msgid "JRNL"
msgstr ""

#. module: account
#: view:account.payment.term.line:0
msgid "  value amount: 0.02"
msgstr ""

#. module: account
#: view:account.fiscalyear:0
#: view:account.move:0
#: view:account.move.line:0
#: view:account.period:0
msgid "States"
msgstr "Bekreftelser"

#. module: account
#: report:account.analytic.account.balance:0
#: report:account.analytic.account.inverted.balance:0
#: report:account.analytic.account.quantity_cost_ledger:0
#: view:account.analytic.line:0
#: view:account.bank.statement:0
#: field:account.invoice,amount_total:0
#: field:account.invoice,check_total:0
#: field:report.account.sales,amount_total:0
#: field:report.account_type.sales,amount_total:0
#: field:report.invoice.created,amount_total:0
msgid "Total"
msgstr "Total"

#. module: account
#: code:addons/account/wizard/account_move_journal.py:97
#, python-format
msgid "Journal: All"
msgstr "Journal: Alle"

#. module: account
#: field:account.account,company_id:0
#: field:account.analytic.journal,company_id:0
#: field:account.bank.statement,company_id:0
#: field:account.bank.statement.line,company_id:0
#: view:account.entries.report:0
#: field:account.entries.report,company_id:0
#: field:account.fiscal.position,company_id:0
#: field:account.fiscalyear,company_id:0
#: field:account.installer,company_id:0
#: field:account.invoice,company_id:0
#: field:account.invoice.line,company_id:0
#: view:account.invoice.report:0
#: field:account.invoice.report,company_id:0
#: field:account.invoice.tax,company_id:0
#: view:account.journal:0
#: field:account.journal,company_id:0
#: field:account.journal.period,company_id:0
#: field:account.model,company_id:0
#: field:account.move,company_id:0
#: field:account.move.line,company_id:0
#: field:account.period,company_id:0
#: field:account.tax,company_id:0
#: field:account.tax.code,company_id:0
#: view:analytic.entries.report:0
#: field:analytic.entries.report,company_id:0
#: field:wizard.multi.charts.accounts,company_id:0
msgid "Company"
msgstr "Firma"

#. module: account
#: model:ir.ui.menu,name:account.menu_action_subscription_form
msgid "Define Recurring Entries"
msgstr ""

#. module: account
#: field:account.entries.report,date_maturity:0
msgid "Date Maturity"
msgstr "Dager over forfall"

#. module: account
#: help:account.bank.statement,total_entry_encoding:0
msgid "Total cash transactions"
msgstr ""

#. module: account
#: help:account.partner.reconcile.process,today_reconciled:0
msgid ""
"This figure depicts the total number of partners that have gone throught the "
"reconciliation process today. The current partner is counted as already "
"processed."
msgstr ""

#. module: account
#: view:account.fiscalyear:0
msgid "Create Monthly Periods"
msgstr "Opprett månedlige perioder"

#. module: account
#: field:account.tax.code.template,sign:0
msgid "Sign For Parent"
msgstr ""

#. module: account
#: model:ir.model,name:account.model_account_balance_report
msgid "Trial Balance Report"
msgstr "Råbalanse"

#. module: account
#: model:ir.actions.act_window,name:account.action_bank_statement_draft_tree
msgid "Draft statements"
msgstr "Lag utkast til oppgaver"

#. module: account
#: model:process.transition,note:account.process_transition_statemententries0
msgid ""
"Manual or automatic creation of payment entries according to the statements"
msgstr ""

#. module: account
#: view:account.invoice:0
msgid "Invoice lines"
msgstr "Fakturalinjer"

#. module: account
#: field:account.aged.trial.balance,period_to:0
#: field:account.balance.report,period_to:0
#: field:account.bs.report,period_to:0
#: field:account.central.journal,period_to:0
#: field:account.chart,period_to:0
#: field:account.common.account.report,period_to:0
#: field:account.common.journal.report,period_to:0
#: field:account.common.partner.report,period_to:0
#: field:account.common.report,period_to:0
#: field:account.general.journal,period_to:0
#: field:account.partner.balance,period_to:0
#: field:account.partner.ledger,period_to:0
#: field:account.pl.report,period_to:0
#: field:account.print.journal,period_to:0
#: field:account.report.general.ledger,period_to:0
#: field:account.vat.declaration,period_to:0
msgid "End period"
msgstr "Periodeslutt"

#. module: account
#: code:addons/account/account_move_line.py:738
#: code:addons/account/account_move_line.py:815
#: code:addons/account/wizard/account_invoice_state.py:44
#: code:addons/account/wizard/account_invoice_state.py:68
#: code:addons/account/wizard/account_report_balance_sheet.py:70
#: code:addons/account/wizard/account_state_open.py:37
#: code:addons/account/wizard/account_validate_account_move.py:39
#: code:addons/account/wizard/account_validate_account_move.py:61
#, python-format
msgid "Warning"
msgstr "Advarsel"

#. module: account
#: help:product.category,property_account_expense_categ:0
#: help:product.template,property_account_expense:0
msgid ""
"This account will be used to value outgoing stock for the current product "
"category using cost price"
msgstr ""

#. module: account
#: report:account.move.voucher:0
msgid "On Account of :"
msgstr ""

#. module: account
#: view:account.automatic.reconcile:0
#: view:account.move.line.reconcile.writeoff:0
msgid "Write-Off Move"
msgstr "Avskrivningsmetode"

#. module: account
#: model:process.node,note:account.process_node_paidinvoice0
msgid "Invoice's state is Done"
msgstr ""

#. module: account
#: model:ir.model,name:account.model_report_account_sales
msgid "Report of the Sales by Account"
msgstr ""

#. module: account
#: model:ir.model,name:account.model_account_fiscal_position_account
msgid "Accounts Fiscal Position"
msgstr ""

#. module: account
#: report:account.invoice:0
#: view:account.invoice:0
#: selection:account.invoice,type:0
#: selection:account.invoice.report,type:0
#: model:process.process,name:account.process_process_supplierinvoiceprocess0
#: selection:report.invoice.created,type:0
msgid "Supplier Invoice"
msgstr "Leverandørfaktura"

#. module: account
#: field:account.account,debit:0
#: report:account.account.balance:0
#: report:account.account.balance.landscape:0
#: report:account.analytic.account.balance:0
#: report:account.analytic.account.cost_ledger:0
#: report:account.analytic.account.inverted.balance:0
#: report:account.central.journal:0
#: field:account.entries.report,debit:0
#: report:account.general.journal:0
#: report:account.general.ledger:0
#: report:account.general.ledger_landscape:0
#: report:account.journal.period.print:0
#: field:account.model.line,debit:0
#: field:account.move.line,debit:0
#: report:account.move.voucher:0
#: report:account.partner.balance:0
#: report:account.tax.code.entries:0
#: report:account.third_party_ledger:0
#: report:account.third_party_ledger_other:0
#: report:account.vat.declaration:0
#: field:report.account.receivable,debit:0
msgid "Debit"
msgstr "Debit"

#. module: account
#: field:account.invoice,invoice_line:0
msgid "Invoice Lines"
msgstr "Fakturalinjer"

#. module: account
#: constraint:account.account.template:0
msgid "Error ! You can not create recursive account templates."
msgstr ""

#. module: account
#: constraint:account.account.template:0
msgid ""
"You cannot create an account template! \n"
"Make sure if the account template has parent then it should be type "
"\"View\"! "
msgstr ""

#. module: account
#: view:account.subscription:0
msgid "Recurring"
msgstr "Periodisk"

#. module: account
#: code:addons/account/account_move_line.py:805
#, python-format
msgid "Entry is already reconciled"
msgstr "Postering er allerede avstemt"

#. module: account
#: model:ir.model,name:account.model_report_account_receivable
msgid "Receivable accounts"
msgstr "Debitor konti"

#. module: account
#: selection:account.model.line,date_maturity:0
msgid "Partner Payment Term"
msgstr "Partners betalingsbetingelser"

#. module: account
#: field:temp.range,name:0
msgid "Range"
msgstr "Område"

#. module: account
#: code:addons/account/account_move_line.py:1246
#, python-format
msgid ""
"Can not create an automatic sequence for this piece !\n"
"\n"
"Put a sequence in the journal definition for automatic numbering or create a "
"sequence manually for this piece."
msgstr ""

#. module: account
#: selection:account.balance.report,display_account:0
#: selection:account.bs.report,display_account:0
#: selection:account.common.account.report,display_account:0
#: selection:account.pl.report,display_account:0
#: selection:account.report.general.ledger,display_account:0
#: report:account.account.balance:0
#: report:account.partner.balance:0
#: report:account.third_party_ledger:0
#: report:account.third_party_ledger_other:0
#: report:account.balancesheet:0
#: report:account.balancesheet.horizontal:0
#: report:account.general.ledger:0
#: report:account.general.ledger_landscape:0
#: report:pl.account:0
#: report:pl.account.horizontal:0
msgid "With movements"
msgstr "Med bevegelser"

#. module: account
#: view:account.analytic.account:0
msgid "Account Data"
msgstr "Kontodata"

#. module: account
#: view:account.tax.code.template:0
msgid "Account Tax Code Template"
msgstr "Avgiftskontokode Mal"

#. module: account
#: model:process.node,name:account.process_node_manually0
msgid "Manually"
msgstr "Manuelt"

#. module: account
#: selection:account.entries.report,month:0
#: selection:account.invoice.report,month:0
#: selection:analytic.entries.report,month:0
#: selection:report.account.sales,month:0
#: selection:report.account_type.sales,month:0
msgid "December"
msgstr "Desember"

#. module: account
#: model:ir.actions.act_window,name:account.action_account_analytic_journal_tree
#: model:ir.ui.menu,name:account.account_analytic_journal_print
msgid "Print Analytic Journals"
msgstr "Skriv ut analytiske journaler"

#. module: account
#: view:account.analytic.line:0
msgid "Fin.Account"
msgstr "Konto"

#. module: account
#: model:ir.actions.act_window,name:account.action_aged_receivable_graph
#: view:report.aged.receivable:0
msgid "Aged Receivable"
msgstr "Aldersfordelte fordringer"

#. module: account
#: field:account.tax,applicable_type:0
msgid "Applicability"
msgstr ""

#. module: account
#: code:addons/account/wizard/account_move_journal.py:165
#, python-format
msgid "This period is already closed !"
msgstr "Denne perioden er allerede lukket !"

#. module: account
#: help:account.move.line,currency_id:0
msgid "The optional other currency if it is a multi-currency entry."
msgstr ""

#. module: account
#: model:process.transition,note:account.process_transition_invoiceimport0
msgid ""
"Import of the statement in the system from a supplier or customer invoice"
msgstr ""

#. module: account
#: model:ir.ui.menu,name:account.menu_finance_periodical_processing_billing
msgid "Billing"
msgstr "Fakturering"

#. module: account
#: view:account.account:0
msgid "Parent Account"
msgstr "Overordnet konto"

#. module: account
#: model:ir.actions.act_window,help:account.action_account_journal_form
msgid ""
"Create and manage your company's journals from this menu. A journal is used "
"to record transactions of all accounting data related to the day-to-day "
"business of your company using double-entry bookkeeping system. Depending on "
"the nature of its activities and the number of daily transactions, a company "
"may keep several types of specialized journals such as a cash journal, "
"purchase journal, sales journal..."
msgstr ""

#. module: account
#: model:ir.model,name:account.model_account_analytic_chart
msgid "Account Analytic Chart"
msgstr "Kontoplan analytiske konti"

#. module: account
#: help:account.invoice,residual:0
msgid "Remaining amount due."
msgstr "Resterende forfalt beløp"

#. module: account
#: model:ir.ui.menu,name:account.menu_finance_statistic_report_statement
msgid "Statistic Reports"
msgstr "Statistikkrapporter"

#. module: account
#: field:account.installer,progress:0
#: field:account.installer.modules,progress:0
#: field:wizard.multi.charts.accounts,progress:0
msgid "Configuration Progress"
msgstr "Konfigurasjonsprosess"

#. module: account
#: view:account.fiscal.position.template:0
msgid "Accounts Mapping"
msgstr "Kontomapping"

#. module: account
#: code:addons/account/invoice.py:346
#, python-format
msgid "Invoice '%s' is waiting for validation."
msgstr "Faktura '%s' avventer validering."

#. module: account
#: selection:account.entries.report,month:0
#: selection:account.invoice.report,month:0
#: selection:analytic.entries.report,month:0
#: selection:report.account.sales,month:0
#: selection:report.account_type.sales,month:0
msgid "November"
msgstr "November"

#. module: account
#: model:ir.model,name:account.model_account_installer_modules
msgid "account.installer.modules"
msgstr "account.installer.modules"

#. module: account
#: help:account.invoice.line,account_id:0
msgid "The income or expense account related to the selected product."
msgstr "Inntekt- eller utgiftskonto for valgt produkt"

#. module: account
#: code:addons/account/account_move_line.py:1117
#, python-format
msgid "The date of your Journal Entry is not in the defined period!"
msgstr ""

#. module: account
#: field:account.subscription,period_total:0
msgid "Number of Periods"
msgstr "Antall perioder"

#. module: account
#: report:account.general.journal:0
#: model:ir.actions.report.xml,name:account.account_general_journal
msgid "General Journal"
msgstr "Generell jouranl"

#. module: account
#: view:account.invoice:0
msgid "Search Invoice"
msgstr "Søk faktura"

#. module: account
#: report:account.invoice:0
#: view:account.invoice:0
#: view:account.invoice.refund:0
#: selection:account.invoice.refund,filter_refund:0
#: view:account.invoice.report:0
#: model:ir.actions.act_window,name:account.action_account_invoice_refund
msgid "Refund"
msgstr "Kreditnota"

#. module: account
#: field:wizard.multi.charts.accounts,bank_accounts_id:0
msgid "Bank Accounts"
msgstr "Bankkonti"

#. module: account
#: field:res.partner,credit:0
msgid "Total Receivable"
msgstr "Samlet debitor"

#. module: account
#: view:account.account:0
#: view:account.account.template:0
#: view:account.journal:0
#: view:account.move.line:0
msgid "General Information"
msgstr "Generell informasjon"

#. module: account
#: view:account.move:0
#: view:account.move.line:0
msgid "Accounting Documents"
msgstr ""

#. module: account
#: model:ir.model,name:account.model_validate_account_move_lines
msgid "Validate Account Move Lines"
msgstr ""

#. module: account
#: model:ir.actions.act_window,name:account.action_account_analytic_cost_ledger_journal
#: model:ir.actions.report.xml,name:account.account_analytic_account_quantity_cost_ledger
msgid "Cost Ledger (Only quantities)"
msgstr "Kostnader h.bok (bare mengde)"

#. module: account
#: model:process.node,note:account.process_node_supplierpaidinvoice0
msgid "Invoice's state is Done."
msgstr ""

#. module: account
#: model:process.transition,note:account.process_transition_reconcilepaid0
msgid "As soon as the reconciliation is done, the invoice can be paid."
msgstr ""

#. module: account
#: view:account.account.template:0
msgid "Search Account Templates"
msgstr "Søk ontomaler"

#. module: account
#: view:account.invoice.tax:0
msgid "Manual Invoice Taxes"
msgstr "Manuell fakturaavgift"

#. module: account
#: field:account.account,parent_right:0
msgid "Parent Right"
msgstr "Parent Right"

#. module: account
#: model:ir.model,name:account.model_account_addtmpl_wizard
msgid "account.addtmpl.wizard"
msgstr "account.addtmpl.wizard"

#. module: account
#: field:account.aged.trial.balance,result_selection:0
#: field:account.common.partner.report,result_selection:0
#: report:account.partner.balance:0
#: field:account.partner.balance,result_selection:0
#: field:account.partner.ledger,result_selection:0
#: report:account.third_party_ledger:0
#: report:account.third_party_ledger_other:0
msgid "Partner's"
msgstr "Partnerer"

#. module: account
#: model:ir.actions.act_window,name:account.action_account_fiscalyear_form
#: view:ir.sequence:0
#: model:ir.ui.menu,name:account.menu_action_account_fiscalyear_form
msgid "Fiscal Years"
msgstr "Regnskapsår"

#. module: account
#: help:account.analytic.journal,active:0
msgid ""
"If the active field is set to False, it will allow you to hide the analytic "
"journal without removing it."
msgstr ""

#. module: account
#: field:account.analytic.line,ref:0
msgid "Ref."
msgstr "Ref."

#. module: account
#: field:account.use.model,model:0
#: model:ir.model,name:account.model_account_model
msgid "Account Model"
msgstr "Kontomodell"

#. module: account
#: selection:account.entries.report,month:0
#: selection:account.invoice.report,month:0
#: selection:analytic.entries.report,month:0
#: selection:report.account.sales,month:0
#: selection:report.account_type.sales,month:0
msgid "February"
msgstr "Februar"

#. module: account
#: field:account.bank.accounts.wizard,bank_account_id:0
#: view:account.chart.template:0
#: field:account.chart.template,bank_account_view_id:0
#: field:account.invoice,partner_bank_id:0
#: field:account.invoice.report,partner_bank_id:0
msgid "Bank Account"
msgstr "Bankkonto"

#. module: account
#: model:ir.actions.act_window,name:account.action_account_central_journal
#: model:ir.model,name:account.model_account_central_journal
msgid "Account Central Journal"
msgstr ""

#. module: account
#: report:account.overdue:0
msgid "Maturity"
msgstr "Dager over forfall"

#. module: account
#: selection:account.aged.trial.balance,direction_selection:0
msgid "Future"
msgstr "Fremtidig"

#. module: account
#: view:account.move.line:0
msgid "Search Journal Items"
msgstr ""

#. module: account
#: help:account.tax,base_sign:0
#: help:account.tax,ref_base_sign:0
#: help:account.tax,ref_tax_sign:0
#: help:account.tax,tax_sign:0
#: help:account.tax.template,base_sign:0
#: help:account.tax.template,ref_base_sign:0
#: help:account.tax.template,ref_tax_sign:0
#: help:account.tax.template,tax_sign:0
msgid "Usually 1 or -1."
msgstr "Normalt 1 eller -1."

#. module: account
#: model:ir.model,name:account.model_account_fiscal_position_account_template
msgid "Template Account Fiscal Mapping"
msgstr ""

#. module: account
#: field:account.chart.template,property_account_expense:0
msgid "Expense Account on Product Template"
msgstr ""

#. module: account
#: field:account.analytic.line,amount_currency:0
msgid "Amount currency"
msgstr "Valutabeløp"

#. module: account
#: code:addons/account/wizard/account_report_aged_partner_balance.py:55
#, python-format
msgid "You must enter a period length that cannot be 0 or below !"
msgstr "Du må legge inn et periode intervall større enn 0!"

#. module: account
#: code:addons/account/account.py:501
#, python-format
msgid "You cannot remove an account which has account entries!. "
msgstr "Du kan ikke endre på en konto med eksisterende posteringer "

#. module: account
#: model:ir.actions.act_window,help:account.action_account_form
msgid ""
"Create and manage the accounts you need to record journal entries. An "
"account is part of a ledger allowing your company to register all kinds of "
"debit and credit transactions. Companies present their annual accounts in "
"two main parts: the balance sheet and the income statement (profit and loss "
"account). The annual accounts of a company are required by law to disclose a "
"certain amount of information. They have to be certified by an external "
"auditor annually."
msgstr ""

#. module: account
#: help:account.move.line,amount_residual_currency:0
msgid ""
"The residual amount on a receivable or payable of a journal entry expressed "
"in its currency (maybe different of the company currency)."
msgstr ""

#. module: account
#: report:account.balancesheet:0
#: report:account.balancesheet.horizontal:0
msgid "Assets"
msgstr ""

#. module: account
#: report:account.balancesheet:0
#: report:account.balancesheet.horizontal:0
msgid "Liabilities"
msgstr ""

#~ msgid "Asset"
#~ msgstr "Eiendel"

#~ msgid "Select Message"
#~ msgstr "Velg melding"

#, python-format
#~ msgid ""
#~ "The expected balance (%.2f) is different than the computed one. (%.2f)"
#~ msgstr "Forventet balanse (%.2f) avviker fra beregnet balanse. (%.2f)"

#, python-format
#~ msgid "Invoice "
#~ msgstr "Faktura "

#~ msgid "Chart of Account"
#~ msgstr "Kontoplan"

#~ msgid "JNRL"
#~ msgstr "JNRL"

#~ msgid "Unpaid Supplier Invoices"
#~ msgstr "Ubetalte leverandørfakturaer"

#~ msgid "Entries Encoding"
#~ msgstr "Entries Encoding"

#~ msgid "Invalid model name in the action definition."
#~ msgstr "Ugyldig modellnavn i handlingsdefinisjonen"

#~ msgid ""
#~ "This account will be used to value incoming stock for the current product "
#~ "category"
#~ msgstr ""
#~ "Denne konto vil bli benyttet for å fastsette inngående lagerverdi for "
#~ "aktuell produktkategori"

#~ msgid "Taxed Amount"
#~ msgstr "Avgi.ber. beløp"

#~ msgid "Unreconcile entries"
#~ msgstr "Ikke-avstemte posteringer"

#~ msgid "Entry label"
#~ msgstr "Posteringsbetegnelse"

#~ msgid "Account Num."
#~ msgstr "Konto nr."

#~ msgid "Delta Debit"
#~ msgstr "Delta debet"

#~ msgid "Debit Trans."
#~ msgstr "Debet trans."

#~ msgid "OK"
#~ msgstr "OK"

#~ msgid "Mvt"
#~ msgstr "Mvt"

#~ msgid "Fiscal Position Accounts Mapping"
#~ msgstr "Regnskapsstatus kontooversikt"

#~ msgid "Printing Date"
#~ msgstr "Utskriftsato"

#~ msgid "Tax Group"
#~ msgstr "Avgiftsgruppe"

#~ msgid "Keep empty if the fiscal year belongs to several companies."
#~ msgstr "Hold blankt dersom regnskapsåret tilhører flere selskaper"

#~ msgid "Voucher Nb"
#~ msgstr "Voucher Nr"

#~ msgid "Partial Payment"
#~ msgstr "Delbetaling"

#~ msgid "<drawRightString x=\"19.8cm\" y=\"28cm\">"
#~ msgstr "<drawRightString x=\"19.8cm\" y=\"28cm\">"

#~ msgid "Partner account"
#~ msgstr "Partnerkonto"

#~ msgid "(Keep empty for all open fiscal years)"
#~ msgstr "(La stå blank for alle åpne regnskapsår)"

#, python-format
#~ msgid "The opening journal must not have any entry in the new fiscal year !"
#~ msgstr ""
#~ "Åpningsjournalen må ikke ha noen registreringer i det nye regnskapsåret!"

#~ msgid "Print Journal"
#~ msgstr "Skriv journal"

#, python-format
#~ msgid "No Data Available"
#~ msgstr "Ingen informasjon tilgjengelig"

#~ msgid "Printing Date :"
#~ msgstr "Utskriftsdato:"

#~ msgid "End date"
#~ msgstr "Sluttdato"

#~ msgid "analytic Invoice"
#~ msgstr "analytisk faktura"

#~ msgid "Grand total"
#~ msgstr "Grand total"

#~ msgid "Header"
#~ msgstr "Overskrift"

#~ msgid "</drawRightString>"
#~ msgstr "</drawRightString>"

#~ msgid "Fiscal Position Taxes Mapping"
#~ msgstr "Regnskapsstatus Avgiftsoversikt"

#~ msgid "New Supplier Invoice"
#~ msgstr "Ny leverandørfaktura"

#~ msgid "New Analytic Account"
#~ msgstr "Ny analytisk konto"

#~ msgid "Period from :"
#~ msgstr "Periode fra :"

#~ msgid "Are you sure you want to close the fiscal year ?"
#~ msgstr "Er du sikker på at du vil lukke regnskapsåret?"

#~ msgid "Bank Receipt"
#~ msgstr "Bankkvittering"

#~ msgid "Invoice import"
#~ msgstr "Fakturaimport"

#~ msgid "Standard entry"
#~ msgstr "Standardpostering"

#~ msgid "Analytic Credit"
#~ msgstr "Kredittdimensjon"

#~ msgid "Continue"
#~ msgstr "Fortsett"

#~ msgid "Create subscription entries"
#~ msgstr "Opprett abonnementposteringer"

#~ msgid "Message"
#~ msgstr "Melding"

#~ msgid "Select invoices you want to pay and manages advances"
#~ msgstr "Velg faktura(er) som skal betales og behandle delbetalinger"

#~ msgid "Compute Entry Dates"
#~ msgstr "Beregn registreringsdatoer"

#~ msgid "        Start date"
#~ msgstr "        Start dato"

#~ msgid "wizard.company.setup"
#~ msgstr "wizard.company.setup"

#, python-format
#~ msgid "No analytic journal !"
#~ msgstr "Analytisk journal finnes ikke!"

#~ msgid ""
#~ "Example: 14 days 2%, 30 days net\n"
#~ "1. Line 1: percent 0.02 14 days\n"
#~ "2. Line 2: balance 30 days"
#~ msgstr ""
#~ "Eksempel: 14 dager 2 %, 30 dager netto\n"
#~ "1.linje: prosent 0,02 14 dager\n"
#~ "2.linje: saldo 30 dager"

#~ msgid "Legal Statements"
#~ msgstr "Rapporter til myndighet"

#~ msgid "TITLE COMPANY"
#~ msgstr "TITLE COMPANY"

#~ msgid "VAT"
#~ msgstr "MVA"

#~ msgid "Partner Ref."
#~ msgstr "Partner ref."

#~ msgid "Third party"
#~ msgstr "Tredjepart"

#~ msgid "Costs & Revenues"
#~ msgstr "Kostnader og inntekter"

#~ msgid "Account Number"
#~ msgstr "Kontonummer"

#~ msgid "Skip"
#~ msgstr "Hopp over"

#~ msgid "Valid Entries"
#~ msgstr "Gyldige registreringer"

#~ msgid "New Statement"
#~ msgstr "Ny bekreftelse"

#~ msgid "Reconciliation of entries from invoice(s) and payment(s)"
#~ msgstr "Avstemming av posteringer fra faktura(er) og innbetaling(er)"

#~ msgid "Next"
#~ msgstr "Neste"

#~ msgid "to :"
#~ msgstr "til :"

#~ msgid "logo"
#~ msgstr "logo"

#~ msgid "To Be Verified"
#~ msgstr "For verfisering"

#~ msgid "Invalid XML for View Architecture!"
#~ msgstr "Ugyldig XML for visning av arkitektur!"

#~ msgid "          Start date"
#~ msgstr "          Start dato"

#~ msgid "Options"
#~ msgstr "Alternativer"

#~ msgid "Draft Supplier Invoices"
#~ msgstr "Leverandørfaktura-kladd"

#~ msgid "Create a Fiscal Year"
#~ msgstr "Opprett et regnskapsår"

#~ msgid "Date Invoiced"
#~ msgstr "Fakturadato"

#~ msgid "All periods if empty"
#~ msgstr "Alle periodene er tomme"

#, python-format
#~ msgid "Your journal must have a default credit and debit account."
#~ msgstr "Din journal må ha en default kredit og debit konto"

#~ msgid "Statement Entries"
#~ msgstr "Oppgaveposteringer"

#~ msgid "Import Invoice"
#~ msgstr "Import faktura"

#~ msgid "Print Taxes Report"
#~ msgstr "Skriv ut avgiftsrapport"

#~ msgid "COL 2"
#~ msgstr "KOL 2"

#~ msgid "COL 1"
#~ msgstr "KOL 1"

#~ msgid "<drawString x=\"4.6cm\" y=\"28.7cm\">"
#~ msgstr "<drawString x=\"4.6cm\" y=\"28.7cm\">"

#~ msgid "Date End"
#~ msgstr "Sluttdato"

#~ msgid "asgfas"
#~ msgstr "asgfas"

#~ msgid "Analytic Chart of Accounts"
#~ msgstr "Analytisk kontoplan"

#~ msgid "O_k"
#~ msgstr "O_k"

#~ msgid "_Go"
#~ msgstr "_Go"

#~ msgid "New Customer Invoice"
#~ msgstr "Ny kundefaktura"

#~ msgid "Analytic account costs and revenues"
#~ msgstr "Analytic account costs and revenues"

#, python-format
#~ msgid "No records found for your selection!"
#~ msgstr "Ingen rader funnet med angitt utvalg!"

#~ msgid "Full Account Name"
#~ msgstr "Fullt kontonavn"

#~ msgid "1cm 27.7cm 20cm 27.7cm"
#~ msgstr "1cm 27.7cm 20cm 27.7cm"

#, python-format
#~ msgid "Unable to reconcile entry \"%s\": %.2f"
#~ msgstr "Kan ikke avstemme postering \"%s\": %.2f"

#, python-format
#~ msgid "Date to must be set between %s and %s"
#~ msgstr "Datoen må være mellom %s og %s"

#~ msgid "Reconcilate the entries from payment"
#~ msgstr "Avstem posteringer fra betalinger"

#~ msgid "By Date and Period"
#~ msgstr "Per dato og periode"

#~ msgid "Additionnal Information"
#~ msgstr "Tilleggsinformasjon"

#~ msgid "Balance Brought Forward"
#~ msgstr "Balance Brought Forward"

#~ msgid "<stroke color=\"darkblue\"/>"
#~ msgstr "<stroke color=\"darkblue\"/>"

#~ msgid "Third Party Ledger"
#~ msgstr "Third Party Ledger"

#~ msgid "New Supplier Refund"
#~ msgstr "Ny leverandørrefusjon"

#~ msgid "Journal code"
#~ msgstr "Journalkode"

#~ msgid "Entry Name"
#~ msgstr "Posteringsnavn"

#~ msgid "Invoice Movement"
#~ msgstr "Fakturabevegelse"

#~ msgid "Credit Note"
#~ msgstr "Kreditnota"

#~ msgid "Define Fiscal Years and Select Charts of Account"
#~ msgstr "Definer regnskapsår og velg kontoplan"

#~ msgid ""
#~ "Check this box if you want to print all entries when printing the General "
#~ "Ledger, otherwise it will only print its balance."
#~ msgstr ""
#~ "Kryss av hvis du ønsker alle posteringer fra hovedbok ved utskrift. I "
#~ "motsatt fall vil utskrift bare inneholde balansen."

#~ msgid "By date"
#~ msgstr "Innen dato"

#~ msgid "Account Configure Wizard "
#~ msgstr "Kontokonfigurasjon veiviser "

#~ msgid "Select Chart"
#~ msgstr "Velg plan"

#~ msgid "Fiscal Position Template Tax Mapping"
#~ msgstr "Regnskapsstatus Mal for avgiftsoversikt"

#~ msgid ""
#~ "Financial and accounting module that covers:\n"
#~ "    General accounting\n"
#~ "    Cost / Analytic accounting\n"
#~ "    Third party accounting\n"
#~ "    Taxes management\n"
#~ "    Budgets\n"
#~ "    Customer and Supplier Invoices\n"
#~ "    Bank statements\n"
#~ "    "
#~ msgstr ""
#~ "Financial and accounting module that covers:\n"
#~ "    General accounting\n"
#~ "    Cost / Analytic accounting\n"
#~ "    Third party accounting\n"
#~ "    Taxes management\n"
#~ "    Budgets\n"
#~ "    Customer and Supplier Invoices\n"
#~ "    Bank statements\n"
#~ "    "

#~ msgid ""
#~ "If no account is specified, the reconciliation will be made using every "
#~ "accounts that can be reconcilied"
#~ msgstr "Hvis ingen konto er angitt vil samtlige kontoer bli avstemmt"

#~ msgid "Overdue Payment Report Message"
#~ msgstr "Rapport forfalte betalinger"

#~ msgid "Movement"
#~ msgstr "Bevegelse"

#~ msgid ""
#~ "This account will be used instead of the default one to value outgoing stock "
#~ "for the current product"
#~ msgstr ""
#~ "Denne kontoen vil bli benyttet i stedet for standard for utgående lager for "
#~ "dette produktet"

#~ msgid "Financial Journals"
#~ msgstr "Finansjournaler"

#~ msgid "By Period"
#~ msgstr "Innen periode"

#~ msgid "Maximum Quantity"
#~ msgstr "Maksimalt antall"

#~ msgid "Select entries"
#~ msgstr "Velg registreringer"

#~ msgid "Cash Payment"
#~ msgstr "Kontant betaling"

#~ msgid "Account Move"
#~ msgstr "Kontobevegelse"

#~ msgid "Subtotal w/o tax"
#~ msgstr "Subtotal uten avg."

#~ msgid "Date/Period Filter"
#~ msgstr "Dato/periodefilter"

#~ msgid "Credit Trans."
#~ msgstr "Kredit trans."

#~ msgid "The currency of the journal"
#~ msgstr "Valuta benyttet for journal"

#~ msgid ""
#~ "The Object name must start with x_ and not contain any special character !"
#~ msgstr "Objektnavnet må starte med x_ og ikke inneholde noen spesialtegn!"

#~ msgid "Name of the fiscal year as displayed in reports."
#~ msgstr "Navn på regnskapsåret som blir vist i rapporter."

#~ msgid "Supplier invoice"
#~ msgstr "Leverandøfaktura"

#~ msgid "Unpaid Customer Invoices"
#~ msgstr "Ubetalte kundefakturaer"

#~ msgid "Import file from your bank statement"
#~ msgstr "Importer fil fra bankoppgaven"

#~ msgid "Bank Payment"
#~ msgstr "Bankbetaling"

#~ msgid "Manually statement"
#~ msgstr "Manuell oppgave"

#~ msgid "End of Year Treatments"
#~ msgstr "Årsavslutningsbehandling"

#~ msgid "File statement"
#~ msgstr "File statement"

#~ msgid "Partner Other Ledger"
#~ msgstr "Partner Other Ledger"

#~ msgid "Quantities"
#~ msgstr "Antall"

#~ msgid "Date Start"
#~ msgstr "Startdato"

#~ msgid "Number of entries are generated"
#~ msgstr "Antall registreringer er generert"

#, python-format
#~ msgid "Can not pay draft/proforma/cancel invoice."
#~ msgstr "Kan ikke betale utkast/proforma/kansellert faktura"

#~ msgid "By Date"
#~ msgstr "Per dato"

#~ msgid "The date of the generated entries"
#~ msgstr "Dato for posteringer opprettet"

#~ msgid "Entries Encoding by Move"
#~ msgstr "Entries Encoding by Move"

#~ msgid "Filter on Partners"
#~ msgstr "Filtrer på partnere"

#~ msgid "Valid entries from invoice"
#~ msgstr "Gyldige registreringer fra faktura"

#~ msgid "Crebit"
#~ msgstr "Kredit"

#~ msgid "Import invoice from statement"
#~ msgstr "Importer faktura fra bekreftelse"

#~ msgid "General Credit"
#~ msgstr "Generell kredit"

#~ msgid "Account cost and revenue by journal (This Month)"
#~ msgstr "Kontokostnad og omsetning fra journal (denne måned)"

#~ msgid "<fill color=\"darkblue\"/>"
#~ msgstr "<fill color=\"darkblue\"/>"

#~ msgid "Control Invoice"
#~ msgstr "Kontroller faktura"

#, python-format
#~ msgid "Date not in a defined fiscal year"
#~ msgstr "Dato ikke innenfor definert regnskapsår"

#~ msgid "Analytic Check"
#~ msgstr "Analytisk sjekk"

#~ msgid "account.analytic.journal"
#~ msgstr "account.analytic.journal"

#~ msgid "Select parent account"
#~ msgstr "Velg hovedkonto"

#~ msgid "Payment amount"
#~ msgstr "Betalbart beløp"

#~ msgid "All Months"
#~ msgstr "Alle måneder"

#~ msgid "Analytic Check -"
#~ msgstr "Analytisk sjekk -"

#~ msgid "_Cancel"
#~ msgstr "_Avbryt"

#~ msgid "Select Date-Period"
#~ msgstr "Velg dato-periode"

#~ msgid "Import invoices"
#~ msgstr "Importer fakturaer"

#~ msgid "Maintains Invoice sequences with Fiscal Year"
#~ msgstr "Vedlikehold fakturasekvenser med regnskapsår"

#~ msgid "Subscription Periods"
#~ msgstr "Abonnementsperiode"

#~ msgid "Write-Off journal"
#~ msgstr "Avskrivningsjournal"

#~ msgid "Full Payment"
#~ msgstr "Full betaling"

#~ msgid "Journal Purchase"
#~ msgstr "Innkjøpsjournal"

#~ msgid "Account Entry Lines"
#~ msgstr "Kontoposteringslinje"

#~ msgid "Choose Journal and Payment Date"
#~ msgstr "Velg journal og betalingsdato"

#~ msgid "Unpaid Customer Refunds"
#~ msgstr "Ubetalte kundetilbakebetalinger"

#~ msgid "Supplier Invoice Process"
#~ msgstr "Leverandørfakturaprosess"

#~ msgid "Receivable and Payable"
#~ msgstr "Fordringer og gjeld"

#~ msgid "Amount reconciled"
#~ msgstr "Avstemt beløp"

#~ msgid "Subscription Entries"
#~ msgstr "Abonnementsregistreringer"

#, python-format
#~ msgid "Closing of fiscal year cancelled, please check the box !"
#~ msgstr "Regnskapsavslutning avbrutt, kryss av i felt!"

#~ msgid "PRO-FORMA Customer Invoices"
#~ msgstr "PRO-FORMA kundefakturaer"

#~ msgid "Analytic Journal Definition"
#~ msgstr "Analytisk journaldefinisjon"

#~ msgid "The sequence used for invoice numbers in this journal."
#~ msgstr "Sekvensen som er benyttet for fakturanumre i denne journalen"

#~ msgid ""
#~ "This field allow you to choose the accounting journals you want for "
#~ "filtering the invoices. If you left this field empty, it will search on all "
#~ "sale, purchase and cash journals."
#~ msgstr ""
#~ "Her kan du gjøre utvalg på bilag for søk på faktura. Hvis feltet er blakt "
#~ "vil søket omfatte salg, innkjøp og kassadagbok"

#~ msgid "List of Accounts"
#~ msgstr "Kontoliste"

#~ msgid "Validate Account Entries"
#~ msgstr "Kontroller kontoposteringer"

#~ msgid "Print VAT Decl."
#~ msgstr "Utskrift av merverdioppgave"

#~ msgid "Financial Accounts"
#~ msgstr "Finanskontoer"

#~ msgid "</drawString>"
#~ msgstr "</drawString>"

#~ msgid "Print Journal -"
#~ msgstr "Skriv journal"

#~ msgid "Paid invoice when reconciled."
#~ msgstr "Paid invoice when reconciled."

#~ msgid "General Debit"
#~ msgstr "Generell debet"

#~ msgid "Name of the fiscal year as displayed on screens."
#~ msgstr "Navn på regnskapsår som vist på skjerm"<|MERGE_RESOLUTION|>--- conflicted
+++ resolved
@@ -4412,13 +4412,8 @@
 
 #. module: account
 #: selection:account.account.type,report_type:0
-<<<<<<< HEAD
-msgid "Balance Sheet (Assets Accounts)"
+msgid "Balance Sheet (Asset Accounts)"
 msgstr "Balanse (Aktivakonti)"
-=======
-msgid "Balance Sheet (Asset Accounts)"
-msgstr ""
->>>>>>> b1af67b6
 
 #. module: account
 #: report:account.tax.code.entries:0
