# -*- coding: utf-8 -*-
##############################################################################
#
#    OpenERP, Open Source Management Solution
#    Copyright (C) 2004-2010 Tiny SPRL (<http://tiny.be>).
#
#    This program is free software: you can redistribute it and/or modify
#    it under the terms of the GNU Affero General Public License as
#    published by the Free Software Foundation, either version 3 of the
#    License, or (at your option) any later version.
#
#    This program is distributed in the hope that it will be useful,
#    but WITHOUT ANY WARRANTY; without even the implied warranty of
#    MERCHANTABILITY or FITNESS FOR A PARTICULAR PURPOSE.  See the
#    GNU Affero General Public License for more details.
#
#    You should have received a copy of the GNU Affero General Public License
#    along with this program.  If not, see <http://www.gnu.org/licenses/>.
#
##############################################################################

import itertools
from lxml import etree

from openerp import models, fields, api, _
from openerp.exceptions import except_orm, Warning, RedirectWarning
from openerp.tools import float_compare
import openerp.addons.decimal_precision as dp

# mapping invoice type to journal type
TYPE2JOURNAL = {
    'out_invoice': 'sale',
    'in_invoice': 'purchase',
    'out_refund': 'sale_refund',
    'in_refund': 'purchase_refund',
}

# mapping invoice type to refund type
TYPE2REFUND = {
    'out_invoice': 'out_refund',        # Customer Invoice
    'in_invoice': 'in_refund',          # Supplier Invoice
    'out_refund': 'out_invoice',        # Customer Refund
    'in_refund': 'in_invoice',          # Supplier Refund
}

MAGIC_COLUMNS = ('id', 'create_uid', 'create_date', 'write_uid', 'write_date')


class account_invoice(models.Model):
    _name = "account.invoice"
    _inherit = ['mail.thread']
    _description = "Invoice"
    _order = "number desc, id desc"
    _track = {
        'type': {
        },
        'state': {
            'account.mt_invoice_paid': lambda self, cr, uid, obj, ctx=None: obj.state == 'paid' and obj.type in ('out_invoice', 'out_refund'),
            'account.mt_invoice_validated': lambda self, cr, uid, obj, ctx=None: obj.state == 'open' and obj.type in ('out_invoice', 'out_refund'),
        },
    }

    @api.one
    @api.depends('invoice_line.price_subtotal', 'tax_line.amount')
    def _compute_amount(self):
        self.amount_untaxed = sum(line.price_subtotal for line in self.invoice_line)
        self.amount_tax = sum(line.amount for line in self.tax_line)
        self.amount_total = self.amount_untaxed + self.amount_tax

    @api.model
    def _default_journal(self):
        inv_type = self._context.get('type', 'out_invoice')
        inv_types = inv_type if isinstance(inv_type, list) else [inv_type]
        company_id = self._context.get('company_id', self.env.user.company_id.id)
        domain = [
            ('type', 'in', filter(None, map(TYPE2JOURNAL.get, inv_types))),
            ('company_id', '=', company_id),
        ]
        return self.env['account.journal'].search(domain, limit=1)

    @api.model
    def _default_currency(self):
        journal = self._default_journal()
        return journal.currency or journal.company_id.currency_id

    @api.model
    @api.returns('account.analytic.journal', lambda r: r.id)
    def _get_journal_analytic(self, inv_type):
        """ Return the analytic journal corresponding to the given invoice type. """
        type2journal = {'out_invoice': 'sale', 'in_invoice': 'purchase', 'out_refund': 'sale', 'in_refund': 'purchase'}
        journal_type = type2journal.get(inv_type, 'sale')
        journal = self.env['account.analytic.journal'].search([('type', '=', journal_type)], limit=1)
        if not journal:
            raise except_orm(_('No Analytic Journal!'),
                _("You must define an analytic journal of type '%s'!") % (journal_type,))
        return journal[0]

    @api.one
    @api.depends('account_id', 'move_id.line_id.account_id', 'move_id.line_id.reconcile_id')
    def _compute_reconciled(self):
        self.reconciled = self.test_paid()

    @api.model
    def _get_reference_type(self):
        return [('none', _('Free Reference'))]

    @api.one
    @api.depends(
        'state', 'currency_id', 'invoice_line.price_subtotal',
        'move_id.line_id.account_id.type',
        'move_id.line_id.amount_residual',
        # Fixes the fact that move_id.line_id.amount_residual, being not stored and old API, doesn't trigger recomputation
        'move_id.line_id.reconcile_id',
        'move_id.line_id.amount_residual_currency',
        'move_id.line_id.currency_id',
        'move_id.line_id.reconcile_partial_id.line_partial_ids.invoice.type',
    )
    # An invoice's residual amount is the sum of its unreconciled move lines and,
    # for partially reconciled move lines, their residual amount divided by the
    # number of times this reconciliation is used in an invoice (so we split
    # the residual amount between all invoice)
    def _compute_residual(self):
        self.residual = 0.0
        # Each partial reconciliation is considered only once for each invoice it appears into,
        # and its residual amount is divided by this number of invoices
        partial_reconciliations_done = []
        for line in self.sudo().move_id.line_id:
            if line.account_id.type not in ('receivable', 'payable'):
                continue
            if line.reconcile_partial_id and line.reconcile_partial_id.id in partial_reconciliations_done:
                continue
            # Get the correct line residual amount
            if line.currency_id == self.currency_id:
                line_amount = line.amount_residual_currency if line.currency_id else line.amount_residual
            else:
                from_currency = line.company_id.currency_id.with_context(date=line.date)
                line_amount = from_currency.compute(line.amount_residual, self.currency_id)
            # For partially reconciled lines, split the residual amount
            if line.reconcile_partial_id:
                partial_reconciliation_invoices = set()
                for pline in line.reconcile_partial_id.line_partial_ids:
                    if pline.invoice and self.type == pline.invoice.type:
                        partial_reconciliation_invoices.update([pline.invoice.id])
                line_amount = self.currency_id.round(line_amount / len(partial_reconciliation_invoices))
                partial_reconciliations_done.append(line.reconcile_partial_id.id)
            self.residual += line_amount
        self.residual = max(self.residual, 0.0)

    @api.one
    @api.depends(
        'move_id.line_id.account_id',
        'move_id.line_id.reconcile_id.line_id',
        'move_id.line_id.reconcile_partial_id.line_partial_ids',
    )
    def _compute_move_lines(self):
        # Give Journal Items related to the payment reconciled to this invoice.
        # Return partial and total payments related to the selected invoice.
        self.move_lines = self.env['account.move.line']
        if not self.move_id:
            return
        data_lines = self.move_id.line_id.filtered(lambda l: l.account_id == self.account_id)
        partial_lines = self.env['account.move.line']
        for data_line in data_lines:
            if data_line.reconcile_id:
                lines = data_line.reconcile_id.line_id
            elif data_line.reconcile_partial_id:
                lines = data_line.reconcile_partial_id.line_partial_ids
            else:
                lines = self.env['account.move.line']
            partial_lines += data_line
            self.move_lines = lines - partial_lines

    @api.one
    @api.depends(
        'move_id.line_id.reconcile_id.line_id',
        'move_id.line_id.reconcile_partial_id.line_partial_ids',
    )
    def _compute_payments(self):
        partial_lines = lines = self.env['account.move.line']
        for line in self.move_id.line_id:
            if line.account_id != self.account_id:
                continue
            if line.reconcile_id:
                lines |= line.reconcile_id.line_id
            elif line.reconcile_partial_id:
                lines |= line.reconcile_partial_id.line_partial_ids
            partial_lines += line
        self.payment_ids = (lines - partial_lines).sorted()

    name = fields.Char(string='Reference/Description', index=True,
        readonly=True, states={'draft': [('readonly', False)]})
    origin = fields.Char(string='Source Document',
        help="Reference of the document that produced this invoice.",
        readonly=True, states={'draft': [('readonly', False)]})
    supplier_invoice_number = fields.Char(string='Supplier Invoice Number',
        help="The reference of this invoice as provided by the supplier.",
        readonly=True, states={'draft': [('readonly', False)]})
    type = fields.Selection([
            ('out_invoice','Customer Invoice'),
            ('in_invoice','Supplier Invoice'),
            ('out_refund','Customer Refund'),
            ('in_refund','Supplier Refund'),
        ], string='Type', readonly=True, index=True, change_default=True,
        default=lambda self: self._context.get('type', 'out_invoice'),
        track_visibility='always')

    number = fields.Char(related='move_id.name', store=True, readonly=True, copy=False)
    internal_number = fields.Char(string='Invoice Number', readonly=True,
        default=False, copy=False,
        help="Unique number of the invoice, computed automatically when the invoice is created.")
    reference = fields.Char(string='Invoice Reference',
        help="The partner reference of this invoice.")
    reference_type = fields.Selection('_get_reference_type', string='Payment Reference',
        required=True, readonly=True, states={'draft': [('readonly', False)]},
        default='none')
    comment = fields.Text('Additional Information')

    state = fields.Selection([
            ('draft','Draft'),
            ('proforma','Pro-forma'),
            ('proforma2','Pro-forma'),
            ('open','Open'),
            ('paid','Paid'),
            ('cancel','Cancelled'),
        ], string='Status', index=True, readonly=True, default='draft',
        track_visibility='onchange', copy=False,
        help=" * The 'Draft' status is used when a user is encoding a new and unconfirmed Invoice.\n"
             " * The 'Pro-forma' when invoice is in Pro-forma status,invoice does not have an invoice number.\n"
             " * The 'Open' status is used when user create invoice,a invoice number is generated.Its in open status till user does not pay invoice.\n"
             " * The 'Paid' status is set automatically when the invoice is paid. Its related journal entries may or may not be reconciled.\n"
             " * The 'Cancelled' status is used when user cancel invoice.")
    sent = fields.Boolean(readonly=True, default=False, copy=False,
        help="It indicates that the invoice has been sent.")
    date_invoice = fields.Date(string='Invoice Date',
        readonly=True, states={'draft': [('readonly', False)]}, index=True,
        help="Keep empty to use the current date", copy=False)
    date_due = fields.Date(string='Due Date',
        readonly=True, states={'draft': [('readonly', False)]}, index=True, copy=False,
        help="If you use payment terms, the due date will be computed automatically at the generation "
             "of accounting entries. The payment term may compute several due dates, for example 50% "
             "now and 50% in one month, but if you want to force a due date, make sure that the payment "
             "term is not set on the invoice. If you keep the payment term and the due date empty, it "
             "means direct payment.")
    partner_id = fields.Many2one('res.partner', string='Partner', change_default=True,
        required=True, readonly=True, states={'draft': [('readonly', False)]},
        track_visibility='always')
    payment_term = fields.Many2one('account.payment.term', string='Payment Terms',
        readonly=True, states={'draft': [('readonly', False)]},
        help="If you use payment terms, the due date will be computed automatically at the generation "
             "of accounting entries. If you keep the payment term and the due date empty, it means direct payment. "
             "The payment term may compute several due dates, for example 50% now, 50% in one month.")
    period_id = fields.Many2one('account.period', string='Force Period',
        domain=[('state', '!=', 'done')], copy=False,
        help="Keep empty to use the period of the validation(invoice) date.",
        readonly=True, states={'draft': [('readonly', False)]})

    account_id = fields.Many2one('account.account', string='Account',
        required=True, readonly=True, states={'draft': [('readonly', False)]},
        help="The partner account used for this invoice.")
    invoice_line = fields.One2many('account.invoice.line', 'invoice_id', string='Invoice Lines',
        readonly=True, states={'draft': [('readonly', False)]}, copy=True)
    tax_line = fields.One2many('account.invoice.tax', 'invoice_id', string='Tax Lines',
        readonly=True, states={'draft': [('readonly', False)]}, copy=True)
    move_id = fields.Many2one('account.move', string='Journal Entry',
        readonly=True, index=True, ondelete='restrict', copy=False,
        help="Link to the automatically generated Journal Items.")

    amount_untaxed = fields.Float(string='Subtotal', digits=dp.get_precision('Account'),
        store=True, readonly=True, compute='_compute_amount', track_visibility='always')
    amount_tax = fields.Float(string='Tax', digits=dp.get_precision('Account'),
        store=True, readonly=True, compute='_compute_amount')
    amount_total = fields.Float(string='Total', digits=dp.get_precision('Account'),
        store=True, readonly=True, compute='_compute_amount')

    currency_id = fields.Many2one('res.currency', string='Currency',
        required=True, readonly=True, states={'draft': [('readonly', False)]},
        default=_default_currency, track_visibility='always')
    journal_id = fields.Many2one('account.journal', string='Journal',
        required=True, readonly=True, states={'draft': [('readonly', False)]},
        default=_default_journal,
        domain="[('type', 'in', {'out_invoice': ['sale'], 'out_refund': ['sale_refund'], 'in_refund': ['purchase_refund'], 'in_invoice': ['purchase']}.get(type, [])), ('company_id', '=', company_id)]")
    company_id = fields.Many2one('res.company', string='Company', change_default=True,
        required=True, readonly=True, states={'draft': [('readonly', False)]},
        default=lambda self: self.env['res.company']._company_default_get('account.invoice'))
    check_total = fields.Float(string='Verification Total', digits=dp.get_precision('Account'),
        readonly=True, states={'draft': [('readonly', False)]}, default=0.0)

    reconciled = fields.Boolean(string='Paid/Reconciled',
        store=True, readonly=True, compute='_compute_reconciled',
        help="It indicates that the invoice has been paid and the journal entry of the invoice has been reconciled with one or several journal entries of payment.")
    partner_bank_id = fields.Many2one('res.partner.bank', string='Bank Account',
        help='Bank Account Number to which the invoice will be paid. A Company bank account if this is a Customer Invoice or Supplier Refund, otherwise a Partner bank account number.',
        readonly=True, states={'draft': [('readonly', False)]})

    move_lines = fields.Many2many('account.move.line', string='Entry Lines',
        compute='_compute_move_lines')
    residual = fields.Float(string='Balance', digits=dp.get_precision('Account'),
        compute='_compute_residual', store=True,
        help="Remaining amount due.")
    payment_ids = fields.Many2many('account.move.line', string='Payments',
        compute='_compute_payments')
    move_name = fields.Char(string='Journal Entry', readonly=True,
        states={'draft': [('readonly', False)]}, copy=False)
    user_id = fields.Many2one('res.users', string='Salesperson', track_visibility='onchange',
        readonly=True, states={'draft': [('readonly', False)]},
        default=lambda self: self.env.user)
    fiscal_position = fields.Many2one('account.fiscal.position', string='Fiscal Position',
        readonly=True, states={'draft': [('readonly', False)]})
    commercial_partner_id = fields.Many2one('res.partner', string='Commercial Entity',
        related='partner_id.commercial_partner_id', store=True, readonly=True,
        help="The commercial entity that will be used on Journal Entries for this invoice")

    _sql_constraints = [
        ('number_uniq', 'unique(number, company_id, journal_id, type)',
            'Invoice Number must be unique per Company!'),
    ]

    @api.model
    def fields_view_get(self, view_id=None, view_type=False, toolbar=False, submenu=False):
        context = self._context

        def get_view_id(xid, name):
            try:
                return self.env['ir.model.data'].xmlid_to_res_id('account.' + xid, raise_if_not_found=True)
            except ValueError:
                try:
                    return self.env['ir.ui.view'].search([('name', '=', name)], limit=1).id
                except Exception:
                    return False    # view not found

        if context.get('active_model') == 'res.partner' and context.get('active_ids'):
            partner = self.env['res.partner'].browse(context['active_ids'])[0]
            if not view_type:
                view_id = get_view_id('invoice_tree', 'account.invoice.tree')
                view_type = 'tree'
            elif view_type == 'form':
                if partner.supplier and not partner.customer:
                    view_id = get_view_id('invoice_supplier_form', 'account.invoice.supplier.form')
                elif partner.customer and not partner.supplier:
                    view_id = get_view_id('invoice_form', 'account.invoice.form')

        res = super(account_invoice, self).fields_view_get(view_id=view_id, view_type=view_type, toolbar=toolbar, submenu=submenu)

        # adapt selection of field journal_id
        for field in res['fields']:
            if field == 'journal_id' and type:
                journal_select = self.env['account.journal']._name_search('', [('type', '=', type)], name_get_uid=1)
                res['fields'][field]['selection'] = journal_select

        doc = etree.XML(res['arch'])

        if context.get('type'):
            for node in doc.xpath("//field[@name='partner_bank_id']"):
                if context['type'] == 'in_refund':
                    node.set('domain', "[('partner_id.ref_companies', 'in', [company_id])]")
                elif context['type'] == 'out_refund':
                    node.set('domain', "[('partner_id', '=', partner_id)]")

        if view_type == 'search':
            if context.get('type') in ('out_invoice', 'out_refund'):
                for node in doc.xpath("//group[@name='extended filter']"):
                    doc.remove(node)

        if view_type == 'tree':
            partner_string = _('Customer')
            if context.get('type') in ('in_invoice', 'in_refund'):
                partner_string = _('Supplier')
                for node in doc.xpath("//field[@name='reference']"):
                    node.set('invisible', '0')
            for node in doc.xpath("//field[@name='partner_id']"):
                node.set('string', partner_string)

        res['arch'] = etree.tostring(doc)
        return res

    @api.multi
    def invoice_print(self):
        """ Print the invoice and mark it as sent, so that we can see more
            easily the next step of the workflow
        """
        assert len(self) == 1, 'This option should only be used for a single id at a time.'
        self.sent = True
        return self.env['report'].get_action(self, 'account.report_invoice')

    @api.multi
    def action_invoice_sent(self):
        """ Open a window to compose an email, with the edi invoice template
            message loaded by default
        """
        assert len(self) == 1, 'This option should only be used for a single id at a time.'
        template = self.env.ref('account.email_template_edi_invoice', False)
        compose_form = self.env.ref('mail.email_compose_message_wizard_form', False)
        ctx = dict(
            default_model='account.invoice',
            default_res_id=self.id,
            default_use_template=bool(template),
            default_template_id=template.id,
            default_composition_mode='comment',
            mark_invoice_as_sent=True,
        )
        return {
            'name': _('Compose Email'),
            'type': 'ir.actions.act_window',
            'view_type': 'form',
            'view_mode': 'form',
            'res_model': 'mail.compose.message',
            'views': [(compose_form.id, 'form')],
            'view_id': compose_form.id,
            'target': 'new',
            'context': ctx,
        }

    @api.multi
    def confirm_paid(self):
        return self.write({'state': 'paid'})

    @api.multi
    def unlink(self):
        for invoice in self:
            if invoice.state not in ('draft', 'cancel'):
                raise Warning(_('You cannot delete an invoice which is not draft or cancelled. You should refund it instead.'))
            elif invoice.internal_number:
                raise Warning(_('You cannot delete an invoice after it has been validated (and received a number).  You can set it back to "Draft" state and modify its content, then re-confirm it.'))
        return super(account_invoice, self).unlink()

    @api.multi
    def onchange_partner_id(self, type, partner_id, date_invoice=False,
            payment_term=False, partner_bank_id=False, company_id=False):
        account_id = False
        payment_term_id = False
        fiscal_position = False
        bank_id = False

        if partner_id:
            p = self.env['res.partner'].browse(partner_id)
            rec_account = p.property_account_receivable
            pay_account = p.property_account_payable
            if company_id:
                if p.property_account_receivable.company_id and \
                        p.property_account_receivable.company_id.id != company_id and \
                        p.property_account_payable.company_id and \
                        p.property_account_payable.company_id.id != company_id:
                    prop = self.env['ir.property']
                    rec_dom = [('name', '=', 'property_account_receivable'), ('company_id', '=', company_id)]
                    pay_dom = [('name', '=', 'property_account_payable'), ('company_id', '=', company_id)]
                    res_dom = [('res_id', '=', 'res.partner,%s' % partner_id)]
                    rec_prop = prop.search(rec_dom + res_dom) or prop.search(rec_dom)
                    pay_prop = prop.search(pay_dom + res_dom) or prop.search(pay_dom)
                    rec_account = rec_prop.get_by_record(rec_prop)
                    pay_account = pay_prop.get_by_record(pay_prop)
                    if not rec_account and not pay_account:
                        action = self.env.ref('account.action_account_config')
                        msg = _('Cannot find a chart of accounts for this company, You should configure it. \nPlease go to Account Configuration.')
                        raise RedirectWarning(msg, action.id, _('Go to the configuration panel'))

            if type in ('out_invoice', 'out_refund'):
                account_id = rec_account.id
                payment_term_id = p.property_payment_term.id
            else:
                account_id = pay_account.id
                payment_term_id = p.property_supplier_payment_term.id
            fiscal_position = p.property_account_position.id
            bank_id = p.bank_ids and p.bank_ids[0].id or False

        result = {'value': {
            'account_id': account_id,
            'payment_term': payment_term_id,
            'fiscal_position': fiscal_position,
        }}

        if type in ('in_invoice', 'in_refund'):
            result['value']['partner_bank_id'] = bank_id

        if payment_term != payment_term_id:
            if payment_term_id:
                to_update = self.onchange_payment_term_date_invoice(payment_term_id, date_invoice)
                result['value'].update(to_update.get('value', {}))
            else:
                result['value']['date_due'] = False

        if partner_bank_id != bank_id:
            to_update = self.onchange_partner_bank(bank_id)
            result['value'].update(to_update.get('value', {}))

        return result

    @api.multi
    def onchange_journal_id(self, journal_id=False):
        if journal_id:
            journal = self.env['account.journal'].browse(journal_id)
            return {
                'value': {
                    'currency_id': journal.currency.id or journal.company_id.currency_id.id,
                    'company_id': journal.company_id.id,
                }
            }
        return {}

    @api.multi
    def onchange_payment_term_date_invoice(self, payment_term_id, date_invoice):
        if not date_invoice:
            date_invoice = fields.Date.context_today(self)
        if not payment_term_id:
            # To make sure the invoice due date should contain due date which is
            # entered by user when there is no payment term defined
            return {'value': {'date_due': self.date_due or date_invoice}}
        pterm = self.env['account.payment.term'].browse(payment_term_id)
        pterm_list = pterm.compute(value=1, date_ref=date_invoice)[0]
        if pterm_list:
            return {'value': {'date_due': max(line[0] for line in pterm_list)}}
        else:
            raise except_orm(_('Insufficient Data!'),
                _('The payment term of supplier does not have a payment term line.'))

    @api.multi
    def onchange_invoice_line(self, lines):
        return {}

    @api.multi
    def onchange_partner_bank(self, partner_bank_id=False):
        return {'value': {}}

    @api.multi
    def onchange_company_id(self, company_id, part_id, type, invoice_line, currency_id):
        # TODO: add the missing context parameter when forward-porting in trunk
        # so we can remove this hack!
        self = self.with_context(self.env['res.users'].context_get())

        values = {}
        domain = {}

        if company_id and part_id and type:
            p = self.env['res.partner'].browse(part_id)
            if p.property_account_payable and p.property_account_receivable and \
                    p.property_account_payable.company_id.id != company_id and \
                    p.property_account_receivable.company_id.id != company_id:
                prop = self.env['ir.property']
                rec_dom = [('name', '=', 'property_account_receivable'), ('company_id', '=', company_id)]
                pay_dom = [('name', '=', 'property_account_payable'), ('company_id', '=', company_id)]
                res_dom = [('res_id', '=', 'res.partner,%s' % part_id)]
                rec_prop = prop.search(rec_dom + res_dom) or prop.search(rec_dom)
                pay_prop = prop.search(pay_dom + res_dom) or prop.search(pay_dom)
                rec_account = rec_prop.get_by_record(rec_prop)
                pay_account = pay_prop.get_by_record(pay_prop)
                if not rec_account and not pay_account:
                    action = self.env.ref('account.action_account_config')
                    msg = _('Cannot find a chart of accounts for this company, You should configure it. \nPlease go to Account Configuration.')
                    raise RedirectWarning(msg, action.id, _('Go to the configuration panel'))

                if type in ('out_invoice', 'out_refund'):
                    acc_id = rec_account.id
                else:
                    acc_id = pay_account.id
                values= {'account_id': acc_id}

            if self:
                if company_id:
                    for line in self.invoice_line:
                        if not line.account_id:
                            continue
                        if line.account_id.company_id.id == company_id:
                            continue
                        accounts = self.env['account.account'].search([('name', '=', line.account_id.name), ('company_id', '=', company_id)])
                        if not accounts:
                            action = self.env.ref('account.action_account_config')
                            msg = _('Cannot find a chart of accounts for this company, You should configure it. \nPlease go to Account Configuration.')
                            raise RedirectWarning(msg, action.id, _('Go to the configuration panel'))
                        line.write({'account_id': accounts[-1].id})
            else:
                for line_cmd in invoice_line or []:
                    if len(line_cmd) >= 3 and isinstance(line_cmd[2], dict):
                        line = self.env['account.account'].browse(line_cmd[2]['account_id'])
                        if line.company_id.id != company_id:
                            raise except_orm(
                                _('Configuration Error!'),
                                _("Invoice line account's company and invoice's company does not match.")
                            )

        if company_id and type:
            journal_type = TYPE2JOURNAL[type]
            journals = self.env['account.journal'].search([('type', '=', journal_type), ('company_id', '=', company_id)])
            if journals:
                values['journal_id'] = journals[0].id
            journal_defaults = self.env['ir.values'].get_defaults_dict('account.invoice', 'type=%s' % type)
            if 'journal_id' in journal_defaults:
                values['journal_id'] = journal_defaults['journal_id']
            if not values.get('journal_id'):
                field_desc = journals.fields_get(['type'])
                type_label = next(t for t, label in field_desc['type']['selection'] if t == journal_type)
                action = self.env.ref('account.action_account_journal_form')
                msg = _('Cannot find any account journal of type "%s" for this company, You should create one.\n Please go to Journal Configuration') % type_label
                raise RedirectWarning(msg, action.id, _('Go to the configuration panel'))
            domain = {'journal_id':  [('id', 'in', journals.ids)]}

        return {'value': values, 'domain': domain}

    @api.multi
    def action_cancel_draft(self):
        # go from canceled state to draft state
        self.write({'state': 'draft'})
        self.delete_workflow()
        self.create_workflow()
        return True

    @api.one
    @api.returns('ir.ui.view')
    def get_formview_id(self):
        """ Update form view id of action to open the invoice """
        if self.type == 'in_invoice':
            return self.env.ref('account.invoice_supplier_form')
        else:
            return self.env.ref('account.invoice_form')

    @api.multi
    def move_line_id_payment_get(self):
        # return the move line ids with the same account as the invoice self
        if not self.id:
            return []
        query = """ SELECT l.id
                    FROM account_move_line l, account_invoice i
                    WHERE i.id = %s AND l.move_id = i.move_id AND l.account_id = i.account_id
                """
        self._cr.execute(query, (self.id,))
        return [row[0] for row in self._cr.fetchall()]

    @api.multi
    def test_paid(self):
        # check whether all corresponding account move lines are reconciled
        line_ids = self.move_line_id_payment_get()
        if not line_ids:
            return False
        query = "SELECT reconcile_id FROM account_move_line WHERE id IN %s"
        self._cr.execute(query, (tuple(line_ids),))
        return all(row[0] for row in self._cr.fetchall())

    @api.multi
    def button_reset_taxes(self):
        account_invoice_tax = self.env['account.invoice.tax']
        ctx = dict(self._context)
        for invoice in self:
            self._cr.execute("DELETE FROM account_invoice_tax WHERE invoice_id=%s AND manual is False", (invoice.id,))
            self.invalidate_cache()
            partner = invoice.partner_id
            if partner.lang:
                ctx['lang'] = partner.lang
            for taxe in account_invoice_tax.compute(invoice.with_context(ctx)).values():
                account_invoice_tax.create(taxe)
        # dummy write on self to trigger recomputations
        return self.with_context(ctx).write({'invoice_line': []})

    @api.multi
    def button_compute(self, set_total=False):
        self.button_reset_taxes()
        for invoice in self:
            if set_total:
                invoice.check_total = invoice.amount_total
        return True

    @api.multi
    def _get_analytic_lines(self):
        """ Return a list of dict for creating analytic lines for self[0] """
        company_currency = self.company_id.currency_id
        sign = 1 if self.type in ('out_invoice', 'in_refund') else -1

        iml = self.env['account.invoice.line'].move_line_get(self.id)
        for il in iml:
            if il['account_analytic_id']:
                if self.type in ('in_invoice', 'in_refund'):
                    ref = self.reference
                else:
                    ref = self.number
                if not self.journal_id.analytic_journal_id:
                    raise except_orm(_('No Analytic Journal!'),
                        _("You have to define an analytic journal on the '%s' journal!") % (self.journal_id.name,))
                currency = self.currency_id.with_context(date=self.date_invoice)
                il['analytic_lines'] = [(0,0, {
                    'name': il['name'],
                    'date': self.date_invoice,
                    'account_id': il['account_analytic_id'],
                    'unit_amount': il['quantity'],
                    'amount': currency.compute(il['price'], company_currency) * sign,
                    'product_id': il['product_id'],
                    'product_uom_id': il['uos_id'],
                    'general_account_id': il['account_id'],
                    'journal_id': self.journal_id.analytic_journal_id.id,
                    'ref': ref,
                })]
        return iml

    @api.multi
    def action_date_assign(self):
        for inv in self:
            res = inv.onchange_payment_term_date_invoice(inv.payment_term.id, inv.date_invoice)
            if res and res.get('value'):
                inv.write(res['value'])
        return True

    @api.multi
    def finalize_invoice_move_lines(self, move_lines):
        """ finalize_invoice_move_lines(move_lines) -> move_lines

            Hook method to be overridden in additional modules to verify and
            possibly alter the move lines to be created by an invoice, for
            special cases.
            :param move_lines: list of dictionaries with the account.move.lines (as for create())
            :return: the (possibly updated) final move_lines to create for this invoice
        """
        return move_lines

    @api.multi
    def check_tax_lines(self, compute_taxes):
        account_invoice_tax = self.env['account.invoice.tax']
        company_currency = self.company_id.currency_id
        if not self.tax_line:
            for tax in compute_taxes.values():
                account_invoice_tax.create(tax)
        else:
            tax_key = []
            precision = self.env['decimal.precision'].precision_get('Account')
            for tax in self.tax_line:
                if tax.manual:
                    continue
                key = (tax.tax_code_id.id, tax.base_code_id.id, tax.account_id.id)
                tax_key.append(key)
                if key not in compute_taxes:
                    raise except_orm(_('Warning!'), _('Global taxes defined, but they are not in invoice lines !'))
                base = compute_taxes[key]['base']
                if float_compare(abs(base - tax.base), company_currency.rounding, precision_digits=precision) == 1:
                    raise except_orm(_('Warning!'), _('Tax base different!\nClick on compute to update the tax base.'))
            for key in compute_taxes:
                if key not in tax_key:
                    raise except_orm(_('Warning!'), _('Taxes are missing!\nClick on compute button.'))

    @api.multi
    def compute_invoice_totals(self, company_currency, ref, invoice_move_lines):
        total = 0
        total_currency = 0
        for line in invoice_move_lines:
            if self.currency_id != company_currency:
                currency = self.currency_id.with_context(date=self.date_invoice or fields.Date.context_today(self))
                line['currency_id'] = currency.id
                line['amount_currency'] = line['price']
                line['price'] = currency.compute(line['price'], company_currency)
            else:
                line['currency_id'] = False
                line['amount_currency'] = False
            line['ref'] = ref
            if self.type in ('out_invoice','in_refund'):
                total += line['price']
                total_currency += line['amount_currency'] or line['price']
                line['price'] = - line['price']
            else:
                total -= line['price']
                total_currency -= line['amount_currency'] or line['price']
        return total, total_currency, invoice_move_lines

    def inv_line_characteristic_hashcode(self, invoice_line):
        """Overridable hashcode generation for invoice lines. Lines having the same hashcode
        will be grouped together if the journal has the 'group line' option. Of course a module
        can add fields to invoice lines that would need to be tested too before merging lines
        or not."""
        return "%s-%s-%s-%s-%s" % (
            invoice_line['account_id'],
            invoice_line.get('tax_code_id', 'False'),
            invoice_line.get('product_id', 'False'),
            invoice_line.get('analytic_account_id', 'False'),
            invoice_line.get('date_maturity', 'False'),
        )

    def group_lines(self, iml, line):
        """Merge account move lines (and hence analytic lines) if invoice line hashcodes are equals"""
        if self.journal_id.group_invoice_lines:
            line2 = {}
            for x, y, l in line:
                tmp = self.inv_line_characteristic_hashcode(l)
                if tmp in line2:
                    am = line2[tmp]['debit'] - line2[tmp]['credit'] + (l['debit'] - l['credit'])
                    line2[tmp]['debit'] = (am > 0) and am or 0.0
                    line2[tmp]['credit'] = (am < 0) and -am or 0.0
                    line2[tmp]['tax_amount'] += l['tax_amount']
                    line2[tmp]['analytic_lines'] += l['analytic_lines']
                else:
                    line2[tmp] = l
            line = []
            for key, val in line2.items():
                line.append((0,0,val))
        return line

    @api.multi
    def action_move_create(self):
        """ Creates invoice related analytics and financial move lines """
        account_invoice_tax = self.env['account.invoice.tax']
        account_move = self.env['account.move']

        for inv in self:
            if not inv.journal_id.sequence_id:
                raise except_orm(_('Error!'), _('Please define sequence on the journal related to this invoice.'))
            if not inv.invoice_line:
                raise except_orm(_('No Invoice Lines!'), _('Please create some invoice lines.'))
            if inv.move_id:
                continue

            ctx = dict(self._context, lang=inv.partner_id.lang)

            if not inv.date_invoice:
                inv.with_context(ctx).write({'date_invoice': fields.Date.context_today(self)})
            date_invoice = inv.date_invoice

            company_currency = inv.company_id.currency_id
            # create the analytical lines, one move line per invoice line
            iml = inv._get_analytic_lines()
            # check if taxes are all computed
            compute_taxes = account_invoice_tax.compute(inv.with_context(lang=inv.partner_id.lang))
            inv.check_tax_lines(compute_taxes)

            # I disabled the check_total feature
            if self.env['res.users'].has_group('account.group_supplier_inv_check_total'):
                if inv.type in ('in_invoice', 'in_refund') and abs(inv.check_total - inv.amount_total) >= (inv.currency_id.rounding / 2.0):
                    raise except_orm(_('Bad Total!'), _('Please verify the price of the invoice!\nThe encoded total does not match the computed total.'))

            if inv.payment_term:
                total_fixed = total_percent = 0
                for line in inv.payment_term.line_ids:
                    if line.value == 'fixed':
                        total_fixed += line.value_amount
                    if line.value == 'procent':
                        total_percent += line.value_amount
                total_fixed = (total_fixed * 100) / (inv.amount_total or 1.0)
                if (total_fixed + total_percent) > 100:
                    raise except_orm(_('Error!'), _("Cannot create the invoice.\nThe related payment term is probably misconfigured as it gives a computed amount greater than the total invoiced amount. In order to avoid rounding issues, the latest line of your payment term must be of type 'balance'."))

            # one move line per tax line
            iml += account_invoice_tax.move_line_get(inv.id)

            if inv.type in ('in_invoice', 'in_refund'):
                ref = inv.reference
            else:
                ref = inv.number

            diff_currency = inv.currency_id != company_currency
            # create one move line for the total and possibly adjust the other lines amount
            total, total_currency, iml = inv.with_context(ctx).compute_invoice_totals(company_currency, ref, iml)

            name = inv.supplier_invoice_number or inv.name or '/'
            totlines = []
            if inv.payment_term:
                totlines = inv.with_context(ctx).payment_term.compute(total, date_invoice)[0]
            if totlines:
                res_amount_currency = total_currency
                ctx['date'] = date_invoice
                for i, t in enumerate(totlines):
                    if inv.currency_id != company_currency:
                        amount_currency = company_currency.with_context(ctx).compute(t[1], inv.currency_id)
                    else:
                        amount_currency = False

                    # last line: add the diff
                    res_amount_currency -= amount_currency or 0
                    if i + 1 == len(totlines):
                        amount_currency += res_amount_currency

                    iml.append({
                        'type': 'dest',
                        'name': name,
                        'price': t[1],
                        'account_id': inv.account_id.id,
                        'date_maturity': t[0],
                        'amount_currency': diff_currency and amount_currency,
                        'currency_id': diff_currency and inv.currency_id.id,
                        'ref': ref,
                    })
            else:
                iml.append({
                    'type': 'dest',
                    'name': name,
                    'price': total,
                    'account_id': inv.account_id.id,
                    'date_maturity': inv.date_due,
                    'amount_currency': diff_currency and total_currency,
                    'currency_id': diff_currency and inv.currency_id.id,
                    'ref': ref
                })

            date = date_invoice

            part = self.env['res.partner']._find_accounting_partner(inv.partner_id)

            line = [(0, 0, self.line_get_convert(l, part.id, date)) for l in iml]
            line = inv.group_lines(iml, line)

            journal = inv.journal_id.with_context(ctx)
            if journal.centralisation:
                raise except_orm(_('User Error!'),
                        _('You cannot create an invoice on a centralized journal. Uncheck the centralized counterpart box in the related journal from the configuration menu.'))

            line = inv.finalize_invoice_move_lines(line)

            move_vals = {
                'ref': inv.reference or inv.name,
                'line_id': line,
                'journal_id': journal.id,
                'date': inv.date_invoice,
                'narration': inv.comment,
                'company_id': inv.company_id.id,
            }
            ctx['company_id'] = inv.company_id.id
            period = inv.period_id
            if not period:
                period = period.with_context(ctx).find(date_invoice)[:1]
            if period:
                move_vals['period_id'] = period.id
                for i in line:
                    i[2]['period_id'] = period.id

<<<<<<< HEAD
            ctx['invoice'] = inv
            move = account_move.with_context(ctx).create(move_vals)
=======
            ctx.update(invoice=inv)
            ctx_copy = ctx.copy()
            ctx_copy.pop('lang', None)
            move_id = move_obj.create(cr, uid, move, context=ctx_copy)
            new_move_name = move_obj.browse(cr, uid, move_id, context=ctx).name
>>>>>>> 31f2a1bc
            # make the invoice point to that move
            vals = {
                'move_id': move.id,
                'period_id': period.id,
                'move_name': move.name,
            }
            inv.with_context(ctx).write(vals)
            # Pass invoice in context in method post: used if you want to get the same
            # account move reference when creating the same invoice after a cancelled one:
            move.post()
        self._log_event()
        return True

    @api.multi
    def invoice_validate(self):
        return self.write({'state': 'open'})

    @api.model
    def line_get_convert(self, line, part, date):
        return {
            'date_maturity': line.get('date_maturity', False),
            'partner_id': part,
            'name': line['name'][:64],
            'date': date,
            'debit': line['price']>0 and line['price'],
            'credit': line['price']<0 and -line['price'],
            'account_id': line['account_id'],
            'analytic_lines': line.get('analytic_lines', []),
            'amount_currency': line['price']>0 and abs(line.get('amount_currency', False)) or -abs(line.get('amount_currency', False)),
            'currency_id': line.get('currency_id', False),
            'tax_code_id': line.get('tax_code_id', False),
            'tax_amount': line.get('tax_amount', False),
            'ref': line.get('ref', False),
            'quantity': line.get('quantity',1.00),
            'product_id': line.get('product_id', False),
            'product_uom_id': line.get('uos_id', False),
            'analytic_account_id': line.get('account_analytic_id', False),
        }

    @api.multi
    def action_number(self):
        #TODO: not correct fix but required a fresh values before reading it.
        self.write({})

        for inv in self:
            self.write({'internal_number': inv.number})

            if inv.type in ('in_invoice', 'in_refund'):
                if not inv.reference:
                    ref = inv.number
                else:
                    ref = inv.reference
            else:
                ref = inv.number

            self._cr.execute(""" UPDATE account_move SET ref=%s
                           WHERE id=%s AND (ref IS NULL OR ref = '')""",
                        (ref, inv.move_id.id))
            self._cr.execute(""" UPDATE account_move_line SET ref=%s
                           WHERE move_id=%s AND (ref IS NULL OR ref = '')""",
                        (ref, inv.move_id.id))
            self._cr.execute(""" UPDATE account_analytic_line SET ref=%s
                           FROM account_move_line
                           WHERE account_move_line.move_id = %s AND
                                 account_analytic_line.move_id = account_move_line.id""",
                        (ref, inv.move_id.id))
            self.invalidate_cache()

        return True

    @api.multi
    def action_cancel(self):
        moves = self.env['account.move']
        for inv in self:
            if inv.move_id:
                moves += inv.move_id
            if inv.payment_ids:
                for move_line in inv.payment_ids:
                    if move_line.reconcile_partial_id.line_partial_ids:
                        raise except_orm(_('Error!'), _('You cannot cancel an invoice which is partially paid. You need to unreconcile related payment entries first.'))

        # First, set the invoices as cancelled and detach the move ids
        self.write({'state': 'cancel', 'move_id': False})
        if moves:
            # second, invalidate the move(s)
            moves.button_cancel()
            # delete the move this invoice was pointing to
            # Note that the corresponding move_lines and move_reconciles
            # will be automatically deleted too
            moves.unlink()
        self._log_event(-1.0, 'Cancel Invoice')
        return True

    ###################

    @api.multi
    def _log_event(self, factor=1.0, name='Open Invoice'):
        #TODO: implement messages system
        return True

    @api.multi
    def name_get(self):
        TYPES = {
            'out_invoice': _('Invoice'),
            'in_invoice': _('Supplier Invoice'),
            'out_refund': _('Refund'),
            'in_refund': _('Supplier Refund'),
        }
        result = []
        for inv in self:
            result.append((inv.id, "%s %s" % (inv.number or TYPES[inv.type], inv.name or '')))
        return result

    @api.model
    def name_search(self, name, args=None, operator='ilike', limit=100):
        args = args or []
        recs = self.browse()
        if name:
            recs = self.search([('number', '=', name)] + args, limit=limit)
        if not recs:
            recs = self.search([('name', operator, name)] + args, limit=limit)
        return recs.name_get()

    @api.model
    def _refund_cleanup_lines(self, lines):
        """ Convert records to dict of values suitable for one2many line creation

            :param recordset lines: records to convert
            :return: list of command tuple for one2many line creation [(0, 0, dict of valueis), ...]
        """
        result = []
        for line in lines:
            values = {}
            for name, field in line._fields.iteritems():
                if name in MAGIC_COLUMNS:
                    continue
                elif field.type == 'many2one':
                    values[name] = line[name].id
                elif field.type not in ['many2many', 'one2many']:
                    values[name] = line[name]
                elif name == 'invoice_line_tax_id':
                    values[name] = [(6, 0, line[name].ids)]
            result.append((0, 0, values))
        return result

    @api.model
    def _prepare_refund(self, invoice, date=None, period_id=None, description=None, journal_id=None):
        """ Prepare the dict of values to create the new refund from the invoice.
            This method may be overridden to implement custom
            refund generation (making sure to call super() to establish
            a clean extension chain).

            :param record invoice: invoice to refund
            :param string date: refund creation date from the wizard
            :param integer period_id: force account.period from the wizard
            :param string description: description of the refund from the wizard
            :param integer journal_id: account.journal from the wizard
            :return: dict of value to create() the refund
        """
        values = {}
        for field in ['name', 'reference', 'comment', 'date_due', 'partner_id', 'company_id',
                'account_id', 'currency_id', 'payment_term', 'user_id', 'fiscal_position']:
            if invoice._fields[field].type == 'many2one':
                values[field] = invoice[field].id
            else:
                values[field] = invoice[field] or False

        values['invoice_line'] = self._refund_cleanup_lines(invoice.invoice_line)

        tax_lines = filter(lambda l: l.manual, invoice.tax_line)
        values['tax_line'] = self._refund_cleanup_lines(tax_lines)

        if journal_id:
            journal = self.env['account.journal'].browse(journal_id)
        elif invoice['type'] == 'in_invoice':
            journal = self.env['account.journal'].search([('type', '=', 'purchase_refund')], limit=1)
        else:
            journal = self.env['account.journal'].search([('type', '=', 'sale_refund')], limit=1)
        values['journal_id'] = journal.id

        values['type'] = TYPE2REFUND[invoice['type']]
        values['date_invoice'] = date or fields.Date.context_today(invoice)
        values['state'] = 'draft'
        values['number'] = False
        values['origin'] = invoice.number

        if period_id:
            values['period_id'] = period_id
        if description:
            values['name'] = description
        return values

    @api.multi
    @api.returns('self')
    def refund(self, date=None, period_id=None, description=None, journal_id=None):
        new_invoices = self.browse()
        for invoice in self:
            # create the new invoice
            values = self._prepare_refund(invoice, date=date, period_id=period_id,
                                    description=description, journal_id=journal_id)
            new_invoices += self.create(values)
        return new_invoices

    @api.v8
    def pay_and_reconcile(self, pay_amount, pay_account_id, period_id, pay_journal_id,
                          writeoff_acc_id, writeoff_period_id, writeoff_journal_id, name=''):
        # TODO check if we can use different period for payment and the writeoff line
        assert len(self)==1, "Can only pay one invoice at a time."
        # Take the seq as name for move
        SIGN = {'out_invoice': -1, 'in_invoice': 1, 'out_refund': 1, 'in_refund': -1}
        direction = SIGN[self.type]
        # take the chosen date
        date = self._context.get('date_p') or fields.Date.context_today(self)

        # Take the amount in currency and the currency of the payment
        if self._context.get('amount_currency') and self._context.get('currency_id'):
            amount_currency = self._context['amount_currency']
            currency_id = self._context['currency_id']
        else:
            amount_currency = False
            currency_id = False

        pay_journal = self.env['account.journal'].browse(pay_journal_id)
        if self.type in ('in_invoice', 'in_refund'):
            ref = self.reference
        else:
            ref = self.number
        partner = self.partner_id._find_accounting_partner(self.partner_id)
        name = name or self.invoice_line[0].name or self.number
        # Pay attention to the sign for both debit/credit AND amount_currency
        l1 = {
            'name': name,
            'debit': direction * pay_amount > 0 and direction * pay_amount,
            'credit': direction * pay_amount < 0 and -direction * pay_amount,
            'account_id': self.account_id.id,
            'partner_id': partner.id,
            'ref': ref,
            'date': date,
            'currency_id': currency_id,
            'amount_currency': direction * (amount_currency or 0.0),
            'company_id': self.company_id.id,
        }
        l2 = {
            'name': name,
            'debit': direction * pay_amount < 0 and -direction * pay_amount,
            'credit': direction * pay_amount > 0 and direction * pay_amount,
            'account_id': pay_account_id,
            'partner_id': partner.id,
            'ref': ref,
            'date': date,
            'currency_id': currency_id,
            'amount_currency': -direction * (amount_currency or 0.0),
            'company_id': self.company_id.id,
        }
        move = self.env['account.move'].create({
            'ref': ref,
            'line_id': [(0, 0, l1), (0, 0, l2)],
            'journal_id': pay_journal_id,
            'period_id': period_id,
            'date': date,
        })

        move_ids = (move | self.move_id).ids
        self._cr.execute("SELECT id FROM account_move_line WHERE move_id IN %s",
                         (tuple(move_ids),))
        lines = self.env['account.move.line'].browse([r[0] for r in self._cr.fetchall()])
        lines2rec = lines.browse()
        total = 0.0
        for line in itertools.chain(lines, self.payment_ids):
            if line.account_id == self.account_id:
                lines2rec += line
                total += (line.debit or 0.0) - (line.credit or 0.0)

        inv_id, name = self.name_get()[0]
        if not round(total, self.env['decimal.precision'].precision_get('Account')) or writeoff_acc_id:
            lines2rec.reconcile('manual', writeoff_acc_id, writeoff_period_id, writeoff_journal_id)
        else:
            code = self.currency_id.symbol
            # TODO: use currency's formatting function
            msg = _("Invoice partially paid: %s%s of %s%s (%s%s remaining).") % \
                    (pay_amount, code, self.amount_total, code, total, code)
            self.message_post(body=msg)
            lines2rec.reconcile_partial('manual')

        # Update the stored value (fields.function), so we write to trigger recompute
        return self.write({})

    @api.v7
    def pay_and_reconcile(self, cr, uid, ids, pay_amount, pay_account_id, period_id, pay_journal_id,
                          writeoff_acc_id, writeoff_period_id, writeoff_journal_id, context=None, name=''):
        recs = self.browse(cr, uid, ids, context)
        return recs.pay_and_reconcile(pay_amount, pay_account_id, period_id, pay_journal_id,
                    writeoff_acc_id, writeoff_period_id, writeoff_journal_id, name=name)

class account_invoice_line(models.Model):
    _name = "account.invoice.line"
    _description = "Invoice Line"
    _order = "invoice_id,sequence,id"

    @api.one
    @api.depends('price_unit', 'discount', 'invoice_line_tax_id', 'quantity',
        'product_id', 'invoice_id.partner_id', 'invoice_id.currency_id')
    def _compute_price(self):
        price = self.price_unit * (1 - (self.discount or 0.0) / 100.0)
        taxes = self.invoice_line_tax_id.compute_all(price, self.quantity, product=self.product_id, partner=self.invoice_id.partner_id)
        self.price_subtotal = taxes['total']
        if self.invoice_id:
            self.price_subtotal = self.invoice_id.currency_id.round(self.price_subtotal)

    @api.model
    def _default_price_unit(self):
        if not self._context.get('check_total'):
            return 0
        total = self._context['check_total']
        for l in self._context.get('invoice_line', []):
            if isinstance(l, (list, tuple)) and len(l) >= 3 and l[2]:
                vals = l[2]
                price = vals.get('price_unit', 0) * (1 - vals.get('discount', 0) / 100.0)
                total = total - (price * vals.get('quantity'))
                taxes = vals.get('invoice_line_tax_id')
                if taxes and len(taxes[0]) >= 3 and taxes[0][2]:
                    taxes = self.env['account.tax'].browse(taxes[0][2])
                    tax_res = taxes.compute_all(price, vals.get('quantity'),
                        product=vals.get('product_id'), partner=self._context.get('partner_id'))
                    for tax in tax_res['taxes']:
                        total = total - tax['amount']
        return total

    @api.model
    def _default_account(self):
        # XXX this gets the default account for the user's company,
        # it should get the default account for the invoice's company
        # however, the invoice's company does not reach this point
        if self._context.get('type') in ('out_invoice', 'out_refund'):
            return self.env['ir.property'].get('property_account_income_categ', 'product.category')
        else:
            return self.env['ir.property'].get('property_account_expense_categ', 'product.category')

    name = fields.Text(string='Description', required=True)
    origin = fields.Char(string='Source Document',
        help="Reference of the document that produced this invoice.")
    sequence = fields.Integer(string='Sequence', default=10,
        help="Gives the sequence of this line when displaying the invoice.")
    invoice_id = fields.Many2one('account.invoice', string='Invoice Reference',
        ondelete='cascade', index=True)
    uos_id = fields.Many2one('product.uom', string='Unit of Measure',
        ondelete='set null', index=True)
    product_id = fields.Many2one('product.product', string='Product',
        ondelete='restrict', index=True)
    account_id = fields.Many2one('account.account', string='Account',
        required=True, domain=[('type', 'not in', ['view', 'closed'])],
        default=_default_account,
        help="The income or expense account related to the selected product.")
    price_unit = fields.Float(string='Unit Price', required=True,
        digits= dp.get_precision('Product Price'),
        default=_default_price_unit)
    price_subtotal = fields.Float(string='Amount', digits= dp.get_precision('Account'),
        store=True, readonly=True, compute='_compute_price')
    quantity = fields.Float(string='Quantity', digits= dp.get_precision('Product Unit of Measure'),
        required=True, default=1)
    discount = fields.Float(string='Discount (%)', digits= dp.get_precision('Discount'),
        default=0.0)
    invoice_line_tax_id = fields.Many2many('account.tax',
        'account_invoice_line_tax', 'invoice_line_id', 'tax_id',
        string='Taxes', domain=[('parent_id', '=', False)])
    account_analytic_id = fields.Many2one('account.analytic.account',
        string='Analytic Account')
    company_id = fields.Many2one('res.company', string='Company',
        related='invoice_id.company_id', store=True, readonly=True)
    partner_id = fields.Many2one('res.partner', string='Partner',
        related='invoice_id.partner_id', store=True, readonly=True)

    @api.model
    def fields_view_get(self, view_id=None, view_type='form', toolbar=False, submenu=False):
        res = super(account_invoice_line, self).fields_view_get(
            view_id=view_id, view_type=view_type, toolbar=toolbar, submenu=submenu)
        if self._context.get('type'):
            doc = etree.XML(res['arch'])
            for node in doc.xpath("//field[@name='product_id']"):
                if self._context['type'] in ('in_invoice', 'in_refund'):
                    node.set('domain', "[('purchase_ok', '=', True)]")
                else:
                    node.set('domain', "[('sale_ok', '=', True)]")
            res['arch'] = etree.tostring(doc)
        return res

    @api.multi
    def product_id_change(self, product, uom_id, qty=0, name='', type='out_invoice',
            partner_id=False, fposition_id=False, price_unit=False, currency_id=False,
            company_id=None):
        context = self._context
        company_id = company_id if company_id is not None else context.get('company_id', False)
        self = self.with_context(company_id=company_id, force_company=company_id)

        if not partner_id:
            raise except_orm(_('No Partner Defined!'), _("You must first select a partner!"))
        if not product:
            if type in ('in_invoice', 'in_refund'):
                return {'value': {}, 'domain': {'uos_id': []}}
            else:
                return {'value': {'price_unit': 0.0}, 'domain': {'uos_id': []}}

        values = {}

        part = self.env['res.partner'].browse(partner_id)
        fpos = self.env['account.fiscal.position'].browse(fposition_id)

        if part.lang:
            self = self.with_context(lang=part.lang)
        product = self.env['product.product'].browse(product)

        values['name'] = product.partner_ref
        if type in ('out_invoice', 'out_refund'):
            account = product.property_account_income or product.categ_id.property_account_income_categ
        else:
            account = product.property_account_expense or product.categ_id.property_account_expense_categ
        account = fpos.map_account(account)
        if account:
            values['account_id'] = account.id

        if type in ('out_invoice', 'out_refund'):
            taxes = product.taxes_id or account.tax_ids
            if product.description_sale:
                values['name'] += '\n' + product.description_sale
        else:
            taxes = product.supplier_taxes_id or account.tax_ids
            if product.description_purchase:
                values['name'] += '\n' + product.description_purchase

        taxes = fpos.map_tax(taxes)
        values['invoice_line_tax_id'] = taxes.ids

        if type in ('in_invoice', 'in_refund'):
            values['price_unit'] = price_unit or product.standard_price
        else:
            values['price_unit'] = product.lst_price

        values['uos_id'] = product.uom_id.id
        if uom_id:
            uom = self.env['product.uom'].browse(uom_id)
            if product.uom_id.category_id.id == uom.category_id.id:
                values['uos_id'] = uom_id

        domain = {'uos_id': [('category_id', '=', product.uom_id.category_id.id)]}

        company = self.env['res.company'].browse(company_id)
        currency = self.env['res.currency'].browse(currency_id)

        if company and currency:
            if company.currency_id != currency:
                if type in ('in_invoice', 'in_refund'):
                    values['price_unit'] = product.standard_price
                values['price_unit'] = values['price_unit'] * currency.rate

            if values['uos_id'] and values['uos_id'] != product.uom_id.id:
                values['price_unit'] = self.env['product.uom']._compute_price(
                    product.uom_id.id, values['price_unit'], values['uos_id'])

        return {'value': values, 'domain': domain}

    @api.multi
    def uos_id_change(self, product, uom, qty=0, name='', type='out_invoice', partner_id=False,
            fposition_id=False, price_unit=False, currency_id=False, company_id=None):
        context = self._context
        company_id = company_id if company_id != None else context.get('company_id', False)
        self = self.with_context(company_id=company_id)

        result = self.product_id_change(
            product, uom, qty, name, type, partner_id, fposition_id, price_unit,
            currency_id, company_id=company_id,
        )
        warning = {}
        if not uom:
            result['value']['price_unit'] = 0.0
        if product and uom:
            prod = self.env['product.product'].browse(product)
            prod_uom = self.env['product.uom'].browse(uom)
            if prod.uom_id.category_id != prod_uom.category_id:
                warning = {
                    'title': _('Warning!'),
                    'message': _('The selected unit of measure is not compatible with the unit of measure of the product.'),
                }
                result['value']['uos_id'] = prod.uom_id.id
        if warning:
            result['warning'] = warning
        return result

    @api.model
    def move_line_get(self, invoice_id):
        inv = self.env['account.invoice'].browse(invoice_id)
        currency = inv.currency_id.with_context(date=inv.date_invoice)
        company_currency = inv.company_id.currency_id

        res = []
        for line in inv.invoice_line:
            mres = self.move_line_get_item(line)
            mres['invl_id'] = line.id
            res.append(mres)
            tax_code_found = False
            taxes = line.invoice_line_tax_id.compute_all(
                (line.price_unit * (1.0 - (line.discount or 0.0) / 100.0)),
                line.quantity, line.product_id, inv.partner_id)['taxes']
            for tax in taxes:
                if inv.type in ('out_invoice', 'in_invoice'):
                    tax_code_id = tax['base_code_id']
                    tax_amount = tax['price_unit'] * line.quantity * tax['base_sign']
                else:
                    tax_code_id = tax['ref_base_code_id']
                    tax_amount = tax['price_unit'] * line.quantity * tax['ref_base_sign']

                if tax_code_found:
                    if not tax_code_id:
                        continue
                    res.append(dict(mres))
                    res[-1]['price'] = 0.0
                    res[-1]['account_analytic_id'] = False
                elif not tax_code_id:
                    continue
                tax_code_found = True

                res[-1]['tax_code_id'] = tax_code_id
                res[-1]['tax_amount'] = currency.compute(tax_amount, company_currency)

        return res

    @api.model
    def move_line_get_item(self, line):
        return {
            'type': 'src',
            'name': line.name.split('\n')[0][:64],
            'price_unit': line.price_unit,
            'quantity': line.quantity,
            'price': line.price_subtotal,
            'account_id': line.account_id.id,
            'product_id': line.product_id.id,
            'uos_id': line.uos_id.id,
            'account_analytic_id': line.account_analytic_id.id,
            'taxes': line.invoice_line_tax_id,
        }

    #
    # Set the tax field according to the account and the fiscal position
    #
    @api.multi
    def onchange_account_id(self, product_id, partner_id, inv_type, fposition_id, account_id):
        if not account_id:
            return {}
        unique_tax_ids = []
        account = self.env['account.account'].browse(account_id)
        if not product_id:
            fpos = self.env['account.fiscal.position'].browse(fposition_id)
            unique_tax_ids = fpos.map_tax(account.tax_ids).ids
        else:
            product_change_result = self.product_id_change(product_id, False, type=inv_type,
                partner_id=partner_id, fposition_id=fposition_id, company_id=account.company_id.id)
            if 'invoice_line_tax_id' in product_change_result.get('value', {}):
                unique_tax_ids = product_change_result['value']['invoice_line_tax_id']
        return {'value': {'invoice_line_tax_id': unique_tax_ids}}


class account_invoice_tax(models.Model):
    _name = "account.invoice.tax"
    _description = "Invoice Tax"
    _order = 'sequence'

    @api.one
    @api.depends('base', 'base_amount', 'amount', 'tax_amount')
    def _compute_factors(self):
        self.factor_base = self.base_amount / self.base if self.base else 1.0
        self.factor_tax = self.tax_amount / self.amount if self.amount else 1.0

    invoice_id = fields.Many2one('account.invoice', string='Invoice Line',
        ondelete='cascade', index=True)
    name = fields.Char(string='Tax Description',
        required=True)
    account_id = fields.Many2one('account.account', string='Tax Account',
        required=True, domain=[('type', 'not in', ['view', 'income', 'closed'])])
    account_analytic_id = fields.Many2one('account.analytic.account', string='Analytic account')
    base = fields.Float(string='Base', digits=dp.get_precision('Account'))
    amount = fields.Float(string='Amount', digits=dp.get_precision('Account'))
    manual = fields.Boolean(string='Manual', default=True)
    sequence = fields.Integer(string='Sequence',
        help="Gives the sequence order when displaying a list of invoice tax.")
    base_code_id = fields.Many2one('account.tax.code', string='Base Code',
        help="The account basis of the tax declaration.")
    base_amount = fields.Float(string='Base Code Amount', digits=dp.get_precision('Account'),
        default=0.0)
    tax_code_id = fields.Many2one('account.tax.code', string='Tax Code',
        help="The tax basis of the tax declaration.")
    tax_amount = fields.Float(string='Tax Code Amount', digits=dp.get_precision('Account'),
        default=0.0)

    company_id = fields.Many2one('res.company', string='Company',
        related='account_id.company_id', store=True, readonly=True)
    factor_base = fields.Float(string='Multipication factor for Base code',
        compute='_compute_factors')
    factor_tax = fields.Float(string='Multipication factor Tax code',
        compute='_compute_factors')

    @api.multi
    def base_change(self, base, currency_id=False, company_id=False, date_invoice=False):
        factor = self.factor_base if self else 1
        company = self.env['res.company'].browse(company_id)
        if currency_id and company.currency_id:
            currency = self.env['res.currency'].browse(currency_id)
            currency = currency.with_context(date=date_invoice or fields.Date.context_today(self))
            base = currency.compute(base * factor, company.currency_id, round=False)
        return {'value': {'base_amount': base}}

    @api.multi
    def amount_change(self, amount, currency_id=False, company_id=False, date_invoice=False):
        company = self.env['res.company'].browse(company_id)
        if currency_id and company.currency_id:
            currency = self.env['res.currency'].browse(currency_id)
            currency = currency.with_context(date=date_invoice or fields.Date.context_today(self))
            amount = currency.compute(amount, company.currency_id, round=False)
        return {'value': {'tax_amount': amount}}

    @api.v8
    def compute(self, invoice):
        tax_grouped = {}
        currency = invoice.currency_id.with_context(date=invoice.date_invoice or fields.Date.context_today(invoice))
        company_currency = invoice.company_id.currency_id
        for line in invoice.invoice_line:
            taxes = line.invoice_line_tax_id.compute_all(
                (line.price_unit * (1 - (line.discount or 0.0) / 100.0)),
                line.quantity, line.product_id, invoice.partner_id)['taxes']
            for tax in taxes:
                val = {
                    'invoice_id': invoice.id,
                    'name': tax['name'],
                    'amount': tax['amount'],
                    'manual': False,
                    'sequence': tax['sequence'],
                    'base': currency.round(tax['price_unit'] * line['quantity']),
                }
                if invoice.type in ('out_invoice','in_invoice'):
                    val['base_code_id'] = tax['base_code_id']
                    val['tax_code_id'] = tax['tax_code_id']
                    val['base_amount'] = currency.compute(val['base'] * tax['base_sign'], company_currency, round=False)
                    val['tax_amount'] = currency.compute(val['amount'] * tax['tax_sign'], company_currency, round=False)
                    val['account_id'] = tax['account_collected_id'] or line.account_id.id
                    val['account_analytic_id'] = tax['account_analytic_collected_id']
                else:
                    val['base_code_id'] = tax['ref_base_code_id']
                    val['tax_code_id'] = tax['ref_tax_code_id']
                    val['base_amount'] = currency.compute(val['base'] * tax['ref_base_sign'], company_currency, round=False)
                    val['tax_amount'] = currency.compute(val['amount'] * tax['ref_tax_sign'], company_currency, round=False)
                    val['account_id'] = tax['account_paid_id'] or line.account_id.id
                    val['account_analytic_id'] = tax['account_analytic_paid_id']

                # If the taxes generate moves on the same financial account as the invoice line
                # and no default analytic account is defined at the tax level, propagate the
                # analytic account from the invoice line to the tax line. This is necessary
                # in situations were (part of) the taxes cannot be reclaimed,
                # to ensure the tax move is allocated to the proper analytic account.
                if not val.get('account_analytic_id') and line.account_analytic_id and val['account_id'] == line.account_id.id:
                    val['account_analytic_id'] = line.account_analytic_id.id

                key = (val['tax_code_id'], val['base_code_id'], val['account_id'])
                if not key in tax_grouped:
                    tax_grouped[key] = val
                else:
                    tax_grouped[key]['base'] += val['base']
                    tax_grouped[key]['amount'] += val['amount']
                    tax_grouped[key]['base_amount'] += val['base_amount']
                    tax_grouped[key]['tax_amount'] += val['tax_amount']

        for t in tax_grouped.values():
            t['base'] = currency.round(t['base'])
            t['amount'] = currency.round(t['amount'])
            t['base_amount'] = currency.round(t['base_amount'])
            t['tax_amount'] = currency.round(t['tax_amount'])

        return tax_grouped

    @api.v7
    def compute(self, cr, uid, invoice_id, context=None):
        recs = self.browse(cr, uid, [], context)
        invoice = recs.env['account.invoice'].browse(invoice_id)
        return recs.compute(invoice)

    @api.model
    def move_line_get(self, invoice_id):
        res = []
        self._cr.execute(
            'SELECT * FROM account_invoice_tax WHERE invoice_id = %s',
            (invoice_id,)
        )
        for row in self._cr.dictfetchall():
            if not (row['amount'] or row['tax_code_id'] or row['tax_amount']):
                continue
            res.append({
                'type': 'tax',
                'name': row['name'],
                'price_unit': row['amount'],
                'quantity': 1,
                'price': row['amount'] or 0.0,
                'account_id': row['account_id'],
                'tax_code_id': row['tax_code_id'],
                'tax_amount': row['tax_amount'],
                'account_analytic_id': row['account_analytic_id'],
            })
        return res


class res_partner(models.Model):
    # Inherits partner and adds invoice information in the partner form
    _inherit = 'res.partner'

    invoice_ids = fields.One2many('account.invoice', 'partner_id', string='Invoices',
        readonly=True, copy=False)

    def _find_accounting_partner(self, partner):
        '''
        Find the partner for which the accounting entries will be created
        '''
        return partner.commercial_partner_id

class mail_compose_message(models.Model):
    _inherit = 'mail.compose.message'

    @api.multi
    def send_mail(self):
        context = self._context
        if context.get('default_model') == 'account.invoice' and \
                context.get('default_res_id') and context.get('mark_invoice_as_sent'):
            invoice = self.env['account.invoice'].browse(context['default_res_id'])
            invoice = invoice.with_context(mail_post_autofollow=True)
            invoice.write({'sent': True})
            invoice.message_post(body=_("Invoice sent"))
        return super(mail_compose_message, self).send_mail()

# vim:expandtab:smartindent:tabstop=4:softtabstop=4:shiftwidth=4:<|MERGE_RESOLUTION|>--- conflicted
+++ resolved
@@ -912,16 +912,11 @@
                 for i in line:
                     i[2]['period_id'] = period.id
 
-<<<<<<< HEAD
             ctx['invoice'] = inv
-            move = account_move.with_context(ctx).create(move_vals)
-=======
-            ctx.update(invoice=inv)
-            ctx_copy = ctx.copy()
-            ctx_copy.pop('lang', None)
-            move_id = move_obj.create(cr, uid, move, context=ctx_copy)
-            new_move_name = move_obj.browse(cr, uid, move_id, context=ctx).name
->>>>>>> 31f2a1bc
+            ctx_nolang = ctx.copy()
+            ctx_nolang.pop('lang', None)
+            move = account_move.with_context(ctx_nolang).create(move_vals)
+
             # make the invoice point to that move
             vals = {
                 'move_id': move.id,
