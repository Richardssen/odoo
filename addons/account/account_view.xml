--- conflicted
+++ resolved
@@ -154,12 +154,7 @@
             <field name="type">tree</field>
             <field name="field_parent">child_id</field>
             <field name="arch" type="xml">
-<<<<<<< HEAD
-                <tree string="Chart of accounts">
-=======
                 <tree string="Chart of accounts" toolbar="1">
-                    <field name="name"/>
->>>>>>> 303079a6
                     <field name="code"/>
                     <field name="name"/>
                     <field name="debit"/>
@@ -496,7 +491,7 @@
             <field name="type">tree</field>
             <field name="field_parent">child_ids</field>
             <field name="arch" type="xml">
-                <tree string="Account Tax Code">
+                <tree string="Account Tax Code" toolbar="1">
                     <field name="name"/>
                     <field name="code"/>
                     <field name="sum"/>
@@ -1531,14 +1526,16 @@
             <field name="type">form</field>
             <field name="arch" type="xml">
                 <form string="Chart of Accounts Template">
-                    <field colspan="4" name="name" select="1"/>
-                    <newline/>
+                    <field name="name" select="1"/>
                     <field name="account_root_id" select="1"/>
                     <field name="bank_account_view_id" select="1"/>
-                    <field name="property_receivable_id"/>
-                    <field name="property_payable_id"/>
-                    <field name="property_account_expense_categ_id" />
-                    <field name="property_account_income_categ_id"/>
+                    <field name="tax_code_root_id"/>
+                    <field name="tax_template_ids" colspan="4" readonly="1" />
+                    <separator string="Properties" colspan="4"/>
+                    <field name="property_account_receivable"/>
+                    <field name="property_account_payable"/>
+                    <field name="property_account_expense_categ" />
+                    <field name="property_account_income_categ"/>
                 </form>
             </field>
         </record>
@@ -1550,6 +1547,7 @@
                 <tree string="Chart of Accounts Template">
                     <field name="name"/>
                     <field name="account_root_id"/>
+                    <field name="tax_code_root_id"/>
                     <field name="bank_account_view_id"/>
                 </tree>
             </field>
@@ -1578,13 +1576,8 @@
                     <field name="tax_group" />
                     <newline/>
                     <field name="type"/>
-<<<<<<< HEAD
+                    <field name="amount"/>
                     <field name="domain" groups="base.group_extended"/>
-                    <field name="tax_group" />
-=======
-                    <field name="amount"/>
-                    <field name="domain"/>
->>>>>>> 303079a6
                 </form>
             </field>
         </record>
@@ -1608,28 +1601,9 @@
 
         <menuitem action="action_account_tax_template_form" id="menu_action_account_tax_template_form" parent="account_account_template_menu"/>
 
-<<<<<<< HEAD
-        <!-- wizard account duplicate chart -->
-        <record id="view_wizard_account_duplicate_chart" model="ir.ui.view">
-            <field name="name">wizard.account.chart.duplicate.form</field>
-            <field name="model">wizard.account.chart.duplicate</field>
-            <field name="type">form</field>
-            <field name="arch" type="xml">
-                <form string="Duplicate Chart of Accounts">
-                        <field name="account_id"/>
-                        <field name="company_id"/>
-                        <newline/>
-                        <group colspan="4">
-                            <button icon="gtk-cancel" special="cancel" type="object" string="Cancel"/>
-                            <button icon="gtk-ok" name="action_create" string="Create" type="object"/>
-                        </group>
-                </form>
-            </field>
-        </record>
-
-        <record id="action_wizard_account_duplicate_chart_form" model="ir.actions.act_window">
-=======
-		<!--  Wizard for Multi Charts of Accounts : BOB Import -->
+
+
+		<!--  Wizard for Multi Charts of Accounts -->
 
         <record id="view_wizard_multi_chart" model="ir.ui.view">
 			<field name="name">Create Multiple Charts of Accounts</field>
@@ -1642,12 +1616,10 @@
 		            <field colspan="4" mode="tree" name="bank_accounts_id" nolabel="1" widget="one2many_list">
 						<form string="Bank Information">
 	                    	<field name="acc_no"/>
-		                    <field name="bank_id"/>
 		                    <field name="currency_id"/>
 			            </form>
 						<tree editable="bottom" string="Bank Information">
 							<field name="acc_no"/>
-							<field name="bank_id"/>
 							<field name="currency_id"/>
 						</tree>
 					</field>
@@ -1668,28 +1640,28 @@
 			<field name="target">new</field>
 		</record>
 
-		<menuitem parent="account.menu_finance_configuration" action="action_wizard_multi_chart" id="menu_wizard_bob"/>
-
-		<!-- wizard account duplicate chart -->
-		<record id="view_wizard_account_duplicate_chart" model="ir.ui.view">
-			<field name="name">wizard.account.chart.duplicate.form</field>
-			<field name="model">wizard.account.chart.duplicate</field>
-			<field name="type">form</field>
-			<field name="arch" type="xml">
-				<form string="Duplicate Chart of Accounts">
-						<field name="account_id"/>
-						<field name="company_id"/>
-						<newline/>
-						<group colspan="4">
-							<button icon="gtk-cancel" special="cancel" type="object" string="Cancel"/>
-	                        <button icon="gtk-ok" name="action_create" string="Create" type="object"/>
-						</group>
-				</form>
-			</field>
-		</record>
-
-		<record id="action_wizard_account_duplicate_chart_form" model="ir.actions.act_window">
->>>>>>> 303079a6
+		<menuitem parent="account.menu_finance_configuration" action="action_wizard_multi_chart" id="menu_wizard"/>
+
+
+        <!-- wizard account duplicate chart -->
+        <record id="view_wizard_account_duplicate_chart" model="ir.ui.view">
+            <field name="name">wizard.account.chart.duplicate.form</field>
+            <field name="model">wizard.account.chart.duplicate</field>
+            <field name="type">form</field>
+            <field name="arch" type="xml">
+                <form string="Duplicate Chart of Accounts">
+                        <field name="account_id"/>
+                        <field name="company_id"/>
+                        <newline/>
+                        <group colspan="4">
+                            <button icon="gtk-cancel" special="cancel" type="object" string="Cancel"/>
+                            <button icon="gtk-ok" name="action_create" string="Create" type="object"/>
+                        </group>
+                </form>
+            </field>
+        </record>
+
+        <record id="action_wizard_account_duplicate_chart_form" model="ir.actions.act_window">
             <field name="name">Duplicate Chart of Accounts</field>
             <field name="type">ir.actions.act_window</field>
             <field name="res_model">wizard.account.chart.duplicate</field>
