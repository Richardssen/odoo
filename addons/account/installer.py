--- conflicted
+++ resolved
@@ -27,16 +27,12 @@
 import urllib2
 import urlparse
 
-<<<<<<< HEAD
-from openerp import tools
-=======
 try:
     import simplejson as json
 except ImportError:
     import json     # noqa
 
 from openerp.release import serie
->>>>>>> c4692926
 from openerp.tools.translate import _
 from openerp.osv import fields, osv
 
@@ -82,9 +78,9 @@
                  "country."),
         'date_start': fields.date('Start Date', required=True),
         'date_stop': fields.date('End Date', required=True),
-        'period': fields.selection([('month', 'Monthly'), ('3months','3 Monthly')], 'Periods', required=True),
+        'period': fields.selection([('month', 'Monthly'), ('3months', '3 Monthly')], 'Periods', required=True),
         'company_id': fields.many2one('res.company', 'Company', required=True),
-        'has_default_company' : fields.boolean('Has Default Company', readonly=True),
+        'has_default_company': fields.boolean('Has Default Company', readonly=True),
     }
 
     def _default_company(self, cr, uid, context=None):
@@ -103,30 +99,29 @@
         'has_default_company': _default_has_default_company,
         'charts': 'configurable'
     }
-    
+
     def get_unconfigured_cmp(self, cr, uid, context=None):
         """ get the list of companies that have not been configured yet
         but don't care about the demo chart of accounts """
-        cmp_select = []
         company_ids = self.pool.get('res.company').search(cr, uid, [], context=context)
         cr.execute("SELECT company_id FROM account_account WHERE active = 't' AND account_account.parent_id IS NULL AND name != %s", ("Chart For Automated Tests",))
         configured_cmp = [r[0] for r in cr.fetchall()]
         return list(set(company_ids)-set(configured_cmp))
-    
+
     def check_unconfigured_cmp(self, cr, uid, context=None):
         """ check if there are still unconfigured companies """
         if not self.get_unconfigured_cmp(cr, uid, context=context):
             raise osv.except_osv(_('No unconfigured company !'), _("There is currently no company without chart of account. The wizard will therefore not be executed."))
-    
+
     def fields_view_get(self, cr, uid, view_id=None, view_type='form', context=None, toolbar=False, submenu=False):
-        if context is None:context = {}
-        res = super(account_installer, self).fields_view_get(cr, uid, view_id=view_id, view_type=view_type, context=context, toolbar=toolbar,submenu=False)
+        if context is None: context = {}
+        res = super(account_installer, self).fields_view_get(cr, uid, view_id=view_id, view_type=view_type, context=context, toolbar=toolbar, submenu=False)
         cmp_select = []
         # display in the widget selection only the companies that haven't been configured yet
         unconfigured_cmp = self.get_unconfigured_cmp(cr, uid, context=context)
         for field in res['fields']:
             if field == 'company_id':
-                res['fields'][field]['domain'] = [('id','in',unconfigured_cmp)]
+                res['fields'][field]['domain'] = [('id', 'in', unconfigured_cmp)]
                 res['fields'][field]['selection'] = [('', '')]
                 if unconfigured_cmp:
                     cmp_select = [(line.id, line.name) for line in self.pool.get('res.company').browse(cr, uid, unconfigured_cmp)]
@@ -154,8 +149,8 @@
                 if not f_ids:
                     name = code = res['date_start'][:4]
                     if int(name) != int(res['date_stop'][:4]):
-                        name = res['date_start'][:4] +'-'+ res['date_stop'][:4]
-                        code = res['date_start'][2:4] +'-'+ res['date_stop'][2:4]
+                        name = res['date_start'][:4] + '-' + res['date_stop'][:4]
+                        code = res['date_start'][2:4] + '-' + res['date_stop'][2:4]
                     vals = {
                         'name': name,
                         'code': code,
