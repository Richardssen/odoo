# -*- coding: utf-8 -*-
##############################################################################
#
#    OpenERP, Open Source Management Solution
#    Copyright (C) 2004-2010 Tiny SPRL (<http://tiny.be>).
#
#    This program is free software: you can redistribute it and/or modify
#    it under the terms of the GNU Affero General Public License as
#    published by the Free Software Foundation, either version 3 of the
#    License, or (at your option) any later version.
#
#    This program is distributed in the hope that it will be useful,
#    but WITHOUT ANY WARRANTY; without even the implied warranty of
#    MERCHANTABILITY or FITNESS FOR A PARTICULAR PURPOSE.  See the
#    GNU Affero General Public License for more details.
#
#    You should have received a copy of the GNU Affero General Public License
#    along with this program.  If not, see <http://www.gnu.org/licenses/>.
#
##############################################################################

import logging
from datetime import datetime
from dateutil.relativedelta import relativedelta
from operator import itemgetter
import time

from openerp import SUPERUSER_ID
from openerp import pooler, tools
from openerp.osv import fields, osv
from openerp.tools.translate import _
from openerp.tools.float_utils import float_round

import openerp.addons.decimal_precision as dp

_logger = logging.getLogger(__name__)

def check_cycle(self, cr, uid, ids, context=None):
    """ climbs the ``self._table.parent_id`` chains for 100 levels or
    until it can't find any more parent(s)

    Returns true if it runs out of parents (no cycle), false if
    it can recurse 100 times without ending all chains
    """
    level = 100
    while len(ids):
        cr.execute('SELECT DISTINCT parent_id '\
                    'FROM '+self._table+' '\
                    'WHERE id IN %s '\
                    'AND parent_id IS NOT NULL',(tuple(ids),))
        ids = map(itemgetter(0), cr.fetchall())
        if not level:
            return False
        level -= 1
    return True

class account_payment_term(osv.osv):
    _name = "account.payment.term"
    _description = "Payment Term"
    _columns = {
        'name': fields.char('Payment Term', size=64, translate=True, required=True),
        'active': fields.boolean('Active', help="If the active field is set to False, it will allow you to hide the payment term without removing it."),
        'note': fields.text('Description', translate=True),
        'line_ids': fields.one2many('account.payment.term.line', 'payment_id', 'Terms'),
    }
    _defaults = {
        'active': 1,
    }
    _order = "name"

    def compute(self, cr, uid, id, value, date_ref=False, context=None):
        if not date_ref:
            date_ref = datetime.now().strftime('%Y-%m-%d')
        pt = self.browse(cr, uid, id, context=context)
        amount = value
        result = []
        obj_precision = self.pool.get('decimal.precision')
        prec = obj_precision.precision_get(cr, uid, 'Account')
        for line in pt.line_ids:
            if line.value == 'fixed':
                amt = round(line.value_amount, prec)
            elif line.value == 'procent':
                amt = round(value * line.value_amount, prec)
            elif line.value == 'balance':
                amt = round(amount, prec)
            if amt:
                next_date = (datetime.strptime(date_ref, '%Y-%m-%d') + relativedelta(days=line.days))
                if line.days2 < 0:
                    next_first_date = next_date + relativedelta(day=1,months=1) #Getting 1st of next month
                    next_date = next_first_date + relativedelta(days=line.days2)
                if line.days2 > 0:
                    next_date += relativedelta(day=line.days2, months=1)
                result.append( (next_date.strftime('%Y-%m-%d'), amt) )
                amount -= amt

        amount = reduce(lambda x,y: x+y[1], result, 0.0)
        dist = round(value-amount, prec)
        if dist:
            result.append( (time.strftime('%Y-%m-%d'), dist) )
        return result

class account_payment_term_line(osv.osv):
    _name = "account.payment.term.line"
    _description = "Payment Term Line"
    _columns = {
        'value': fields.selection([('procent', 'Percent'),
                                   ('balance', 'Balance'),
                                   ('fixed', 'Fixed Amount')], 'Computation',
                                   required=True, help="""Select here the kind of valuation related to this payment term line. Note that you should have your last line with the type 'Balance' to ensure that the whole amount will be treated."""),

        'value_amount': fields.float('Amount To Pay', digits_compute=dp.get_precision('Payment Term'), help="For percent enter a ratio between 0-1."),
        'days': fields.integer('Number of Days', required=True, help="Number of days to add before computation of the day of month." \
            "If Date=15/01, Number of Days=22, Day of Month=-1, then the due date is 28/02."),
        'days2': fields.integer('Day of the Month', required=True, help="Day of the month, set -1 for the last day of the current month. If it's positive, it gives the day of the next month. Set 0 for net days (otherwise it's based on the beginning of the month)."),
        'payment_id': fields.many2one('account.payment.term', 'Payment Term', required=True, select=True, ondelete='cascade'),
    }
    _defaults = {
        'value': 'balance',
        'days': 30,
        'days2': 0,
    }
    _order = "value desc,days"

    def _check_percent(self, cr, uid, ids, context=None):
        obj = self.browse(cr, uid, ids[0], context=context)
        if obj.value == 'procent' and ( obj.value_amount < 0.0 or obj.value_amount > 1.0):
            return False
        return True

    _constraints = [
        (_check_percent, 'Percentages for Payment Term Line must be between 0 and 1, Example: 0.02 for 2%.', ['value_amount']),
    ]

account_payment_term_line()

class account_account_type(osv.osv):
    _name = "account.account.type"
    _description = "Account Type"

    def _get_current_report_type(self, cr, uid, ids, name, arg, context=None):
        obj_data = self.pool.get('ir.model.data')
        obj_financial_report = self.pool.get('account.financial.report')
        res = {}
        financial_report_ref = {
            'asset': obj_financial_report.browse(cr, uid, obj_data.get_object_reference(cr, uid, 'account','account_financial_report_assets0')[1], context=context),
            'liability': obj_financial_report.browse(cr, uid, obj_data.get_object_reference(cr, uid, 'account','account_financial_report_liability0')[1], context=context),
            'income': obj_financial_report.browse(cr, uid, obj_data.get_object_reference(cr, uid, 'account','account_financial_report_income0')[1], context=context),
            'expense': obj_financial_report.browse(cr, uid, obj_data.get_object_reference(cr, uid, 'account','account_financial_report_expense0')[1], context=context),
        }
        for record in self.browse(cr, uid, ids, context=context):
            res[record.id] = 'none'
            for key, financial_report in financial_report_ref.items():
                list_ids = [x.id for x in financial_report.account_type_ids]
                if record.id in list_ids:
                    res[record.id] = key
        return res

    def _save_report_type(self, cr, uid, account_type_id, field_name, field_value, arg, context=None):
        field_value = field_value or 'none'
        obj_data = self.pool.get('ir.model.data')
        obj_financial_report = self.pool.get('account.financial.report')
        #unlink if it exists somewhere in the financial reports related to BS or PL
        financial_report_ref = {
            'asset': obj_financial_report.browse(cr, uid, obj_data.get_object_reference(cr, uid, 'account','account_financial_report_assets0')[1], context=context),
            'liability': obj_financial_report.browse(cr, uid, obj_data.get_object_reference(cr, uid, 'account','account_financial_report_liability0')[1], context=context),
            'income': obj_financial_report.browse(cr, uid, obj_data.get_object_reference(cr, uid, 'account','account_financial_report_income0')[1], context=context),
            'expense': obj_financial_report.browse(cr, uid, obj_data.get_object_reference(cr, uid, 'account','account_financial_report_expense0')[1], context=context),
        }
        for key, financial_report in financial_report_ref.items():
            list_ids = [x.id for x in financial_report.account_type_ids]
            if account_type_id in list_ids:
                obj_financial_report.write(cr, uid, [financial_report.id], {'account_type_ids': [(3, account_type_id)]})
        #write it in the good place
        if field_value != 'none':
            return obj_financial_report.write(cr, uid, [financial_report_ref[field_value].id], {'account_type_ids': [(4, account_type_id)]})

    _columns = {
        'name': fields.char('Account Type', size=64, required=True, translate=True),
        'code': fields.char('Code', size=32, required=True, select=True),
        'close_method': fields.selection([('none', 'None'), ('balance', 'Balance'), ('detail', 'Detail'), ('unreconciled', 'Unreconciled')], 'Deferral Method', required=True, help="""Set here the method that will be used to generate the end of year journal entries for all the accounts of this type.

 'None' means that nothing will be done.
 'Balance' will generally be used for cash accounts.
 'Detail' will copy each existing journal item of the previous year, even the reconciled ones.
 'Unreconciled' will copy only the journal items that were unreconciled on the first day of the new fiscal year."""),
        'report_type': fields.function(_get_current_report_type, fnct_inv=_save_report_type, type='selection', string='P&L / BS Category', store=True,
            selection= [('none','/'),
                        ('income', _('Profit & Loss (Income account)')),
                        ('expense', _('Profit & Loss (Expense account)')),
                        ('asset', _('Balance Sheet (Asset account)')),
                        ('liability', _('Balance Sheet (Liability account)'))], help="This field is used to generate legal reports: profit and loss, balance sheet.", required=True),
        'note': fields.text('Description'),
    }
    _defaults = {
        'close_method': 'none',
        'report_type': 'none',
    }
    _order = "code"

account_account_type()

def _code_get(self, cr, uid, context=None):
    acc_type_obj = self.pool.get('account.account.type')
    ids = acc_type_obj.search(cr, uid, [])
    res = acc_type_obj.read(cr, uid, ids, ['code', 'name'], context=context)
    return [(r['code'], r['name']) for r in res]

#----------------------------------------------------------
# Accounts
#----------------------------------------------------------

class account_tax(osv.osv):
    _name = 'account.tax'
account_tax()

class account_account(osv.osv):
    _order = "parent_left"
    _parent_order = "code"
    _name = "account.account"
    _description = "Account"
    _parent_store = True

    def search(self, cr, uid, args, offset=0, limit=None, order=None,
            context=None, count=False):
        if context is None:
            context = {}
        pos = 0

        while pos < len(args):

            if args[pos][0] == 'code' and args[pos][1] in ('like', 'ilike') and args[pos][2]:
                args[pos] = ('code', '=like', tools.ustr(args[pos][2].replace('%', ''))+'%')
            if args[pos][0] == 'journal_id':
                if not args[pos][2]:
                    del args[pos]
                    continue
                jour = self.pool.get('account.journal').browse(cr, uid, args[pos][2], context=context)
                if (not (jour.account_control_ids or jour.type_control_ids)) or not args[pos][2]:
                    args[pos] = ('type','not in',('consolidation','view'))
                    continue
                ids3 = map(lambda x: x.id, jour.type_control_ids)
                ids1 = super(account_account, self).search(cr, uid, [('user_type', 'in', ids3)])
                ids1 += map(lambda x: x.id, jour.account_control_ids)
                args[pos] = ('id', 'in', ids1)
            pos += 1

        if context and context.has_key('consolidate_children'): #add consolidated children of accounts
            ids = super(account_account, self).search(cr, uid, args, offset, limit,
                order, context=context, count=count)
            for consolidate_child in self.browse(cr, uid, context['account_id'], context=context).child_consol_ids:
                ids.append(consolidate_child.id)
            return ids

        return super(account_account, self).search(cr, uid, args, offset, limit,
                order, context=context, count=count)

    def _get_children_and_consol(self, cr, uid, ids, context=None):
        #this function search for all the children and all consolidated children (recursively) of the given account ids
        ids2 = self.search(cr, uid, [('parent_id', 'child_of', ids)], context=context)
        ids3 = []
        for rec in self.browse(cr, uid, ids2, context=context):
            for child in rec.child_consol_ids:
                ids3.append(child.id)
        if ids3:
            ids3 = self._get_children_and_consol(cr, uid, ids3, context)
        return ids2 + ids3

    def __compute(self, cr, uid, ids, field_names, arg=None, context=None,
                  query='', query_params=()):
        """ compute the balance, debit and/or credit for the provided
        account ids
        Arguments:
        `ids`: account ids
        `field_names`: the fields to compute (a list of any of
                       'balance', 'debit' and 'credit')
        `arg`: unused fields.function stuff
        `query`: additional query filter (as a string)
        `query_params`: parameters for the provided query string
                        (__compute will handle their escaping) as a
                        tuple
        """
        mapping = {
            'balance': "COALESCE(SUM(l.debit),0) - COALESCE(SUM(l.credit), 0) as balance",
            'debit': "COALESCE(SUM(l.debit), 0) as debit",
            'credit': "COALESCE(SUM(l.credit), 0) as credit",
            # by convention, foreign_balance is 0 when the account has no secondary currency, because the amounts may be in different currencies
            'foreign_balance': "(SELECT CASE WHEN currency_id IS NULL THEN 0 ELSE COALESCE(SUM(l.amount_currency), 0) END FROM account_account WHERE id IN (l.account_id)) as foreign_balance",
        }
        #get all the necessary accounts
        children_and_consolidated = self._get_children_and_consol(cr, uid, ids, context=context)
        #compute for each account the balance/debit/credit from the move lines
        accounts = {}
        res = {}
        null_result = dict((fn, 0.0) for fn in field_names)
        if children_and_consolidated:
            aml_query = self.pool.get('account.move.line')._query_get(cr, uid, context=context)

            wheres = [""]
            if query.strip():
                wheres.append(query.strip())
            if aml_query.strip():
                wheres.append(aml_query.strip())
            filters = " AND ".join(wheres)
            # IN might not work ideally in case there are too many
            # children_and_consolidated, in that case join on a
            # values() e.g.:
            # SELECT l.account_id as id FROM account_move_line l
            # INNER JOIN (VALUES (id1), (id2), (id3), ...) AS tmp (id)
            # ON l.account_id = tmp.id
            # or make _get_children_and_consol return a query and join on that
            request = ("SELECT l.account_id as id, " +\
                       ', '.join(mapping.values()) +
                       " FROM account_move_line l" \
                       " WHERE l.account_id IN %s " \
                            + filters +
                       " GROUP BY l.account_id")
            params = (tuple(children_and_consolidated),) + query_params
            cr.execute(request, params)

            for row in cr.dictfetchall():
                accounts[row['id']] = row

            # consolidate accounts with direct children
            children_and_consolidated.reverse()
            brs = list(self.browse(cr, uid, children_and_consolidated, context=context))
            sums = {}
            currency_obj = self.pool.get('res.currency')
            while brs:
                current = brs.pop(0)
#                can_compute = True
#                for child in current.child_id:
#                    if child.id not in sums:
#                        can_compute = False
#                        try:
#                            brs.insert(0, brs.pop(brs.index(child)))
#                        except ValueError:
#                            brs.insert(0, child)
#                if can_compute:
                for fn in field_names:
                    sums.setdefault(current.id, {})[fn] = accounts.get(current.id, {}).get(fn, 0.0)
                    for child in current.child_id:
                        if child.company_id.currency_id.id == current.company_id.currency_id.id:
                            sums[current.id][fn] += sums[child.id][fn]
                        else:
                            sums[current.id][fn] += currency_obj.compute(cr, uid, child.company_id.currency_id.id, current.company_id.currency_id.id, sums[child.id][fn], context=context)

                # as we have to relay on values computed before this is calculated separately than previous fields
                if current.currency_id and current.exchange_rate and \
                            ('adjusted_balance' in field_names or 'unrealized_gain_loss' in field_names):
                    # Computing Adjusted Balance and Unrealized Gains and losses
                    # Adjusted Balance = Foreign Balance / Exchange Rate
                    # Unrealized Gains and losses = Adjusted Balance - Balance
                    adj_bal = sums[current.id].get('foreign_balance', 0.0) / current.exchange_rate
                    sums[current.id].update({'adjusted_balance': adj_bal, 'unrealized_gain_loss': adj_bal - sums[current.id].get('balance', 0.0)})

            for id in ids:
                res[id] = sums.get(id, null_result)
        else:
            for id in ids:
                res[id] = null_result
        return res

    def _get_company_currency(self, cr, uid, ids, field_name, arg, context=None):
        result = {}
        for rec in self.browse(cr, uid, ids, context=context):
            result[rec.id] = (rec.company_id.currency_id.id,rec.company_id.currency_id.symbol)
        return result

    def _get_child_ids(self, cr, uid, ids, field_name, arg, context=None):
        result = {}
        for record in self.browse(cr, uid, ids, context=context):
            if record.child_parent_ids:
                result[record.id] = [x.id for x in record.child_parent_ids]
            else:
                result[record.id] = []

            if record.child_consol_ids:
                for acc in record.child_consol_ids:
                    if acc.id not in result[record.id]:
                        result[record.id].append(acc.id)

        return result

    def _get_level(self, cr, uid, ids, field_name, arg, context=None):
        res = {}
        for account in self.browse(cr, uid, ids, context=context):
            #we may not know the level of the parent at the time of computation, so we
            # can't simply do res[account.id] = account.parent_id.level + 1
            level = 0
            parent = account.parent_id
            while parent:
                level += 1
                parent = parent.parent_id
            res[account.id] = level
        return res

    def _set_credit_debit(self, cr, uid, account_id, name, value, arg, context=None):
        if context.get('config_invisible', True):
            return True

        account = self.browse(cr, uid, account_id, context=context)
        diff = value - getattr(account,name)
        if not diff:
            return True

        journal_obj = self.pool.get('account.journal')
        jids = journal_obj.search(cr, uid, [('type','=','situation'),('centralisation','=',1),('company_id','=',account.company_id.id)], context=context)
        if not jids:
            raise osv.except_osv(_('Error!'),_("You need an Opening journal with centralisation checked to set the initial balance."))

        period_obj = self.pool.get('account.period')
        pids = period_obj.search(cr, uid, [('special','=',True),('company_id','=',account.company_id.id)], context=context)
        if not pids:
            raise osv.except_osv(_('Error!'),_("There is no opening/closing period defined, please create one to set the initial balance."))

        move_obj = self.pool.get('account.move.line')
        move_id = move_obj.search(cr, uid, [
            ('journal_id','=',jids[0]),
            ('period_id','=',pids[0]),
            ('account_id','=', account_id),
            (name,'>', 0.0),
            ('name','=', _('Opening Balance'))
        ], context=context)
        if move_id:
            move = move_obj.browse(cr, uid, move_id[0], context=context)
            move_obj.write(cr, uid, move_id[0], {
                name: diff+getattr(move,name)
            }, context=context)
        else:
            if diff<0.0:
                raise osv.except_osv(_('Error!'),_("Unable to adapt the initial balance (negative value)."))
            nameinv = (name=='credit' and 'debit') or 'credit'
            move_id = move_obj.create(cr, uid, {
                'name': _('Opening Balance'),
                'account_id': account_id,
                'journal_id': jids[0],
                'period_id': pids[0],
                name: diff,
                nameinv: 0.0
            }, context=context)
        return True

    _columns = {
        'name': fields.char('Name', size=256, required=True, select=True),
        'currency_id': fields.many2one('res.currency', 'Secondary Currency', help="Forces all moves for this account to have this secondary currency."),
        'code': fields.char('Code', size=64, required=True, select=1),
        'type': fields.selection([
            ('view', 'View'),
            ('other', 'Regular'),
            ('receivable', 'Receivable'),
            ('payable', 'Payable'),
            ('liquidity','Liquidity'),
            ('consolidation', 'Consolidation'),
            ('closed', 'Closed'),
        ], 'Internal Type', required=True, help="The 'Internal Type' is used for features available on "\
            "different types of accounts: view can not have journal items, consolidation are accounts that "\
            "can have children accounts for multi-company consolidations, payable/receivable are for "\
            "partners accounts (for debit/credit computations), closed for depreciated accounts."),
        'user_type': fields.many2one('account.account.type', 'Account Type', required=True,
            help="Account Type is used for information purpose, to generate "
              "country-specific legal reports, and set the rules to close a fiscal year and generate opening entries."),
        'financial_report_ids': fields.many2many('account.financial.report', 'account_account_financial_report', 'account_id', 'report_line_id', 'Financial Reports'),
        'parent_id': fields.many2one('account.account', 'Parent', ondelete='cascade', domain=[('type','=','view')]),
        'child_parent_ids': fields.one2many('account.account','parent_id','Children'),
        'child_consol_ids': fields.many2many('account.account', 'account_account_consol_rel', 'child_id', 'parent_id', 'Consolidated Children'),
        'child_id': fields.function(_get_child_ids, type='many2many', relation="account.account", string="Child Accounts"),
        'balance': fields.function(__compute, digits_compute=dp.get_precision('Account'), string='Balance', multi='balance'),
        'credit': fields.function(__compute, fnct_inv=_set_credit_debit, digits_compute=dp.get_precision('Account'), string='Credit', multi='balance'),
        'debit': fields.function(__compute, fnct_inv=_set_credit_debit, digits_compute=dp.get_precision('Account'), string='Debit', multi='balance'),
        'foreign_balance': fields.function(__compute, digits_compute=dp.get_precision('Account'), string='Foreign Balance', multi='balance',
                                           help="Total amount (in Secondary currency) for transactions held in secondary currency for this account."),
        'adjusted_balance': fields.function(__compute, digits_compute=dp.get_precision('Account'), string='Adjusted Balance', multi='balance',
                                            help="Total amount (in Company currency) for transactions held in secondary currency for this account."),
        'unrealized_gain_loss': fields.function(__compute, digits_compute=dp.get_precision('Account'), string='Unrealized Gain or Loss', multi='balance',
                                                help="Value of Loss or Gain due to changes in exchange rate when doing multi-currency transactions."),
        'reconcile': fields.boolean('Allow Reconciliation', help="Check this box if this account allows reconciliation of journal items."),
        'exchange_rate': fields.related('currency_id', 'rate', type='float', string='Exchange Rate', digits=(12,6)),
        'shortcut': fields.char('Shortcut', size=12),
        'tax_ids': fields.many2many('account.tax', 'account_account_tax_default_rel',
            'account_id', 'tax_id', 'Default Taxes'),
        'note': fields.text('Internal Notes'),
        'company_currency_id': fields.function(_get_company_currency, type='many2one', relation='res.currency', string='Company Currency'),
        'company_id': fields.many2one('res.company', 'Company', required=True),
        'active': fields.boolean('Active', select=2, help="If the active field is set to False, it will allow you to hide the account without removing it."),

        'parent_left': fields.integer('Parent Left', select=1),
        'parent_right': fields.integer('Parent Right', select=1),
        'currency_mode': fields.selection([('current', 'At Date'), ('average', 'Average Rate')], 'Outgoing Currencies Rate',
            help=
            'This will select how the current currency rate for outgoing transactions is computed. '\
            'In most countries the legal method is "average" but only a few software systems are able to '\
            'manage this. So if you import from another software system you may have to use the rate at date. ' \
            'Incoming transactions always use the rate at date.', \
            required=True),
        'level': fields.function(_get_level, string='Level', method=True, type='integer',
             store={
                    'account.account': (_get_children_and_consol, ['level', 'parent_id'], 10),
                   }),
    }

    _defaults = {
        'type': 'other',
        'reconcile': False,
        'active': True,
        'currency_mode': 'current',
        'company_id': lambda s, cr, uid, c: s.pool.get('res.company')._company_default_get(cr, uid, 'account.account', context=c),
    }

    def _check_recursion(self, cr, uid, ids, context=None):
        obj_self = self.browse(cr, uid, ids[0], context=context)
        p_id = obj_self.parent_id and obj_self.parent_id.id
        if (obj_self in obj_self.child_consol_ids) or (p_id and (p_id is obj_self.id)):
            return False
        while(ids):
            cr.execute('SELECT DISTINCT child_id '\
                       'FROM account_account_consol_rel '\
                       'WHERE parent_id IN %s', (tuple(ids),))
            child_ids = map(itemgetter(0), cr.fetchall())
            c_ids = child_ids
            if (p_id and (p_id in c_ids)) or (obj_self.id in c_ids):
                return False
            while len(c_ids):
                s_ids = self.search(cr, uid, [('parent_id', 'in', c_ids)])
                if p_id and (p_id in s_ids):
                    return False
                c_ids = s_ids
            ids = child_ids
        return True

    def _check_type(self, cr, uid, ids, context=None):
        if context is None:
            context = {}
        accounts = self.browse(cr, uid, ids, context=context)
        for account in accounts:
            if account.child_id and account.type not in ('view', 'consolidation'):
                return False
        return True

    def _check_account_type(self, cr, uid, ids, context=None):
        for account in self.browse(cr, uid, ids, context=context):
            if account.type in ('receivable', 'payable') and account.user_type.close_method != 'unreconciled':
                return False
        return True

    def _check_company_account(self, cr, uid, ids, context=None):
        for account in self.browse(cr, uid, ids, context=context):
            if account.parent_id:
                if account.company_id != account.parent_id.company_id:
                    return False
        return True

    _constraints = [
        (_check_recursion, 'Error!\nYou cannot create recursive accounts.', ['parent_id']),
        (_check_type, 'Configuration Error!\nYou cannot define children to an account with internal type different of "View".', ['type']),
        (_check_account_type, 'Configuration Error!\nYou cannot select an account type with a deferral method different of "Unreconciled" for accounts with internal type "Payable/Receivable".', ['user_type','type']),
        (_check_company_account, 'Error!\nYou cannot create an account which has parent account of different company.', ['parent_id']),
    ]
    _sql_constraints = [
        ('code_company_uniq', 'unique (code,company_id)', 'The code of the account must be unique per company !')
    ]
    def name_search(self, cr, user, name, args=None, operator='ilike', context=None, limit=100):
        if not args:
            args = []
        args = args[:]
        ids = []
        try:
            if name and str(name).startswith('partner:'):
                part_id = int(name.split(':')[1])
                part = self.pool.get('res.partner').browse(cr, user, part_id, context=context)
                args += [('id', 'in', (part.property_account_payable.id, part.property_account_receivable.id))]
                name = False
            if name and str(name).startswith('type:'):
                type = name.split(':')[1]
                args += [('type', '=', type)]
                name = False
        except:
            pass
        if name:
            ids = self.search(cr, user, [('code', '=like', name+"%")]+args, limit=limit)
            if not ids:
                ids = self.search(cr, user, [('shortcut', '=', name)]+ args, limit=limit)
            if not ids:
                ids = self.search(cr, user, [('name', operator, name)]+ args, limit=limit)
            if not ids and len(name.split()) >= 2:
                #Separating code and name of account for searching
                operand1,operand2 = name.split(' ',1) #name can contain spaces e.g. OpenERP S.A.
                ids = self.search(cr, user, [('code', operator, operand1), ('name', operator, operand2)]+ args, limit=limit)
        else:
            ids = self.search(cr, user, args, context=context, limit=limit)
        return self.name_get(cr, user, ids, context=context)

    def name_get(self, cr, uid, ids, context=None):
        if not ids:
            return []
        if isinstance(ids, (int, long)):
                    ids = [ids]
        reads = self.read(cr, uid, ids, ['name', 'code'], context=context)
        res = []
        for record in reads:
            name = record['name']
            if record['code']:
                name = record['code'] + ' ' + name
            res.append((record['id'], name))
        return res

    def copy(self, cr, uid, id, default=None, context=None, done_list=None, local=False):
        default = {} if default is None else default.copy()
        if done_list is None:
            done_list = []
        account = self.browse(cr, uid, id, context=context)
        new_child_ids = []
        default.update(code=_("%s (copy)") % (account['code'] or ''))
        if not local:
            done_list = []
        if account.id in done_list:
            return False
        done_list.append(account.id)
        if account:
            for child in account.child_id:
                child_ids = self.copy(cr, uid, child.id, default, context=context, done_list=done_list, local=True)
                if child_ids:
                    new_child_ids.append(child_ids)
            default['child_parent_ids'] = [(6, 0, new_child_ids)]
        else:
            default['child_parent_ids'] = False
        return super(account_account, self).copy(cr, uid, id, default, context=context)

    def _check_moves(self, cr, uid, ids, method, context=None):
        line_obj = self.pool.get('account.move.line')
        account_ids = self.search(cr, uid, [('id', 'child_of', ids)])

        if line_obj.search(cr, uid, [('account_id', 'in', account_ids)]):
            if method == 'write':
                raise osv.except_osv(_('Error!'), _('You cannot deactivate an account that contains journal items.'))
            elif method == 'unlink':
                raise osv.except_osv(_('Error!'), _('You cannot remove an account that contains journal items.'))
        #Checking whether the account is set as a property to any Partner or not
        value = 'account.account,' + str(ids[0])
        partner_prop_acc = self.pool.get('ir.property').search(cr, uid, [('value_reference','=',value)], context=context)
        if partner_prop_acc:
            raise osv.except_osv(_('Warning!'), _('You cannot remove/deactivate an account which is set on a customer or supplier.'))
        return True

    def _check_allow_type_change(self, cr, uid, ids, new_type, context=None):
        restricted_groups = ['consolidation','view']
        line_obj = self.pool.get('account.move.line')
        for account in self.browse(cr, uid, ids, context=context):
            old_type = account.type
            account_ids = self.search(cr, uid, [('id', 'child_of', [account.id])])
            if line_obj.search(cr, uid, [('account_id', 'in', account_ids)]):
                #Check for 'Closed' type
                if old_type == 'closed' and new_type !='closed':
                    raise osv.except_osv(_('Warning !'), _("You cannot change the type of account from 'Closed' to any other type as it contains journal items!"))
                # Forbid to change an account type for restricted_groups as it contains journal items (or if one of its children does)
                if (new_type in restricted_groups):
                    raise osv.except_osv(_('Warning !'), _("You cannot change the type of account to '%s' type as it contains journal items!") % (new_type,))

        return True

    # For legal reason (forbiden to modify journal entries which belongs to a closed fy or period), Forbid to modify
    # the code of an account if journal entries have been already posted on this account. This cannot be simply 
    # 'configurable' since it can lead to a lack of confidence in OpenERP and this is what we want to change.
    def _check_allow_code_change(self, cr, uid, ids, context=None):
        line_obj = self.pool.get('account.move.line')
        for account in self.browse(cr, uid, ids, context=context):
            account_ids = self.search(cr, uid, [('id', 'child_of', [account.id])], context=context)
            if line_obj.search(cr, uid, [('account_id', 'in', account_ids)], context=context):
                raise osv.except_osv(_('Warning !'), _("You cannot change the code of account which contains journal items!"))
        return True

    def write(self, cr, uid, ids, vals, context=None):
        if context is None:
            context = {}
        if not ids:
            return True
        if isinstance(ids, (int, long)):
            ids = [ids]

        # Dont allow changing the company_id when account_move_line already exist
        if 'company_id' in vals:
            move_lines = self.pool.get('account.move.line').search(cr, uid, [('account_id', 'in', ids)])
            if move_lines:
                # Allow the write if the value is the same
                for i in [i['company_id'][0] for i in self.read(cr,uid,ids,['company_id'])]:
                    if vals['company_id']!=i:
                        raise osv.except_osv(_('Warning!'), _('You cannot change the owner company of an account that already contains journal items.'))
        if 'active' in vals and not vals['active']:
            self._check_moves(cr, uid, ids, "write", context=context)
        if 'type' in vals.keys():
            self._check_allow_type_change(cr, uid, ids, vals['type'], context=context)
        if 'code' in vals.keys():
            self._check_allow_code_change(cr, uid, ids, context=context)
        return super(account_account, self).write(cr, uid, ids, vals, context=context)

    def unlink(self, cr, uid, ids, context=None):
        self._check_moves(cr, uid, ids, "unlink", context=context)
        return super(account_account, self).unlink(cr, uid, ids, context=context)

account_account()

class account_journal(osv.osv):
    _name = "account.journal"
    _description = "Journal"
    _columns = {
        'with_last_closing_balance' : fields.boolean('Opening With Last Closing Balance'),
        'name': fields.char('Journal Name', size=64, required=True),
        'code': fields.char('Code', size=5, required=True, help="The code will be displayed on reports."),
        'type': fields.selection([('sale', 'Sale'),('sale_refund','Sale Refund'), ('purchase', 'Purchase'), ('purchase_refund','Purchase Refund'), ('cash', 'Cash'), ('bank', 'Bank and Checks'), ('general', 'General'), ('situation', 'Opening/Closing Situation')], 'Type', size=32, required=True,
                                 help="Select 'Sale' for customer invoices journals."\
                                 " Select 'Purchase' for supplier invoices journals."\
                                 " Select 'Cash' or 'Bank' for journals that are used in customer or supplier payments."\
                                 " Select 'General' for miscellaneous operations journals."\
                                 " Select 'Opening/Closing Situation' for entries generated for new fiscal years."),
        'type_control_ids': fields.many2many('account.account.type', 'account_journal_type_rel', 'journal_id','type_id', 'Type Controls', domain=[('code','<>','view'), ('code', '<>', 'closed')]),
        'account_control_ids': fields.many2many('account.account', 'account_account_type_rel', 'journal_id','account_id', 'Account', domain=[('type','<>','view'), ('type', '<>', 'closed')]),
        'default_credit_account_id': fields.many2one('account.account', 'Default Credit Account', domain="[('type','!=','view')]", help="It acts as a default account for credit amount"),
        'default_debit_account_id': fields.many2one('account.account', 'Default Debit Account', domain="[('type','!=','view')]", help="It acts as a default account for debit amount"),
        'centralisation': fields.boolean('Centralized Counterpart', help="Check this box to determine that each entry of this journal won't create a new counterpart but will share the same counterpart. This is used in fiscal year closing."),
        'update_posted': fields.boolean('Allow Cancelling Entries', help="Check this box if you want to allow the cancellation the entries related to this journal or of the invoice related to this journal"),
        'group_invoice_lines': fields.boolean('Group Invoice Lines', help="If this box is checked, the system will try to group the accounting lines when generating them from invoices."),
        'sequence_id': fields.many2one('ir.sequence', 'Entry Sequence', help="This field contains the information related to the numbering of the journal entries of this journal.", required=True),
        'user_id': fields.many2one('res.users', 'User', help="The user responsible for this journal"),
        'groups_id': fields.many2many('res.groups', 'account_journal_group_rel', 'journal_id', 'group_id', 'Groups'),
        'currency': fields.many2one('res.currency', 'Currency', help='The currency used to enter statement'),
        'entry_posted': fields.boolean('Skip \'Draft\' State for Manual Entries', help='Check this box if you don\'t want new journal entries to pass through the \'draft\' state and instead goes directly to the \'posted state\' without any manual validation. \nNote that journal entries that are automatically created by the system are always skipping that state.'),
        'company_id': fields.many2one('res.company', 'Company', required=True, select=1, help="Company related to this journal"),
        'allow_date':fields.boolean('Check Date in Period', help= 'If set to True then do not accept the entry if the entry date is not into the period dates'),

        'profit_account_id' : fields.many2one('account.account', 'Profit Account'),
        'loss_account_id' : fields.many2one('account.account', 'Loss Account'),
        'internal_account_id' : fields.many2one('account.account', 'Internal Transfers Account', select=1),
        'cash_control' : fields.boolean('Cash Control', help='If you want the journal should be control at opening/closing, check this option'),
    }

    _defaults = {
        'cash_control' : False,
        'with_last_closing_balance' : False,
        'user_id': lambda self, cr, uid, context: uid,
        'company_id': lambda self, cr, uid, c: self.pool.get('res.users').browse(cr, uid, uid, c).company_id.id,
    }
    _sql_constraints = [
        ('code_company_uniq', 'unique (code, company_id)', 'The code of the journal must be unique per company !'),
        ('name_company_uniq', 'unique (name, company_id)', 'The name of the journal must be unique per company !'),
    ]

    _order = 'code'

    def _check_currency(self, cr, uid, ids, context=None):
        for journal in self.browse(cr, uid, ids, context=context):
            if journal.currency:
                if journal.default_credit_account_id and not journal.default_credit_account_id.currency_id.id == journal.currency.id:
                    return False
                if journal.default_debit_account_id and not journal.default_debit_account_id.currency_id.id == journal.currency.id:
                    return False
        return True

    _constraints = [
        (_check_currency, 'Configuration error!\nThe currency chosen should be shared by the default accounts too.', ['currency','default_debit_account_id','default_credit_account_id']),
    ]

    def copy(self, cr, uid, id, default=None, context=None, done_list=None, local=False):
        default = {} if default is None else default.copy()
        if done_list is None:
            done_list = []
        journal = self.browse(cr, uid, id, context=context)
        default.update(
            code=_("%s (copy)") % (journal['code'] or ''),
            name=_("%s (copy)") % (journal['name'] or ''),
            sequence_id=False)
        return super(account_journal, self).copy(cr, uid, id, default, context=context)

    def write(self, cr, uid, ids, vals, context=None):
        if context is None:
            context = {}
        if isinstance(ids, (int, long)):
            ids = [ids]
        for journal in self.browse(cr, uid, ids, context=context):
            if 'company_id' in vals and journal.company_id.id != vals['company_id']:
                move_lines = self.pool.get('account.move.line').search(cr, uid, [('journal_id', 'in', ids)])
                if move_lines:
                    raise osv.except_osv(_('Warning!'), _('This journal already contains items, therefore you cannot modify its company field.'))
        return super(account_journal, self).write(cr, uid, ids, vals, context=context)

    def create_sequence(self, cr, uid, vals, context=None):
        """ Create new no_gap entry sequence for every new Joural
        """
        # in account.journal code is actually the prefix of the sequence
        # whereas ir.sequence code is a key to lookup global sequences.
        prefix = vals['code'].upper()

        seq = {
            'name': vals['name'],
            'implementation':'no_gap',
            'prefix': prefix + "/%(year)s/",
            'padding': 4,
            'number_increment': 1
        }
        if 'company_id' in vals:
            seq['company_id'] = vals['company_id']
        return self.pool.get('ir.sequence').create(cr, uid, seq)

    def create(self, cr, uid, vals, context=None):
        if not 'sequence_id' in vals or not vals['sequence_id']:
            # if we have the right to create a journal, we should be able to
            # create it's sequence.
            vals.update({'sequence_id': self.create_sequence(cr, SUPERUSER_ID, vals, context)})
        return super(account_journal, self).create(cr, uid, vals, context)

    def name_get(self, cr, user, ids, context=None):
        """
        Returns a list of tupples containing id, name.
        result format: {[(id, name), (id, name), ...]}

        @param cr: A database cursor
        @param user: ID of the user currently logged in
        @param ids: list of ids for which name should be read
        @param context: context arguments, like lang, time zone

        @return: Returns a list of tupples containing id, name
        """
        if not ids:
            return []
        if isinstance(ids, (int, long)):
            ids = [ids]
        result = self.browse(cr, user, ids, context=context)
        res = []
        for rs in result:
            if rs.currency:
                currency = rs.currency
            else:
                currency = rs.company_id.currency_id
            name = "%s (%s)" % (rs.name, currency.name)
            res += [(rs.id, name)]
        return res

    def name_search(self, cr, user, name, args=None, operator='ilike', context=None, limit=100):
        if not args:
            args = []
        if context is None:
            context = {}
        ids = []
        if context.get('journal_type', False):
            args += [('type','=',context.get('journal_type'))]
        if name:
            ids = self.search(cr, user, [('code', 'ilike', name)]+ args, limit=limit, context=context)
        if not ids:
            ids = self.search(cr, user, [('name', 'ilike', name)]+ args, limit=limit, context=context)#fix it ilike should be replace with operator

        return self.name_get(cr, user, ids, context=context)

account_journal()

class account_fiscalyear(osv.osv):
    _name = "account.fiscalyear"
    _description = "Fiscal Year"
    _columns = {
        'name': fields.char('Fiscal Year', size=64, required=True),
        'code': fields.char('Code', size=6, required=True),
        'company_id': fields.many2one('res.company', 'Company', required=True),
        'date_start': fields.date('Start Date', required=True),
        'date_stop': fields.date('End Date', required=True),
        'period_ids': fields.one2many('account.period', 'fiscalyear_id', 'Periods'),
        'state': fields.selection([('draft','Open'), ('done','Closed')], 'Status', readonly=True),
    }
    _defaults = {
        'state': 'draft',
        'company_id': lambda self,cr,uid,c: self.pool.get('res.users').browse(cr, uid, uid, c).company_id.id,
    }
    _order = "date_start, id"


    def _check_duration(self, cr, uid, ids, context=None):
        obj_fy = self.browse(cr, uid, ids[0], context=context)
        if obj_fy.date_stop < obj_fy.date_start:
            return False
        return True

    _constraints = [
        (_check_duration, 'Error!\nThe start date of a fiscal year must precede its end date.', ['date_start','date_stop'])
    ]

    def create_period3(self, cr, uid, ids, context=None):
        return self.create_period(cr, uid, ids, context, 3)

    def create_period(self, cr, uid, ids, context=None, interval=1):
        period_obj = self.pool.get('account.period')
        for fy in self.browse(cr, uid, ids, context=context):
            ds = datetime.strptime(fy.date_start, '%Y-%m-%d')
            period_obj.create(cr, uid, {
                    'name':  "%s %s" % (_('Opening Period'), ds.strftime('%Y')),
                    'code': ds.strftime('00/%Y'),
                    'date_start': ds,
                    'date_stop': ds,
                    'special': True,
                    'fiscalyear_id': fy.id,
                })
            while ds.strftime('%Y-%m-%d') < fy.date_stop:
                de = ds + relativedelta(months=interval, days=-1)

                if de.strftime('%Y-%m-%d') > fy.date_stop:
                    de = datetime.strptime(fy.date_stop, '%Y-%m-%d')

                period_obj.create(cr, uid, {
                    'name': ds.strftime('%m/%Y'),
                    'code': ds.strftime('%m/%Y'),
                    'date_start': ds.strftime('%Y-%m-%d'),
                    'date_stop': de.strftime('%Y-%m-%d'),
                    'fiscalyear_id': fy.id,
                })
                ds = ds + relativedelta(months=interval)
        return True

    def find(self, cr, uid, dt=None, exception=True, context=None):
        res = self.finds(cr, uid, dt, exception, context=context)
        return res and res[0] or False

    def finds(self, cr, uid, dt=None, exception=True, context=None):
        if context is None: context = {}
        if not dt:
            dt = fields.date.context_today(self,cr,uid,context=context)
        args = [('date_start', '<=' ,dt), ('date_stop', '>=', dt)]
        if context.get('company_id', False):
            company_id = context['company_id']
        else:
            company_id = self.pool.get('res.users').browse(cr, uid, uid, context=context).company_id.id
        args.append(('company_id', '=', company_id))
        ids = self.search(cr, uid, args, context=context)
        if not ids:
            if exception:
                raise osv.except_osv(_('Error!'), _('There is no fiscal year defined for this date.\nPlease create one from the configuration of the accounting menu.'))
            else:
                return []
        return ids

    def name_search(self, cr, user, name, args=None, operator='ilike', context=None, limit=80):
        if args is None:
            args = []
        if context is None:
            context = {}
        ids = []
        if name:
            ids = self.search(cr, user, [('code', 'ilike', name)]+ args, limit=limit)
        if not ids:
            ids = self.search(cr, user, [('name', operator, name)]+ args, limit=limit)
        return self.name_get(cr, user, ids, context=context)

account_fiscalyear()

class account_period(osv.osv):
    _name = "account.period"
    _description = "Account period"
    _columns = {
        'name': fields.char('Period Name', size=64, required=True),
        'code': fields.char('Code', size=12),
        'special': fields.boolean('Opening/Closing Period', size=12,
            help="These periods can overlap."),
        'date_start': fields.date('Start of Period', required=True, states={'done':[('readonly',True)]}),
        'date_stop': fields.date('End of Period', required=True, states={'done':[('readonly',True)]}),
        'fiscalyear_id': fields.many2one('account.fiscalyear', 'Fiscal Year', required=True, states={'done':[('readonly',True)]}, select=True),
        'state': fields.selection([('draft','Open'), ('done','Closed')], 'Status', readonly=True,
                                  help='When monthly periods are created. The status is \'Draft\'. At the end of monthly period it is in \'Done\' status.'),
        'company_id': fields.related('fiscalyear_id', 'company_id', type='many2one', relation='res.company', string='Company', store=True, readonly=True)
    }
    _defaults = {
        'state': 'draft',
    }
    _order = "date_start, special desc"
    _sql_constraints = [
        ('name_company_uniq', 'unique(name, company_id)', 'The name of the period must be unique per company!'),
    ]

    def _check_duration(self,cr,uid,ids,context=None):
        obj_period = self.browse(cr, uid, ids[0], context=context)
        if obj_period.date_stop < obj_period.date_start:
            return False
        return True

    def _check_year_limit(self,cr,uid,ids,context=None):
        for obj_period in self.browse(cr, uid, ids, context=context):
            if obj_period.special:
                continue

            if obj_period.fiscalyear_id.date_stop < obj_period.date_stop or \
               obj_period.fiscalyear_id.date_stop < obj_period.date_start or \
               obj_period.fiscalyear_id.date_start > obj_period.date_start or \
               obj_period.fiscalyear_id.date_start > obj_period.date_stop:
                return False

            pids = self.search(cr, uid, [('date_stop','>=',obj_period.date_start),('date_start','<=',obj_period.date_stop),('special','=',False),('id','<>',obj_period.id)])
            for period in self.browse(cr, uid, pids):
                if period.fiscalyear_id.company_id.id==obj_period.fiscalyear_id.company_id.id:
                    return False
        return True

    _constraints = [
        (_check_duration, 'Error!\nThe duration of the Period(s) is/are invalid.', ['date_stop']),
        (_check_year_limit, 'Error!\nThe period is invalid. Either some periods are overlapping or the period\'s dates are not matching the scope of the fiscal year.', ['date_stop'])
    ]

    def next(self, cr, uid, period, step, context=None):
        ids = self.search(cr, uid, [('date_start','>',period.date_start)])
        if len(ids)>=step:
            return ids[step-1]
        return False

    def find(self, cr, uid, dt=None, context=None):
        if context is None: context = {}
        if not dt:
            dt = fields.date.context_today(self,cr,uid,context=context)
#CHECKME: shouldn't we check the state of the period?
        args = [('date_start', '<=' ,dt), ('date_stop', '>=', dt)]
        if context.get('company_id', False):
            args.append(('company_id', '=', context['company_id']))
        else:
            company_id = self.pool.get('res.users').browse(cr, uid, uid, context=context).company_id.id
            args.append(('company_id', '=', company_id))
        result = []
        if context.get('account_period_prefer_normal'):
            # look for non-special periods first, and fallback to all if no result is found
            result = self.search(cr, uid, args + [('special', '=', False)], context=context)
        if not result:
            result = self.search(cr, uid, args, context=context)
        if not result:
            raise osv.except_osv(_('Error !'), _('There is no period defined for this date: %s.\nPlease create one.')%dt)
        return result

    def action_draft(self, cr, uid, ids, *args):
        mode = 'draft'
        cr.execute('update account_journal_period set state=%s where period_id in %s', (mode, tuple(ids),))
        cr.execute('update account_period set state=%s where id in %s', (mode, tuple(ids),))
        return True

    def name_search(self, cr, user, name, args=None, operator='ilike', context=None, limit=100):
        if args is None:
            args = []
        if context is None:
            context = {}
        ids = []
        if name:
            ids = self.search(cr, user, [('code','ilike',name)]+ args, limit=limit)
        if not ids:
            ids = self.search(cr, user, [('name',operator,name)]+ args, limit=limit)
        return self.name_get(cr, user, ids, context=context)

    def write(self, cr, uid, ids, vals, context=None):
        if 'company_id' in vals:
            move_lines = self.pool.get('account.move.line').search(cr, uid, [('period_id', 'in', ids)])
            if move_lines:
                raise osv.except_osv(_('Warning!'), _('This journal already contains items for this period, therefore you cannot modify its company field.'))
        return super(account_period, self).write(cr, uid, ids, vals, context=context)

    def build_ctx_periods(self, cr, uid, period_from_id, period_to_id):
        if period_from_id == period_to_id:
            return [period_from_id]
        period_from = self.browse(cr, uid, period_from_id)
        period_date_start = period_from.date_start
        company1_id = period_from.company_id.id
        period_to = self.browse(cr, uid, period_to_id)
        period_date_stop = period_to.date_stop
        company2_id = period_to.company_id.id
        if company1_id != company2_id:
            raise osv.except_osv(_('Error!'), _('You should choose the periods that belong to the same company.'))
        if period_date_start > period_date_stop:
            raise osv.except_osv(_('Error!'), _('Start period should precede then end period.'))
        #for period from = january, we want to exclude the opening period (but it has same date_from, so we have to check if period_from is special or not to include that clause or not in the search).
        if period_from.special:
            return self.search(cr, uid, [('date_start', '>=', period_date_start), ('date_stop', '<=', period_date_stop), ('company_id', '=', company1_id)])
        return self.search(cr, uid, [('date_start', '>=', period_date_start), ('date_stop', '<=', period_date_stop), ('company_id', '=', company1_id), ('special', '=', False)])

account_period()

class account_journal_period(osv.osv):
    _name = "account.journal.period"
    _description = "Journal Period"

    def _icon_get(self, cr, uid, ids, field_name, arg=None, context=None):
        result = {}.fromkeys(ids, 'STOCK_NEW')
        for r in self.read(cr, uid, ids, ['state']):
            result[r['id']] = {
                'draft': 'STOCK_NEW',
                'printed': 'STOCK_PRINT_PREVIEW',
                'done': 'STOCK_DIALOG_AUTHENTICATION',
            }.get(r['state'], 'STOCK_NEW')
        return result

    _columns = {
        'name': fields.char('Journal-Period Name', size=64, required=True),
        'journal_id': fields.many2one('account.journal', 'Journal', required=True, ondelete="cascade"),
        'period_id': fields.many2one('account.period', 'Period', required=True, ondelete="cascade"),
        'icon': fields.function(_icon_get, string='Icon', type='char', size=32),
        'active': fields.boolean('Active', help="If the active field is set to False, it will allow you to hide the journal period without removing it."),
        'state': fields.selection([('draft','Draft'), ('printed','Printed'), ('done','Done')], 'Status', required=True, readonly=True,
                                  help='When journal period is created. The status is \'Draft\'. If a report is printed it comes to \'Printed\' status. When all transactions are done, it comes in \'Done\' status.'),
        'fiscalyear_id': fields.related('period_id', 'fiscalyear_id', string='Fiscal Year', type='many2one', relation='account.fiscalyear'),
        'company_id': fields.related('journal_id', 'company_id', type='many2one', relation='res.company', string='Company', store=True, readonly=True)
    }

    def _check(self, cr, uid, ids, context=None):
        for obj in self.browse(cr, uid, ids, context=context):
            cr.execute('select * from account_move_line where journal_id=%s and period_id=%s limit 1', (obj.journal_id.id, obj.period_id.id))
            res = cr.fetchall()
            if res:
                raise osv.except_osv(_('Error!'), _('You cannot modify/delete a journal with entries for this period.'))
        return True

    def write(self, cr, uid, ids, vals, context=None):
        self._check(cr, uid, ids, context=context)
        return super(account_journal_period, self).write(cr, uid, ids, vals, context=context)

    def create(self, cr, uid, vals, context=None):
        period_id = vals.get('period_id',False)
        if period_id:
            period = self.pool.get('account.period').browse(cr, uid, period_id, context=context)
            vals['state']=period.state
        return super(account_journal_period, self).create(cr, uid, vals, context)

    def unlink(self, cr, uid, ids, context=None):
        self._check(cr, uid, ids, context=context)
        return super(account_journal_period, self).unlink(cr, uid, ids, context=context)

    _defaults = {
        'state': 'draft',
        'active': True,
    }
    _order = "period_id"

account_journal_period()

class account_fiscalyear(osv.osv):
    _inherit = "account.fiscalyear"
    _description = "Fiscal Year"
    _columns = {
        'end_journal_period_id':fields.many2one('account.journal.period','End of Year Entries Journal', readonly=True),
    }

    def copy(self, cr, uid, id, default=None, context=None):
        default = {} if default is None else default.copy()
        default.update({
            'period_ids': [],
            'end_journal_period_id': False
        })
        return super(account_fiscalyear, self).copy(cr, uid, id, default=default, context=context)

account_fiscalyear()
#----------------------------------------------------------
# Entries
#----------------------------------------------------------
class account_move(osv.osv):
    _name = "account.move"
    _description = "Account Entry"
    _order = 'id desc'

    def account_move_prepare(self, cr, uid, journal_id, date=False, ref='', company_id=False, context=None):
        '''
        Prepares and returns a dictionary of values, ready to be passed to create() based on the parameters received.
        '''
        if not date:
            date = fields.date.today()
        period_obj = self.pool.get('account.period')
        if not company_id:
            user = self.pool.get('res.users').browse(cr, uid, uid, context=context)
            company_id = user.company_id.id
        if context is None:
            context = {}
        #put the company in context to find the good period
        ctx = context.copy()
        ctx.update({'company_id': company_id})
        return {
            'journal_id': journal_id,
            'date': date,
            'period_id': period_obj.find(cr, uid, date, context=ctx)[0],
            'ref': ref,
            'company_id': company_id,
        }

    def name_search(self, cr, user, name, args=None, operator='ilike', context=None, limit=80):
        """
        Returns a list of tupples containing id, name, as internally it is called {def name_get}
        result format: {[(id, name), (id, name), ...]}

        @param cr: A database cursor
        @param user: ID of the user currently logged in
        @param name: name to search
        @param args: other arguments
        @param operator: default operator is 'ilike', it can be changed
        @param context: context arguments, like lang, time zone
        @param limit: Returns first 'n' ids of complete result, default is 80.

        @return: Returns a list of tuples containing id and name
        """

        if not args:
          args = []
        ids = []
        if name:
            ids += self.search(cr, user, [('name','ilike',name)]+args, limit=limit, context=context)

        if not ids and name and type(name) == int:
            ids += self.search(cr, user, [('id','=',name)]+args, limit=limit, context=context)

        if not ids:
            ids += self.search(cr, user, args, limit=limit, context=context)

        return self.name_get(cr, user, ids, context=context)

    def name_get(self, cursor, user, ids, context=None):
        if isinstance(ids, (int, long)):
            ids = [ids]
        if not ids:
            return []
        res = []
        data_move = self.pool.get('account.move').browse(cursor, user, ids, context=context)
        for move in data_move:
            if move.state=='draft':
                name = '*' + str(move.id)
            else:
                name = move.name
            res.append((move.id, name))
        return res

    def _get_period(self, cr, uid, context=None):
        ctx = dict(context or {}, account_period_prefer_normal=True)
        period_ids = self.pool.get('account.period').find(cr, uid, context=ctx)
        return period_ids[0]

    def _amount_compute(self, cr, uid, ids, name, args, context, where =''):
        if not ids: return {}
        cr.execute( 'SELECT move_id, SUM(debit) '\
                    'FROM account_move_line '\
                    'WHERE move_id IN %s '\
                    'GROUP BY move_id', (tuple(ids),))
        result = dict(cr.fetchall())
        for id in ids:
            result.setdefault(id, 0.0)
        return result

    def _search_amount(self, cr, uid, obj, name, args, context):
        ids = set()
        for cond in args:
            amount = cond[2]
            if isinstance(cond[2],(list,tuple)):
                if cond[1] in ['in','not in']:
                    amount = tuple(cond[2])
                else:
                    continue
            else:
                if cond[1] in ['=like', 'like', 'not like', 'ilike', 'not ilike', 'in', 'not in', 'child_of']:
                    continue

            cr.execute("select move_id from account_move_line group by move_id having sum(debit) %s %%s" % (cond[1]),(amount,))
            res_ids = set(id[0] for id in cr.fetchall())
            ids = ids and (ids & res_ids) or res_ids
        if ids:
            return [('id', 'in', tuple(ids))]
        return [('id', '=', '0')]

    _columns = {
        'name': fields.char('Number', size=64, required=True),
        'ref': fields.char('Reference', size=64),
        'period_id': fields.many2one('account.period', 'Period', required=True, states={'posted':[('readonly',True)]}),
        'journal_id': fields.many2one('account.journal', 'Journal', required=True, states={'posted':[('readonly',True)]}),
        'state': fields.selection([('draft','Unposted'), ('posted','Posted')], 'Status', required=True, readonly=True,
            help='All manually created new journal entries are usually in the status \'Unposted\', but you can set the option to skip that status on the related journal. In that case, they will behave as journal entries automatically created by the system on document validation (invoices, bank statements...) and will be created in \'Posted\' status.'),
        'line_id': fields.one2many('account.move.line', 'move_id', 'Entries', states={'posted':[('readonly',True)]}),
        'to_check': fields.boolean('To Review', help='Check this box if you are unsure of that journal entry and if you want to note it as \'to be reviewed\' by an accounting expert.'),
        'partner_id': fields.related('line_id', 'partner_id', type="many2one", relation="res.partner", string="Partner", store=True),
        'amount': fields.function(_amount_compute, string='Amount', digits_compute=dp.get_precision('Account'), type='float', fnct_search=_search_amount),
        'date': fields.date('Date', required=True, states={'posted':[('readonly',True)]}, select=True),
        'narration':fields.text('Internal Note'),
        'company_id': fields.related('journal_id','company_id',type='many2one',relation='res.company',string='Company', store=True, readonly=True),
        'balance': fields.float('balance', digits_compute=dp.get_precision('Account'), help="This is a field only used for internal purpose and shouldn't be displayed"),
    }

    _defaults = {
        'name': '/',
        'state': 'draft',
        'period_id': _get_period,
        'date': fields.date.context_today,
        'company_id': lambda self, cr, uid, c: self.pool.get('res.users').browse(cr, uid, uid, c).company_id.id,
    }

    def _check_centralisation(self, cursor, user, ids, context=None):
        for move in self.browse(cursor, user, ids, context=context):
            if move.journal_id.centralisation:
                move_ids = self.search(cursor, user, [
                    ('period_id', '=', move.period_id.id),
                    ('journal_id', '=', move.journal_id.id),
                    ])
                if len(move_ids) > 1:
                    return False
        return True

    _constraints = [
        (_check_centralisation,
            'You cannot create more than one move per period on a centralized journal.',
            ['journal_id']),
    ]

    def post(self, cr, uid, ids, context=None):
        if context is None:
            context = {}
        invoice = context.get('invoice', False)
        valid_moves = self.validate(cr, uid, ids, context)

        if not valid_moves:
            raise osv.except_osv(_('Error!'), _('You cannot validate a non-balanced entry.\nMake sure you have configured payment terms properly.\nThe latest payment term line should be of the "Balance" type.'))
        obj_sequence = self.pool.get('ir.sequence')
        for move in self.browse(cr, uid, valid_moves, context=context):
            if move.name =='/':
                new_name = False
                journal = move.journal_id

                if invoice and invoice.internal_number:
                    new_name = invoice.internal_number
                else:
                    if journal.sequence_id:
                        c = {'fiscalyear_id': move.period_id.fiscalyear_id.id}
                        new_name = obj_sequence.next_by_id(cr, uid, journal.sequence_id.id, c)
                    else:
                        raise osv.except_osv(_('Error!'), _('Please define a sequence on the journal.'))

                if new_name:
                    self.write(cr, uid, [move.id], {'name':new_name})

        cr.execute('UPDATE account_move '\
                   'SET state=%s '\
                   'WHERE id IN %s',
                   ('posted', tuple(valid_moves),))
        return True

    def button_validate(self, cursor, user, ids, context=None):
        for move in self.browse(cursor, user, ids, context=context):
            # check that all accounts have the same topmost ancestor
            top_common = None
            for line in move.line_id:
                account = line.account_id
                top_account = account
                while top_account.parent_id:
                    top_account = top_account.parent_id
                if not top_common:
                    top_common = top_account
                elif top_account.id != top_common.id:
                    raise osv.except_osv(_('Error!'),
                                         _('You cannot validate this journal entry because account "%s" does not belong to chart of accounts "%s".') % (account.name, top_common.name))
        return self.post(cursor, user, ids, context=context)

    def button_cancel(self, cr, uid, ids, context=None):
        for line in self.browse(cr, uid, ids, context=context):
            if not line.journal_id.update_posted:
                raise osv.except_osv(_('Error!'), _('You cannot modify a posted entry of this journal.\nFirst you should set the journal to allow cancelling entries.'))
        if ids:
            cr.execute('UPDATE account_move '\
                       'SET state=%s '\
                       'WHERE id IN %s', ('draft', tuple(ids),))
        return True

    def write(self, cr, uid, ids, vals, context=None):
        if context is None:
            context = {}
        c = context.copy()
        c['novalidate'] = True
        result = super(account_move, self).write(cr, uid, ids, vals, c)
        self.validate(cr, uid, ids, context=context)
        return result

    #
    # TODO: Check if period is closed !
    #
    def create(self, cr, uid, vals, context=None):
        if context is None:
            context = {}
        if 'line_id' in vals and context.get('copy'):
            for l in vals['line_id']:
                if not l[0]:
                    l[2].update({
                        'reconcile_id':False,
                        'reconcile_partial_id':False,
                        'analytic_lines':False,
                        'invoice':False,
                        'ref':False,
                        'balance':False,
                        'account_tax_id':False,
                    })

            if 'journal_id' in vals and vals.get('journal_id', False):
                for l in vals['line_id']:
                    if not l[0]:
                        l[2]['journal_id'] = vals['journal_id']
                context['journal_id'] = vals['journal_id']
            if 'period_id' in vals:
                for l in vals['line_id']:
                    if not l[0]:
                        l[2]['period_id'] = vals['period_id']
                context['period_id'] = vals['period_id']
            else:
                default_period = self._get_period(cr, uid, context)
                for l in vals['line_id']:
                    if not l[0]:
                        l[2]['period_id'] = default_period
                context['period_id'] = default_period

        if 'line_id' in vals:
            c = context.copy()
            c['novalidate'] = True
            c['period_id'] = vals['period_id'] if 'period_id' in vals else self._get_period(cr, uid, context)
            c['journal_id'] = vals['journal_id']
            if 'date' in vals: c['date'] = vals['date']
            result = super(account_move, self).create(cr, uid, vals, c)
            self.validate(cr, uid, [result], context)
        else:
            result = super(account_move, self).create(cr, uid, vals, context)
        return result

    def copy(self, cr, uid, id, default=None, context=None):
        default = {} if default is None else default.copy()
        context = {} if context is None else context.copy()
        default.update({
            'state':'draft',
            'name':'/',
        })
        context.update({
            'copy':True
        })
        return super(account_move, self).copy(cr, uid, id, default, context)

    def unlink(self, cr, uid, ids, context=None, check=True):
        if context is None:
            context = {}
        toremove = []
        obj_move_line = self.pool.get('account.move.line')
        for move in self.browse(cr, uid, ids, context=context):
            if move['state'] != 'draft':
                raise osv.except_osv(_('User Error!'),
                        _('You cannot delete a posted journal entry "%s".') % \
                                move['name'])
            for line in move.line_id:
                if line.invoice:
                    raise osv.except_osv(_('User Error!'),
                            _("Move cannot be deleted if linked to an invoice. (Invoice: %s - Move ID:%s)") % \
                                    (line.invoice.number,move.name))
            line_ids = map(lambda x: x.id, move.line_id)
            context['journal_id'] = move.journal_id.id
            context['period_id'] = move.period_id.id
            obj_move_line._update_check(cr, uid, line_ids, context)
            obj_move_line.unlink(cr, uid, line_ids, context=context)
            toremove.append(move.id)
        result = super(account_move, self).unlink(cr, uid, toremove, context)
        return result

    def _compute_balance(self, cr, uid, id, context=None):
        move = self.browse(cr, uid, id, context=context)
        amount = 0
        for line in move.line_id:
            amount+= (line.debit - line.credit)
        return amount

    def _centralise(self, cr, uid, move, mode, context=None):
        assert mode in ('debit', 'credit'), 'Invalid Mode' #to prevent sql injection
        currency_obj = self.pool.get('res.currency')
        if context is None:
            context = {}

        if mode=='credit':
            account_id = move.journal_id.default_debit_account_id.id
            mode2 = 'debit'
            if not account_id:
                raise osv.except_osv(_('User Error!'),
                        _('There is no default debit account defined \n' \
                                'on journal "%s".') % move.journal_id.name)
        else:
            account_id = move.journal_id.default_credit_account_id.id
            mode2 = 'credit'
            if not account_id:
                raise osv.except_osv(_('User Error!'),
                        _('There is no default credit account defined \n' \
                                'on journal "%s".') % move.journal_id.name)

        # find the first line of this move with the current mode
        # or create it if it doesn't exist
        cr.execute('select id from account_move_line where move_id=%s and centralisation=%s limit 1', (move.id, mode))
        res = cr.fetchone()
        if res:
            line_id = res[0]
        else:
            context.update({'journal_id': move.journal_id.id, 'period_id': move.period_id.id})
            line_id = self.pool.get('account.move.line').create(cr, uid, {
                'name': _(mode.capitalize()+' Centralisation'),
                'centralisation': mode,
                'partner_id': False,
                'account_id': account_id,
                'move_id': move.id,
                'journal_id': move.journal_id.id,
                'period_id': move.period_id.id,
                'date': move.period_id.date_stop,
                'debit': 0.0,
                'credit': 0.0,
            }, context)

        # find the first line of this move with the other mode
        # so that we can exclude it from our calculation
        cr.execute('select id from account_move_line where move_id=%s and centralisation=%s limit 1', (move.id, mode2))
        res = cr.fetchone()
        if res:
            line_id2 = res[0]
        else:
            line_id2 = 0

        cr.execute('SELECT SUM(%s) FROM account_move_line WHERE move_id=%%s AND id!=%%s' % (mode,), (move.id, line_id2))
        result = cr.fetchone()[0] or 0.0
        cr.execute('update account_move_line set '+mode2+'=%s where id=%s', (result, line_id))

        #adjust also the amount in currency if needed
        cr.execute("select currency_id, sum(amount_currency) as amount_currency from account_move_line where move_id = %s and currency_id is not null group by currency_id", (move.id,))
        for row in cr.dictfetchall():
            currency_id = currency_obj.browse(cr, uid, row['currency_id'], context=context)
            if not currency_obj.is_zero(cr, uid, currency_id, row['amount_currency']):
                amount_currency = row['amount_currency'] * -1
                account_id = amount_currency > 0 and move.journal_id.default_debit_account_id.id or move.journal_id.default_credit_account_id.id
                cr.execute('select id from account_move_line where move_id=%s and centralisation=\'currency\' and currency_id = %slimit 1', (move.id, row['currency_id']))
                res = cr.fetchone()
                if res:
                    cr.execute('update account_move_line set amount_currency=%s , account_id=%s where id=%s', (amount_currency, account_id, res[0]))
                else:
                    context.update({'journal_id': move.journal_id.id, 'period_id': move.period_id.id})
                    line_id = self.pool.get('account.move.line').create(cr, uid, {
                        'name': _('Currency Adjustment'),
                        'centralisation': 'currency',
                        'partner_id': False,
                        'account_id': account_id,
                        'move_id': move.id,
                        'journal_id': move.journal_id.id,
                        'period_id': move.period_id.id,
                        'date': move.period_id.date_stop,
                        'debit': 0.0,
                        'credit': 0.0,
                        'currency_id': row['currency_id'],
                        'amount_currency': amount_currency,
                    }, context)

        return True

    #
    # Validate a balanced move. If it is a centralised journal, create a move.
    #
    def validate(self, cr, uid, ids, context=None):
        if context and ('__last_update' in context):
            del context['__last_update']

        valid_moves = [] #Maintains a list of moves which can be responsible to create analytic entries
        obj_analytic_line = self.pool.get('account.analytic.line')
        obj_move_line = self.pool.get('account.move.line')
        for move in self.browse(cr, uid, ids, context):
            # Unlink old analytic lines on move_lines
            for obj_line in move.line_id:
                for obj in obj_line.analytic_lines:
                    obj_analytic_line.unlink(cr,uid,obj.id)

            journal = move.journal_id
            amount = 0
            line_ids = []
            line_draft_ids = []
            company_id = None
            for line in move.line_id:
                amount += line.debit - line.credit
                line_ids.append(line.id)
                if line.state=='draft':
                    line_draft_ids.append(line.id)

                if not company_id:
                    company_id = line.account_id.company_id.id
                if not company_id == line.account_id.company_id.id:
                    raise osv.except_osv(_('Error!'), _("Cannot create moves for different companies."))

                if line.account_id.currency_id and line.currency_id:
                    if line.account_id.currency_id.id != line.currency_id.id and (line.account_id.currency_id.id != line.account_id.company_id.currency_id.id):
                        raise osv.except_osv(_('Error!'), _("""Cannot create move with currency different from ..""") % (line.account_id.code, line.account_id.name))

            if abs(amount) < 10 ** -4:
                # If the move is balanced
                # Add to the list of valid moves
                # (analytic lines will be created later for valid moves)
                valid_moves.append(move)

                # Check whether the move lines are confirmed

                if not line_draft_ids:
                    continue
                # Update the move lines (set them as valid)

                obj_move_line.write(cr, uid, line_draft_ids, {
                    'state': 'valid'
                }, context, check=False)

                account = {}
                account2 = {}

                if journal.type in ('purchase','sale'):
                    for line in move.line_id:
                        code = amount = 0
                        key = (line.account_id.id, line.tax_code_id.id)
                        if key in account2:
                            code = account2[key][0]
                            amount = account2[key][1] * (line.debit + line.credit)
                        elif line.account_id.id in account:
                            code = account[line.account_id.id][0]
                            amount = account[line.account_id.id][1] * (line.debit + line.credit)
                        if (code or amount) and not (line.tax_code_id or line.tax_amount):
                            obj_move_line.write(cr, uid, [line.id], {
                                'tax_code_id': code,
                                'tax_amount': amount
                            }, context, check=False)
            elif journal.centralisation:
                # If the move is not balanced, it must be centralised...

                # Add to the list of valid moves
                # (analytic lines will be created later for valid moves)
                valid_moves.append(move)

                #
                # Update the move lines (set them as valid)
                #
                self._centralise(cr, uid, move, 'debit', context=context)
                self._centralise(cr, uid, move, 'credit', context=context)
                obj_move_line.write(cr, uid, line_draft_ids, {
                    'state': 'valid'
                }, context, check=False)
            else:
                # We can't validate it (it's unbalanced)
                # Setting the lines as draft
                obj_move_line.write(cr, uid, line_ids, {
                    'state': 'draft'
                }, context, check=False)
        # Create analytic lines for the valid moves
        for record in valid_moves:
            obj_move_line.create_analytic_lines(cr, uid, [line.id for line in record.line_id], context)

        valid_moves = [move.id for move in valid_moves]
        return len(valid_moves) > 0 and valid_moves or False

account_move()

class account_move_reconcile(osv.osv):
    _name = "account.move.reconcile"
    _description = "Account Reconciliation"
    _columns = {
        'name': fields.char('Name', size=64, required=True),
        'type': fields.char('Type', size=16, required=True),
        'line_id': fields.one2many('account.move.line', 'reconcile_id', 'Entry Lines'),
        'line_partial_ids': fields.one2many('account.move.line', 'reconcile_partial_id', 'Partial Entry lines'),
        'create_date': fields.date('Creation date', readonly=True),
        'opening_reconciliation': fields.boolean('Opening Entries Reconciliation', help="Is this reconciliation produced by the opening of a new fiscal year ?."),
    }
    _defaults = {
        'name': lambda self,cr,uid,ctx=None: self.pool.get('ir.sequence').get(cr, uid, 'account.reconcile', context=ctx) or '/',
    }
    
    # You cannot unlink a reconciliation if it is a opening_reconciliation one,
    # you should use the generate opening entries wizard for that
    def unlink(self, cr, uid, ids, context=None):
        for move_rec in self.browse(cr, uid, ids, context=context):
            if move_rec.opening_reconciliation:
                raise osv.except_osv(_('Error!'), _('You cannot unreconcile journal items if they has been generated by the \
                                                        opening/closing fiscal year process.'))
        return super(account_move_reconcile, self).unlink(cr, uid, ids, context=context)
    
    # Look in the line_id and line_partial_ids to ensure the partner is the same or empty
    # on all lines. We allow that only for opening/closing period
    def _check_same_partner(self, cr, uid, ids, context=None):
        for reconcile in self.browse(cr, uid, ids, context=context):
            move_lines = []
            if not reconcile.opening_reconciliation:
                if reconcile.line_id:
                    first_partner = reconcile.line_id[0].partner_id.id
                    move_lines = reconcile.line_id
                elif reconcile.line_partial_ids:
                    first_partner = reconcile.line_partial_ids[0].partner_id.id
                    move_lines = reconcile.line_partial_ids
                if any([line.partner_id.id != first_partner for line in move_lines]):
                    return False
        return True

    _constraints = [
        (_check_same_partner, 'You can only reconcile journal items with the same partner.', ['line_id']),
    ]
    
    def reconcile_partial_check(self, cr, uid, ids, type='auto', context=None):
        total = 0.0
        for rec in self.browse(cr, uid, ids, context=context):
            for line in rec.line_partial_ids:
                if line.account_id.currency_id:
                    total += line.amount_currency
                else:
                    total += (line.debit or 0.0) - (line.credit or 0.0)
        if not total:
            self.pool.get('account.move.line').write(cr, uid,
                map(lambda x: x.id, rec.line_partial_ids),
                {'reconcile_id': rec.id }
            )
        return True

    def name_get(self, cr, uid, ids, context=None):
        if not ids:
            return []
        result = []
        for r in self.browse(cr, uid, ids, context=context):
            total = reduce(lambda y,t: (t.debit or 0.0) - (t.credit or 0.0) + y, r.line_partial_ids, 0.0)
            if total:
                name = '%s (%.2f)' % (r.name, total)
                result.append((r.id,name))
            else:
                result.append((r.id,r.name))
        return result

account_move_reconcile()

#----------------------------------------------------------
# Tax
#----------------------------------------------------------
"""
a documenter
child_depend: la taxe depend des taxes filles
"""
class account_tax_code(osv.osv):
    """
    A code for the tax object.

    This code is used for some tax declarations.
    """
    def _sum(self, cr, uid, ids, name, args, context, where ='', where_params=()):
        parent_ids = tuple(self.search(cr, uid, [('parent_id', 'child_of', ids)]))
        if context.get('based_on', 'invoices') == 'payments':
            cr.execute('SELECT line.tax_code_id, sum(line.tax_amount) \
                    FROM account_move_line AS line, \
                        account_move AS move \
                        LEFT JOIN account_invoice invoice ON \
                            (invoice.move_id = move.id) \
                    WHERE line.tax_code_id IN %s '+where+' \
                        AND move.id = line.move_id \
                        AND ((invoice.state = \'paid\') \
                            OR (invoice.id IS NULL)) \
                            GROUP BY line.tax_code_id',
                                (parent_ids,) + where_params)
        else:
            cr.execute('SELECT line.tax_code_id, sum(line.tax_amount) \
                    FROM account_move_line AS line, \
                    account_move AS move \
                    WHERE line.tax_code_id IN %s '+where+' \
                    AND move.id = line.move_id \
                    GROUP BY line.tax_code_id',
                       (parent_ids,) + where_params)
        res=dict(cr.fetchall())
        obj_precision = self.pool.get('decimal.precision')
        res2 = {}
        for record in self.browse(cr, uid, ids, context=context):
            def _rec_get(record):
                amount = res.get(record.id, 0.0)
                for rec in record.child_ids:
                    amount += _rec_get(rec) * rec.sign
                return amount
            res2[record.id] = round(_rec_get(record), obj_precision.precision_get(cr, uid, 'Account'))
        return res2

    def _sum_year(self, cr, uid, ids, name, args, context=None):
        if context is None:
            context = {}
        move_state = ('posted', )
        if context.get('state', 'all') == 'all':
            move_state = ('draft', 'posted', )
        if context.get('fiscalyear_id', False):
            fiscalyear_id = [context['fiscalyear_id']]
        else:
            fiscalyear_id = self.pool.get('account.fiscalyear').finds(cr, uid, exception=False)
        where = ''
        where_params = ()
        if fiscalyear_id:
            pids = []
            for fy in fiscalyear_id:
                pids += map(lambda x: str(x.id), self.pool.get('account.fiscalyear').browse(cr, uid, fy).period_ids)
            if pids:
                where = ' AND line.period_id IN %s AND move.state IN %s '
                where_params = (tuple(pids), move_state)
        return self._sum(cr, uid, ids, name, args, context,
                where=where, where_params=where_params)

    def _sum_period(self, cr, uid, ids, name, args, context):
        if context is None:
            context = {}
        move_state = ('posted', )
        if context.get('state', False) == 'all':
            move_state = ('draft', 'posted', )
        if context.get('period_id', False):
            period_id = context['period_id']
        else:
            period_id = self.pool.get('account.period').find(cr, uid)
            if not period_id:
                return dict.fromkeys(ids, 0.0)
            period_id = period_id[0]
        return self._sum(cr, uid, ids, name, args, context,
                where=' AND line.period_id=%s AND move.state IN %s', where_params=(period_id, move_state))

    _name = 'account.tax.code'
    _description = 'Tax Code'
    _rec_name = 'code'
    _columns = {
        'name': fields.char('Tax Case Name', size=64, required=True, translate=True),
        'code': fields.char('Case Code', size=64),
        'info': fields.text('Description'),
        'sum': fields.function(_sum_year, string="Year Sum"),
        'sum_period': fields.function(_sum_period, string="Period Sum"),
        'parent_id': fields.many2one('account.tax.code', 'Parent Code', select=True),
        'child_ids': fields.one2many('account.tax.code', 'parent_id', 'Child Codes'),
        'line_ids': fields.one2many('account.move.line', 'tax_code_id', 'Lines'),
        'company_id': fields.many2one('res.company', 'Company', required=True),
        'sign': fields.float('Coefficent for parent', required=True, help='You can specify here the coefficient that will be used when consolidating the amount of this case into its parent. For example, set 1/-1 if you want to add/substract it.'),
        'notprintable':fields.boolean("Not Printable in Invoice", help="Check this box if you don't want any tax related to this tax code to appear on invoices"),
        'sequence': fields.integer('Sequence', help="Determine the display order in the report 'Accounting \ Reporting \ Generic Reporting \ Taxes \ Taxes Report'"),
    }

    def name_search(self, cr, user, name, args=None, operator='ilike', context=None, limit=80):
        if not args:
            args = []
        if context is None:
            context = {}
        ids = self.search(cr, user, ['|',('name',operator,name),('code',operator,name)] + args, limit=limit, context=context)
        return self.name_get(cr, user, ids, context)

    def name_get(self, cr, uid, ids, context=None):
        if isinstance(ids, (int, long)):
            ids = [ids]
        if not ids:
            return []
        if isinstance(ids, (int, long)):
            ids = [ids]
        reads = self.read(cr, uid, ids, ['name','code'], context, load='_classic_write')
        return [(x['id'], (x['code'] and (x['code'] + ' - ') or '') + x['name']) \
                for x in reads]

    def _default_company(self, cr, uid, context=None):
        user = self.pool.get('res.users').browse(cr, uid, uid, context=context)
        if user.company_id:
            return user.company_id.id
        return self.pool.get('res.company').search(cr, uid, [('parent_id', '=', False)])[0]
    _defaults = {
        'company_id': _default_company,
        'sign': 1.0,
        'notprintable': False,
    }

    def copy(self, cr, uid, id, default=None, context=None):
        if default is None:
            default = {}
        default = default.copy()
        default.update({'line_ids': []})
        return super(account_tax_code, self).copy(cr, uid, id, default, context)

    _check_recursion = check_cycle
    _constraints = [
        (_check_recursion, 'Error!\nYou cannot create recursive accounts.', ['parent_id'])
    ]
    _order = 'code'

account_tax_code()

class account_tax(osv.osv):
    """
    A tax object.

    Type: percent, fixed, none, code
        PERCENT: tax = price * amount
        FIXED: tax = price + amount
        NONE: no tax line
        CODE: execute python code. localcontext = {'price_unit':pu}
            return result in the context
            Ex: result=round(price_unit*0.21,4)
    """
<<<<<<< HEAD
=======
    def copy_data(self, cr, uid, id, default=None, context=None):
        if default is None:
            default = {}
        name = self.read(cr, uid, id, ['name'], context=context)['name']
        default = default.copy()
        default.update({'name': name + _(' (Copy)')})
        return super(account_tax, self).copy_data(cr, uid, id, default=default, context=context)
>>>>>>> 1b8891dd

    def get_precision_tax():
        def change_digit_tax(cr):
            res = pooler.get_pool(cr.dbname).get('decimal.precision').precision_get(cr, SUPERUSER_ID, 'Account')
            return (16, res+2)
        return change_digit_tax

    _name = 'account.tax'
    _description = 'Tax'
    _columns = {
        'name': fields.char('Tax Name', size=64, required=True, translate=True, help="This name will be displayed on reports"),
        'sequence': fields.integer('Sequence', required=True, help="The sequence field is used to order the tax lines from the lowest sequences to the higher ones. The order is important if you have a tax with several tax children. In this case, the evaluation order is important."),
        'amount': fields.float('Amount', required=True, digits_compute=get_precision_tax(), help="For taxes of type percentage, enter % ratio between 0-1."),
        'active': fields.boolean('Active', help="If the active field is set to False, it will allow you to hide the tax without removing it."),
        'type': fields.selection( [('percent','Percentage'), ('fixed','Fixed Amount'), ('none','None'), ('code','Python Code'), ('balance','Balance')], 'Tax Type', required=True,
            help="The computation method for the tax amount."),
        'applicable_type': fields.selection( [('true','Always'), ('code','Given by Python Code')], 'Applicability', required=True,
            help="If not applicable (computed through a Python code), the tax won't appear on the invoice."),
        'domain':fields.char('Domain', size=32, help="This field is only used if you develop your own module allowing developers to create specific taxes in a custom domain."),
        'account_collected_id':fields.many2one('account.account', 'Invoice Tax Account', help="Set the account that will be set by default on invoice tax lines for invoices. Leave empty to use the expense account."),
        'account_paid_id':fields.many2one('account.account', 'Refund Tax Account', help="Set the account that will be set by default on invoice tax lines for refunds. Leave empty to use the expense account."),
        'account_analytic_collected_id':fields.many2one('account.analytic.account', 'Invoice Tax Analytic Account', help="Set the analytic account that will be used by default on the invoice tax lines for invoices. Leave empty if you don't want to use an analytic account on the invoice tax lines by default."),
        'account_analytic_paid_id':fields.many2one('account.analytic.account', 'Refund Tax Analytic Account', help="Set the analytic account that will be used by default on the invoice tax lines for refunds. Leave empty if you don't want to use an analytic account on the invoice tax lines by default."),
        'parent_id':fields.many2one('account.tax', 'Parent Tax Account', select=True),
        'child_ids':fields.one2many('account.tax', 'parent_id', 'Child Tax Accounts'),
        'child_depend':fields.boolean('Tax on Children', help="Set if the tax computation is based on the computation of child taxes rather than on the total amount."),
        'python_compute':fields.text('Python Code'),
        'python_compute_inv':fields.text('Python Code (reverse)'),
        'python_applicable':fields.text('Python Code'),

        #
        # Fields used for the Tax declaration
        #
        'base_code_id': fields.many2one('account.tax.code', 'Account Base Code', help="Use this code for the tax declaration."),
        'tax_code_id': fields.many2one('account.tax.code', 'Account Tax Code', help="Use this code for the tax declaration."),
        'base_sign': fields.float('Base Code Sign', help="Usually 1 or -1."),
        'tax_sign': fields.float('Tax Code Sign', help="Usually 1 or -1."),

        # Same fields for refund invoices

        'ref_base_code_id': fields.many2one('account.tax.code', 'Refund Base Code', help="Use this code for the tax declaration."),
        'ref_tax_code_id': fields.many2one('account.tax.code', 'Refund Tax Code', help="Use this code for the tax declaration."),
        'ref_base_sign': fields.float('Base Code Sign', help="Usually 1 or -1."),
        'ref_tax_sign': fields.float('Tax Code Sign', help="Usually 1 or -1."),
        'include_base_amount': fields.boolean('Included in base amount', help="Indicates if the amount of tax must be included in the base amount for the computation of the next taxes"),
        'company_id': fields.many2one('res.company', 'Company', required=True),
        'description': fields.char('Tax Code'),
        'price_include': fields.boolean('Tax Included in Price', help="Check this if the price you use on the product and invoices includes this tax."),
        'type_tax_use': fields.selection([('sale','Sale'),('purchase','Purchase'),('all','All')], 'Tax Application', required=True)

    }
    _sql_constraints = [
        ('name_company_uniq', 'unique(name, company_id)', 'Tax Name must be unique per company!'),
    ]

    def name_search(self, cr, user, name, args=None, operator='ilike', context=None, limit=80):
        """
        Returns a list of tupples containing id, name, as internally it is called {def name_get}
        result format: {[(id, name), (id, name), ...]}

        @param cr: A database cursor
        @param user: ID of the user currently logged in
        @param name: name to search
        @param args: other arguments
        @param operator: default operator is 'ilike', it can be changed
        @param context: context arguments, like lang, time zone
        @param limit: Returns first 'n' ids of complete result, default is 80.

        @return: Returns a list of tupples containing id and name
        """
        if not args:
            args = []
        if context is None:
            context = {}
        ids = []
        if name:
            ids = self.search(cr, user, [('description', '=', name)] + args, limit=limit, context=context)
            if not ids:
                ids = self.search(cr, user, [('name', operator, name)] + args, limit=limit, context=context)
        else:
            ids = self.search(cr, user, args, limit=limit, context=context or {})
        return self.name_get(cr, user, ids, context=context)

    def write(self, cr, uid, ids, vals, context=None):
        if vals.get('type', False) and vals['type'] in ('none', 'code'):
            vals.update({'amount': 0.0})
        return super(account_tax, self).write(cr, uid, ids, vals, context=context)

    def search(self, cr, uid, args, offset=0, limit=None, order=None, context=None, count=False):
        journal_pool = self.pool.get('account.journal')

        if context and context.has_key('type'):
            if context.get('type') in ('out_invoice','out_refund'):
                args += [('type_tax_use','in',['sale','all'])]
            elif context.get('type') in ('in_invoice','in_refund'):
                args += [('type_tax_use','in',['purchase','all'])]

        if context and context.has_key('journal_id'):
            journal = journal_pool.browse(cr, uid, context.get('journal_id'))
            if journal.type in ('sale', 'purchase'):
                args += [('type_tax_use','in',[journal.type,'all'])]

        return super(account_tax, self).search(cr, uid, args, offset, limit, order, context, count)

    def name_get(self, cr, uid, ids, context=None):
        if not ids:
            return []
        res = []
        for record in self.read(cr, uid, ids, ['description','name'], context=context):
            name = record['description'] and record['description'] or record['name']
            res.append((record['id'],name ))
        return res

    def _default_company(self, cr, uid, context=None):
        user = self.pool.get('res.users').browse(cr, uid, uid, context=context)
        if user.company_id:
            return user.company_id.id
        return self.pool.get('res.company').search(cr, uid, [('parent_id', '=', False)])[0]

    _defaults = {
        'python_compute': '''# price_unit\n# or False\n# product: product.product object or None\n# partner: res.partner object or None\n\nresult = price_unit * 0.10''',
        'python_compute_inv': '''# price_unit\n# product: product.product object or False\n\nresult = price_unit * 0.10''',
        'applicable_type': 'true',
        'type': 'percent',
        'amount': 0,
        'price_include': 0,
        'active': 1,
        'type_tax_use': 'all',
        'sequence': 1,
        'ref_tax_sign': 1,
        'ref_base_sign': 1,
        'tax_sign': 1,
        'base_sign': 1,
        'include_base_amount': False,
        'company_id': _default_company,
    }
    _order = 'sequence'

    def _applicable(self, cr, uid, taxes, price_unit, product=None, partner=None):
        res = []
        for tax in taxes:
            if tax.applicable_type=='code':
                localdict = {'price_unit':price_unit, 'product':product, 'partner':partner}
                exec tax.python_applicable in localdict
                if localdict.get('result', False):
                    res.append(tax)
            else:
                res.append(tax)
        return res

    def _unit_compute(self, cr, uid, taxes, price_unit, product=None, partner=None, quantity=0):
        taxes = self._applicable(cr, uid, taxes, price_unit ,product, partner)
        res = []
        cur_price_unit=price_unit
        for tax in taxes:
            # we compute the amount for the current tax object and append it to the result
            data = {'id':tax.id,
                    'name':tax.description and tax.description + " - " + tax.name or tax.name,
                    'account_collected_id':tax.account_collected_id.id,
                    'account_paid_id':tax.account_paid_id.id,
                    'account_analytic_collected_id': tax.account_analytic_collected_id.id,
                    'account_analytic_paid_id': tax.account_analytic_paid_id.id,
                    'base_code_id': tax.base_code_id.id,
                    'ref_base_code_id': tax.ref_base_code_id.id,
                    'sequence': tax.sequence,
                    'base_sign': tax.base_sign,
                    'tax_sign': tax.tax_sign,
                    'ref_base_sign': tax.ref_base_sign,
                    'ref_tax_sign': tax.ref_tax_sign,
                    'price_unit': cur_price_unit,
                    'tax_code_id': tax.tax_code_id.id,
                    'ref_tax_code_id': tax.ref_tax_code_id.id,
            }
            res.append(data)
            if tax.type=='percent':
                amount = cur_price_unit * tax.amount
                data['amount'] = amount

            elif tax.type=='fixed':
                data['amount'] = tax.amount
                data['tax_amount']=quantity
               # data['amount'] = quantity
            elif tax.type=='code':
                localdict = {'price_unit':cur_price_unit, 'product':product, 'partner':partner}
                exec tax.python_compute in localdict
                amount = localdict['result']
                data['amount'] = amount
            elif tax.type=='balance':
                data['amount'] = cur_price_unit - reduce(lambda x,y: y.get('amount',0.0)+x, res, 0.0)
                data['balance'] = cur_price_unit

            amount2 = data.get('amount', 0.0)
            if tax.child_ids:
                if tax.child_depend:
                    latest = res.pop()
                amount = amount2
                child_tax = self._unit_compute(cr, uid, tax.child_ids, amount, product, partner, quantity)
                res.extend(child_tax)
                if tax.child_depend:
                    for r in res:
                        for name in ('base','ref_base'):
                            if latest[name+'_code_id'] and latest[name+'_sign'] and not r[name+'_code_id']:
                                r[name+'_code_id'] = latest[name+'_code_id']
                                r[name+'_sign'] = latest[name+'_sign']
                                r['price_unit'] = latest['price_unit']
                                latest[name+'_code_id'] = False
                        for name in ('tax','ref_tax'):
                            if latest[name+'_code_id'] and latest[name+'_sign'] and not r[name+'_code_id']:
                                r[name+'_code_id'] = latest[name+'_code_id']
                                r[name+'_sign'] = latest[name+'_sign']
                                r['amount'] = data['amount']
                                latest[name+'_code_id'] = False
            if tax.include_base_amount:
                cur_price_unit+=amount2
        return res

    def compute_all(self, cr, uid, taxes, price_unit, quantity, product=None, partner=None, force_excluded=False):
        """
        :param force_excluded: boolean used to say that we don't want to consider the value of field price_include of
            tax. It's used in encoding by line where you don't matter if you encoded a tax with that boolean to True or
            False
        RETURN: {
                'total': 0.0,                # Total without taxes
                'total_included: 0.0,        # Total with taxes
                'taxes': []                  # List of taxes, see compute for the format
            }
        """

        # By default, for each tax, tax amount will first be computed
        # and rounded at the 'Account' decimal precision for each
        # PO/SO/invoice line and then these rounded amounts will be
        # summed, leading to the total amount for that tax. But, if the
        # company has tax_calculation_rounding_method = round_globally,
        # we still follow the same method, but we use a much larger
        # precision when we round the tax amount for each line (we use
        # the 'Account' decimal precision + 5), and that way it's like
        # rounding after the sum of the tax amounts of each line
        precision = self.pool.get('decimal.precision').precision_get(cr, uid, 'Account')
        tax_compute_precision = precision
        if taxes and taxes[0].company_id.tax_calculation_rounding_method == 'round_globally':
            tax_compute_precision += 5
        totalin = totalex = float_round(price_unit * quantity, precision)
        tin = []
        tex = []
        for tax in taxes:
            if not tax.price_include or force_excluded:
                tex.append(tax)
            else:
                tin.append(tax)
        tin = self.compute_inv(cr, uid, tin, price_unit, quantity, product=product, partner=partner, precision=tax_compute_precision)
        for r in tin:
            totalex -= r.get('amount', 0.0)
        totlex_qty = 0.0
        try:
            totlex_qty = totalex/quantity
        except:
            pass
        tex = self._compute(cr, uid, tex, totlex_qty, quantity, product=product, partner=partner, precision=tax_compute_precision)
        for r in tex:
            totalin += r.get('amount', 0.0)
        return {
            'total': totalex,
            'total_included': totalin,
            'taxes': tin + tex
        }

    def compute(self, cr, uid, taxes, price_unit, quantity,  product=None, partner=None):
        _logger.warning("Deprecated, use compute_all(...)['taxes'] instead of compute(...) to manage prices with tax included.")
        return self._compute(cr, uid, taxes, price_unit, quantity, product, partner)

    def _compute(self, cr, uid, taxes, price_unit, quantity, product=None, partner=None, precision=None):
        """
        Compute tax values for given PRICE_UNIT, QUANTITY and a buyer/seller ADDRESS_ID.

        RETURN:
            [ tax ]
            tax = {'name':'', 'amount':0.0, 'account_collected_id':1, 'account_paid_id':2}
            one tax for each tax id in IDS and their children
        """
        if not precision:
            precision = self.pool.get('decimal.precision').precision_get(cr, uid, 'Account')
        res = self._unit_compute(cr, uid, taxes, price_unit, product, partner, quantity)
        total = 0.0
        for r in res:
            if r.get('balance',False):
                r['amount'] = round(r.get('balance', 0.0) * quantity, precision) - total
            else:
                r['amount'] = round(r.get('amount', 0.0) * quantity, precision)
                total += r['amount']
        return res

    def _unit_compute_inv(self, cr, uid, taxes, price_unit, product=None, partner=None):
        taxes = self._applicable(cr, uid, taxes, price_unit,  product, partner)
        res = []
        taxes.reverse()
        cur_price_unit = price_unit

        tax_parent_tot = 0.0
        for tax in taxes:
            if (tax.type=='percent') and not tax.include_base_amount:
                tax_parent_tot += tax.amount

        for tax in taxes:
            if (tax.type=='fixed') and not tax.include_base_amount:
                cur_price_unit -= tax.amount

        for tax in taxes:
            if tax.type=='percent':
                if tax.include_base_amount:
                    amount = cur_price_unit - (cur_price_unit / (1 + tax.amount))
                else:
                    amount = (cur_price_unit / (1 + tax_parent_tot)) * tax.amount

            elif tax.type=='fixed':
                amount = tax.amount

            elif tax.type=='code':
                localdict = {'price_unit':cur_price_unit, 'product':product, 'partner':partner}
                exec tax.python_compute_inv in localdict
                amount = localdict['result']
            elif tax.type=='balance':
                amount = cur_price_unit - reduce(lambda x,y: y.get('amount',0.0)+x, res, 0.0)

            if tax.include_base_amount:
                cur_price_unit -= amount
                todo = 0
            else:
                todo = 1
            res.append({
                'id': tax.id,
                'todo': todo,
                'name': tax.name,
                'amount': amount,
                'account_collected_id': tax.account_collected_id.id,
                'account_paid_id': tax.account_paid_id.id,
                'account_analytic_collected_id': tax.account_analytic_collected_id.id,
                'account_analytic_paid_id': tax.account_analytic_paid_id.id,
                'base_code_id': tax.base_code_id.id,
                'ref_base_code_id': tax.ref_base_code_id.id,
                'sequence': tax.sequence,
                'base_sign': tax.base_sign,
                'tax_sign': tax.tax_sign,
                'ref_base_sign': tax.ref_base_sign,
                'ref_tax_sign': tax.ref_tax_sign,
                'price_unit': cur_price_unit,
                'tax_code_id': tax.tax_code_id.id,
                'ref_tax_code_id': tax.ref_tax_code_id.id,
            })
            if tax.child_ids:
                if tax.child_depend:
                    del res[-1]
                    amount = price_unit

            parent_tax = self._unit_compute_inv(cr, uid, tax.child_ids, amount, product, partner)
            res.extend(parent_tax)

        total = 0.0
        for r in res:
            if r['todo']:
                total += r['amount']
        for r in res:
            r['price_unit'] -= total
            r['todo'] = 0
        return res

    def compute_inv(self, cr, uid, taxes, price_unit, quantity, product=None, partner=None, precision=None):
        """
        Compute tax values for given PRICE_UNIT, QUANTITY and a buyer/seller ADDRESS_ID.
        Price Unit is a Tax included price

        RETURN:
            [ tax ]
            tax = {'name':'', 'amount':0.0, 'account_collected_id':1, 'account_paid_id':2}
            one tax for each tax id in IDS and their children
        """
        if not precision:
            precision = self.pool.get('decimal.precision').precision_get(cr, uid, 'Account')
        res = self._unit_compute_inv(cr, uid, taxes, price_unit, product, partner=None)
        total = 0.0
        for r in res:
            if r.get('balance',False):
                r['amount'] = round(r['balance'] * quantity, precision) - total
            else:
                r['amount'] = round(r['amount'] * quantity, precision)
                total += r['amount']
        return res

account_tax()

# ---------------------------------------------------------
# Account Entries Models
# ---------------------------------------------------------

class account_model(osv.osv):
    _name = "account.model"
    _description = "Account Model"
    _columns = {
        'name': fields.char('Model Name', size=64, required=True, help="This is a model for recurring accounting entries"),
        'journal_id': fields.many2one('account.journal', 'Journal', required=True),
        'company_id': fields.related('journal_id', 'company_id', type='many2one', relation='res.company', string='Company', store=True, readonly=True),
        'lines_id': fields.one2many('account.model.line', 'model_id', 'Model Entries'),
        'legend': fields.text('Legend', readonly=True, size=100),
    }

    _defaults = {
        'legend': lambda self, cr, uid, context:_('You can specify year, month and date in the name of the model using the following labels:\n\n%(year)s: To Specify Year \n%(month)s: To Specify Month \n%(date)s: Current Date\n\ne.g. My model on %(date)s'),
    }

    def generate(self, cr, uid, ids, data=None, context=None):
        if data is None:
            data = {}
        move_ids = []
        entry = {}
        account_move_obj = self.pool.get('account.move')
        account_move_line_obj = self.pool.get('account.move.line')
        pt_obj = self.pool.get('account.payment.term')
        period_obj = self.pool.get('account.period')

        if context is None:
            context = {}

        if data.get('date', False):
            context.update({'date': data['date']})

        move_date = context.get('date', time.strftime('%Y-%m-%d'))
        move_date = datetime.strptime(move_date,"%Y-%m-%d")
        for model in self.browse(cr, uid, ids, context=context):
            ctx = context.copy()
            ctx.update({'company_id': model.company_id.id})
            period_ids = period_obj.find(cr, uid, dt=context.get('date', False), context=ctx)
            period_id = period_ids and period_ids[0] or False
            ctx.update({'journal_id': model.journal_id.id,'period_id': period_id})
            try:
                entry['name'] = model.name%{'year': move_date.strftime('%Y'), 'month': move_date.strftime('%m'), 'date': move_date.strftime('%Y-%m')}
            except:
                raise osv.except_osv(_('Wrong model !'), _('You have a wrong expression "%(...)s" in your model !'))
            move_id = account_move_obj.create(cr, uid, {
                'ref': entry['name'],
                'period_id': period_id,
                'journal_id': model.journal_id.id,
                'date': context.get('date', fields.date.context_today(self,cr,uid,context=context))
            })
            move_ids.append(move_id)
            for line in model.lines_id:
                analytic_account_id = False
                if line.analytic_account_id:
                    if not model.journal_id.analytic_journal_id:
                        raise osv.except_osv(_('No Analytic Journal !'),_("You have to define an analytic journal on the '%s' journal!") % (model.journal_id.name,))
                    analytic_account_id = line.analytic_account_id.id
                val = {
                    'move_id': move_id,
                    'journal_id': model.journal_id.id,
                    'period_id': period_id,
                    'analytic_account_id': analytic_account_id
                }

                date_maturity = context.get('date',time.strftime('%Y-%m-%d'))
                if line.date_maturity == 'partner':
                    if not line.partner_id:
                        raise osv.except_osv(_('Error!'), _("Maturity date of entry line generated by model line '%s' of model '%s' is based on partner payment term!" \
                                                                "\nPlease define partner on it!")%(line.name, model.name))

                    payment_term_id = False
                    if model.journal_id.type in ('purchase', 'purchase_refund') and line.partner_id.property_supplier_payment_term:
                        payment_term_id = line.partner_id.property_supplier_payment_term.id
                    elif line.partner_id.property_payment_term:
                        payment_term_id = line.partner_id.property_payment_term.id
                    if payment_term_id:
                        pterm_list = pt_obj.compute(cr, uid, payment_term_id, value=1, date_ref=date_maturity)
                        if pterm_list:
                            pterm_list = [l[0] for l in pterm_list]
                            pterm_list.sort()
                            date_maturity = pterm_list[-1]

                val.update({
                    'name': line.name,
                    'quantity': line.quantity,
                    'debit': line.debit,
                    'credit': line.credit,
                    'account_id': line.account_id.id,
                    'move_id': move_id,
                    'partner_id': line.partner_id.id,
                    'date': context.get('date', fields.date.context_today(self,cr,uid,context=context)),
                    'date_maturity': date_maturity
                })
                account_move_line_obj.create(cr, uid, val, context=ctx)

        return move_ids

    def onchange_journal_id(self, cr, uid, ids, journal_id, context=None):
        company_id = False

        if journal_id:
            journal = self.pool.get('account.journal').browse(cr, uid, journal_id, context=context)
            if journal.company_id.id:
                company_id = journal.company_id.id

        return {'value': {'company_id': company_id}}

account_model()

class account_model_line(osv.osv):
    _name = "account.model.line"
    _description = "Account Model Entries"
    _columns = {
        'name': fields.char('Name', size=64, required=True),
        'sequence': fields.integer('Sequence', required=True, help="The sequence field is used to order the resources from lower sequences to higher ones."),
        'quantity': fields.float('Quantity', digits_compute=dp.get_precision('Account'), help="The optional quantity on entries."),
        'debit': fields.float('Debit', digits_compute=dp.get_precision('Account')),
        'credit': fields.float('Credit', digits_compute=dp.get_precision('Account')),
        'account_id': fields.many2one('account.account', 'Account', required=True, ondelete="cascade"),
        'analytic_account_id': fields.many2one('account.analytic.account', 'Analytic Account', ondelete="cascade"),
        'model_id': fields.many2one('account.model', 'Model', required=True, ondelete="cascade", select=True),
        'amount_currency': fields.float('Amount Currency', help="The amount expressed in an optional other currency."),
        'currency_id': fields.many2one('res.currency', 'Currency'),
        'partner_id': fields.many2one('res.partner', 'Partner'),
        'date_maturity': fields.selection([('today','Date of the day'), ('partner','Partner Payment Term')], 'Maturity Date', help="The maturity date of the generated entries for this model. You can choose between the creation date or the creation date of the entries plus the partner payment terms."),
    }
    _order = 'sequence'
    _sql_constraints = [
        ('credit_debit1', 'CHECK (credit*debit=0)',  'Wrong credit or debit value in model, they must be positive!'),
        ('credit_debit2', 'CHECK (credit+debit>=0)', 'Wrong credit or debit value in model, they must be positive!'),
    ]
account_model_line()

# ---------------------------------------------------------
# Account Subscription
# ---------------------------------------------------------


class account_subscription(osv.osv):
    _name = "account.subscription"
    _description = "Account Subscription"
    _columns = {
        'name': fields.char('Name', size=64, required=True),
        'ref': fields.char('Reference', size=16),
        'model_id': fields.many2one('account.model', 'Model', required=True),
        'date_start': fields.date('Start Date', required=True),
        'period_total': fields.integer('Number of Periods', required=True),
        'period_nbr': fields.integer('Period', required=True),
        'period_type': fields.selection([('day','days'),('month','month'),('year','year')], 'Period Type', required=True),
        'state': fields.selection([('draft','Draft'),('running','Running'),('done','Done')], 'Status', required=True, readonly=True),
        'lines_id': fields.one2many('account.subscription.line', 'subscription_id', 'Subscription Lines')
    }
    _defaults = {
        'date_start': fields.date.context_today,
        'period_type': 'month',
        'period_total': 12,
        'period_nbr': 1,
        'state': 'draft',
    }
    def state_draft(self, cr, uid, ids, context=None):
        self.write(cr, uid, ids, {'state':'draft'})
        return False

    def check(self, cr, uid, ids, context=None):
        todone = []
        for sub in self.browse(cr, uid, ids, context=context):
            ok = True
            for line in sub.lines_id:
                if not line.move_id.id:
                    ok = False
                    break
            if ok:
                todone.append(sub.id)
        if todone:
            self.write(cr, uid, todone, {'state':'done'})
        return False

    def remove_line(self, cr, uid, ids, context=None):
        toremove = []
        for sub in self.browse(cr, uid, ids, context=context):
            for line in sub.lines_id:
                if not line.move_id.id:
                    toremove.append(line.id)
        if toremove:
            self.pool.get('account.subscription.line').unlink(cr, uid, toremove)
        self.write(cr, uid, ids, {'state':'draft'})
        return False

    def compute(self, cr, uid, ids, context=None):
        for sub in self.browse(cr, uid, ids, context=context):
            ds = sub.date_start
            for i in range(sub.period_total):
                self.pool.get('account.subscription.line').create(cr, uid, {
                    'date': ds,
                    'subscription_id': sub.id,
                })
                if sub.period_type=='day':
                    ds = (datetime.strptime(ds, '%Y-%m-%d') + relativedelta(days=sub.period_nbr)).strftime('%Y-%m-%d')
                if sub.period_type=='month':
                    ds = (datetime.strptime(ds, '%Y-%m-%d') + relativedelta(months=sub.period_nbr)).strftime('%Y-%m-%d')
                if sub.period_type=='year':
                    ds = (datetime.strptime(ds, '%Y-%m-%d') + relativedelta(years=sub.period_nbr)).strftime('%Y-%m-%d')
        self.write(cr, uid, ids, {'state':'running'})
        return True

account_subscription()

class account_subscription_line(osv.osv):
    _name = "account.subscription.line"
    _description = "Account Subscription Line"
    _columns = {
        'subscription_id': fields.many2one('account.subscription', 'Subscription', required=True, select=True),
        'date': fields.date('Date', required=True),
        'move_id': fields.many2one('account.move', 'Entry'),
    }

    def move_create(self, cr, uid, ids, context=None):
        tocheck = {}
        all_moves = []
        obj_model = self.pool.get('account.model')
        for line in self.browse(cr, uid, ids, context=context):
            data = {
                'date': line.date,
            }
            move_ids = obj_model.generate(cr, uid, [line.subscription_id.model_id.id], data, context)
            tocheck[line.subscription_id.id] = True
            self.write(cr, uid, [line.id], {'move_id':move_ids[0]})
            all_moves.extend(move_ids)
        if tocheck:
            self.pool.get('account.subscription').check(cr, uid, tocheck.keys(), context)
        return all_moves

    _rec_name = 'date'

account_subscription_line()

#  ---------------------------------------------------------------
#   Account Templates: Account, Tax, Tax Code and chart. + Wizard
#  ---------------------------------------------------------------

class account_tax_template(osv.osv):
    _name = 'account.tax.template'
account_tax_template()

class account_account_template(osv.osv):
    _order = "code"
    _name = "account.account.template"
    _description ='Templates for Accounts'

    _columns = {
        'name': fields.char('Name', size=256, required=True, select=True),
        'currency_id': fields.many2one('res.currency', 'Secondary Currency', help="Forces all moves for this account to have this secondary currency."),
        'code': fields.char('Code', size=64, required=True, select=1),
        'type': fields.selection([
            ('receivable','Receivable'),
            ('payable','Payable'),
            ('view','View'),
            ('consolidation','Consolidation'),
            ('liquidity','Liquidity'),
            ('other','Regular'),
            ('closed','Closed'),
            ], 'Internal Type', required=True,help="This type is used to differentiate types with "\
            "special effects in OpenERP: view can not have entries, consolidation are accounts that "\
            "can have children accounts for multi-company consolidations, payable/receivable are for "\
            "partners accounts (for debit/credit computations), closed for depreciated accounts."),
        'user_type': fields.many2one('account.account.type', 'Account Type', required=True,
            help="These types are defined according to your country. The type contains more information "\
            "about the account and its specificities."),
        'financial_report_ids': fields.many2many('account.financial.report', 'account_template_financial_report', 'account_template_id', 'report_line_id', 'Financial Reports'),
        'reconcile': fields.boolean('Allow Reconciliation', help="Check this option if you want the user to reconcile entries in this account."),
        'shortcut': fields.char('Shortcut', size=12),
        'note': fields.text('Note'),
        'parent_id': fields.many2one('account.account.template', 'Parent Account Template', ondelete='cascade', domain=[('type','=','view')]),
        'child_parent_ids':fields.one2many('account.account.template', 'parent_id', 'Children'),
        'tax_ids': fields.many2many('account.tax.template', 'account_account_template_tax_rel', 'account_id', 'tax_id', 'Default Taxes'),
        'nocreate': fields.boolean('Optional create', help="If checked, the new chart of accounts will not contain this by default."),
        'chart_template_id': fields.many2one('account.chart.template', 'Chart Template', help="This optional field allow you to link an account template to a specific chart template that may differ from the one its root parent belongs to. This allow you to define chart templates that extend another and complete it with few new accounts (You don't need to define the whole structure that is common to both several times)."),
    }

    _defaults = {
        'reconcile': False,
        'type': 'view',
        'nocreate': False,
    }

    _check_recursion = check_cycle
    _constraints = [
        (_check_recursion, 'Error!\nYou cannot create recursive account templates.', ['parent_id']),
    ]

    def name_get(self, cr, uid, ids, context=None):
        if not ids:
            return []
        reads = self.read(cr, uid, ids, ['name','code'], context=context)
        res = []
        for record in reads:
            name = record['name']
            if record['code']:
                name = record['code']+' '+name
            res.append((record['id'],name ))
        return res

    def generate_account(self, cr, uid, chart_template_id, tax_template_ref, acc_template_ref, code_digits, company_id, context=None):
        """
        This method for generating accounts from templates.

        :param chart_template_id: id of the chart template chosen in the wizard
        :param tax_template_ref: Taxes templates reference for write taxes_id in account_account.
        :paramacc_template_ref: dictionary with the mappping between the account templates and the real accounts.
        :param code_digits: number of digits got from wizard.multi.charts.accounts, this is use for account code.
        :param company_id: company_id selected from wizard.multi.charts.accounts.
        :returns: return acc_template_ref for reference purpose.
        :rtype: dict
        """
        if context is None:
            context = {}
        obj_acc = self.pool.get('account.account')
        company_name = self.pool.get('res.company').browse(cr, uid, company_id, context=context).name
        template = self.pool.get('account.chart.template').browse(cr, uid, chart_template_id, context=context)
        #deactivate the parent_store functionnality on account_account for rapidity purpose
        ctx = context.copy()
        ctx.update({'defer_parent_store_computation': True})
        level_ref = {}
        children_acc_criteria = [('chart_template_id','=', chart_template_id)]
        if template.account_root_id.id:
            children_acc_criteria = ['|'] + children_acc_criteria + ['&',('parent_id','child_of', [template.account_root_id.id]),('chart_template_id','=', False)]
        children_acc_template = self.search(cr, uid, [('nocreate','!=',True)] + children_acc_criteria, order='id')
        for account_template in self.browse(cr, uid, children_acc_template, context=context):
            # skip the root of COA if it's not the main one
            if (template.account_root_id.id == account_template.id) and template.parent_id:
                continue
            tax_ids = []
            for tax in account_template.tax_ids:
                tax_ids.append(tax_template_ref[tax.id])

            code_main = account_template.code and len(account_template.code) or 0
            code_acc = account_template.code or ''
            if code_main > 0 and code_main <= code_digits and account_template.type != 'view':
                code_acc = str(code_acc) + (str('0'*(code_digits-code_main)))
            parent_id = account_template.parent_id and ((account_template.parent_id.id in acc_template_ref) and acc_template_ref[account_template.parent_id.id]) or False
            #the level as to be given as well at the creation time, because of the defer_parent_store_computation in
            #context. Indeed because of this, the parent_left and parent_right are not computed and thus the child_of
            #operator does not return the expected values, with result of having the level field not computed at all.
            if parent_id:
                level = parent_id in level_ref and level_ref[parent_id] + 1 or obj_acc._get_level(cr, uid, [parent_id], 'level', None, context=context)[parent_id] + 1
            else:
                level = 0
            vals={
                'name': (template.account_root_id.id == account_template.id) and company_name or account_template.name,
                'currency_id': account_template.currency_id and account_template.currency_id.id or False,
                'code': code_acc,
                'type': account_template.type,
                'user_type': account_template.user_type and account_template.user_type.id or False,
                'reconcile': account_template.reconcile,
                'shortcut': account_template.shortcut,
                'note': account_template.note,
                'financial_report_ids': account_template.financial_report_ids and [(6,0,[x.id for x in account_template.financial_report_ids])] or False,
                'parent_id': parent_id,
                'tax_ids': [(6,0,tax_ids)],
                'company_id': company_id,
                'level': level,
            }
            new_account = obj_acc.create(cr, uid, vals, context=ctx)
            acc_template_ref[account_template.id] = new_account
            level_ref[new_account] = level

        #reactivate the parent_store functionnality on account_account
        obj_acc._parent_store_compute(cr)
        return acc_template_ref

account_account_template()

class account_add_tmpl_wizard(osv.osv_memory):
    """Add one more account from the template.

    With the 'nocreate' option, some accounts may not be created. Use this to add them later."""
    _name = 'account.addtmpl.wizard'

    def _get_def_cparent(self, cr, uid, context=None):
        acc_obj = self.pool.get('account.account')
        tmpl_obj = self.pool.get('account.account.template')
        tids = tmpl_obj.read(cr, uid, [context['tmpl_ids']], ['parent_id'])
        if not tids or not tids[0]['parent_id']:
            return False
        ptids = tmpl_obj.read(cr, uid, [tids[0]['parent_id'][0]], ['code'])
        res = None
        if not ptids or not ptids[0]['code']:
            raise osv.except_osv(_('Error!'), _('There is no parent code for the template account.'))
            res = acc_obj.search(cr, uid, [('code','=',ptids[0]['code'])])
        return res and res[0] or False

    _columns = {
        'cparent_id':fields.many2one('account.account', 'Parent target', help="Creates an account with the selected template under this existing parent.", required=True),
    }
    _defaults = {
        'cparent_id': _get_def_cparent,
    }

    def action_create(self,cr,uid,ids,context=None):
        if context is None:
            context = {}
        acc_obj = self.pool.get('account.account')
        tmpl_obj = self.pool.get('account.account.template')
        data = self.read(cr, uid, ids)[0]
        company_id = acc_obj.read(cr, uid, [data['cparent_id'][0]], ['company_id'])[0]['company_id'][0]
        account_template = tmpl_obj.browse(cr, uid, context['tmpl_ids'])
        vals = {
            'name': account_template.name,
            'currency_id': account_template.currency_id and account_template.currency_id.id or False,
            'code': account_template.code,
            'type': account_template.type,
            'user_type': account_template.user_type and account_template.user_type.id or False,
            'reconcile': account_template.reconcile,
            'shortcut': account_template.shortcut,
            'note': account_template.note,
            'parent_id': data['cparent_id'][0],
            'company_id': company_id,
            }
        acc_obj.create(cr, uid, vals)
        return {'type':'state', 'state': 'end' }

    def action_cancel(self, cr, uid, ids, context=None):
        return { 'type': 'state', 'state': 'end' }

account_add_tmpl_wizard()

class account_tax_code_template(osv.osv):

    _name = 'account.tax.code.template'
    _description = 'Tax Code Template'
    _order = 'code'
    _rec_name = 'code'
    _columns = {
        'name': fields.char('Tax Case Name', size=64, required=True),
        'code': fields.char('Case Code', size=64),
        'info': fields.text('Description'),
        'parent_id': fields.many2one('account.tax.code.template', 'Parent Code', select=True),
        'child_ids': fields.one2many('account.tax.code.template', 'parent_id', 'Child Codes'),
        'sign': fields.float('Sign For Parent', required=True),
        'notprintable':fields.boolean("Not Printable in Invoice", help="Check this box if you don't want any tax related to this tax Code to appear on invoices."),
    }

    _defaults = {
        'sign': 1.0,
        'notprintable': False,
    }

    def generate_tax_code(self, cr, uid, tax_code_root_id, company_id, context=None):
        '''
        This function generates the tax codes from the templates of tax code that are children of the given one passed
        in argument. Then it returns a dictionary with the mappping between the templates and the real objects.

        :param tax_code_root_id: id of the root of all the tax code templates to process
        :param company_id: id of the company the wizard is running for
        :returns: dictionary with the mappping between the templates and the real objects.
        :rtype: dict
        '''
        obj_tax_code_template = self.pool.get('account.tax.code.template')
        obj_tax_code = self.pool.get('account.tax.code')
        tax_code_template_ref = {}
        company = self.pool.get('res.company').browse(cr, uid, company_id, context=context)

        #find all the children of the tax_code_root_id
        children_tax_code_template = tax_code_root_id and obj_tax_code_template.search(cr, uid, [('parent_id','child_of',[tax_code_root_id])], order='id') or []
        for tax_code_template in obj_tax_code_template.browse(cr, uid, children_tax_code_template, context=context):
            vals = {
                'name': (tax_code_root_id == tax_code_template.id) and company.name or tax_code_template.name,
                'code': tax_code_template.code,
                'info': tax_code_template.info,
                'parent_id': tax_code_template.parent_id and ((tax_code_template.parent_id.id in tax_code_template_ref) and tax_code_template_ref[tax_code_template.parent_id.id]) or False,
                'company_id': company_id,
                'sign': tax_code_template.sign,
            }
            #check if this tax code already exists
            rec_list = obj_tax_code.search(cr, uid, [('name', '=', vals['name']),('code', '=', vals['code']),('company_id', '=', vals['company_id'])], context=context)
            if not rec_list:
                #if not yet, create it
                new_tax_code = obj_tax_code.create(cr, uid, vals)
                #recording the new tax code to do the mapping
                tax_code_template_ref[tax_code_template.id] = new_tax_code
        return tax_code_template_ref

    def name_get(self, cr, uid, ids, context=None):
        if not ids:
            return []
        if isinstance(ids, (int, long)):
            ids = [ids]
        reads = self.read(cr, uid, ids, ['name','code'], context, load='_classic_write')
        return [(x['id'], (x['code'] and x['code'] + ' - ' or '') + x['name']) \
                for x in reads]

    _check_recursion = check_cycle
    _constraints = [
        (_check_recursion, 'Error!\nYou cannot create recursive Tax Codes.', ['parent_id'])
    ]
    _order = 'code,name'
account_tax_code_template()


class account_chart_template(osv.osv):
    _name="account.chart.template"
    _description= "Templates for Account Chart"

    _columns={
        'name': fields.char('Name', size=64, required=True),
        'parent_id': fields.many2one('account.chart.template', 'Parent Chart Template'),
        'code_digits': fields.integer('# of Digits', required=True, help="No. of Digits to use for account code"),
        'visible': fields.boolean('Can be Visible?', help="Set this to False if you don't want this template to be used actively in the wizard that generate Chart of Accounts from templates, this is useful when you want to generate accounts of this template only when loading its child template."),
        'complete_tax_set': fields.boolean('Complete Set of Taxes', help='This boolean helps you to choose if you want to propose to the user to encode the sale and purchase rates or choose from list of taxes. This last choice assumes that the set of tax defined on this template is complete'),
        'account_root_id': fields.many2one('account.account.template', 'Root Account', domain=[('parent_id','=',False)]),
        'tax_code_root_id': fields.many2one('account.tax.code.template', 'Root Tax Code', domain=[('parent_id','=',False)]),
        'tax_template_ids': fields.one2many('account.tax.template', 'chart_template_id', 'Tax Template List', help='List of all the taxes that have to be installed by the wizard'),
        'bank_account_view_id': fields.many2one('account.account.template', 'Bank Account'),
        'property_account_receivable': fields.many2one('account.account.template', 'Receivable Account'),
        'property_account_payable': fields.many2one('account.account.template', 'Payable Account'),
        'property_account_expense_categ': fields.many2one('account.account.template', 'Expense Category Account'),
        'property_account_income_categ': fields.many2one('account.account.template', 'Income Category Account'),
        'property_account_expense': fields.many2one('account.account.template', 'Expense Account on Product Template'),
        'property_account_income': fields.many2one('account.account.template', 'Income Account on Product Template'),
        'property_account_income_opening': fields.many2one('account.account.template', 'Opening Entries Income Account'),
        'property_account_expense_opening': fields.many2one('account.account.template', 'Opening Entries Expense Account'),
    }

    _defaults = {
        'visible': True,
        'code_digits': 6,
        'complete_tax_set': True,
    }

account_chart_template()

class account_tax_template(osv.osv):

    _name = 'account.tax.template'
    _description = 'Templates for Taxes'

    _columns = {
        'chart_template_id': fields.many2one('account.chart.template', 'Chart Template', required=True),
        'name': fields.char('Tax Name', size=64, required=True),
        'sequence': fields.integer('Sequence', required=True, help="The sequence field is used to order the taxes lines from lower sequences to higher ones. The order is important if you have a tax that has several tax children. In this case, the evaluation order is important."),
        'amount': fields.float('Amount', required=True, digits=(14,4), help="For Tax Type percent enter % ratio between 0-1."),
        'type': fields.selection( [('percent','Percent'), ('fixed','Fixed'), ('none','None'), ('code','Python Code'), ('balance','Balance')], 'Tax Type', required=True),
        'applicable_type': fields.selection( [('true','True'), ('code','Python Code')], 'Applicable Type', required=True, help="If not applicable (computed through a Python code), the tax won't appear on the invoice."),
        'domain':fields.char('Domain', size=32, help="This field is only used if you develop your own module allowing developers to create specific taxes in a custom domain."),
        'account_collected_id':fields.many2one('account.account.template', 'Invoice Tax Account'),
        'account_paid_id':fields.many2one('account.account.template', 'Refund Tax Account'),
        'parent_id':fields.many2one('account.tax.template', 'Parent Tax Account', select=True),
        'child_depend':fields.boolean('Tax on Children', help="Set if the tax computation is based on the computation of child taxes rather than on the total amount."),
        'python_compute':fields.text('Python Code'),
        'python_compute_inv':fields.text('Python Code (reverse)'),
        'python_applicable':fields.text('Python Code'),

        #
        # Fields used for the Tax declaration
        #
        'base_code_id': fields.many2one('account.tax.code.template', 'Base Code', help="Use this code for the tax declaration."),
        'tax_code_id': fields.many2one('account.tax.code.template', 'Tax Code', help="Use this code for the tax declaration."),
        'base_sign': fields.float('Base Code Sign', help="Usually 1 or -1."),
        'tax_sign': fields.float('Tax Code Sign', help="Usually 1 or -1."),

        # Same fields for refund invoices

        'ref_base_code_id': fields.many2one('account.tax.code.template', 'Refund Base Code', help="Use this code for the tax declaration."),
        'ref_tax_code_id': fields.many2one('account.tax.code.template', 'Refund Tax Code', help="Use this code for the tax declaration."),
        'ref_base_sign': fields.float('Base Code Sign', help="Usually 1 or -1."),
        'ref_tax_sign': fields.float('Tax Code Sign', help="Usually 1 or -1."),
        'include_base_amount': fields.boolean('Include in Base Amount', help="Set if the amount of tax must be included in the base amount before computing the next taxes."),
        'description': fields.char('Internal Name'),
        'type_tax_use': fields.selection([('sale','Sale'),('purchase','Purchase'),('all','All')], 'Tax Use In', required=True,),
        'price_include': fields.boolean('Tax Included in Price', help="Check this if the price you use on the product and invoices includes this tax."),
    }

    def name_get(self, cr, uid, ids, context=None):
        if not ids:
            return []
        res = []
        for record in self.read(cr, uid, ids, ['description','name'], context=context):
            name = record['description'] and record['description'] or record['name']
            res.append((record['id'],name ))
        return res

    def _default_company(self, cr, uid, context=None):
        user = self.pool.get('res.users').browse(cr, uid, uid, context=context)
        if user.company_id:
            return user.company_id.id
        return self.pool.get('res.company').search(cr, uid, [('parent_id', '=', False)])[0]

    _defaults = {
        'python_compute': lambda *a: '''# price_unit\n# product: product.product object or None\n# partner: res.partner object or None\n\nresult = price_unit * 0.10''',
        'python_compute_inv': lambda *a: '''# price_unit\n# product: product.product object or False\n\nresult = price_unit * 0.10''',
        'applicable_type': 'true',
        'type': 'percent',
        'amount': 0,
        'sequence': 1,
        'ref_tax_sign': 1,
        'ref_base_sign': 1,
        'tax_sign': 1,
        'base_sign': 1,
        'include_base_amount': False,
        'type_tax_use': 'all',
        'price_include': 0,
    }
    _order = 'sequence'

    def _generate_tax(self, cr, uid, tax_templates, tax_code_template_ref, company_id, context=None):
        """
        This method generate taxes from templates.

        :param tax_templates: list of browse record of the tax templates to process
        :param tax_code_template_ref: Taxcode templates reference.
        :param company_id: id of the company the wizard is running for
        :returns:
            {
            'tax_template_to_tax': mapping between tax template and the newly generated taxes corresponding,
            'account_dict': dictionary containing a to-do list with all the accounts to assign on new taxes
            }
        """
        if context is None:
            context = {}
        res = {}
        todo_dict = {}
        tax_template_to_tax = {}
        for tax in tax_templates:
            vals_tax = {
                'name':tax.name,
                'sequence': tax.sequence,
                'amount': tax.amount,
                'type': tax.type,
                'applicable_type': tax.applicable_type,
                'domain': tax.domain,
                'parent_id': tax.parent_id and ((tax.parent_id.id in tax_template_to_tax) and tax_template_to_tax[tax.parent_id.id]) or False,
                'child_depend': tax.child_depend,
                'python_compute': tax.python_compute,
                'python_compute_inv': tax.python_compute_inv,
                'python_applicable': tax.python_applicable,
                'base_code_id': tax.base_code_id and ((tax.base_code_id.id in tax_code_template_ref) and tax_code_template_ref[tax.base_code_id.id]) or False,
                'tax_code_id': tax.tax_code_id and ((tax.tax_code_id.id in tax_code_template_ref) and tax_code_template_ref[tax.tax_code_id.id]) or False,
                'base_sign': tax.base_sign,
                'tax_sign': tax.tax_sign,
                'ref_base_code_id': tax.ref_base_code_id and ((tax.ref_base_code_id.id in tax_code_template_ref) and tax_code_template_ref[tax.ref_base_code_id.id]) or False,
                'ref_tax_code_id': tax.ref_tax_code_id and ((tax.ref_tax_code_id.id in tax_code_template_ref) and tax_code_template_ref[tax.ref_tax_code_id.id]) or False,
                'ref_base_sign': tax.ref_base_sign,
                'ref_tax_sign': tax.ref_tax_sign,
                'include_base_amount': tax.include_base_amount,
                'description': tax.description,
                'company_id': company_id,
                'type_tax_use': tax.type_tax_use,
                'price_include': tax.price_include
            }
            new_tax = self.pool.get('account.tax').create(cr, uid, vals_tax)
            tax_template_to_tax[tax.id] = new_tax
            #as the accounts have not been created yet, we have to wait before filling these fields
            todo_dict[new_tax] = {
                'account_collected_id': tax.account_collected_id and tax.account_collected_id.id or False,
                'account_paid_id': tax.account_paid_id and tax.account_paid_id.id or False,
            }
        res.update({'tax_template_to_tax': tax_template_to_tax, 'account_dict': todo_dict})
        return res

account_tax_template()

# Fiscal Position Templates

class account_fiscal_position_template(osv.osv):
    _name = 'account.fiscal.position.template'
    _description = 'Template for Fiscal Position'

    _columns = {
        'name': fields.char('Fiscal Position Template', size=64, required=True),
        'chart_template_id': fields.many2one('account.chart.template', 'Chart Template', required=True),
        'account_ids': fields.one2many('account.fiscal.position.account.template', 'position_id', 'Account Mapping'),
        'tax_ids': fields.one2many('account.fiscal.position.tax.template', 'position_id', 'Tax Mapping'),
        'note': fields.text('Notes', translate=True),
    }

    def generate_fiscal_position(self, cr, uid, chart_temp_id, tax_template_ref, acc_template_ref, company_id, context=None):
        """
        This method generate Fiscal Position, Fiscal Position Accounts and Fiscal Position Taxes from templates.

        :param chart_temp_id: Chart Template Id.
        :param taxes_ids: Taxes templates reference for generating account.fiscal.position.tax.
        :param acc_template_ref: Account templates reference for generating account.fiscal.position.account.
        :param company_id: company_id selected from wizard.multi.charts.accounts.
        :returns: True
        """
        if context is None:
            context = {}
        obj_tax_fp = self.pool.get('account.fiscal.position.tax')
        obj_ac_fp = self.pool.get('account.fiscal.position.account')
        obj_fiscal_position = self.pool.get('account.fiscal.position')
        fp_ids = self.search(cr, uid, [('chart_template_id', '=', chart_temp_id)])
        for position in self.browse(cr, uid, fp_ids, context=context):
            new_fp = obj_fiscal_position.create(cr, uid, {'company_id': company_id, 'name': position.name, 'note': position.note})
            for tax in position.tax_ids:
                obj_tax_fp.create(cr, uid, {
                    'tax_src_id': tax_template_ref[tax.tax_src_id.id],
                    'tax_dest_id': tax.tax_dest_id and tax_template_ref[tax.tax_dest_id.id] or False,
                    'position_id': new_fp
                })
            for acc in position.account_ids:
                obj_ac_fp.create(cr, uid, {
                    'account_src_id': acc_template_ref[acc.account_src_id.id],
                    'account_dest_id': acc_template_ref[acc.account_dest_id.id],
                    'position_id': new_fp
                })
        return True

account_fiscal_position_template()

class account_fiscal_position_tax_template(osv.osv):
    _name = 'account.fiscal.position.tax.template'
    _description = 'Template Tax Fiscal Position'
    _rec_name = 'position_id'

    _columns = {
        'position_id': fields.many2one('account.fiscal.position.template', 'Fiscal Position', required=True, ondelete='cascade'),
        'tax_src_id': fields.many2one('account.tax.template', 'Tax Source', required=True),
        'tax_dest_id': fields.many2one('account.tax.template', 'Replacement Tax')
    }

account_fiscal_position_tax_template()

class account_fiscal_position_account_template(osv.osv):
    _name = 'account.fiscal.position.account.template'
    _description = 'Template Account Fiscal Mapping'
    _rec_name = 'position_id'
    _columns = {
        'position_id': fields.many2one('account.fiscal.position.template', 'Fiscal Mapping', required=True, ondelete='cascade'),
        'account_src_id': fields.many2one('account.account.template', 'Account Source', domain=[('type','<>','view')], required=True),
        'account_dest_id': fields.many2one('account.account.template', 'Account Destination', domain=[('type','<>','view')], required=True)
    }

account_fiscal_position_account_template()

# ---------------------------------------------------------
# Account generation from template wizards
# ---------------------------------------------------------

class wizard_multi_charts_accounts(osv.osv_memory):
    """
    Create a new account chart for a company.
    Wizards ask for:
        * a company
        * an account chart template
        * a number of digits for formatting code of non-view accounts
        * a list of bank accounts owned by the company
    Then, the wizard:
        * generates all accounts from the template and assigns them to the right company
        * generates all taxes and tax codes, changing account assignations
        * generates all accounting properties and assigns them correctly
    """
    _name='wizard.multi.charts.accounts'
    _inherit = 'res.config'

    _columns = {
        'company_id':fields.many2one('res.company', 'Company', required=True),
        'currency_id': fields.many2one('res.currency', 'Currency', help="Currency as per company's country."),
        'only_one_chart_template': fields.boolean('Only One Chart Template Available'),
        'chart_template_id': fields.many2one('account.chart.template', 'Chart Template', required=True),
        'bank_accounts_id': fields.one2many('account.bank.accounts.wizard', 'bank_account_id', 'Cash and Banks', required=True),
        'code_digits':fields.integer('# of Digits', required=True, help="No. of Digits to use for account code"),
        "sale_tax": fields.many2one("account.tax.template", "Default Sale Tax"),
        "purchase_tax": fields.many2one("account.tax.template", "Default Purchase Tax"),
        'sale_tax_rate': fields.float('Sales Tax(%)'),
        'purchase_tax_rate': fields.float('Purchase Tax(%)'),
        'complete_tax_set': fields.boolean('Complete Set of Taxes', help='This boolean helps you to choose if you want to propose to the user to encode the sales and purchase rates or use the usual m2o fields. This last choice assumes that the set of tax defined for the chosen template is complete'),
    }

    def onchange_company_id(self, cr, uid, ids, company_id, context=None):
        currency_id = False
        if company_id:
            currency_id = self.pool.get('res.company').browse(cr, uid, company_id, context=context).currency_id.id
        return {'value': {'currency_id': currency_id}}

    def onchange_tax_rate(self, cr, uid, ids, rate=False, context=None):
        return {'value': {'purchase_tax_rate': rate or False}}

    def onchange_chart_template_id(self, cr, uid, ids, chart_template_id=False, context=None):
        res = {}
        tax_templ_obj = self.pool.get('account.tax.template')
        res['value'] = {'complete_tax_set': False, 'sale_tax': False, 'purchase_tax': False}
        if chart_template_id:
            data = self.pool.get('account.chart.template').browse(cr, uid, chart_template_id, context=context)
            res['value'].update({'complete_tax_set': data.complete_tax_set})
            if data.complete_tax_set:
            # default tax is given by the lowest sequence. For same sequence we will take the latest created as it will be the case for tax created while isntalling the generic chart of account
                sale_tax_ids = tax_templ_obj.search(cr, uid, [("chart_template_id"
                                              , "=", chart_template_id), ('type_tax_use', 'in', ('sale','all'))], order="sequence, id desc")
                purchase_tax_ids = tax_templ_obj.search(cr, uid, [("chart_template_id"
                                              , "=", chart_template_id), ('type_tax_use', 'in', ('purchase','all'))], order="sequence, id desc")
                res['value'].update({'sale_tax': sale_tax_ids and sale_tax_ids[0] or False, 'purchase_tax': purchase_tax_ids and purchase_tax_ids[0] or False})

            if data.code_digits:
               res['value'].update({'code_digits': data.code_digits})
        return res

    def default_get(self, cr, uid, fields, context=None):
        res = super(wizard_multi_charts_accounts, self).default_get(cr, uid, fields, context=context)
        tax_templ_obj = self.pool.get('account.tax.template')

        if 'bank_accounts_id' in fields:
            res.update({'bank_accounts_id': [{'acc_name': _('Cash'), 'account_type': 'cash'},{'acc_name': _('Bank'), 'account_type': 'bank'}]})
        if 'company_id' in fields:
            res.update({'company_id': self.pool.get('res.users').browse(cr, uid, [uid], context=context)[0].company_id.id})
        if 'currency_id' in fields:
            company_id = res.get('company_id') or False
            if company_id:
                company_obj = self.pool.get('res.company')
                country_id = company_obj.browse(cr, uid, company_id, context=context).country_id.id
                currency_id = company_obj.on_change_country(cr, uid, company_id, country_id, context=context)['value']['currency_id']
                res.update({'currency_id': currency_id})

        ids = self.pool.get('account.chart.template').search(cr, uid, [('visible', '=', True)], context=context)
        if ids:
            if 'chart_template_id' in fields:
                res.update({'only_one_chart_template': len(ids) == 1, 'chart_template_id': ids[0]})
            if 'sale_tax' in fields:
                sale_tax_ids = tax_templ_obj.search(cr, uid, [("chart_template_id"
                                              , "=", ids[0]), ('type_tax_use', 'in', ('sale','all'))], order="sequence")
                res.update({'sale_tax': sale_tax_ids and sale_tax_ids[0] or False})
            if 'purchase_tax' in fields:
                purchase_tax_ids = tax_templ_obj.search(cr, uid, [("chart_template_id"
                                          , "=", ids[0]), ('type_tax_use', 'in', ('purchase','all'))], order="sequence")
                res.update({'purchase_tax': purchase_tax_ids and purchase_tax_ids[0] or False})
        res.update({
            'purchase_tax_rate': 15.0,
            'sale_tax_rate': 15.0,
        })
        return res

    def fields_view_get(self, cr, uid, view_id=None, view_type='form', context=None, toolbar=False, submenu=False):
        if context is None:context = {}
        res = super(wizard_multi_charts_accounts, self).fields_view_get(cr, uid, view_id=view_id, view_type=view_type, context=context, toolbar=toolbar,submenu=False)
        cmp_select = []
        acc_template_obj = self.pool.get('account.chart.template')
        company_obj = self.pool.get('res.company')

        company_ids = company_obj.search(cr, uid, [], context=context)
        #display in the widget selection of companies, only the companies that haven't been configured yet (but don't care about the demo chart of accounts)
        cr.execute("SELECT company_id FROM account_account WHERE active = 't' AND account_account.parent_id IS NULL AND name != %s", ("Chart For Automated Tests",))
        configured_cmp = [r[0] for r in cr.fetchall()]
        unconfigured_cmp = list(set(company_ids)-set(configured_cmp))
        for field in res['fields']:
            if field == 'company_id':
                res['fields'][field]['domain'] = [('id','in',unconfigured_cmp)]
                res['fields'][field]['selection'] = [('', '')]
                if unconfigured_cmp:
                    cmp_select = [(line.id, line.name) for line in company_obj.browse(cr, uid, unconfigured_cmp)]
                    res['fields'][field]['selection'] = cmp_select
        return res

    def check_created_journals(self, cr, uid, vals_journal, company_id, context=None):
        """
        This method used for checking journals already created or not. If not then create new journal.
        """
        obj_journal = self.pool.get('account.journal')
        rec_list = obj_journal.search(cr, uid, [('name','=', vals_journal['name']),('company_id', '=', company_id)], context=context)
        if not rec_list:
            obj_journal.create(cr, uid, vals_journal, context=context)
        return True

    def generate_journals(self, cr, uid, chart_template_id, acc_template_ref, company_id, context=None):
        """
        This method is used for creating journals.

        :param chart_temp_id: Chart Template Id.
        :param acc_template_ref: Account templates reference.
        :param company_id: company_id selected from wizard.multi.charts.accounts.
        :returns: True
        """
        journal_data = self._prepare_all_journals(cr, uid, chart_template_id, acc_template_ref, company_id, context=context)
        for vals_journal in journal_data:
            self.check_created_journals(cr, uid, vals_journal, company_id, context=context)
        return True

    def _prepare_all_journals(self, cr, uid, chart_template_id, acc_template_ref, company_id, context=None):
        def _get_analytic_journal(journal_type):
            # Get the analytic journal
            data = False
            if journal_type in ('sale', 'sale_refund'):
                data = obj_data.get_object_reference(cr, uid, 'account', 'analytic_journal_sale')
            elif journal_type in ('purchase', 'purchase_refund'):
                pass
            elif journal_type == 'general':
                pass
            return data and data[1] or False

        def _get_default_account(journal_type, type='debit'):
            # Get the default accounts
            default_account = False
            if journal_type in ('sale', 'sale_refund'):
                default_account = acc_template_ref.get(template.property_account_income_categ.id)
            elif journal_type in ('purchase', 'purchase_refund'):
                default_account = acc_template_ref.get(template.property_account_expense_categ.id)
            elif journal_type == 'situation':
                if type == 'debit':
                    default_account = acc_template_ref.get(template.property_account_expense_opening.id)
                else:
                    default_account = acc_template_ref.get(template.property_account_income_opening.id)
            return default_account

        journal_names = {
            'sale': _('Sales Journal'),
            'purchase': _('Purchase Journal'),
            'sale_refund': _('Sales Refund Journal'),
            'purchase_refund': _('Purchase Refund Journal'),
            'general': _('Miscellaneous Journal'),
            'situation': _('Opening Entries Journal'),
        }
        journal_codes = {
            'sale': _('SAJ'),
            'purchase': _('EXJ'),
            'sale_refund': _('SCNJ'),
            'purchase_refund': _('ECNJ'),
            'general': _('MISC'),
            'situation': _('OPEJ'),
        }

        obj_data = self.pool.get('ir.model.data')
        analytic_journal_obj = self.pool.get('account.analytic.journal')
        template = self.pool.get('account.chart.template').browse(cr, uid, chart_template_id, context=context)

        journal_data = []
        for journal_type in ['sale', 'purchase', 'sale_refund', 'purchase_refund', 'general', 'situation']:
            vals = {
                'type': journal_type,
                'name': journal_names[journal_type],
                'code': journal_codes[journal_type],
                'company_id': company_id,
                'centralisation': journal_type == 'situation',
                'analytic_journal_id': _get_analytic_journal(journal_type),
                'default_credit_account_id': _get_default_account(journal_type, 'credit'),
                'default_debit_account_id': _get_default_account(journal_type, 'debit'),
            }
            journal_data.append(vals)
        return journal_data

    def generate_properties(self, cr, uid, chart_template_id, acc_template_ref, company_id, context=None):
        """
        This method used for creating properties.

        :param chart_template_id: id of the current chart template for which we need to create properties
        :param acc_template_ref: Mapping between ids of account templates and real accounts created from them
        :param company_id: company_id selected from wizard.multi.charts.accounts.
        :returns: True
        """
        property_obj = self.pool.get('ir.property')
        field_obj = self.pool.get('ir.model.fields')
        todo_list = [
            ('property_account_receivable','res.partner','account.account'),
            ('property_account_payable','res.partner','account.account'),
            ('property_account_expense_categ','product.category','account.account'),
            ('property_account_income_categ','product.category','account.account'),
            ('property_account_expense','product.template','account.account'),
            ('property_account_income','product.template','account.account'),
        ]
        template = self.pool.get('account.chart.template').browse(cr, uid, chart_template_id, context=context)
        for record in todo_list:
            account = getattr(template, record[0])
            value = account and 'account.account,' + str(acc_template_ref[account.id]) or False
            if value:
                field = field_obj.search(cr, uid, [('name', '=', record[0]),('model', '=', record[1]),('relation', '=', record[2])], context=context)
                vals = {
                    'name': record[0],
                    'company_id': company_id,
                    'fields_id': field[0],
                    'value': value,
                }
                property_ids = property_obj.search(cr, uid, [('name','=', record[0]),('company_id', '=', company_id)], context=context)
                if property_ids:
                    #the property exist: modify it
                    property_obj.write(cr, uid, property_ids, vals, context=context)
                else:
                    #create the property
                    property_obj.create(cr, uid, vals, context=context)
        return True

    def _install_template(self, cr, uid, template_id, company_id, code_digits=None, obj_wizard=None, acc_ref=None, taxes_ref=None, tax_code_ref=None, context=None):
        '''
        This function recursively loads the template objects and create the real objects from them.

        :param template_id: id of the chart template to load
        :param company_id: id of the company the wizard is running for
        :param code_digits: integer that depicts the number of digits the accounts code should have in the COA
        :param obj_wizard: the current wizard for generating the COA from the templates
        :param acc_ref: Mapping between ids of account templates and real accounts created from them
        :param taxes_ref: Mapping between ids of tax templates and real taxes created from them
        :param tax_code_ref: Mapping between ids of tax code templates and real tax codes created from them
        :returns: return a tuple with a dictionary containing
            * the mapping between the account template ids and the ids of the real accounts that have been generated
              from them, as first item,
            * a similar dictionary for mapping the tax templates and taxes, as second item,
            * a last identical containing the mapping of tax code templates and tax codes
        :rtype: tuple(dict, dict, dict)
        '''
        if acc_ref is None:
            acc_ref = {}
        if taxes_ref is None:
            taxes_ref = {}
        if tax_code_ref is None:
            tax_code_ref = {}
        template = self.pool.get('account.chart.template').browse(cr, uid, template_id, context=context)
        if template.parent_id:
            tmp1, tmp2, tmp3 = self._install_template(cr, uid, template.parent_id.id, company_id, code_digits=code_digits, acc_ref=acc_ref, taxes_ref=taxes_ref, tax_code_ref=tax_code_ref, context=context)
            acc_ref.update(tmp1)
            taxes_ref.update(tmp2)
            tax_code_ref.update(tmp3)
        tmp1, tmp2, tmp3 = self._load_template(cr, uid, template_id, company_id, code_digits=code_digits, obj_wizard=obj_wizard, account_ref=acc_ref, taxes_ref=taxes_ref, tax_code_ref=tax_code_ref, context=context)
        acc_ref.update(tmp1)
        taxes_ref.update(tmp2)
        tax_code_ref.update(tmp3)
        return acc_ref, taxes_ref, tax_code_ref

    def _load_template(self, cr, uid, template_id, company_id, code_digits=None, obj_wizard=None, account_ref=None, taxes_ref=None, tax_code_ref=None, context=None):
        '''
        This function generates all the objects from the templates

        :param template_id: id of the chart template to load
        :param company_id: id of the company the wizard is running for
        :param code_digits: integer that depicts the number of digits the accounts code should have in the COA
        :param obj_wizard: the current wizard for generating the COA from the templates
        :param acc_ref: Mapping between ids of account templates and real accounts created from them
        :param taxes_ref: Mapping between ids of tax templates and real taxes created from them
        :param tax_code_ref: Mapping between ids of tax code templates and real tax codes created from them
        :returns: return a tuple with a dictionary containing
            * the mapping between the account template ids and the ids of the real accounts that have been generated
              from them, as first item,
            * a similar dictionary for mapping the tax templates and taxes, as second item,
            * a last identical containing the mapping of tax code templates and tax codes
        :rtype: tuple(dict, dict, dict)
        '''
        if account_ref is None:
            account_ref = {}
        if taxes_ref is None:
            taxes_ref = {}
        if tax_code_ref is None:
            tax_code_ref = {}
        template = self.pool.get('account.chart.template').browse(cr, uid, template_id, context=context)
        obj_tax_code_template = self.pool.get('account.tax.code.template')
        obj_acc_tax = self.pool.get('account.tax')
        obj_tax_temp = self.pool.get('account.tax.template')
        obj_acc_template = self.pool.get('account.account.template')
        obj_fiscal_position_template = self.pool.get('account.fiscal.position.template')

        # create all the tax code.
        tax_code_ref.update(obj_tax_code_template.generate_tax_code(cr, uid, template.tax_code_root_id.id, company_id, context=context))

        # Generate taxes from templates.
        tax_templates = [x for x in template.tax_template_ids]
        generated_tax_res = obj_tax_temp._generate_tax(cr, uid, tax_templates, tax_code_ref, company_id, context=context)
        taxes_ref.update(generated_tax_res['tax_template_to_tax'])

        # Generating Accounts from templates.
        account_template_ref = obj_acc_template.generate_account(cr, uid, template_id, taxes_ref, account_ref, code_digits, company_id, context=context)
        account_ref.update(account_template_ref)

        # writing account values on tax after creation of accounts
        for key,value in generated_tax_res['account_dict'].items():
            if value['account_collected_id'] or value['account_paid_id']:
                obj_acc_tax.write(cr, uid, [key], {
                    'account_collected_id': account_ref.get(value['account_collected_id'], False),
                    'account_paid_id': account_ref.get(value['account_paid_id'], False),
                })

        # Create Journals
        self.generate_journals(cr, uid, template_id, account_ref, company_id, context=context)

        # generate properties function
        self.generate_properties(cr, uid, template_id, account_ref, company_id, context=context)

        # Generate Fiscal Position , Fiscal Position Accounts and Fiscal Position Taxes from templates
        obj_fiscal_position_template.generate_fiscal_position(cr, uid, template_id, taxes_ref, account_ref, company_id, context=context)

        return account_ref, taxes_ref, tax_code_ref

    def _create_tax_templates_from_rates(self, cr, uid, obj_wizard, company_id, context=None):
        '''
        This function checks if the chosen chart template is configured as containing a full set of taxes, and if
        it's not the case, it creates the templates for account.tax.code and for account.account.tax objects accordingly
        to the provided sale/purchase rates. Then it saves the new tax templates as default taxes to use for this chart
        template.

        :param obj_wizard: browse record of wizard to generate COA from templates
        :param company_id: id of the company for wich the wizard is running
        :return: True
        '''
        obj_tax_code_template = self.pool.get('account.tax.code.template')
        obj_tax_temp = self.pool.get('account.tax.template')
        chart_template = obj_wizard.chart_template_id
        vals = {}
        # get the ids of all the parents of the selected account chart template
        current_chart_template = chart_template
        all_parents = [current_chart_template.id]
        while current_chart_template.parent_id:
            current_chart_template = current_chart_template.parent_id
            all_parents.append(current_chart_template.id)
        # create tax templates and tax code templates from purchase_tax_rate and sale_tax_rate fields
        if not chart_template.complete_tax_set:
            value = obj_wizard.sale_tax_rate
            ref_tax_ids = obj_tax_temp.search(cr, uid, [('type_tax_use','in', ('sale','all')), ('chart_template_id', 'in', all_parents)], context=context, order="sequence, id desc", limit=1)
            obj_tax_temp.write(cr, uid, ref_tax_ids, {'amount': value/100.0, 'name': _('Tax %.2f%%') % value})
            value = obj_wizard.purchase_tax_rate
            ref_tax_ids = obj_tax_temp.search(cr, uid, [('type_tax_use','in', ('purchase','all')), ('chart_template_id', 'in', all_parents)], context=context, order="sequence, id desc", limit=1)
            obj_tax_temp.write(cr, uid, ref_tax_ids, {'amount': value/100.0, 'name': _('Purchase Tax %.2f%%') % value})
        return True

    def execute(self, cr, uid, ids, context=None):
        '''
        This function is called at the confirmation of the wizard to generate the COA from the templates. It will read
        all the provided information to create the accounts, the banks, the journals, the taxes, the tax codes, the
        accounting properties... accordingly for the chosen company.
        '''
        obj_data = self.pool.get('ir.model.data')
        ir_values_obj = self.pool.get('ir.values')
        obj_wizard = self.browse(cr, uid, ids[0])
        company_id = obj_wizard.company_id.id

        self.pool.get('res.company').write(cr, uid, [company_id], {'currency_id': obj_wizard.currency_id.id})

        # When we install the CoA of first company, set the currency to price types and pricelists
        if company_id==1:
            for ref in (('product','list_price'),('product','standard_price'),('product','list0'),('purchase','list0')):
                try:
                    tmp2 = obj_data.get_object_reference(cr, uid, *ref)
                    if tmp2: 
                        self.pool.get(tmp2[0]).write(cr, uid, tmp2[1], {
                            'currency_id': obj_wizard.currency_id.id
                        })
                except ValueError, e:
                    pass

        # If the floats for sale/purchase rates have been filled, create templates from them
        self._create_tax_templates_from_rates(cr, uid, obj_wizard, company_id, context=context)

        # Install all the templates objects and generate the real objects
        acc_template_ref, taxes_ref, tax_code_ref = self._install_template(cr, uid, obj_wizard.chart_template_id.id, company_id, code_digits=obj_wizard.code_digits, obj_wizard=obj_wizard, context=context)

        # write values of default taxes for product as super user
        if obj_wizard.sale_tax and taxes_ref:
            ir_values_obj.set_default(cr, SUPERUSER_ID, 'product.product', "taxes_id", [taxes_ref[obj_wizard.sale_tax.id]], for_all_users=True, company_id=company_id)
        if obj_wizard.purchase_tax and taxes_ref:
            ir_values_obj.set_default(cr, SUPERUSER_ID, 'product.product', "supplier_taxes_id", [taxes_ref[obj_wizard.purchase_tax.id]], for_all_users=True, company_id=company_id)

        # Create Bank journals
        self._create_bank_journals_from_o2m(cr, uid, obj_wizard, company_id, acc_template_ref, context=context)
        return {}

    def _prepare_bank_journal(self, cr, uid, line, current_num, default_account_id, company_id, context=None):
        '''
        This function prepares the value to use for the creation of a bank journal created through the wizard of
        generating COA from templates.

        :param line: dictionary containing the values encoded by the user related to his bank account
        :param current_num: integer corresponding to a counter of the already created bank journals through this wizard.
        :param default_account_id: id of the default debit.credit account created before for this journal.
        :param company_id: id of the company for which the wizard is running
        :return: mapping of field names and values
        :rtype: dict
        '''
        obj_data = self.pool.get('ir.model.data')
        obj_journal = self.pool.get('account.journal')
        

        # we need to loop again to find next number for journal code
        # because we can't rely on the value current_num as,
        # its possible that we already have bank journals created (e.g. by the creation of res.partner.bank)
        # and the next number for account code might have been already used before for journal
        for num in xrange(current_num, 100):
            # journal_code has a maximal size of 5, hence we can enforce the boundary num < 100
            journal_code = _('BNK')[:3] + str(num)
            ids = obj_journal.search(cr, uid, [('code', '=', journal_code), ('company_id', '=', company_id)], context=context)
            if not ids:
                break
        else:
            raise osv.except_osv(_('Error!'), _('Cannot generate an unused journal code.'))

        vals = {
                'name': line['acc_name'],
                'code': journal_code,
                'type': line['account_type'] == 'cash' and 'cash' or 'bank',
                'company_id': company_id,
                'analytic_journal_id': False,
                'currency': False,
                'default_credit_account_id': default_account_id,
                'default_debit_account_id': default_account_id,
        }
        if line['currency_id']:
            vals['currency'] = line['currency_id']
        
        return vals

    def _prepare_bank_account(self, cr, uid, line, new_code, acc_template_ref, ref_acc_bank, company_id, context=None):
        '''
        This function prepares the value to use for the creation of the default debit and credit accounts of a
        bank journal created through the wizard of generating COA from templates.

        :param line: dictionary containing the values encoded by the user related to his bank account
        :param new_code: integer corresponding to the next available number to use as account code
        :param acc_template_ref: the dictionary containing the mapping between the ids of account templates and the ids
            of the accounts that have been generated from them.
        :param ref_acc_bank: browse record of the account template set as root of all bank accounts for the chosen
            template
        :param company_id: id of the company for which the wizard is running
        :return: mapping of field names and values
        :rtype: dict
        '''
        obj_data = self.pool.get('ir.model.data')

        # Get the id of the user types fr-or cash and bank
        tmp = obj_data.get_object_reference(cr, uid, 'account', 'data_account_type_cash')
        cash_type = tmp and tmp[1] or False
        tmp = obj_data.get_object_reference(cr, uid, 'account', 'data_account_type_bank')
        bank_type = tmp and tmp[1] or False
        return {
                'name': line['acc_name'],
                'currency_id': line['currency_id'],
                'code': new_code,
                'type': 'liquidity',
                'user_type': line['account_type'] == 'cash' and cash_type or bank_type,
                'parent_id': acc_template_ref[ref_acc_bank.id] or False,
                'company_id': company_id,
        }

    def _create_bank_journals_from_o2m(self, cr, uid, obj_wizard, company_id, acc_template_ref, context=None):
        '''
        This function creates bank journals and its accounts for each line encoded in the field bank_accounts_id of the
        wizard.

        :param obj_wizard: the current wizard that generates the COA from the templates.
        :param company_id: the id of the company for which the wizard is running.
        :param acc_template_ref: the dictionary containing the mapping between the ids of account templates and the ids
            of the accounts that have been generated from them.
        :return: True
        '''
        obj_acc = self.pool.get('account.account')
        obj_journal = self.pool.get('account.journal')
        code_digits = obj_wizard.code_digits

        # Build a list with all the data to process
        journal_data = []
        if obj_wizard.bank_accounts_id:
            for acc in obj_wizard.bank_accounts_id:
                vals = {
                    'acc_name': acc.acc_name,
                    'account_type': acc.account_type,
                    'currency_id': acc.currency_id.id,
                }
                journal_data.append(vals)
        ref_acc_bank = obj_wizard.chart_template_id.bank_account_view_id
        if journal_data and not ref_acc_bank.code:
            raise osv.except_osv(_('Configuration Error!'), _('You have to set a code for the bank account defined on the selected chart of accounts.'))

        current_num = 1
        for line in journal_data:
            # Seek the next available number for the account code
            while True:
                new_code = str(ref_acc_bank.code.ljust(code_digits-len(str(current_num)), '0')) + str(current_num)
                ids = obj_acc.search(cr, uid, [('code', '=', new_code), ('company_id', '=', company_id)])
                if not ids:
                    break
                else:
                    current_num += 1
            # Create the default debit/credit accounts for this bank journal
            vals = self._prepare_bank_account(cr, uid, line, new_code, acc_template_ref, ref_acc_bank, company_id, context=context)
            default_account_id  = obj_acc.create(cr, uid, vals, context=context)

            #create the bank journal
            vals_journal = self._prepare_bank_journal(cr, uid, line, current_num, default_account_id, company_id, context=context)
            obj_journal.create(cr, uid, vals_journal)
            current_num += 1
        return True

wizard_multi_charts_accounts()

class account_bank_accounts_wizard(osv.osv_memory):
    _name='account.bank.accounts.wizard'

    _columns = {
        'acc_name': fields.char('Account Name.', size=64, required=True),
        'bank_account_id': fields.many2one('wizard.multi.charts.accounts', 'Bank Account', required=True, ondelete='cascade'),
        'currency_id': fields.many2one('res.currency', 'Secondary Currency', help="Forces all moves for this account to have this secondary currency."),
        'account_type': fields.selection([('cash','Cash'), ('check','Check'), ('bank','Bank')], 'Account Type', size=32),
    }

account_bank_accounts_wizard()

# vim:expandtab:smartindent:tabstop=4:softtabstop=4:shiftwidth=4:<|MERGE_RESOLUTION|>--- conflicted
+++ resolved
@@ -1873,8 +1873,6 @@
             return result in the context
             Ex: result=round(price_unit*0.21,4)
     """
-<<<<<<< HEAD
-=======
     def copy_data(self, cr, uid, id, default=None, context=None):
         if default is None:
             default = {}
@@ -1882,7 +1880,6 @@
         default = default.copy()
         default.update({'name': name + _(' (Copy)')})
         return super(account_tax, self).copy_data(cr, uid, id, default=default, context=context)
->>>>>>> 1b8891dd
 
     def get_precision_tax():
         def change_digit_tax(cr):
