--- conflicted
+++ resolved
@@ -478,13 +478,8 @@
 
 #. module: survey
 #: selection:survey.request,state:0
-<<<<<<< HEAD
-msgid "Wating Answer"
-msgstr "En attente de réponses"
-=======
 msgid "Waiting Answer"
 msgstr ""
->>>>>>> 59066de8
 
 #. module: survey
 #: view:survey.request:0
