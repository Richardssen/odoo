--- conflicted
+++ resolved
@@ -24,14 +24,9 @@
 from osv import osv, fields
 from tools.translate import _
 import base64
-<<<<<<< HEAD
-import time
-import tools
-=======
 import itertools
 import tools
 import re
->>>>>>> bbbcdbdb
 
 
 AVAILABLE_STATES = crm.AVAILABLE_STATES + [('unchanged', 'Unchanged')]
@@ -93,10 +88,6 @@
             if context.get('mail', 'new') == 'new':
                 if case.message_ids:
                     message_id = case.message_ids[0].message_id
-<<<<<<< HEAD
-                else:
-                    message_id = "<%s-openerp-@%s-%s-%d>" % (time.time(), cr.dbname, model, res_id)
-=======
             elif context.get('mail') == 'forward':
                 # extract attachements from case and emails according to mode
                 attachments = []
@@ -111,25 +102,16 @@
                 attach_all = [(a.datas_fname or a.name, base64.decodestring(a.datas)) for a in attachments if a.datas]
                 attach += attach_all
 
->>>>>>> bbbcdbdb
             else:
                 hist = hist_obj.browse(cr, uid, res_id, context=context)
                 message_id = hist.message_id
                 model = hist.model
-<<<<<<< HEAD
-                model_pool = self.pool.get(model)
-                res_ids = model_pool.search(cr, uid, [('thread_id','=', hist.thread_id.id)])
-                res_id = res_ids and res_ids[0] or False
-                case = model_pool.browse(cr, uid, res_id)
-            emails = [obj.email_to] + (obj.email_cc or '').split(',')
-=======
                 case_pool = self.pool.get(model)
                 res_id = hist.res_id
                 ref_id = hist.ref_id
                 case = case_pool.browse(cr, uid, res_id, context=context)
             emails = re.findall(r'([^ ,<@]+@[^> ,]+)', obj.email_to or '')
             email_cc = re.findall(r'([^ ,<@]+@[^> ,]+)', obj.email_cc or '')
->>>>>>> bbbcdbdb
             emails = filter(None, emails)
             body = obj.body
 
@@ -257,11 +239,7 @@
 
                 original = [signature, header, sender, to, sentdate, desc]
 
-<<<<<<< HEAD
-            res['text']= '\n\n\n' + '\n'.join(original)
-=======
             res['body']= u'\n' + u'\n'.join(original)
->>>>>>> bbbcdbdb
 
             if 'subject' in fields:
                 res.update({u'subject': u'Re: %s' %(tools.ustr(hist.name or ''))})
