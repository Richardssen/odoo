# -*- coding: utf-8 -*-
##############################################################################
#
#    OpenERP, Open Source Management Solution
#    Copyright (C) 2004-2010 Tiny SPRL (<http://tiny.be>).
#
#    This program is free software: you can redistribute it and/or modify
#    it under the terms of the GNU Affero General Public License as
#    published by the Free Software Foundation, either version 3 of the
#    License, or (at your option) any later version.
#
#    This program is distributed in the hope that it will be useful,
#    but WITHOUT ANY WARRANTY; without even the implied warranty of
#    MERCHANTABILITY or FITNESS FOR A PARTICULAR PURPOSE.  See the
#    GNU Affero General Public License for more details.
#
#    You should have received a copy of the GNU Affero General Public License
#    along with this program.  If not, see <http://www.gnu.org/licenses/>.
#
##############################################################################

import time
import re
import os
import base64
import tools
import mx.DateTime
import datetime

from datetime import datetime
from datetime import timedelta
from osv import fields
from osv import orm
from osv import osv
from osv.orm import except_orm
from tools.translate import _



MAX_LEVEL = 15
AVAILABLE_STATES = [
    ('draft','Draft'),
    ('open','Open'),
    ('cancel', 'Cancelled'),
    ('done', 'Closed'),
    ('pending','Pending')
]

AVAILABLE_PRIORITIES = [
    ('5','Lowest'),
    ('4','Low'),
    ('3','Normal'),
    ('2','High'),
    ('1','Highest')
]

icon_lst = {
    'form':'STOCK_NEW',
    'tree':'STOCK_JUSTIFY_FILL',
    'calendar':'STOCK_SELECT_COLOR'
}

class crm_case_section(osv.osv):
    _name = "crm.case.section"
    _description = "Sales Teams"
    _order = "name"
    _columns = {
        'name': fields.char('Sales Team',size=64, required=True, translate=True),
        'code': fields.char('Code',size=8),
        'active': fields.boolean('Active', help="If the active field is set to true, it will allow you to hide the sales team without removing it."),
        'allow_unlink': fields.boolean('Allow Delete', help="Allows to delete non draft cases"),
        'user_id': fields.many2one('res.users', 'Responsible User'),
        'reply_to': fields.char('Reply-To', size=64, help="The email address put in the 'Reply-To' of all emails sent by Open ERP about cases in this sales team"),
        'parent_id': fields.many2one('crm.case.section', 'Parent Section'),
        'child_ids': fields.one2many('crm.case.section', 'parent_id', 'Child Sections'),
    }
    _defaults = {
        'active': lambda *a: 1,
        'allow_unlink': lambda *a: 1,
    }
    _sql_constraints = [
        ('code_uniq', 'unique (code)', 'The code of the section must be unique !')
    ]
    def _check_recursion(self, cr, uid, ids):
        level = 100
        while len(ids):
            cr.execute('select distinct parent_id from crm_case_section where id =ANY(%s)',(ids,))
            ids = filter(None, map(lambda x:x[0], cr.fetchall()))
            if not level:
                return False
            level -= 1
        return True
    _constraints = [
        (_check_recursion, 'Error ! You cannot create recursive sections.', ['parent_id'])
    ]
    def name_get(self, cr, uid, ids, context={}):
        if not len(ids):
            return []
        reads = self.read(cr, uid, ids, ['name','parent_id'], context)
        res = []
        for record in reads:
            name = record['name']
            if record['parent_id']:
                name = record['parent_id'][1]+' / '+name
            res.append((record['id'], name))
        return res
crm_case_section()

class crm_case_categ(osv.osv):
    _name = "crm.case.categ"
    _description = "Category of case"

    _columns = {
        'name': fields.char('Case Category Name', size=64, required=True, translate=True),        
        'section_id': fields.many2one('crm.case.section', 'Sales Team'),
        'object_id': fields.many2one('ir.model','Object Name'),        
    }
    def _find_object_id(self, cr, uid, context=None):
        object_id = context and context.get('object_id', False) or False
        ids =self.pool.get('ir.model').search(cr, uid, [('model', '=', object_id)])
        return ids and ids[0] 
    _defaults = {        
        'object_id' : _find_object_id
    }
#               
crm_case_categ()

class crm_case_resource_type(osv.osv):
    _name = "crm.case.resource.type"
    _description = "Resource Type of case"
    _rec_name = "name"
    _columns = {
        'name': fields.char('Case Resource Type', size=64, required=True, translate=True),
        'section_id': fields.many2one('crm.case.section', 'Sales Team'),
        'object_id': fields.many2one('ir.model','Object Name'),        
    }
    def _find_object_id(self, cr, uid, context=None):
        object_id = context and context.get('object_id', False) or False
        ids =self.pool.get('ir.model').search(cr, uid, [('model', '=', object_id)])
        return ids and ids[0] 
    _defaults = {
        'object_id' : _find_object_id
    }    
crm_case_resource_type()


class crm_case_stage(osv.osv):
    _name = "crm.case.stage"
    _description = "Stage of case"
    _rec_name = 'name'
    _order = "sequence"
    _columns = {
        'name': fields.char('Stage Name', size=64, required=True, translate=True),
        'section_id': fields.many2one('crm.case.section', 'Sales Team'),
        'sequence': fields.integer('Sequence', help="Gives the sequence order when displaying a list of case stages."),
        'object_id': fields.many2one('ir.model','Object Name'),
        'probability': fields.float('Probability (%)', required=True),
        'on_change': fields.boolean('Change Probability Automatically',help="Change Probability on next and previous stages."),
    }
    def _find_object_id(self, cr, uid, context=None):
        object_id = context and context.get('object_id', False) or False
        ids =self.pool.get('ir.model').search(cr, uid, [('model', '=', object_id)])
        return ids and ids[0]     
    _defaults = {
        'sequence': lambda *args: 1,
        'probability': lambda *args: 0.0,
        'object_id' : _find_object_id
    }
    
crm_case_stage()

def _links_get(self, cr, uid, context={}):
    obj = self.pool.get('res.request.link')
    ids = obj.search(cr, uid, [])
    res = obj.read(cr, uid, ids, ['object', 'name'], context)
    return [(r['object'], r['name']) for r in res]


class crm_case(osv.osv):
    _name = "crm.case"
    _description = "Case"

    def _email_last(self, cursor, user, ids, name, arg, context=None):
        res = {}
        for case in self.browse(cursor, user, ids):
            if case.history_line:
                res[case.id] = case.history_line[0].description
            else:
                res[case.id] = False
        return res

    def copy(self, cr, uid, id, default=None, context={}):
        if not default: default = {}
        default.update( {'state':'draft', 'id':False})
        return super(crm_case, self).copy(cr, uid, id, default, context)

    def _get_log_ids(self, cr, uid, ids, field_names, arg, context={}):
        result = {}
        history_obj = False
        model_obj = self.pool.get('ir.model')
        if 'history_line' in field_names:
            history_obj = self.pool.get('crm.case.history')
            name = 'history_line'
        if 'log_ids' in field_names:
            history_obj = self.pool.get('crm.case.log')
            name = 'log_ids'
        if not history_obj:
            return result
        for case in self.browse(cr, uid, ids, context):
            model_ids = model_obj.search(cr, uid, [('model','=',case._name)])
            history_ids = history_obj.search(cr, uid, [('model_id','=',model_ids[0]),('res_id','=',case.id)])             
            if history_ids:
                result[case.id] = {name:history_ids}
            else:
                result[case.id] = {name:[]}         
        return result

    _columns = {
        'id': fields.integer('ID', readonly=True),
        'name': fields.char('Description', size=1024, required=True),
        'active': fields.boolean('Active', help="If the active field is set to true, it will allow you to hide the case without removing it."),
        'description': fields.text('Description'),
        'section_id': fields.many2one('crm.case.section', 'Sales Team', select=True, help='Sales team to which Case belongs to. Define Responsible user and Email account for mail gateway.'),
        'email_from': fields.char('Email', size=128, help="These people will receive email."),
        'email_cc': fields.text('Watchers Emails', size=252 , help="These people will receive a copy of the future" \
                                                                    " communication between partner and users by email"),
        'probability': fields.float('Probability'),
        'email_last': fields.function(_email_last, method=True,
            string='Latest E-Mail', type='text'),
        'partner_id': fields.many2one('res.partner', 'Partner'),
        'partner_address_id': fields.many2one('res.partner.address', 'Partner Contact', domain="[('partner_id','=',partner_id)]"),
        'create_date': fields.datetime('Creation Date' ,readonly=True),
        'write_date': fields.datetime('Update Date' ,readonly=True),
        'date_deadline': fields.date('Deadline'),
        'user_id': fields.many2one('res.users', 'Responsible'),
        'history_line': fields.function(_get_log_ids, method=True, type='one2many', multi="history_line", relation="crm.case.history", string="Communication"),
        'log_ids': fields.function(_get_log_ids, method=True, type='one2many', multi="log_ids", relation="crm.case.log", string="Logs History"),
        'stage_id': fields.many2one ('crm.case.stage', 'Stage', domain="[('section_id','=',section_id),('object_id.model', '=', 'crm.opportunity')]"),
        'state': fields.selection(AVAILABLE_STATES, 'State', size=16, readonly=True,
                                  help='The state is set to \'Draft\', when a case is created.\
                                  \nIf the case is in progress the state is set to \'Open\'.\
                                  \nWhen the case is over, the state is set to \'Done\'.\
                                  \nIf the case needs to be reviewed then the state is set to \'Pending\'.'),
        'company_id': fields.many2one('res.company','Company'),
    }
    def _get_default_partner_address(self, cr, uid, context):
        if not context.get('portal',False):
            return False
        return self.pool.get('res.users').browse(cr, uid, uid, context).address_id.id
    def _get_default_partner(self, cr, uid, context):
        if not context.get('portal',False):
            return False
        user = self.pool.get('res.users').browse(cr, uid, uid, context)
        if not user.address_id:
            return False
        return user.address_id.partner_id.id
    def _get_default_email(self, cr, uid, context):
        if not context.get('portal',False):
            return False
        user = self.pool.get('res.users').browse(cr, uid, uid, context)
        if not user.address_id:
            return False
        return user.address_id.email
    def _get_default_user(self, cr, uid, context):
        if context.get('portal', False):
            return False
        return uid

    def _get_section(self, cr, uid, context):
       user = self.pool.get('res.users').browse(cr, uid, uid,context=context)
       return user.context_section_id.id or False

    _defaults = {
        'active': lambda *a: 1,
        'user_id': _get_default_user,
        'partner_id': _get_default_partner,
        'partner_address_id': _get_default_partner_address,
        'email_from': _get_default_email,
        'state': lambda *a: 'draft',
        'date_deadline': lambda *a:(datetime.today() + timedelta(days=3)).strftime('%Y-%m-%d %H:%M:%S'),
        'section_id': _get_section,
        'company_id': lambda s,cr,uid,c: s.pool.get('res.company')._company_default_get(cr, uid, 'crm.case', context=c),
    }
    _order = 'date_deadline desc, create_date desc,id desc'

    def unlink(self, cr, uid, ids, context={}):
        for case in self.browse(cr, uid, ids, context):
            if (not case.section_id.allow_unlink) and (case.state <> 'draft'):
                raise osv.except_osv(_('Warning !'),
                    _('You can not delete this case. You should better cancel it.'))
        return super(crm_case, self).unlink(cr, uid, ids, context)

    def stage_next(self, cr, uid, ids, context={}):
        s = self.get_stage_dict(cr, uid, ids, context=context)
        for case in self.browse(cr, uid, ids, context):
            section = (case.section_id.id or False)
            if section in s:
                st = case.stage_id.id  or False
                if st in s[section]:                    
                    self.write(cr, uid, [case.id], {'stage_id': s[section][st]})
        return True
    
    def get_stage_dict(self, cr, uid, ids, context={}):
        sid = self.pool.get('crm.case.stage').search(cr, uid, [('object_id.model', '=', self._name)], context=context)
        s = {}
        previous = {}
        for stage in self.pool.get('crm.case.stage').browse(cr, uid, sid, context=context):
            section = stage.section_id.id or False
            s.setdefault(section, {})
            s[section][previous.get(section, False)] = stage.id
            previous[section] = stage.id
        return s
    
    def stage_previous(self, cr, uid, ids, context={}):
        s = self.get_stage_dict(cr, uid, ids, context=context)
        for case in self.browse(cr, uid, ids, context):
            section = (case.section_id.id or False)
            if section in s:
                st = case.stage_id.id  or False
                s[section] = dict([(v, k) for (k, v) in s[section].iteritems()])
<<<<<<< HEAD
                if st in s[section]:                    
                    self.write(cr, uid, [case.id], {'stage_id': s[section][st]})
        return True  
    
=======
                if st in s[section]:
                    self.write(cr, uid, [case.id], {'stage_id': s[section][st]})
        return True
>>>>>>> db805404

    def onchange_case_id(self, cr, uid, ids, case_id, name, partner_id, context={}):
        if not case_id:
            return {}
        case = self.browse(cr, uid, case_id, context=context)
        value = {}
        if not name:
            value['name'] = case.name
        if (not partner_id) and case.partner_id:
            value['partner_id'] = case.partner_id.id
            if case.partner_address_id:
                value['partner_address_id'] = case.partner_address_id.id
            if case.email_from:
                value['email_from'] = case.email_from
        return {'value': value}
    
    def history(self, cr, uid, ids, keyword, history=False, email=False, details=None, context={}):
        cases = self.browse(cr, uid, ids, context=context)
        return self.__history(cr, uid, cases, keyword=keyword,\
                               history=history, email=email, details=details,\
                               context=context)

    def __history(self, cr, uid, cases, keyword, history=False, email=False, details=None, context={}):
        model_obj = self.pool.get('ir.model')          
        for case in cases:
            model_ids = model_obj.search(cr, uid, [('model','=',case._name)])            
            data = {
                'name': keyword,                
                'user_id': uid,
                'date': time.strftime('%Y-%m-%d %H:%M:%S'),
                'model_id' : model_ids and model_ids[0] or False,
                'res_id': case.id,
                'section_id': case.section_id.id
            }
            obj = self.pool.get('crm.case.log')
            if history and case.description:
                obj = self.pool.get('crm.case.history')
                data['description'] = details or case.description
                data['email'] = email or \
                        (case.user_id and case.user_id.address_id and \
                            case.user_id.address_id.email) or False
            res = obj.create(cr, uid, data, context)            
        return True
    _history = __history

    def create(self, cr, uid, *args, **argv):
        res = super(crm_case, self).create(cr, uid, *args, **argv)
        cases = self.browse(cr, uid, [res])
        cases[0].state # to fill the browse record cache
        self._action(cr,uid, cases, 'draft')
        return res

    def add_reply(self, cursor, user, ids, context=None):
        for case in self.browse(cursor, user, ids, context=context):
            if case.email_last:
                description = email_last
                self.write(cursor, user, case.id, {
                    'description': '> ' + description.replace('\n','\n> '),
                    }, context=context)
        return True

    def case_log(self, cr, uid, ids,context={}, email=False, *args):
        cases = self.browse(cr, uid, ids)
        self.__history(cr, uid, cases, _('Historize'), history=True, email=email)
        return self.write(cr, uid, ids, {'description': False, 'som': False,
            'canal_id': False})

    def case_log_reply(self, cr, uid, ids, context={}, email=False, *args):
        cases = self.browse(cr, uid, ids)
        for case in cases:
            if not case.email_from:
                raise osv.except_osv(_('Error!'),
                        _('You must put a Partner eMail to use this action!'))
            if not case.user_id:
                raise osv.except_osv(_('Error!'),
                        _('You must define a responsible user for this case in order to use this action!'))
            if not case.description:
                raise osv.except_osv(_('Error!'),
                        _('Can not send mail with empty body,you should have description in the body'))
        self.__history(cr, uid, cases, _('Send'), history=True, email=False)
        for case in cases:
            self.write(cr, uid, [case.id], {
                'description': False,
                'som': False,
                'canal_id': False,
                })
            emails = [case.email_from] + (case.email_cc or '').split(',')
            emails = filter(None, emails)
            body = case.description or ''
            if case.user_id.signature:
                body += '\n\n%s' % (case.user_id.signature)

            emailfrom = case.user_id.address_id and case.user_id.address_id.email or False
            if not emailfrom:
                raise osv.except_osv(_('Error!'),
                        _("No E-Mail ID Found for your Company address!"))

            tools.email_send(
                emailfrom,
                emails,
                '['+str(case.id)+'] '+case.name,
                self.format_body(body),
                reply_to=case.section_id.reply_to,
                openobject_id=str(case.id)
            )
        return True

    def onchange_partner_id(self, cr, uid, ids, part, email=False):
        if not part:
            return {'value':{'partner_address_id': False, 
                            'email_from': False,
                            }}
        addr = self.pool.get('res.partner').address_get(cr, uid, [part], ['contact'])
        data = {'partner_address_id': addr['contact']}
        data.update(self.onchange_partner_address_id(cr, uid, ids, addr['contact'])['value'])
        return {'value':data}

    def onchange_partner_address_id(self, cr, uid, ids, add, email=False):
        data = {}
        if not add:
            return {'value': {'email_from': False, 'partner_name2': False}}
        address= self.pool.get('res.partner.address').browse(cr, uid, add)
        data['email_from'] = address.email
        return {'value': data}

    def case_close(self, cr, uid, ids, *args):
        cases = self.browse(cr, uid, ids)
        cases[0].state # to fill the browse record cache
        self.__history(cr, uid, cases, _('Close'))
        self.write(cr, uid, ids, {'state':'done', 'date_closed': time.strftime('%Y-%m-%d %H:%M:%S')})
        #
        # We use the cache of cases to keep the old case state
        #
        self._action(cr,uid, cases, 'done')
        return True

    def case_escalate(self, cr, uid, ids, *args):
        cases = self.browse(cr, uid, ids)
        for case in cases:
            data = {'active':True, 'user_id': False}
            if case.section_id.parent_id:
                data['section_id'] = case.section_id.parent_id.id
                if case.section_id.parent_id.user_id:
                    data['user_id'] = case.section_id.parent_id.user_id.id
            else:
                raise osv.except_osv(_('Error !'), _('You can not escalate this case.\nYou are already at the top level.'))
            self.write(cr, uid, ids, data)
        cases = self.browse(cr, uid, ids)
        self.__history(cr, uid, cases, _('Escalate'))
        self._action(cr,uid, cases, 'escalate')        
        return True


    def case_open(self, cr, uid, ids, *args):
        cases = self.browse(cr, uid, ids)
        self.__history(cr, uid, cases, _('Open'))
        for case in cases:
            data = {'state':'open', 'active':True}
            if not case.user_id:
                data['user_id'] = uid
            self.write(cr, uid, ids, data)
        self._action(cr,uid, cases, 'open')
        return True


    def case_cancel(self, cr, uid, ids, *args):
        cases = self.browse(cr, uid, ids)
        cases[0].state # to fill the browse record cache
        self.__history(cr, uid, cases, _('Cancel'))
        self.write(cr, uid, ids, {'state':'cancel', 'active':True})
        self._action(cr,uid, cases, 'cancel')
        return True

    def case_pending(self, cr, uid, ids, *args):
        cases = self.browse(cr, uid, ids)
        cases[0].state # to fill the browse record cache
        self.__history(cr, uid, cases, _('Pending'))
        self.write(cr, uid, ids, {'state':'pending', 'active':True})
        self._action(cr,uid, cases, 'pending')
        return True

    def case_reset(self, cr, uid, ids, *args):
        cases = self.browse(cr, uid, ids)
        cases[0].state # to fill the browse record cache
        self.__history(cr, uid, cases, _('Draft'))
        self.write(cr, uid, ids, {'state':'draft', 'active':True})
        self._action(cr,uid, cases, 'draft')
        return True   

crm_case()


class crm_case_log(osv.osv):
    _name = "crm.case.log"
    _description = "Case Communication History"
    _order = "id desc"
    _columns = {
        'name': fields.char('Status', size=64),
        'som': fields.many2one('res.partner.som', 'State of Mind'),
        'date': fields.datetime('Date'),
        'canal_id': fields.many2one('res.partner.canal', 'Channel'),
        'section_id': fields.many2one('crm.case.section', 'Section'),
        'user_id': fields.many2one('res.users', 'User Responsible', readonly=True),
        'model_id': fields.many2one('ir.model', "Model"),
        'res_id': fields.integer('Resource ID'),
    }
    _defaults = {
        'date': lambda *a: time.strftime('%Y-%m-%d %H:%M:%S'),
    }
crm_case_log()

class crm_case_history(osv.osv):
    _name = "crm.case.history"
    _description = "Case history"
    _order = "id desc"
    _inherits = {'crm.case.log':"log_id"}    

    def _note_get(self, cursor, user, ids, name, arg, context=None):
        res = {}
        for hist in self.browse(cursor, user, ids, context or {}):
            res[hist.id] = (hist.email or '/') + ' (' + str(hist.date) + ')\n'
            res[hist.id] += (hist.description or '')
        return res
    _columns = {
        'description': fields.text('Description'),
        'note': fields.function(_note_get, method=True, string="Description", type="text"),
        'email': fields.char('Email', size=84),
        'log_id': fields.many2one('crm.case.log','Log',ondelete='cascade'),
    }
crm_case_history()

class crm_email_add_cc_wizard(osv.osv_memory):
    _name = "crm.email.add.cc"
    _description = "Email Add CC"
    _columns = {
        'name': fields.selection([('user','User'),('partner','Partner'),('email','Email Address')], 'Send to', required=True),
        'user_id': fields.many2one('res.users',"User"),
        'partner_id': fields.many2one('res.partner',"Partner"),
        'email': fields.char('Email', size=32),
        'subject': fields.char('Subject', size=32),
    }

    def change_email(self, cr, uid, ids, user, partner):
        if (not partner and not user):
            return {'value':{'email': False}}
        email = False
        if partner:
            addr = self.pool.get('res.partner').address_get(cr, uid, [partner], ['contact'])
            if addr:
                email = self.pool.get('res.partner.address').read(cr, uid,addr['contact'] , ['email'])['email']
        elif user:
            addr = self.pool.get('res.users').read(cr, uid, user, ['address_id'])['address_id']
            if addr:
                email = self.pool.get('res.partner.address').read(cr, uid,addr[0] , ['email'])['email']
        return {'value':{'email': email}}


    def add_cc(self, cr, uid, ids, context={}):
        data = self.read(cr, uid, ids[0])
        email = data['email']
        subject = data['subject']

        if not context:
            return {}
        history_line = self.pool.get('crm.case.history').browse(cr, uid, context['active_id'])
        model = history_line.log_id.model_id.model
        model_pool = self.pool.get(model)
        case = model_pool.browse(cr, uid, history_line.log_id.res_id)
        body = history_line.description.replace('\n','\n> ')
        flag = tools.email_send(
            case.user_id.address_id.email,
            [case.email_from],
            subject or '['+str(case.id)+'] '+case.name,
            model_pool.format_body(body),
            email_cc = [email],
            openobject_id=str(case.id),
            subtype="html"
        )
        if flag:
            model_pool.write(cr, uid, case.id, {'email_cc' : case.email_cc and case.email_cc +','+ email or email})
        else:
            raise osv.except_osv(_('Email Fail!'),("Lastest Email is not sent successfully"))
        return {}

crm_email_add_cc_wizard()

class users(osv.osv):
    _inherit = 'res.users'
    _description = "Users"
    _columns = {
        'context_section_id': fields.many2one('crm.case.section', 'Sales Team'),
    }
users()


class res_partner(osv.osv):
    _inherit = 'res.partner'
    _columns = {
        'section_id': fields.many2one('crm.case.section', 'Sales Team'),
    }

res_partner()


# vim:expandtab:smartindent:tabstop=4:softtabstop=4:shiftwidth=4:<|MERGE_RESOLUTION|>--- conflicted
+++ resolved
@@ -281,7 +281,7 @@
         'section_id': _get_section,
         'company_id': lambda s,cr,uid,c: s.pool.get('res.company')._company_default_get(cr, uid, 'crm.case', context=c),
     }
-    _order = 'date_deadline desc, create_date desc,id desc'
+    _order = 'date_deadline desc, date desc,id desc'
 
     def unlink(self, cr, uid, ids, context={}):
         for case in self.browse(cr, uid, ids, context):
@@ -318,16 +318,9 @@
             if section in s:
                 st = case.stage_id.id  or False
                 s[section] = dict([(v, k) for (k, v) in s[section].iteritems()])
-<<<<<<< HEAD
-                if st in s[section]:                    
-                    self.write(cr, uid, [case.id], {'stage_id': s[section][st]})
-        return True  
-    
-=======
                 if st in s[section]:
                     self.write(cr, uid, [case.id], {'stage_id': s[section][st]})
         return True
->>>>>>> db805404
 
     def onchange_case_id(self, cr, uid, ids, case_id, name, partner_id, context={}):
         if not case_id:
