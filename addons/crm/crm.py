# -*- coding: utf-8 -*-
##############################################################################
#
#    OpenERP, Open Source Management Solution
#    Copyright (C) 2004-2010 Tiny SPRL (<http://tiny.be>).
#
#    This program is free software: you can redistribute it and/or modify
#    it under the terms of the GNU Affero General Public License as
#    published by the Free Software Foundation, either version 3 of the
#    License, or (at your option) any later version.
#
#    This program is distributed in the hope that it will be useful,
#    but WITHOUT ANY WARRANTY; without even the implied warranty of
#    MERCHANTABILITY or FITNESS FOR A PARTICULAR PURPOSE.  See the
#    GNU Affero General Public License for more details.
#
#    You should have received a copy of the GNU Affero General Public License
#    along with this program.  If not, see <http://www.gnu.org/licenses/>.
#
##############################################################################

import time
import base64
import tools

from osv import fields
from osv import osv
from tools.translate import _

MAX_LEVEL = 15
AVAILABLE_STATES = [
    ('draft', 'Draft'),
    ('open', 'Open'),
    ('cancel', 'Cancelled'),
    ('done', 'Closed'),
    ('pending', 'Pending'),
]

AVAILABLE_PRIORITIES = [
    ('1', 'Highest'),
    ('2', 'High'),
    ('3', 'Normal'),
    ('4', 'Low'),
    ('5', 'Lowest'),
]

class crm_case(object):
    """A simple python class to be used for common functions """

    def _get_default_partner_address(self, cr, uid, context=None):
        """Gives id of default address for current user
        @param self: The object pointer
        @param cr: the current row, from the database cursor,
        @param uid: the current user’s ID for security checks,
        @param context: A standard dictionary for contextual values
        """
        if context is None:
            context = {}
        if not context.get('portal', False):
            return False
        return self.pool.get('res.users').browse(cr, uid, uid, context).address_id.id

    def _get_default_partner(self, cr, uid, context=None):
        """Gives id of partner for current user
        @param self: The object pointer
        @param cr: the current row, from the database cursor,
        @param uid: the current user’s ID for security checks,
        @param context: A standard dictionary for contextual values
        """
        if context is None:
            context = {}
        if not context.get('portal', False):
            return False
        user = self.pool.get('res.users').browse(cr, uid, uid, context=context)
        if not user.address_id:
            return False
        return user.address_id.partner_id.id

    def copy(self, cr, uid, id, default=None, context=None):
        """
        Overrides orm copy method.
        @param self: the object pointer
        @param cr: the current row, from the database cursor,
        @param uid: the current user’s ID for security checks,
        @param id: Id of mailgate thread
        @param default: Dictionary of default values for copy.
        @param context: A standard dictionary for contextual values
        """
        if context is None:
            context = {}
        if default is None:
            default = {}

        default.update({
                    'message_ids': [], 
                })
        if hasattr(self, '_columns'):
            if self._columns.get('date_closed'):
                default.update({
                    'date_closed': False, 
                })
            if self._columns.get('date_open'):
                default.update({
                    'date_open': False
                })
        return super(osv.osv, self).copy(cr, uid, id, default, context=context)
    
    def _get_default_email(self, cr, uid, context=None):
        """Gives default email address for current user
        @param self: The object pointer
        @param cr: the current row, from the database cursor,
        @param uid: the current user’s ID for security checks,
        @param context: A standard dictionary for contextual values
        """
        if not context.get('portal', False):
            return False
        user = self.pool.get('res.users').browse(cr, uid, uid, context=context)
        if not user.address_id:
            return False
        return user.address_id.email

    def _get_default_user(self, cr, uid, context=None):
        """Gives current user id
        @param self: The object pointer
        @param cr: the current row, from the database cursor,
        @param uid: the current user’s ID for security checks,
        @param context: A standard dictionary for contextual values
        """
        if context and context.get('portal', False):
            return False
        return uid

    def _get_section(self, cr, uid, context=None):
        """Gives section id for current User
        @param self: The object pointer
        @param cr: the current row, from the database cursor,
        @param uid: the current user’s ID for security checks,
        @param context: A standard dictionary for contextual values
        """
        user = self.pool.get('res.users').browse(cr, uid, uid, context=context)
        return user.context_section_id.id or False

<<<<<<< HEAD
    def stage_next(self, cr, uid, ids, context=None):
        """This function computes next stage for case from its current stage
             using available stage for that case type
        @param self: The object pointer
        @param cr: the current row, from the database cursor,
        @param uid: the current user’s ID for security checks,
        @param ids: List of case IDs
        @param context: A standard dictionary for contextual values"""
        stage_pool = self.pool.get('crm.case.stage')
        model = self._name
        for case in self.browse(cr, uid, ids, context=context):
=======
    def _find_next_stage(self, cr, uid, stage_list, index, current_seq, stage_pool, context=None):
        if index + 1 == len(stage_list):
            return False
        next_stage_id = stage_list[index + 1]
        next_stage = stage_pool.browse(cr, uid, next_stage_id, context=context)
        if not next_stage:
            return False
            
        next_seq = next_stage.sequence
        if (abs(next_seq - current_seq)) >= 1:
            return next_stage
        else :
            return self._find_next_stage(cr, uid, stage_list, index + 1, current_seq, stage_pool)
            
    def stage_change(self, cr, uid, ids, context=None, order='sequence'):
        if not context:
            context = {}
        stage_pool = self.pool.get('crm.case.stage')
        stage_type = context and context.get('stage_type','')
        current_seq = False
        next_stage_id = False
        for case in self.browse(cr, uid, ids, context):
>>>>>>> 6e05b3cc
            next_stage = False
            data = {}

            domain = [('type', '=', stage_type),('section_ids', '=', case.section_id.id)]
            if case.section_id and case.section_id.stage_ids:
                domain.append(('id', 'in', map(lambda x: x.id, case.section_id.stage_ids)))
            
            stages = stage_pool.search(cr, uid, domain, order=order)
            current_seq = case.stage_id.sequence
            index = -1
            if case.stage_id and case.stage_id.id in stages:
                index = stages.index(case.stage_id.id)

            next_stage = self._find_next_stage(cr, uid, stages, index, current_seq, stage_pool, context=context)
            if next_stage:
                next_stage_id = next_stage.id
                data = {'stage_id': next_stage.id}
                if next_stage.on_change:
                    data.update({'probability': next_stage.probability})
            self.write(cr, uid, [case.id], data, context=context)
            
        return next_stage_id
        
        
    def stage_next(self, cr, uid, ids, context=None):
        """This function computes next stage for case from its current stage
             using available stage for that case type
        @param self: The object pointer
        @param cr: the current row, from the database cursor,
        @param uid: the current user’s ID for security checks,
        @param ids: List of case IDs
        @param context: A standard dictionary for contextual values"""
        
       
        return self.stage_change(cr, uid, ids, context=context, order='sequence')
        
    def stage_previous(self, cr, uid, ids, context=None):
        """This function computes previous stage for case from its current stage
             using available stage for that case type
        @param self: The object pointer
        @param cr: the current row, from the database cursor,
        @param uid: the current user’s ID for security checks,
        @param ids: List of case IDs
        @param context: A standard dictionary for contextual values"""
<<<<<<< HEAD
        stage_pool = self.pool.get('crm.case.stage')
        model = self._name
        for case in self.browse(cr, uid, ids, context=context):
            prev_stage = False
            data = {}
            domain = [('object_id.model', '=', model),('section_ids', '=', case.section_id.id)]
            if case.section_id and case.section_id.stage_ids:
                domain.append(('id', 'in', map(lambda x: x.id, case.section_id.stage_ids)))
            stages = stage_pool.search(cr, uid, domain, order='sequence')
            index = 0
            if case.stage_id and case.stage_id.id in stages:
                index = stages.index(case.stage_id.id)
            if index == 0:
                return False
            else:
                prev_stage = stages[index - 1]
            if prev_stage:
                data = {'stage_id': prev_stage}
                stage = stage_pool.browse(cr, uid, prev_stage, context=context)
                if stage.on_change:
                    data.update({'probability': stage.probability})
            self.write(cr, uid, [case.id], data, context=context)
        return prev_stage
=======
        return self.stage_change(cr, uid, ids, context=context, order='sequence desc')
>>>>>>> 6e05b3cc

    def onchange_partner_id(self, cr, uid, ids, part, email=False):
        """This function returns value of partner address based on partner
        @param self: The object pointer
        @param cr: the current row, from the database cursor,
        @param uid: the current user’s ID for security checks,
        @param ids: List of case IDs
        @param part: Partner's id
        @email: Partner's email ID
        """
        if not part:
            return {'value': {'partner_address_id': False,
                            'email_from': False, 
                            'phone': False
                            }}
        addr = self.pool.get('res.partner').address_get(cr, uid, [part], ['contact'])
        data = {'partner_address_id': addr['contact']}
        data.update(self.onchange_partner_address_id(cr, uid, ids, addr['contact'])['value'])
        return {'value': data}

    def onchange_partner_address_id(self, cr, uid, ids, add, email=False):
        """This function returns value of partner email based on Partner Address
        @param self: The object pointer
        @param cr: the current row, from the database cursor,
        @param uid: the current user’s ID for security checks,
        @param ids: List of case IDs
        @param add: Id of Partner's address
        @email: Partner's email ID
        """
        if not add:
            return {'value': {'email_from': False}}
        address = self.pool.get('res.partner.address').browse(cr, uid, add)
        return {'value': {'email_from': address.email, 'phone': address.phone}}

    def _history(self, cr, uid, cases, keyword, history=False, subject=None, email=False, details=None, email_from=False, message_id=False, attach=[], context=None):
        mailgate_pool = self.pool.get('mailgate.thread')
        return mailgate_pool.history(cr, uid, cases, keyword, history=history,\
                                       subject=subject, email=email, \
                                       details=details, email_from=email_from,\
                                       message_id=message_id, attach=attach, \
                                       context=context)

    def case_open(self, cr, uid, ids, *args):
        """Opens Case
        @param self: The object pointer
        @param cr: the current row, from the database cursor,
        @param uid: the current user’s ID for security checks,
        @param ids: List of case Ids
        @param *args: Tuple Value for additional Params
        """
        cases = self.browse(cr, uid, ids)
        self._history(cr, uid, cases, _('Open'))
        for case in cases:
            data = {'state': 'open', 'active': True}
            if not case.user_id:
                data['user_id'] = uid
            self.write(cr, uid, case.id, data)
        self._action(cr, uid, cases, 'open')
        return True

    def case_close(self, cr, uid, ids, *args):
        """Closes Case
        @param self: The object pointer
        @param cr: the current row, from the database cursor,
        @param uid: the current user’s ID for security checks,
        @param ids: List of case Ids
        @param *args: Tuple Value for additional Params
        """
        cases = self.browse(cr, uid, ids)
        cases[0].state # to fill the browse record cache
        self._history(cr, uid, cases, _('Close'))
        self.write(cr, uid, ids, {'state': 'done',
                                  'date_closed': time.strftime('%Y-%m-%d %H:%M:%S'),
                                  })
        #
        # We use the cache of cases to keep the old case state
        #
        self._action(cr, uid, cases, 'done')
        return True

    def case_escalate(self, cr, uid, ids, *args):
        """Escalates case to top level
        @param self: The object pointer
        @param cr: the current row, from the database cursor,
        @param uid: the current user’s ID for security checks,
        @param ids: List of case Ids
        @param *args: Tuple Value for additional Params
        """
        cases = self.browse(cr, uid, ids)
        for case in cases:
            data = {'active': True}

            if case.section_id.parent_id:
                data['section_id'] = case.section_id.parent_id.id
                if case.section_id.parent_id.change_responsible:
                    if case.section_id.parent_id.user_id:
                        data['user_id'] = case.section_id.parent_id.user_id.id
            else:
                raise osv.except_osv(_('Error !'), _('You can not escalate, You are already at the top level regarding your sales-team category.'))
            self.write(cr, uid, [case.id], data)
        cases = self.browse(cr, uid, ids)
        self._history(cr, uid, cases, _('Escalate'))
        self._action(cr, uid, cases, 'escalate')
        return True

    def case_cancel(self, cr, uid, ids, *args):
        """Cancels Case
        @param self: The object pointer
        @param cr: the current row, from the database cursor,
        @param uid: the current user’s ID for security checks,
        @param ids: List of case Ids
        @param *args: Tuple Value for additional Params
        """
        cases = self.browse(cr, uid, ids)
        cases[0].state # to fill the browse record cache
        self._history(cr, uid, cases, _('Cancel'))
        self.write(cr, uid, ids, {'state': 'cancel',
                                  'active': True})
        self._action(cr, uid, cases, 'cancel')
        for case in cases:
            message = _("The case '%s' has been cancelled.") % (case.name,)
            self.log(cr, uid, case.id, message)
        return True

    def case_pending(self, cr, uid, ids, *args):
        """Marks case as pending
        @param self: The object pointer
        @param cr: the current row, from the database cursor,
        @param uid: the current user’s ID for security checks,
        @param ids: List of case Ids
        @param *args: Tuple Value for additional Params
        """
        cases = self.browse(cr, uid, ids)
        cases[0].state # to fill the browse record cache
        self._history(cr, uid, cases, _('Pending'))
        self.write(cr, uid, ids, {'state': 'pending', 'active': True})
        self._action(cr, uid, cases, 'pending')
        return True

    def case_reset(self, cr, uid, ids, *args):
        """Resets case as draft
        @param self: The object pointer
        @param cr: the current row, from the database cursor,
        @param uid: the current user’s ID for security checks,
        @param ids: List of case Ids
        @param *args: Tuple Value for additional Params
        """
        cases = self.browse(cr, uid, ids)
        cases[0].state # to fill the browse record cache
        self._history(cr, uid, cases, _('Draft'))
        self.write(cr, uid, ids, {'state': 'draft', 'active': True})
        self._action(cr, uid, cases, 'draft')
        return True

    def remind_partner(self, cr, uid, ids, context=None, attach=False):

        """
        @param self: The object pointer
        @param cr: the current row, from the database cursor,
        @param uid: the current user’s ID for security checks,
        @param ids: List of Remind Partner's IDs
        @param context: A standard dictionary for contextual values

        """
        return self.remind_user(cr, uid, ids, context, attach,
                destination=False)

    def remind_user(self, cr, uid, ids, context=None, attach=False, destination=True):
        """
        @param self: The object pointer
        @param cr: the current row, from the database cursor,
        @param uid: the current user’s ID for security checks,
        @param ids: List of Remind user's IDs
        @param context: A standard dictionary for contextual values

        """
        for case in self.browse(cr, uid, ids, context=context):
            if not case.section_id.reply_to:
                raise osv.except_osv(_('Error!'), ("Reply To is not specified in the sales team"))
            if not case.email_from:
                raise osv.except_osv(_('Error!'), ("Partner Email is not specified in Case"))
            if case.section_id.reply_to and case.email_from:
                src = case.email_from
                dest = case.section_id.reply_to
                body = case.description or ""
                if case.message_ids:
                    body = case.message_ids[0].description or ""
                if not destination:
                    src, dest = dest, src
                    if body and case.user_id.signature:
                        if body:
                            body += '\n\n%s' % (case.user_id.signature)
                        else:
                            body = '\n\n%s' % (case.user_id.signature)

                body = self.format_body(body)

                attach_to_send = None

                if attach:
                    attach_ids = self.pool.get('ir.attachment').search(cr, uid, [('res_model', '=', self._name), ('res_id', '=', case.id)])
                    attach_to_send = self.pool.get('ir.attachment').read(cr, uid, attach_ids, ['datas_fname','datas'])
                    attach_to_send = map(lambda x: (x['datas_fname'], base64.decodestring(x['datas'])), attach_to_send)

                # Send an email
                subject = "Reminder: [%s] %s" % (str(case.id), case.name, )
                tools.email_send(
                    src,
                    [dest],
                    subject, 
                    body,
                    reply_to=case.section_id.reply_to,
                    openobject_id=str(case.id),
                    attach=attach_to_send
                )
                self._history(cr, uid, [case], _('Send'), history=True, subject=subject, email=dest, details=body, email_from=src)
        return True

    def _check(self, cr, uid, ids=False, context=None):
        """
        Function called by the scheduler to process cases for date actions
        Only works on not done and cancelled cases

        @param self: The object pointer
        @param cr: the current row, from the database cursor,
        @param uid: the current user’s ID for security checks,
        @param context: A standard dictionary for contextual values
        """
        cr.execute('select * from crm_case \
                where (date_action_last<%s or date_action_last is null) \
                and (date_action_next<=%s or date_action_next is null) \
                and state not in (\'cancel\',\'done\')',
                (time.strftime("%Y-%m-%d %H:%M:%S"),
                    time.strftime('%Y-%m-%d %H:%M:%S')))

        ids2 = map(lambda x: x[0], cr.fetchall() or [])
        cases = self.browse(cr, uid, ids2, context=context)
        return self._action(cr, uid, cases, False, context=context)

    def _action(self, cr, uid, cases, state_to, scrit=None, context=None):
        if context is None:
            context = {}
        context['state_to'] = state_to
        rule_obj = self.pool.get('base.action.rule')
        model_obj = self.pool.get('ir.model')
        model_ids = model_obj.search(cr, uid, [('model','=',self._name)])
        rule_ids = rule_obj.search(cr, uid, [('model_id','=',model_ids[0])])
        return rule_obj._action(cr, uid, rule_ids, cases, scrit=scrit, context=context)

    def format_body(self, body):
        return self.pool.get('base.action.rule').format_body(body)

    def format_mail(self, obj, body):
        return self.pool.get('base.action.rule').format_mail(obj, body)

    def message_followers(self, cr, uid, ids, context=None):
        """ Get a list of emails of the people following this thread
        """
        res = {}
        for case in self.browse(cr, uid, ids, context=context):
            l=[]
            if case.email_cc:
                l.append(case.email_cc)
            if case.user_id and case.user_id.user_email:
                l.append(case.user_id.user_email)
            res[case.id] = l
        return res


class crm_case_stage(osv.osv):
    """ Stage of case """

    _name = "crm.case.stage"
    _description = "Stage of case"
    _rec_name = 'name'
    _order = "sequence"

    _columns = {
        'name': fields.char('Stage Name', size=64, required=True, translate=True),
        'sequence': fields.integer('Sequence', help="Gives the sequence order when displaying a list of case stages."),
        'probability': fields.float('Probability (%)', required=True, help="This percentage depicts the default/average probability of the Case for this stage to be a success"),
        'on_change': fields.boolean('Change Probability Automatically', \
                         help="Change Probability on next and previous stages."),
        'requirements': fields.text('Requirements'),
        'type': fields.selection([('lead','Lead'),('opportunity','Opportunity'),('claim','Claim'), ('fundraising','Fundraising')], 'Type'),
    }

    def _find_stage_type(self, cr, uid, context=None):
        """Finds type of stage according to object.
        @param self: The object pointer
        @param cr: the current row, from the database cursor,
        @param uid: the current user’s ID for security checks,
        @param context: A standard dictionary for contextual values
        """
        type = context and context.get('type', '') or ''
        return type

    _defaults = {
        'sequence': lambda *args: 1,
        'probability': lambda *args: 0.0,
        'type': _find_stage_type,
    }

crm_case_stage()


class crm_case_section(osv.osv):
    """Sales Team"""

    _name = "crm.case.section"
    _description = "Sales Teams"
    _order = "complete_name"

    def get_full_name(self, cr, uid, ids, field_name, arg, context=None):
        return  dict(self.name_get(cr, uid, ids, context=context))

    _columns = {
        'name': fields.char('Sales Team', size=64, required=True, translate=True),
        'complete_name': fields.function(get_full_name, method=True, type='char', size=256, readonly=True, store=True),
        'code': fields.char('Code', size=8),
        'active': fields.boolean('Active', help="If the active field is set to "\
                        "true, it will allow you to hide the sales team without removing it."),
        'allow_unlink': fields.boolean('Allow Delete', help="Allows to delete non draft cases"),
        'change_responsible': fields.boolean('Change Responsible', help="Thick this box if you want that on escalation, the responsible of this sale team automatically becomes responsible of the lead/opportunity escaladed"),
        'user_id': fields.many2one('res.users', 'Responsible User'),
        'member_ids':fields.many2many('res.users', 'sale_member_rel', 'section_id', 'member_id', 'Team Members'),
        'reply_to': fields.char('Reply-To', size=64, help="The email address put in the 'Reply-To' of all emails sent by OpenERP about cases in this sales team"),
        'parent_id': fields.many2one('crm.case.section', 'Parent Team'),
        'child_ids': fields.one2many('crm.case.section', 'parent_id', 'Child Teams'),
        'resource_calendar_id': fields.many2one('resource.calendar', "Resource's Calendar"),
        'note': fields.text('Description'),
        'working_hours': fields.float('Working Hours', digits=(16,2 )), 
        'stage_ids': fields.many2many('crm.case.stage', 'section_stage_rel', 'section_id', 'stage_id', 'Stages'),
    }

    _defaults = {
        'active': lambda *a: 1,
        'allow_unlink': lambda *a: 1,
    }

    _sql_constraints = [
        ('code_uniq', 'unique (code)', 'The code of the sales team must be unique !')
    ]

    def _check_recursion(self, cr, uid, ids, context=None):

        """
        Checks for recursion level for sales team
        @param self: The object pointer
        @param cr: the current row, from the database cursor,
        @param uid: the current user’s ID for security checks,
        @param ids: List of Sales team ids
        """
        level = 100

        while len(ids):
            cr.execute('select distinct parent_id from crm_case_section where id IN %s', (tuple(ids),))
            ids = filter(None, map(lambda x: x[0], cr.fetchall()))
            if not level:
                return False
            level -= 1

        return True

    _constraints = [
        (_check_recursion, 'Error ! You cannot create recursive Sales team.', ['parent_id'])
    ]

    def name_get(self, cr, uid, ids, context=None):
        """Overrides orm name_get method
        @param self: The object pointer
        @param cr: the current row, from the database cursor,
        @param uid: the current user’s ID for security checks,
        @param ids: List of sales team ids
        """
        if context is None:
            context = {}

        res = []
        if not ids:
            return res
        reads = self.read(cr, uid, ids, ['name', 'parent_id'], context)

        for record in reads:
            name = record['name']
            if record['parent_id']:
                name = record['parent_id'][1] + ' / ' + name
            res.append((record['id'], name))
        return res

crm_case_section()


class crm_case_categ(osv.osv):
    """ Category of Case """
    _name = "crm.case.categ"
    _description = "Category of Case"
    _columns = {
        'name': fields.char('Name', size=64, required=True, translate=True),
        'section_id': fields.many2one('crm.case.section', 'Sales Team'),
        'object_id': fields.many2one('ir.model', 'Object Name'),
    }

    def _find_object_id(self, cr, uid, context=None):
        """Finds id for case object
        @param self: The object pointer
        @param cr: the current row, from the database cursor,
        @param uid: the current user’s ID for security checks,
        @param context: A standard dictionary for contextual values
        """

        object_id = context and context.get('object_id', False) or False
        ids = self.pool.get('ir.model').search(cr, uid, [('model', '=', object_id)])
        return ids and ids[0]

    _defaults = {
        'object_id' : _find_object_id

    }
crm_case_categ()


class crm_case_stage(osv.osv):
    _inherit = "crm.case.stage"
    _columns = {
        'section_ids':fields.many2many('crm.case.section', 'section_stage_rel', 'stage_id', 'section_id', 'Sections'),
    }
        
crm_case_stage()


class crm_case_resource_type(osv.osv):
    """ Resource Type of case """
    _name = "crm.case.resource.type"
    _description = "Campaign"
    _rec_name = "name"
    _columns = {
        'name': fields.char('Campaign Name', size=64, required=True, translate=True),
        'section_id': fields.many2one('crm.case.section', 'Sales Team'),
    }
crm_case_resource_type()


def _links_get(self, cr, uid, context=None):
    """Gets links value for reference field
    @param self: The object pointer
    @param cr: the current row, from the database cursor,
    @param uid: the current user’s ID for security checks,
    @param context: A standard dictionary for contextual values
    """
    obj = self.pool.get('res.request.link')
    ids = obj.search(cr, uid, [])
    res = obj.read(cr, uid, ids, ['object', 'name'], context)
    return [(r['object'], r['name']) for r in res]

class users(osv.osv):
    _inherit = 'res.users'
    _description = "Users"
    _columns = {
        'context_section_id': fields.many2one('crm.case.section', 'Sales Team'),
    }
users()


class res_partner(osv.osv):
    _inherit = 'res.partner'
    _columns = {
        'section_id': fields.many2one('crm.case.section', 'Sales Team'),
    }
res_partner()
<|MERGE_RESOLUTION|>--- conflicted
+++ resolved
@@ -140,19 +140,6 @@
         user = self.pool.get('res.users').browse(cr, uid, uid, context=context)
         return user.context_section_id.id or False
 
-<<<<<<< HEAD
-    def stage_next(self, cr, uid, ids, context=None):
-        """This function computes next stage for case from its current stage
-             using available stage for that case type
-        @param self: The object pointer
-        @param cr: the current row, from the database cursor,
-        @param uid: the current user’s ID for security checks,
-        @param ids: List of case IDs
-        @param context: A standard dictionary for contextual values"""
-        stage_pool = self.pool.get('crm.case.stage')
-        model = self._name
-        for case in self.browse(cr, uid, ids, context=context):
-=======
     def _find_next_stage(self, cr, uid, stage_list, index, current_seq, stage_pool, context=None):
         if index + 1 == len(stage_list):
             return False
@@ -168,14 +155,13 @@
             return self._find_next_stage(cr, uid, stage_list, index + 1, current_seq, stage_pool)
             
     def stage_change(self, cr, uid, ids, context=None, order='sequence'):
-        if not context:
+        if context is None:
             context = {}
         stage_pool = self.pool.get('crm.case.stage')
         stage_type = context and context.get('stage_type','')
         current_seq = False
         next_stage_id = False
-        for case in self.browse(cr, uid, ids, context):
->>>>>>> 6e05b3cc
+        for case in self.browse(cr, uid, ids, context=context):
             next_stage = False
             data = {}
 
@@ -220,33 +206,7 @@
         @param uid: the current user’s ID for security checks,
         @param ids: List of case IDs
         @param context: A standard dictionary for contextual values"""
-<<<<<<< HEAD
-        stage_pool = self.pool.get('crm.case.stage')
-        model = self._name
-        for case in self.browse(cr, uid, ids, context=context):
-            prev_stage = False
-            data = {}
-            domain = [('object_id.model', '=', model),('section_ids', '=', case.section_id.id)]
-            if case.section_id and case.section_id.stage_ids:
-                domain.append(('id', 'in', map(lambda x: x.id, case.section_id.stage_ids)))
-            stages = stage_pool.search(cr, uid, domain, order='sequence')
-            index = 0
-            if case.stage_id and case.stage_id.id in stages:
-                index = stages.index(case.stage_id.id)
-            if index == 0:
-                return False
-            else:
-                prev_stage = stages[index - 1]
-            if prev_stage:
-                data = {'stage_id': prev_stage}
-                stage = stage_pool.browse(cr, uid, prev_stage, context=context)
-                if stage.on_change:
-                    data.update({'probability': stage.probability})
-            self.write(cr, uid, [case.id], data, context=context)
-        return prev_stage
-=======
         return self.stage_change(cr, uid, ids, context=context, order='sequence desc')
->>>>>>> 6e05b3cc
 
     def onchange_partner_id(self, cr, uid, ids, part, email=False):
         """This function returns value of partner address based on partner
