# -*- coding: utf-8 -*-
##############################################################################
#
#    OpenERP, Open Source Management Solution
#    Copyright (C) 2004-2010 Tiny SPRL (<http://tiny.be>).
#
#    This program is free software: you can redistribute it and/or modify
#    it under the terms of the GNU Affero General Public License as
#    published by the Free Software Foundation, either version 3 of the
#    License, or (at your option) any later version.
#
#    This program is distributed in the hope that it will be useful,
#    but WITHOUT ANY WARRANTY; without even the implied warranty of
#    MERCHANTABILITY or FITNESS FOR A PARTICULAR PURPOSE.  See the
#    GNU Affero General Public License for more details.
#
#    You should have received a copy of the GNU Affero General Public License
#    along with this program.  If not, see <http://www.gnu.org/licenses/>.
#
##############################################################################

import time
import base64
import tools

from osv import fields
from osv import osv
from tools.translate import _

MAX_LEVEL = 15
AVAILABLE_STATES = [
    ('draft', 'New'),
    ('open', 'In Progress'),
    ('cancel', 'Cancelled'),
    ('done', 'Closed'),
    ('pending', 'Pending'),
]

AVAILABLE_PRIORITIES = [
    ('1', 'Highest'),
    ('2', 'High'),
    ('3', 'Normal'),
    ('4', 'Low'),
    ('5', 'Lowest'),
]

class crm_case_channel(osv.osv):
    _name = "crm.case.channel"
    _description = "Channels"
    _order = 'name'
    _columns = {
        'name': fields.char('Channel Name', size=64, required=True),
        'active': fields.boolean('Active'),
    }
    _defaults = {
        'active': lambda *a: 1,
    }

class crm_case_stage(osv.osv):
    """ Stage of case """

    _name = "crm.case.stage"
    _description = "Stage of case"
    _rec_name = 'name'
    _order = "sequence"

    _columns = {
        'name': fields.char('Stage Name', size=64, required=True, translate=True),
        'sequence': fields.integer('Sequence', help="Used to order stages."),
        'probability': fields.float('Probability (%)', required=True, help="This percentage depicts the default/average probability of the Case for this stage to be a success"),
        'on_change': fields.boolean('Change Probability Automatically', help="Setting this stage will change the probability automatically on the opportunity."),
        'requirements': fields.text('Requirements'),
        'section_ids':fields.many2many('crm.case.section', 'section_stage_rel', 'stage_id', 'section_id', 'Sections'),
        'case_default': fields.boolean('Common to All Teams', help="If you check this field, this stage will be proposed by default on each sales team. It will not assign this stage to existing teams."),
    }

    _defaults = {
        'sequence': lambda *args: 1,
        'probability': lambda *args: 0.0,
    }

class crm_case_section(osv.osv):
    """Sales Team"""

    _name = "crm.case.section"
    _description = "Sales Teams"
    _order = "complete_name"

    def get_full_name(self, cr, uid, ids, field_name, arg, context=None):
        return  dict(self.name_get(cr, uid, ids, context=context))

    _columns = {
        'name': fields.char('Sales Team', size=64, required=True, translate=True),
        'complete_name': fields.function(get_full_name, type='char', size=256, readonly=True, store=True),
        'code': fields.char('Code', size=8),
        'active': fields.boolean('Active', help="If the active field is set to "\
                        "true, it will allow you to hide the sales team without removing it."),
        'allow_unlink': fields.boolean('Allow Delete', help="Allows to delete non draft cases"),
        'change_responsible': fields.boolean('Reassign Escalated', help="When escalating to this team override the saleman with the team leader."),
        'user_id': fields.many2one('res.users', 'Team Leader'),
        'member_ids':fields.many2many('res.users', 'sale_member_rel', 'section_id', 'member_id', 'Team Members'),
        'reply_to': fields.char('Reply-To', size=64, help="The email address put in the 'Reply-To' of all emails sent by OpenERP about cases in this sales team"),
        'parent_id': fields.many2one('crm.case.section', 'Parent Team'),
        'child_ids': fields.one2many('crm.case.section', 'parent_id', 'Child Teams'),
        'resource_calendar_id': fields.many2one('resource.calendar', "Working Time", help="Used to compute open days"),
        'note': fields.text('Description'),
        'working_hours': fields.float('Working Hours', digits=(16,2 )),
        'stage_ids': fields.many2many('crm.case.stage', 'section_stage_rel', 'section_id', 'stage_id', 'Stages'),
    }
    def _get_stage_common(self, cr, uid, context):
        ids = self.pool.get('crm.case.stage').search(cr, uid, [('case_default','=',1)], context=context)
        return ids

    _defaults = {
        'active': lambda *a: 1,
        'allow_unlink': lambda *a: 1,
        'stage_ids': _get_stage_common
    }

    _sql_constraints = [
        ('code_uniq', 'unique (code)', 'The code of the sales team must be unique !')
    ]

    _constraints = [
        (osv.osv._check_recursion, 'Error ! You cannot create recursive Sales team.', ['parent_id'])
    ]

    def name_get(self, cr, uid, ids, context=None):
        """Overrides orm name_get method"""
        if not isinstance(ids, list) :
            ids = [ids]
        res = []
        if not ids:
            return res
        reads = self.read(cr, uid, ids, ['name', 'parent_id'], context)

        for record in reads:
            name = record['name']
            if record['parent_id']:
                name = record['parent_id'][1] + ' / ' + name
            res.append((record['id'], name))
        return res

class crm_case_categ(osv.osv):
    """ Category of Case """
    _name = "crm.case.categ"
    _description = "Category of Case"
    _columns = {
        'name': fields.char('Name', size=64, required=True, translate=True),
        'section_id': fields.many2one('crm.case.section', 'Sales Team'),
        'object_id': fields.many2one('ir.model', 'Object Name'),
    }

    def _find_object_id(self, cr, uid, context=None):
        """Finds id for case object"""
        object_id = context and context.get('object_id', False) or False
        ids = self.pool.get('ir.model').search(cr, uid, [('id', '=', object_id)])
        return ids and ids[0] or False

    _defaults = {
        'object_id' : _find_object_id
    }

class crm_case_resource_type(osv.osv):
    """ Resource Type of case """
    _name = "crm.case.resource.type"
    _description = "Campaign"
    _rec_name = "name"
    _columns = {
        'name': fields.char('Campaign Name', size=64, required=True, translate=True),
        'section_id': fields.many2one('crm.case.section', 'Sales Team'),
    }

class crm_base(object):
    """ Base utility mixin class for crm objects,
    Object subclassing this should define colums:
        date_open
        date_closed
        user_id
        partner_id
        partner_address_id
    """
    def _get_default_partner_address(self, cr, uid, context=None):
        """Gives id of default address for current user
        :param context: if portal in context is false return false anyway
        """
        if context is None:
            context = {}
        if not context.get('portal'):
            return False
        # was user.address_id.id, but address_id has been removed
        user = self.pool.get('res.users').browse(cr, uid, uid, context=context)
        if hasattr(user, 'partner_address_id') and user.partner_address_id:
            return user.partner_address_id
        return False

    def _get_default_partner(self, cr, uid, context=None):
        """Gives id of partner for current user
        :param context: if portal in context is false return false anyway
        """
        if context is None:
            context = {}
        if not context.get('portal', False):
            return False
        user = self.pool.get('res.users').browse(cr, uid, uid, context=context)
        if hasattr(user, 'partner_address_id') and user.partner_address_id:
            return user.partner_address_id
        return user.company_id.partner_id.id

    def _get_default_email(self, cr, uid, context=None):
        """Gives default email address for current user
        :param context: if portal in context is false return false anyway
        """
        if not context.get('portal', False):
            return False
        user = self.pool.get('res.users').browse(cr, uid, uid, context=context)
        return user.user_email

    def _get_default_user(self, cr, uid, context=None):
        """Gives current user id
       :param context: if portal in context is false return false anyway
        """
        if context and context.get('portal', False):
            return False
        return uid

    def _get_section(self, cr, uid, context=None):
        """Gives section id for current User
        """
        user = self.pool.get('res.users').browse(cr, uid, uid, context=context)
        return user.context_section_id.id or False

    def onchange_partner_address_id(self, cr, uid, ids, add, email=False):
        """This function returns value of partner email based on Partner Address
        :param ids: List of case IDs
        :param add: Id of Partner's address
        :param email: Partner's email ID
        """
        data = {'value': {'email_from': False, 'phone':False}}
        if add:
            address = self.pool.get('res.partner.address').browse(cr, uid, add)
            data['value'] = {'email_from': address and address.email or False ,
                             'phone':  address and address.phone or False}
        if 'phone' not in self._columns:
            del data['value']['phone']
        return data

    def onchange_partner_id(self, cr, uid, ids, part, email=False):
        """This function returns value of partner address based on partner
        :param ids: List of case IDs
        :param part: Partner's id
        :param email: Partner's email ID
        """
        data={}
        if  part:
            addr = self.pool.get('res.partner').address_get(cr, uid, [part], ['contact'])
            data = {'partner_address_id': addr['contact']}
            data.update(self.onchange_partner_address_id(cr, uid, ids, addr['contact'])['value'])
        return {'value': data}

<<<<<<< HEAD
    def _case_opportunity_meeting_notification(self, cr, uid, ids, context=None):
        return True

    def _case_open_notification(self, case, context=None):
        return True

    def _case_close_notification(self, case, context=None):
        return True

    def _case_cancel_notification(self, case, context=None):
        return True

    def _case_pending_notification(self, case, context=None):
        return True

    def _case_escalate_notification(self, case, context=None):
        return True

    def _case_phonecall_notification(self, case, action, context=None):
=======
    def case_open_send_note(self, cr, uid, ids, context=None):
        return True

    def case_close_send_note(self, cr, uid, ids, context=None):
        return True

    def case_cancel_send_note(self, cr, uid, ids, context=None):
        return True

    def case_pending_send_note(self, cr, uid, ids, context=None):
        return True

    def case_reset_send_note(self, cr, uid, ids, context=None):
>>>>>>> 2c84934e
        return True

    def case_open(self, cr, uid, ids, context=None):
        """Opens Case
        :param ids: List of case Ids
        """
        cases = self.browse(cr, uid, ids)
        for case in cases:
            data = {'state': 'open', 'active': True}
            if not case.user_id:
                data['user_id'] = uid
            self.write(cr, uid, [case.id], data)
<<<<<<< HEAD
            self._case_open_notification(case, context=context)
=======
            self.case_open_send_note(cr, uid, [case.id], context=context)
>>>>>>> 2c84934e
        self._action(cr, uid, cases, 'open')

        return True

    def case_close(self, cr, uid, ids, context=None):
        """Closes Case
        :param ids: List of case Ids
        """
        cases = self.browse(cr, uid, ids)
        cases[0].state # to fill the browse record cache
        self.write(cr, uid, ids, {'state': 'done', 'date_closed': time.strftime('%Y-%m-%d %H:%M:%S'), })
        # We use the cache of cases to keep the old case state
<<<<<<< HEAD
        self._case_close_notification(cases, context=context)
=======
        self.case_close_send_note(cr, uid, ids, context=context)
>>>>>>> 2c84934e
        self._action(cr, uid, cases, 'done')
        return True

    def case_cancel(self, cr, uid, ids, context=None):
        """Cancels Case
        :param ids: List of case Ids
        """
        cases = self.browse(cr, uid, ids)
        cases[0].state # to fill the browse record cache
        self.write(cr, uid, ids, {'state': 'cancel', 'active': True})
        # We use the cache of cases to keep the old case state
<<<<<<< HEAD
        self._case_cancel_notification(cases, context=context)
=======
        self.case_cancel_send_note(cr, uid, ids, context=context)
>>>>>>> 2c84934e
        self._action(cr, uid, cases, 'cancel')
        return True

    def case_pending(self, cr, uid, ids, context=None):
        """Marks case as pending
        :param ids: List of case Ids
        """
        cases = self.browse(cr, uid, ids)
        cases[0].state # to fill the browse record cache
        self.write(cr, uid, ids, {'state': 'pending', 'active': True})
<<<<<<< HEAD
        self._case_pending_notification(cases, context=context)
=======
        self.case_pending_send_note(cr, uid, ids, context=context)
>>>>>>> 2c84934e
        self._action(cr, uid, cases, 'pending')
        return True

    def case_reset(self, cr, uid, ids, context=None):
        """Resets case as draft
        :param ids: List of case Ids
        """
        cases = self.browse(cr, uid, ids)
        cases[0].state # to fill the browse record cache
        self.write(cr, uid, ids, {'state': 'draft', 'active': True})
        self.case_reset_send_note(cr, uid, ids, context=context)
        self._action(cr, uid, cases, 'draft')
        return True

    def _action(self, cr, uid, cases, state_to, scrit=None, context=None):
        if context is None:
            context = {}
        context['state_to'] = state_to
        rule_obj = self.pool.get('base.action.rule')
        model_obj = self.pool.get('ir.model')
        model_ids = model_obj.search(cr, uid, [('model','=',self._name)])
        rule_ids = rule_obj.search(cr, uid, [('model_id','=',model_ids[0])])
        return rule_obj._action(cr, uid, rule_ids, cases, scrit=scrit, context=context)

class crm_case(crm_base):
    """ A simple python class to be used for common functions
    Object that inherit from this class should inherit from mailgate.thread
    And need a stage_id field
    And object that inherit (orm inheritance) from a class the overwrite copy
    """

    def stage_find(self, cr, uid, section_id, domain=[], order='sequence'):
        domain = list(domain)
        if section_id:
            domain.append(('section_ids', '=', section_id))
        stage_ids = self.pool.get('crm.case.stage').search(cr, uid, domain, order=order)
        if stage_ids:
            return stage_ids[0]
        return False

    def stage_set(self, cr, uid, ids, stage_id, context=None):
        value = {}
        if hasattr(self,'onchange_stage_id'):
            value = self.onchange_stage_id(cr, uid, ids, stage_id)['value']
        value['stage_id'] = stage_id
        return self.write(cr, uid, ids, value, context=context)

    def stage_change(self, cr, uid, ids, op, order, context=None):
        if context is None:
            context = {}
        for case in self.browse(cr, uid, ids, context=context):
            seq = 0
            if case.stage_id:
                seq = case.stage_id.sequence
            section_id = None
            if case.section_id:
                section_id = case.section_id.id
            next_stage_id = self.stage_find(cr, uid, section_id, [('sequence',op,seq)],order)
            if next_stage_id:
                return self.stage_set(cr, uid, [case.id], next_stage_id, context=context)
        return False

    def stage_next(self, cr, uid, ids, context=None):
        """This function computes next stage for case from its current stage
        using available stage for that case type
        """
        return self.stage_change(cr, uid, ids, '>','sequence', context)

    def stage_previous(self, cr, uid, ids, context=None):
        """This function computes previous stage for case from its current
        stage using available stage for that case type
        """
        return self.stage_change(cr, uid, ids, '<', 'sequence desc', context)

    def copy(self, cr, uid, id, default=None, context=None):
        """Overrides orm copy method to avoid copying messages,
           as well as date_closed and date_open columns if they
           exist."""
        if default is None:
            default = {}

        default.update({ 'message_ids': [], })
        if hasattr(self, '_columns'):
            if self._columns.get('date_closed'):
                default.update({ 'date_closed': False, })
            if self._columns.get('date_open'):
                default.update({ 'date_open': False })
        return super(crm_case, self).copy(cr, uid, id, default, context=context)

<<<<<<< HEAD
=======
    def case_escalate_send_note(self, cr, uid, ids, context=None):
        return True

>>>>>>> 2c84934e
    def case_open(self, cr, uid, ids, context=None):
        """Opens Case"""
        cases = self.browse(cr, uid, ids)
        for case in cases:
            data = {'state': 'open', 'active': True }
            if not case.user_id:
                data['user_id'] = uid
            self.write(cr, uid, [case.id], data)
<<<<<<< HEAD
            self._case_open_notification(case, context=context)
=======
            self.case_open_send_note(cr, uid, [case.id], context=context)
>>>>>>> 2c84934e
        self._action(cr, uid, cases, 'open')
        return True

    def case_close(self, cr, uid, ids, context=None):
        """Closes Case"""
        cases = self.browse(cr, uid, ids)
        cases[0].state # to fill the browse record cache
        self.write(cr, uid, ids, {'state': 'done',
                                  'date_closed': time.strftime('%Y-%m-%d %H:%M:%S'),
                                  })
        #
        # We use the cache of cases to keep the old case state
        #
<<<<<<< HEAD
        self._case_close_notification(cases, context=context)
=======
        self.case_close_send_note(cr, uid, ids, context=context)
>>>>>>> 2c84934e
        self._action(cr, uid, cases, 'done')
        return True

    def case_escalate(self, cr, uid, ids, context=None):
        """Escalates case to parent level"""
        cases = self.browse(cr, uid, ids)
        for case in cases:
            data = {'active': True}
            if case.section_id.parent_id:
                data['section_id'] = case.section_id.parent_id.id
                if case.section_id.parent_id.change_responsible:
                    if case.section_id.parent_id.user_id:
                        data['user_id'] = case.section_id.parent_id.user_id.id
            else:
                raise osv.except_osv(_('Error !'), _('You can not escalate, you are already at the top level regarding your sales-team category.'))
            self.write(cr, uid, [case.id], data)
        cases = self.browse(cr, uid, ids)
<<<<<<< HEAD
        self._case_escalate_notification(cases, context=context)
=======
        self.case_escalate_send_note(cr, uid, ids, context=context)
>>>>>>> 2c84934e
        self._action(cr, uid, cases, 'escalate')
        return True

    def case_cancel(self, cr, uid, ids, context=None):
        """Cancels Case"""
        cases = self.browse(cr, uid, ids)
        cases[0].state # to fill the browse record cache
        self.write(cr, uid, ids, {'state': 'cancel',
                                  'active': True})
<<<<<<< HEAD
        self._case_cancel_notification(cases, context=context)
=======
        self.case_cancel_send_note(cr, uid, ids, context=context)
>>>>>>> 2c84934e
        self._action(cr, uid, cases, 'cancel')
        return True

    def case_pending(self, cr, uid, ids, context=None):
        """Marks case as pending"""
        cases = self.browse(cr, uid, ids)
        cases[0].state # to fill the browse record cache
        self.write(cr, uid, ids, {'state': 'pending', 'active': True})
<<<<<<< HEAD
        self._case_pending_notification(cases, context=context)
=======
        self.case_pending_send_note(cr, uid, ids, context=context)
>>>>>>> 2c84934e
        self._action(cr, uid, cases, 'pending')
        return True

    def case_reset(self, cr, uid, ids, context=None):
        """Resets case as draft"""
        state = 'draft'
        if 'crm.phonecall' in context: #TO fix: move into crm_phonecall.py?
            state = 'open'
        cases = self.browse(cr, uid, ids)
        cases[0].state # to fill the browse record cache
        self.write(cr, uid, ids, {'state': state, 'active': True})
        self._action(cr, uid, cases, state)
        return True

    def remind_partner(self, cr, uid, ids, context=None, attach=False):
        return self.remind_user(cr, uid, ids, context, attach,
                destination=False)

    def remind_user(self, cr, uid, ids, context=None, attach=False, destination=True):
        mail_message = self.pool.get('mail.message')
        for case in self.browse(cr, uid, ids, context=context):
            if not destination and not case.email_from:
                return False
            if not case.user_id.user_email:
                return False
            if destination and case.section_id.user_id:
                case_email = case.section_id.user_id.user_email
            else:
                case_email = case.user_id.user_email

            src = case_email
            dest = case.user_id.user_email or ""
            body = case.description or ""
            for message in case.message_ids:
                if message.email_from:
                    body = message.description
                    break

            if not destination:
                src, dest = dest, case.email_from
                if body and case.user_id.signature:
                    if body:
                        body += '\n\n%s' % (case.user_id.signature)
                    else:
                        body = '\n\n%s' % (case.user_id.signature)

            body = self.format_body(body)

            attach_to_send = {}

            if attach:
                attach_ids = self.pool.get('ir.attachment').search(cr, uid, [('res_model', '=', self._name), ('res_id', '=', case.id)])
                attach_to_send = self.pool.get('ir.attachment').read(cr, uid, attach_ids, ['datas_fname', 'datas'])
                attach_to_send = dict(map(lambda x: (x['datas_fname'], base64.decodestring(x['datas'])), attach_to_send))

            # Send an email
            subject = "Reminder: [%s] %s" % (str(case.id), case.name, )
            mail_message.schedule_with_attach(cr, uid,
                src,
                [dest],
                subject,
                body,
                model='crm.case',
                reply_to=case.section_id.reply_to,
                res_id=case.id,
                attachments=attach_to_send,
                context=context
            )
        return True

    def _check(self, cr, uid, ids=False, context=None):
        """Function called by the scheduler to process cases for date actions
           Only works on not done and cancelled cases
        """
        cr.execute('select * from crm_case \
                where (date_action_last<%s or date_action_last is null) \
                and (date_action_next<=%s or date_action_next is null) \
                and state not in (\'cancel\',\'done\')',
                (time.strftime("%Y-%m-%d %H:%M:%S"),
                    time.strftime('%Y-%m-%d %H:%M:%S')))

        ids2 = map(lambda x: x[0], cr.fetchall() or [])
        cases = self.browse(cr, uid, ids2, context=context)
        return self._action(cr, uid, cases, False, context=context)

    def format_body(self, body):
        return self.pool.get('base.action.rule').format_body(body)

    def format_mail(self, obj, body):
        return self.pool.get('base.action.rule').format_mail(obj, body)

    def message_thread_followers(self, cr, uid, ids, context=None):
        res = {}
        for case in self.browse(cr, uid, ids, context=context):
            l=[]
            if case.email_cc:
                l.append(case.email_cc)
            if case.user_id and case.user_id.user_email:
                l.append(case.user_id.user_email)
            res[case.id] = l
        return res

def _links_get(self, cr, uid, context=None):
    """Gets links value for reference field"""
    obj = self.pool.get('res.request.link')
    ids = obj.search(cr, uid, [])
    res = obj.read(cr, uid, ids, ['object', 'name'], context)
    return [(r['object'], r['name']) for r in res]

class users(osv.osv):
    _inherit = 'res.users'
    _description = "Users"
    _columns = {
        'context_section_id': fields.many2one('crm.case.section', 'Sales Team'),
    }

    def create(self, cr, uid, vals, context=None):
        res = super(users, self).create(cr, uid, vals, context=context)
        section_obj=self.pool.get('crm.case.section')
        if vals.get('context_section_id'):
            section_obj.write(cr, uid, [vals['context_section_id']], {'member_ids':[(4, res)]}, context)
        return res

users()

# vim:expandtab:smartindent:tabstop=4:softtabstop=4:shiftwidth=4:<|MERGE_RESOLUTION|>--- conflicted
+++ resolved
@@ -258,27 +258,6 @@
             data.update(self.onchange_partner_address_id(cr, uid, ids, addr['contact'])['value'])
         return {'value': data}
 
-<<<<<<< HEAD
-    def _case_opportunity_meeting_notification(self, cr, uid, ids, context=None):
-        return True
-
-    def _case_open_notification(self, case, context=None):
-        return True
-
-    def _case_close_notification(self, case, context=None):
-        return True
-
-    def _case_cancel_notification(self, case, context=None):
-        return True
-
-    def _case_pending_notification(self, case, context=None):
-        return True
-
-    def _case_escalate_notification(self, case, context=None):
-        return True
-
-    def _case_phonecall_notification(self, case, action, context=None):
-=======
     def case_open_send_note(self, cr, uid, ids, context=None):
         return True
 
@@ -292,7 +271,6 @@
         return True
 
     def case_reset_send_note(self, cr, uid, ids, context=None):
->>>>>>> 2c84934e
         return True
 
     def case_open(self, cr, uid, ids, context=None):
@@ -305,11 +283,7 @@
             if not case.user_id:
                 data['user_id'] = uid
             self.write(cr, uid, [case.id], data)
-<<<<<<< HEAD
-            self._case_open_notification(case, context=context)
-=======
             self.case_open_send_note(cr, uid, [case.id], context=context)
->>>>>>> 2c84934e
         self._action(cr, uid, cases, 'open')
 
         return True
@@ -322,11 +296,7 @@
         cases[0].state # to fill the browse record cache
         self.write(cr, uid, ids, {'state': 'done', 'date_closed': time.strftime('%Y-%m-%d %H:%M:%S'), })
         # We use the cache of cases to keep the old case state
-<<<<<<< HEAD
-        self._case_close_notification(cases, context=context)
-=======
         self.case_close_send_note(cr, uid, ids, context=context)
->>>>>>> 2c84934e
         self._action(cr, uid, cases, 'done')
         return True
 
@@ -338,11 +308,7 @@
         cases[0].state # to fill the browse record cache
         self.write(cr, uid, ids, {'state': 'cancel', 'active': True})
         # We use the cache of cases to keep the old case state
-<<<<<<< HEAD
-        self._case_cancel_notification(cases, context=context)
-=======
         self.case_cancel_send_note(cr, uid, ids, context=context)
->>>>>>> 2c84934e
         self._action(cr, uid, cases, 'cancel')
         return True
 
@@ -353,11 +319,7 @@
         cases = self.browse(cr, uid, ids)
         cases[0].state # to fill the browse record cache
         self.write(cr, uid, ids, {'state': 'pending', 'active': True})
-<<<<<<< HEAD
-        self._case_pending_notification(cases, context=context)
-=======
         self.case_pending_send_note(cr, uid, ids, context=context)
->>>>>>> 2c84934e
         self._action(cr, uid, cases, 'pending')
         return True
 
@@ -447,12 +409,9 @@
                 default.update({ 'date_open': False })
         return super(crm_case, self).copy(cr, uid, id, default, context=context)
 
-<<<<<<< HEAD
-=======
     def case_escalate_send_note(self, cr, uid, ids, context=None):
         return True
 
->>>>>>> 2c84934e
     def case_open(self, cr, uid, ids, context=None):
         """Opens Case"""
         cases = self.browse(cr, uid, ids)
@@ -461,11 +420,7 @@
             if not case.user_id:
                 data['user_id'] = uid
             self.write(cr, uid, [case.id], data)
-<<<<<<< HEAD
-            self._case_open_notification(case, context=context)
-=======
             self.case_open_send_note(cr, uid, [case.id], context=context)
->>>>>>> 2c84934e
         self._action(cr, uid, cases, 'open')
         return True
 
@@ -479,11 +434,7 @@
         #
         # We use the cache of cases to keep the old case state
         #
-<<<<<<< HEAD
-        self._case_close_notification(cases, context=context)
-=======
         self.case_close_send_note(cr, uid, ids, context=context)
->>>>>>> 2c84934e
         self._action(cr, uid, cases, 'done')
         return True
 
@@ -501,11 +452,7 @@
                 raise osv.except_osv(_('Error !'), _('You can not escalate, you are already at the top level regarding your sales-team category.'))
             self.write(cr, uid, [case.id], data)
         cases = self.browse(cr, uid, ids)
-<<<<<<< HEAD
-        self._case_escalate_notification(cases, context=context)
-=======
         self.case_escalate_send_note(cr, uid, ids, context=context)
->>>>>>> 2c84934e
         self._action(cr, uid, cases, 'escalate')
         return True
 
@@ -515,11 +462,7 @@
         cases[0].state # to fill the browse record cache
         self.write(cr, uid, ids, {'state': 'cancel',
                                   'active': True})
-<<<<<<< HEAD
-        self._case_cancel_notification(cases, context=context)
-=======
         self.case_cancel_send_note(cr, uid, ids, context=context)
->>>>>>> 2c84934e
         self._action(cr, uid, cases, 'cancel')
         return True
 
@@ -528,11 +471,7 @@
         cases = self.browse(cr, uid, ids)
         cases[0].state # to fill the browse record cache
         self.write(cr, uid, ids, {'state': 'pending', 'active': True})
-<<<<<<< HEAD
-        self._case_pending_notification(cases, context=context)
-=======
         self.case_pending_send_note(cr, uid, ids, context=context)
->>>>>>> 2c84934e
         self._action(cr, uid, cases, 'pending')
         return True
 
