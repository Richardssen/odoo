--- conflicted
+++ resolved
@@ -82,22 +82,6 @@
 
     def create(self, cr, uid, vals, context=None):
         obj_id = super(crm_meeting, self).create(cr, uid, vals, context=context)
-<<<<<<< HEAD
-        self._case_opportunity_meeting_notification(cr, uid, [obj_id], context=context)
-        return obj_id
-
-    def _case_opportunity_meeting_notification(self, cr, uid, ids, context=None):
-        lead_obj = self.pool.get('crm.lead')
-
-        for obj in self.browse(cr, uid, ids, context=context):
-            if(obj.opportunity_id.id):
-                newid = obj.opportunity_id.id
-                message = _("<b>scheduled for meeting</b> %s.") % (obj.date)
-                for lead in lead_obj.browse(cr, uid, [newid], context=context):
-                    lead.message_append_note('', message)
-
-    def case_open(self, cr, uid, ids, *args):
-=======
         self.case_create_send_note(cr, uid, [obj_id], context=context)
         return obj_id
 
@@ -151,7 +135,6 @@
         return True
 
     def case_open(self, cr, uid, ids, context=None):
->>>>>>> 2c84934e
         """Confirms meeting
         @param self: The object pointer
         @param cr: the current row, from the database cursor,
