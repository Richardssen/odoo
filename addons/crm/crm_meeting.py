--- conflicted
+++ resolved
@@ -80,47 +80,6 @@
         'user_id': lambda self, cr, uid, ctx: uid,
     }
 
-<<<<<<< HEAD
-=======
-    def open_meeting(self, cr, uid, ids, context=None):
-        """
-        Open Crm Meeting Form for Crm Meeting.
-        @param cr: the current row, from the database cursor,
-        @param uid: the current user’s ID for security checks,
-        @param ids: List of crm meeting’s IDs
-        @param context: A standard dictionary for contextual values
-        @return: Dictionary value which open Crm Meeting form.
-        """
-
-        data_obj = self.pool.get('ir.model.data')
-
-        value = {}
-
-        id2 = data_obj._get_id(cr, uid, 'crm', 'crm_case_form_view_meet')
-        id3 = data_obj._get_id(cr, uid, 'crm', 'crm_case_tree_view_meet')
-        id4 = data_obj._get_id(cr, uid, 'crm', 'crm_case_calendar_view_meet')
-        if id2:
-            id2 = data_obj.browse(cr, uid, id2, context=context).res_id
-        if id3:
-            id3 = data_obj.browse(cr, uid, id3, context=context).res_id
-        if id4:
-            id4 = data_obj.browse(cr, uid, id4, context=context).res_id
-        for id in ids:
-            value = {
-                    'name': _('Meeting'),
-                    'view_type': 'form',
-                    'view_mode': 'form,tree',
-                    'res_model': 'crm.meeting',
-                    'view_id': False,
-                    'views': [(id2, 'form'), (id3, 'tree'), (id4, 'calendar')],
-                    'type': 'ir.actions.act_window',
-                    'res_id': base_calendar.base_calendar_id2real_id(id),
-                    'nodestroy': True
-                    }
-
-        return value
-
->>>>>>> f2fd7447
     def case_open(self, cr, uid, ids, *args):
         """Confirms meeting
         @param self: The object pointer
