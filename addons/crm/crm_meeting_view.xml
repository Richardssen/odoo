<?xml version="1.0"?>
<openerp>
    <data>

    <!-- CRM Meetings Categories Form View -->

    <record id="crm_meeting_categ_action" model="ir.actions.act_window">
        <field name="name">Meeting Categories</field>
        <field name="res_model">crm.case.categ</field>
        <field name="view_type">form</field>
        <field name="view_id"  ref="crm.crm_case_categ_tree-view"/>
        <field name="domain">[('object_id.model', '=', 'crm.meeting')]</field>
        <field name="context" eval="{'object_id': ref('model_crm_meeting')}"/>
        <field name="help">Create different meeting categories to better organize and classify your meetings.</field>
    </record>

     <menuitem action="crm_meeting_categ_action"
        groups="base.group_no_one"
        id="menu_crm_case_meeting-act" parent="base.menu_calendar_configuration" sequence="1"/>

    <!-- CRM Meetings Form View -->

    <record model="ir.ui.view" id="crm_case_form_view_meet">
        <field name="name">CRM - Meetings Form</field>
        <field name="model">crm.meeting</field>
        <field name="type">form</field>
        <field name="arch" type="xml">
            <form string="Meetings">
                <group col="6" colspan="4">
                    <field name="name" select="1" string="Title"
                           required="1" />
                    <field name="categ_id" widget="selection"
                        string="Meeting Type"
                        domain="[('object_id.model', '=', 'crm.meeting')]" />
                    <field name="allday" on_change="onchange_dates(date,False,False,allday)" />
                    <newline/>
                    <field name="date" string="Start Date" required="1"
                        on_change="onchange_dates(date,duration,False,allday)" />
                    <field name="duration" widget="float_time"
                        on_change="onchange_dates(date,duration,False,allday)" />
                    <field name="date_deadline" string="End Date" required="1"
                        on_change="onchange_dates(date,False,date_deadline)" />
                    <field name="location" />
                    <field name="alarm_id" string="Reminder"
                        widget="selection" />
                    <group colspan="2" col="4" attrs="{'readonly': ['|', ('recurrent_uid','!=',False), ('state','=','done')]}">
                           <field name="recurrency" string="Recurrence"/>
                    </group>
                </group>
                <notebook colspan="4">
                <page string="Meeting">
                    <group col="6" colspan="4">
                        <group col="2" colspan="2">
                            <separator colspan="2" string="Assignment"/>
                            <field name="user_id" />
                            <field name="organizer"/>
                            <field name="section_id" widget="selection"/>
                        </group><group col="2" colspan="2">
                            <separator colspan="2" string="Contacts"/>
                            <field name="partner_id" string="Partner"
                                on_change="onchange_partner_id(partner_id)" />
                            <field name="email_from"/>
                        </group><group col="2" colspan="2">
                            <separator colspan="2" string="Visibility"/>
                            <field name="class" string="Privacy"/>
                            <field name="show_as" string="Show Time as"/>
                            <field name="rrule" invisible="1" readonly="1"/>
                            <field name="recurrent_id" invisible="1"/>
                            <field name="recurrent_uid" invisible="1"/>
                        </group>
                    </group>
                    <separator string="Description" colspan="4" />
                    <field name="description" nolabel="1" colspan="4" />
                    <separator colspan="4"/>
                    <group col="8" colspan="4" groups="base.group_no_one">
                        <field name="state" />
                        <button name="case_close" string="Done"
                            states="open" type="object"
                            icon="gtk-jump-to" />
                        <button name="case_reset" string="Reset to Unconfirmed"
                            states="open,done" type="object"
                            icon="gtk-convert" />
                        <button name="case_open" string="Confirm"
                            states="draft" type="object"
                            icon="gtk-go-forward" />
                    </group>
                    </page>
                    <page string="Invitation Detail">
                        <button string="Invite People"
                            name="%(base_calendar.action_view_calendar_invite_attendee_wizard)d"
                            icon="terp-partner" type="action"
                            attrs="{'readonly': [('state', '=', 'done')]}"
                            context="{'model' : 'crm.meeting', 'attendee_field':'attendee_ids'}" colspan="2"/>
                        <field name="attendee_ids" colspan="4"
                            nolabel="1" widget="one2many" mode="tree,form">
                            <tree string="Invitation details" editable="top">
                                <field name="sent_by_uid" string="From"/>
                                <field name="user_id" string="To"/>
                                <field name="email" string="Mail To"/>
                                <field name="role" select="1" />
                                <field name="state" />
                                <button name="do_tentative"
                                    states="needs-action,declined,accepted"
                                    string="Uncertain" type="object"
                                    icon="terp-crm" />
                                <button name="do_accept" string="Accept"
                                    states="needs-action,tentative,declined"
                                    type="object" icon="gtk-apply" />
                                <button name="do_decline" string="Decline"
                                    states="needs-action,tentative,accepted"
                                    type="object" icon="gtk-cancel" />
                                <button
                                    name="%(base_calendar.action_view_calendar_invite_attendee_wizard)d"
                                    string="Delegate" type="action"
                                    icon="gtk-sort-descending"
                                    states="needs-action,tentative,declined,accepted"
                                    context="{'model' : 'calendar.attendee', 'attendee_field' : 'child_ids'}" />
                            </tree>
                            <form string="Invitation details">
                                <notebook colspan="4">
                                    <page string="Details">
                                        <field name="email" />
                                        <field name="rsvp" select="1" />
                                        <field name="cutype" select="1" />
                                        <field name="role" select="1" />
                                        <separator colspan="4" string="" />
                                        <group col="6" colspan="4">
                                            <field name="state" />
                                            <button name="do_tentative"
                                                states="needs-action,declined,accepted"
                                                string="Uncertain"
                                                type="object"
                                                icon="terp-crm" />
                                            <button name="do_accept"
                                                string="Accept"
                                                states="needs-action,tentative,declined"
                                                type="object"
                                                icon="gtk-apply" />
                                            <button name="do_decline"
                                                string="Decline"
                                                states="needs-action,tentative,accepted"
                                                type="object"
                                                icon="gtk-cancel" />
                                            <button
                                                name="%(base_calendar.action_view_calendar_invite_attendee_wizard)d"
                                                string="Delegate"
                                                type="action"
                                                icon="gtk-sort-descending"
                                                states="needs-action,tentative,declined,accepted"
                                                context="{'model' : 'calendar.attendee', 'attendee_field' : 'child_ids'}" />
                                        </group>
                                    </page>
                                    <page string="Other">
                                        <field name="user_id"/>
                                        <newline />
                                    </page>
                                </notebook>
                            </form>
                        </field>
                    </page>
                    <page string="Recurrence Options" attrs="{'invisible': [('recurrency','=',False)], 'readonly': ['|', ('recurrent_uid','!=',False), ('state','=','done')]}">
                        <group col="4" colspan="4" name="rrule">
                            <group col="4" colspan="4">
                                <field name="rrule_type" string=" Recurrence Pattern" />
                                <field name="interval" />


<<<<<<< HEAD
                                <separator string="End of Recurrency" colspan="4"/>
=======
                                <separator string="End of Recurrence" colspan="4"/>
>>>>>>> 0e6f4821
                                <field name="end_type" />
                                <label string=" " colspan="2" />
                                <newline />
                                <field name="count" attrs="{'invisible' : [('end_type', '!=', 'count')] }"/>
                                <label string=" " colspan="2" />
                                <newline />
                                <field name="end_date" attrs="{'invisible' : [('end_type', '!=', 'end_date')], 'required': [('end_type', '=', 'end_date')]}"/>
                                <newline />


                            </group>
                            <group col="8" colspan="4" name="Select weekdays" attrs="{'invisible' :[('rrule_type','not in', ['weekly'])]}">
                                <separator string="Choose day where repeat the meeting" colspan="8"/>
                                <field name="mo" colspan="1" />
                                <field name="tu" colspan="1" />
                                <field name="we" colspan="1" />
                                <field name="th" colspan="1" />
                                <newline/>
                                <field name="fr" colspan="1" />
                                <field name="sa" colspan="1"  />
                                <field name="su" colspan="1"  />
                                <newline />
                            </group>
                            <group col="10" colspan="4"
                                attrs="{'invisible' : [('rrule_type','!=','monthly')]}">
                                <separator string="Choose day in the month where repeat the meeting" colspan="12"/>
                                <group col="2" colspan="1">
                                    <field name="select1" />
                                </group>
                                <group col="2" colspan="1">
                                    <field name="day"
                                        attrs="{'required' : [('select1','=','date'), ('rrule_type','=','monthly')],
                                            'invisible' : [('select1','=','day')]}" />
                                </group>
                                <group col="3" colspan="1">
                                    <field name="byday" string="The"
                                        attrs="{'required' : [('select1','=','day'), ('rrule_type','=','monthly')], 'invisible' : [('select1','=','date')]}" />
                                    <field name="week_list" nolabel="1"
                                        attrs="{'required' : [('select1','=','day'), ('rrule_type','=','monthly')], 'invisible' : [('select1','=','date')]}" />
                                </group>
                            </group>
                        </group>

                    </page>
                </notebook>
                <field name="message_ids_social" colspan="4" widget="ThreadView" nolabel="1"/>
            </form>
        </field>
    </record>

    <!-- CRM Meeting Tree View  -->

    <record model="ir.ui.view" id="crm_case_tree_view_meet">
        <field name="name">CRM - Meetings Tree</field>
        <field name="model">crm.meeting</field>
        <field name="type">tree</field>
        <field name="arch" type="xml">
            <tree string="Meetings" fonts="bold:needaction_pending==True"
                colors="red:state=='open';black:state in ('draft', 'cancel','done','pending')">
                <field name="needaction_pending" invisible="1"/>
                <field name="name" string="Subject" />
                <field name="user_id"/>
                <field name="date"/>
                <field name="state"/>
                <field name="duration" />
                <field name="partner_id" string="Partner" />
                <field name="location" />
                <field name="categ_id"/>
            </tree>
        </field>
    </record>

    <!-- CRM Meeting Calendar -->

    <record model="ir.ui.view" id="crm_case_calendar_view_meet">
        <field name="name">CRM - Meetings Calendar</field>
        <field name="model">crm.meeting</field>
        <field name="type">calendar</field>
        <field name="priority" eval="2"/>
        <field name="arch" type="xml">
            <calendar string="Meetings" date_start="date" color="user_id" date_stop="date_deadline" date_delay="duration">
                <field name="name"/>
                <field name="partner_id"/>
                <field name="section_id" widget="selection"/>
            </calendar>
        </field>
    </record>

    <!-- CRM Meeting Gantt  -->

    <record id="crm_case_gantt_view_meet" model="ir.ui.view">
        <field name="name">CRM - Meetings Gantt</field>
        <field name="model">crm.meeting</field>
        <field name="type">gantt</field>
        <field name="arch" type="xml">
            <gantt date_delay="duration" date_start="date" string="Meetings">
            </gantt>
        </field>
    </record>

    <!-- CRM Meeting Search View  -->

    <record id="view_crm_case_meetings_filter" model="ir.ui.view">
        <field name="name">CRM - Meetings Search</field>
        <field name="model">crm.meeting</field>
        <field name="type">search</field>
        <field name="arch" type="xml">
                <search string="Search Meetings">
                       <group>
                           <field name="name" string="Meeting / Partner"
                               filter_domain="['|', ('name','ilike',self), ('partner_id','ilike', self)]"/>
                           <field name="user_id">
                               <filter icon="terp-personal"
                                   domain="[('user_id','=',uid)]"
                                   help="My Meetings" />
                           </field>
                           <field name="partner_id"/>
                       </group>
                </search>
            </field>
        </record>

        <!-- Calendar Attendee Form View -->

        <record id="attendee_form_view_inherit" model="ir.ui.view">
                <field name="name">calendar.attendee.form.inherit</field>
                <field name="model">calendar.attendee</field>
                <field name="type">form</field>
                <field name="inherit_id" ref="base_calendar.base_calendar_attendee_form_view"/>
                <field name="arch" type="xml">
                    <field name="language" position="after">
                        <field name="categ_id" string="Event Type"/>
                    </field>
                </field>
        </record>


    </data>
</openerp><|MERGE_RESOLUTION|>--- conflicted
+++ resolved
@@ -163,13 +163,7 @@
                             <group col="4" colspan="4">
                                 <field name="rrule_type" string=" Recurrence Pattern" />
                                 <field name="interval" />
-
-
-<<<<<<< HEAD
-                                <separator string="End of Recurrency" colspan="4"/>
-=======
                                 <separator string="End of Recurrence" colspan="4"/>
->>>>>>> 0e6f4821
                                 <field name="end_type" />
                                 <label string=" " colspan="2" />
                                 <newline />
