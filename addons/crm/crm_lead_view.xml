<?xml version="1.0"?>
<openerp>
    <data>

        <!--
            CRM CASE STAGE
            -->

        <!-- Stage Search view -->
        <record id="crm_lead_stage_search" model="ir.ui.view">
            <field name="name">Stage - Search</field>
            <field name="model">crm.case.stage</field>
            <field name="type">search</field>
            <field name="arch" type="xml">
                <search string="Stage Search">
                    <field name="name"/>
                    <field name="state"/>
                    <field name="type"/>
                </search>
            </field>
        </record>

        <!-- Stage Form view -->
        <record id="crm_lead_stage_act" model="ir.actions.act_window">
            <field name="name">Stages</field>
            <field name="res_model">crm.case.stage</field>
            <field name="view_type">form</field>
            <field name="view_id" ref="crm.crm_case_stage_tree"/>
            <field name="help">Add specific stages to leads and opportunities allowing your sales to better organise their sales pipeline. Stages will allow them to easily track how a specific lead or opportunity is positioned in the sales cycle.</field>
        </record>

        <menuitem action="crm_lead_stage_act" id="menu_crm_lead_stage_act" name="Stages" sequence="0" parent="base.menu_crm_config_lead" />

        <!--
            LEADS/OPPORTUNITIES CATEGORIES
            -->

        <!-- Categories Form View -->
        <record id="crm_lead_categ_action" model="ir.actions.act_window">
            <field name="name">Categories</field>
            <field name="res_model">crm.case.categ</field>
            <field name="view_type">form</field>
            <field name="view_id" ref="crm_case_categ_tree-view"/>
            <field name="context" eval="{'object_id': ref('model_crm_lead')}"/>
            <field name="domain">[('object_id.model', '=', 'crm.lead')]</field>
            <field name="help">Create specific categories that fit your company's activities to better classify and analyse your leads and opportunities. Such categories could for instance reflect your product structure or the different types of sales you do.</field>
        </record>

        <menuitem action="crm_lead_categ_action"
            id="menu_crm_lead_categ" name="Categories"
            parent="base.menu_crm_config_lead" sequence="1" groups="base.group_no_one"/>

        <!--
            LEADS
            -->
        <act_window
                id="act_crm_opportunity_crm_phonecall_new"
                name="Phone calls"
                groups="base.group_sale_salesman"
                res_model="crm.phonecall"
                view_mode="tree,calendar,form"
                context="{'default_duration': 1.0 ,'default_opportunity_id': active_id,'default_partner_phone':phone}"
                domain="[('opportunity_id', '=', active_id)]"
                view_type="form"/>

        <act_window
                id="act_crm_opportunity_crm_meeting_new"
                name="Meetings"
                res_model="crm.meeting"
                view_mode="tree,form,calendar"
                context="{'default_duration': 4.0, 'default_opportunity_id': active_id}"
                domain="[('opportunity_id', '=', active_id)]"
                view_type="form"/>


        <!-- CRM Lead Form View  -->
        <record model="ir.ui.view" id="crm_case_form_view_leads">
        <field name="name">CRM - Leads Form</field>
        <field name="model">crm.lead</field>
        <field name="type">form</field>
        <field name="arch" type="xml">
            <form string="Leads Form" version="7.0">
                <header>
                    <button name="%(crm.action_crm_lead2opportunity_partner)d" string="Convert to Opportunity" type="action"
                            states="draft,open,pending" help="Convert to Opportunity" class="oe_form_button_active_flow"/>
                    <button name="case_escalate" string="Escalate" type="object"  class="oe_form_button_return_flow"
                            states="draft,open,pending"/>
                    <button name="case_reset" string="Reset" type="object"
                            states="cancel"/>
                    <button name="case_cancel" string="Cancel" type="object"
                            states="draft,open,pending"/>
                    <field name="stage_id" widget="statusbar"
                            on_change="onchange_stage_id(stage_id)"/>
                </header>
                <sheet>
                    <div class="oe_right oe_form_button_box" name="buttons">
                        <button type="action"
                            name="%(act_crm_opportunity_crm_meeting_new)d"
                            string="Meetings" />

                        <button type="action"
                            name="%(act_crm_opportunity_crm_phonecall_new)d"
                            string="Phone Calls" />
                    </div>

                    <label for="name" class="oe_form_readonly_hidden" string="Lead Description"/>
                    <h1><field name="name" placeholder="Describe the lead..."/></h1>
                    <group>
                        <group>
                            <field name="user_id" />
                            <field name="section_id" widget="selection" />
                            <field name="type" invisible="1"/>
                        </group>
                        <group>
                            <field name="priority"/>
                            <field name="categ_id"
                                widget="selection"
                                domain="[('object_id.model','=','crm.lead')]"/>
                        </group>
                        <group>
                            <field name="partner_name" string="Company Name"/>
                            <field name="partner_id" string="Customer"/>
                            <label for="street" string="Address"/>
                            <div>
                                <field name="street" placeholder="Street..."/>
                                <field name="street2"/>
                                <div>
                                    <field name="zip" class="oe_form_inline" placeholder="ZIP"/>
                                    <field name="city" class="oe_form_inline" placeholder="City"/>
                                </div>
                                <field name="state_id" placeholder="State"/>
                                <field name="country_id" placeholder="Country"/>
                            </div>
                        </group>
                        <group>
                            <field name="contact_name" />
                            <field name="email_from" widget="email"/>
                            <field name="function" />
                            <field domain="[('domain', '=', 'contact')]" name="title"/>
                            <field name="phone"/>
                            <field name="mobile"/>
                            <field name="fax"/>
                            <!--
                            This should be integrated in Open Chatter
                            <button string="Mail"
                                name="%(mail.action_email_compose_message_wizard)d"
                                icon="terp-mail-message-new" type="action" colspan="1"/>
                            -->
                        </group>
                    </group>
                    <notebook colspan="4">
                    <page string="Notes">
                        <field name="description"/>
                    </page>
                    <page string="Extra Info">
                        <group>
                            <group string="Categorization">
                                <field name="company_id"
                                    groups="base.group_multi_company"
                                    widget="selection" colspan="2" />
                                <field name="type_id" widget="selection"/>
                                <field name="channel_id" widget="selection"/>
                                <field name="referred"/>
                                <field name="state" groups="base.group_no_one"/>
                            </group>
                            <group string="Mailings">
                                <field name="opt_in" on_change="on_change_opt_in(opt_in)"/>
                                <field name="opt_out" on_change="on_change_opt_out(opt_out)"/>
                            </group>
                        </group>
                    </page>
                    </notebook>
                </sheet>
                <div class="oe_form_bottom">
                    <field name="message_ids" widget="ThreadView"/>
                </div>
            </form>
        </field>
        </record>

        <!-- CRM Lead Tree View -->
        <record model="ir.ui.view" id="crm_case_tree_view_leads">
            <field name="name">Leads</field>
            <field name="model">crm.lead</field>
            <field name="type">tree</field>
            <field name="arch" type="xml">
                <tree string="Leads" fonts="bold:needaction_pending==True" colors="blue:state=='pending';grey:state in ('cancel', 'done')">
                    <field name="needaction_pending" invisible="1"/>
                    <field name="date_deadline" invisible="1"/>
                    <field name="create_date" groups="base.group_no_one"/>
                    <field name="name"/>
                    <field name="contact_name"/>
                    <field name="country_id" invisible="context.get('invisible_country', True)" />
                    <field name="email_from"/>
                    <field name="phone"/>
                    <field name="stage_id"/>
                    <field name="categ_id" invisible="1"/>
                    <field name="section_id" invisible="context.get('invisible_section', True)" />
                    <field name="state" groups="base.group_no_one"/>
                    <field name="type_id" invisible="1"/>
                    <field name="referred" invisible="1"/>
                    <field name="channel_id" invisible="1"/>
                    <field name="subjects" invisible="1"/>
                </tree>
            </field>
        </record>

        <!-- CRM Lead Calendar View -->
        <record model="ir.ui.view" id="crm_case_calendar_view_leads">
            <field name="name">CRM - Leads Calendar</field>
            <field name="model">crm.lead</field>
            <field name="type">calendar</field>
            <field name="priority" eval="2"/>
            <field name="arch" type="xml">
                <calendar string="Leads Generation"
                    date_start="date_action" color="user_id">
                    <field name="name" />
                    <field name="partner_name" />
                </calendar>
            </field>
        </record>

    <!-- CRM Lead Kanban View  -->
    <record model="ir.ui.view" id="crm_case_kanban_view_leads">
        <field name="name">CRM - Leads Kanban</field>
        <field name="model">crm.lead</field>
        <field name="type">kanban</field>
        <field name="arch" type="xml">
            <kanban default_group_by="stage_id">
                <field name="state" groups="base.group_no_one"/>
                <field name="color"/>
                <field name="priority"/>
                <field name="planned_revenue" sum="Expected Revenues"/>
                <field name="user_email"/>
                <field name="user_id"/>
                <field name="partner_address_email"/>
                <templates>
                    <t t-name="lead_details">
                        <ul class="oe_kanban_tooltip">
                            <li t-if="record.phone.raw_value"><b>Phone:</b> <field name="phone"/></li>
                            <li><b>Probability:</b> <field name="probability"/>%%</li>
                            <li><b>Creation date:</b> <field name="create_date"/></li>
                            <li t-if="record.date_deadline.raw_value"><b>Date Deadline:</b> <field name="date_deadline"/></li>
                        </ul>
                    </t>
                    <t t-name="kanban-box">
                        <div t-attf-class="oe_kanban_color_#{kanban_getcolor(record.color.raw_value)} oe_kanban_card">
                            <a class="oe_kanban_menuaction oe_i">B</a>
                            <ul class="oe_kanban_menu">
                                <li><a type="edit" >Edit...</a></li>
                                <li><a type="delete">Delete</a></li>
                                <li><a name="%(mail.action_email_compose_message_wizard)d" type="action">Send Email</a></li>
                                <li><a name="%(opportunity2phonecall_act)d" type="action">Log Call</a></li>
                                <li><a name="action_makeMeeting" type="object">Schedule Meeting</a></li>
                                <li><ul class="oe_kanban_colorpicker" data-field="color"/></li>
                            </ul>
                            <div class="oe_kanban_content">
                                <div>
                                    <b><field name="name"/></b>
                                    <t t-if="record.planned_revenue.raw_value">
                                        - <b><t t-esc="Math.round(record.planned_revenue.value)"/>
                                        <field name="company_currency"/></b>
                                    </t>
                                </div>
                                <div>
                                    <field name="partner_id"/>
                                </div>
                                <div style="padding-left: 0.5em">
                                    <i>
                                        <t t-if="record.date_deadline.raw_value and record.date_deadline.raw_value lt (new Date())" t-set="red">oe_kanban_text_red</t>
                                        <span t-attf-class="#{red || ''}">
                                            <field name="date_action"/>
                                        </span>
                                        <t t-if="record.date_action.raw_value"> : </t>
                                        <field name="title_action"/>
                                    </i>
                                </div>
                                <div class="oe_right">
                                    <a t-if="record.priority.raw_value == 1" icon="star-on" type="object" name="set_normal_priority"/>
                                    <a t-if="record.priority.raw_value != 1" icon="star-off" type="object" name="set_high_priority" style="opacity:0.7; filter:alpha(opacity=70);"/>
                                    <!--
                                    <t t-if="record.date_deadline.raw_value and record.date_deadline.raw_value lt (new Date())" t-set="red">oe_kaban_status_red</t>
                                    <span t-attf-class="oe_kanban_status #{red}"> </span>
                                    -->
                                    <img t-att-src="kanban_image('res.users', 'avatar', record.user_id.raw_value[0])" t-att-title="record.user_id.value" width="24" height="24" class="oe_kanban_avatar"/>
                                </div>
                                <div class="oe_kanban_footer_left">
                                </div>
                            </div>
                            <div class="oe_clear"></div>
                        </div>
                        <!--
                            <div class="oe_kanban_right">
                                <a name="case_mark_lost" string="Mark Lost" states="open,pending" type="object" icon="kanban-stop" />
                                <a name="case_pending" string="Pending" states="draft,open" type="object" icon="kanban-pause" />
                                <a name="case_open" string="Open" states="pending" type="object" icon="gtk-media-play" />
                                <a name="case_mark_won" string="Mark Won" states="open,pending" type="object" icon="kanban-apply" />
                            </div>
                        -->
                    </t>
                </templates>
            </kanban>
        </field>
    </record>

    <!-- CRM Lead Search View -->
    <record id="view_crm_case_leads_filter" model="ir.ui.view">
        <field name="name">CRM - Leads Search</field>
        <field name="model">crm.lead</field>
        <field name="type">search</field>
        <field name="arch" type="xml">
            <search string="Search Leads">
                <filter icon="terp-check"
                    string="New"
                    name="new" help="New Leads"
                    domain="[('state','=','draft')]"/>
                <filter icon="terp-camera_test"
                    string="Open"
                    name="open"
                    domain="[('state','=','open')]"/>
                <filter icon="terp-gtk-media-pause"
                    string="Pending"
                    name="pending"
                    domain="[('state','=','pending')]"/>

                <separator orientation="vertical"/>
                <filter icon="terp-go-today" string="Today"
                    domain="[('create_date','&lt;', time.strftime('%%Y-%%m-%%d 23:59:59')), ('create_date','&gt;=', time.strftime('%%Y-%%m-%%d 00:00:00'))]"
                    help="Todays' Leads" />
                <filter icon="terp-go-week" string="7 Days"
                    help="Leads creating during last 7 days"
                    domain="[('create_date','&lt;', time.strftime('%%Y-%%m-%%d 23:59:59')),('create_date','&gt;=',(datetime.date.today()-datetime.timedelta(days=7)).strftime('%%Y-%%m-%%d 00:00:00'))]"
                />
                <separator orientation="vertical"/>
                <field name="name" string="Lead / Customer"
                    filter_domain="['|','|',('partner_name','ilike',self),('email_from','ilike',self),('name','ilike',self)]"/>
                <field name="user_id">
                    <filter icon="terp-personal-"
                        domain="[('user_id','=', False)]"
                        help="Unassigned Leads" />
                </field>
                <field name="subjects"/>
                <field name="section_id" widget="selection"
                    context="{'invisible_section': False}">
                    <filter icon="terp-personal+"
                        context="{'invisible_section': False}"
                        domain="['|', ('section_id.user_id','=',uid), ('section_id.member_ids', 'in', [uid])]"
                        help="My Sales Team(s)"/>
                    <filter icon="terp-personal+"
                        context="{'invisible_section': False}"
                        domain="[]"
                        help="Show Sales Team"/>
                </field>
                <separator orientation="vertical"/>
                <field name="country_id" context="{'invisible_country': False}">
                    <filter icon="terp-personal+" context="{'invisible_country': False}" help="Show countries"/>
                </field>
                <newline/>
                <group expand="0" string="Group By...">
                    <filter string="Salesperson" icon="terp-personal" domain="[]" context="{'group_by':'user_id'}"/>
                    <filter string="Team" icon="terp-personal+" domain="[]" context="{'group_by':'section_id'}"/>
                    <filter string="Referrer" icon="terp-personal" domain="[]" context="{'group_by':'referred'}"/>
                    <separator orientation="vertical"/>
                    <filter string="Category" icon="terp-stock_symbol-selection" domain="[]" context="{'group_by':'categ_id'}"/>
                    <filter string="Campaign" icon="terp-gtk-jump-to-rtl"
                        domain="[]" context="{'group_by':'type_id'}" />
                    <filter string="Channel" icon="terp-call-start"
                        domain="[]" context="{'group_by':'channel_id'}" />
                    <separator orientation="vertical"/>
                    <filter string="Stage" icon="terp-stage" domain="[]" context="{'group_by':'stage_id'}"/>
                    <filter string="Status" icon="terp-stock_effects-object-colorize" domain="[]" context="{'group_by':'state'}"/>
                    <separator orientation="vertical" groups="base.group_no_one"/>
                    <filter string="Creation" help="Create date" icon="terp-go-month"
                        domain="[]" context="{'group_by':'create_date'}" groups="base.group_no_one"/>
                </group>
           </search>
        </field>
    </record>


    <!--
        OPPORTUNITY
        -->

    <!-- Opportunities Form View -->
    <record model="ir.ui.view" id="crm_case_form_view_oppor">
        <field name="name">Opportunities</field>
        <field name="model">crm.lead</field>
        <field name="type">form</field>
        <field name="priority">20</field>
        <field name="arch" type="xml">
            <form string="Opportunities" version="7.0">
                <header>
                    <button name="stage_previous" string="Previous" type="object"
                            states="open" icon="gtk-go-back" context="{'stage_type': 'opportunity'}"/>
                    <button name="stage_next" string="Next" type="object"  
                            states="open" icon="gtk-go-forward" context="{'stage_type': 'opportunity'}"/>
                    <button name="case_mark_won" string="Mark Won" type="object"
                            states="open" class="oe_form_button_active_flow"/>
                    <button name="case_mark_won" string="Mark Won" type="object"
                            states="draft,pending"/>
                    <button name="case_open" string="Open" type="object" class="oe_form_button_active_flow"
                            states="draft,pending"/>
                    <button name="case_escalate" string="Escalate" type="object"
                            states="open" class="oe_form_button_return_flow"/>
                    <button name="case_mark_lost" string="Mark Lost" type="object"
                            states="draft,open"/>
                    <button name="case_reset" string="Reset to Draft" type="object"
                            states="done,cancel" class="oe_form_button_return_flow"/>
                    <button name="case_cancel" string="Cancel" type="object"
                            states="draft"/>
<<<<<<< HEAD
                    <button name="stage_previous" string="Previous" type="object" class="oe_form_button_return_flow"
                            states="open" icon="gtk-go-back" context="{'stage_type': 'opportunity'}"/>
                    <button name="stage_next" string="Next" type="object"  class="oe_form_button_active_flow"
                            states="open" icon="gtk-go-forward" context="{'stage_type': 'opportunity'}"/>
=======
>>>>>>> c9c27a24
                    <field name="stage_id" widget="statusbar"
                            on_change="onchange_stage_id(stage_id)"/>
                </header>
                <sheet>
                    <div class="oe_right oe_form_button_box">
                        <button string="Schedule/Log Call"
                            name="%(opportunity2phonecall_act)d"
                            type="action"/>
                        <button string="Schedule Meeting"
                            name="action_makeMeeting"
                            type="object"/>
                    </div>
                    <div class="oe_form_title">
                        <label for="name" class="oe_form_readonly_hidden"/>
                        <h1><field name="name"/></h1>

                        <label for="planned_revenue" class="oe_form_readonly_hidden"/>
                        <h2>
                            <field name="planned_revenue" class="oe_form_inline"/>
                            <field name="company_currency" class="oe_form_readonly_hidden oe_form_inline"/> at 
                            <field name="probability" class="oe_form_inline"/> %% success rate
                        </h2>
                    </div>
                    <group>
                        <group>
                            <field name="partner_id"
                                on_change="onchange_partner_id(partner_id, email_from)"
                                string="Customer"
                                context="{'default_name': partner_name, 'default_email': email_from, 'default_phone': phone}"/>
                            <field name="email_from" string="Email"/>
                            <field name="phone"/>
                        </group>

                        <group>
                            <label for="title_action"/>
                            <div>
                                <field name="date_action" nolabel="1"/> -
                                <field name="title_action" class="oe_form_inline" nolabel="1" placeholder="Call for proposal"/>
                            </div>
                            <field name="date_deadline"/>
                            <field name="priority"/>
                        </group>

                        <group>
                            <field name="user_id"/>
                            <field name="section_id" colspan="1" widget="selection"/>
                        </group>
                        <group>
                            <field name="categ_id"
                                string="Category" widget="selection"
                                domain="[('object_id.model', '=', 'crm.lead')]" />

                        </group>
                    </group>

                                    <!--<button string="Mail"
                                        name="%(mail.action_email_compose_message_wizard)d"
                                        context="{'mail':'new', 'model': 'crm.lead'}"
                                        icon="terp-mail-message-new" type="action" />-->

                    <notebook colspan="4">
                    <page string="Internal Notes">
                        <field name="description"/>
                    </page>
                    <page string="Lead">
                        <group>
                            <group>
                                <field name="partner_name"/>
                                <label for="street" string="Address"/>
                                <div>
                                    <field name="street" placeholder="Street..."/>
                                    <field name="street2"/>
                                    <div>
                                        <field name="zip" class="oe_form_inline" placeholder="ZIP"/>
                                        <field name="city" class="oe_form_inline" placeholder="City"/>
                                    </div>
                                    <field name="state_id" placeholder="State"/>
                                    <field name="country_id" placeholder="Country"/>
                                </div>
                            </group>

                            <group>
                                <field name="contact_name" />
                                <field name="function" />
                                <field domain="[('domain', '=', 'contact')]" name="title"/>
                                <field name="mobile"/>
                                <field name="fax"/>
                            </group>

                            <group string="Categorization">
                                <field name="type_id" widget="selection"/>
                                <field name="channel_id" widget="selection"/>
                            </group>
                            <group string="Mailings">
                                <field name="opt_in" on_change="on_change_opt_in(opt_in)"/>
                                <field name="opt_out" on_change="on_change_opt_out(opt_out)"/>
                            </group>
                            <group string="Misc">
                                <field name="active"/>
                                <field name="day_open" groups="base.group_no_one"/>
                                <field name="day_close" groups="base.group_no_one"/>
                                <field name="referred"/>
                                <field name="state" groups="base.group_no_one"/>
                                <field name="type" invisible="1"/>
                            </group>
                            <group string="References">
                                <field name="ref"/>
                                <field name="ref2"/>
                            </group>
                        </group>
                    </page>
                    </notebook>
                </sheet>
                <footer>
                    <field name="message_ids" widget="ThreadView"/>
                </footer>
            </form>
        </field>
    </record>

        <!-- Opportunities Tree View -->
        <record model="ir.ui.view" id="crm_case_tree_view_oppor">
            <field name="name">Opportunities Tree</field>
            <field name="model">crm.lead</field>
            <field name="type">tree</field>
            <field name="arch" type="xml">
                <tree string="Opportunities" fonts="bold:needaction_pending==True" colors="blue:state=='pending' and not(date_deadline and (date_deadline &lt; current_date));gray:state in ('cancel', 'done');red:date_deadline and (date_deadline &lt; current_date)">
                    <field name="needaction_pending" invisible="1"/>
                    <field name="date_deadline" invisible="1"/>
                    <field name="create_date" groups="base.group_no_one"/>
                    <field name="name" string="Opportunity"/>
                    <field name="partner_id" string="Customer"/>
                    <field name="country_id" invisible="context.get('invisible_country', True)" />
                    <field name="date_action"/>
                    <field name="title_action" />
                    <field name="channel_id" invisible="1"/>
                    <field name="type_id" invisible="1"/>
                    <field name="subjects" invisible="1"/>
                    <field name="stage_id"/>
                    <field name="planned_revenue" sum="Expected Revenues"/>
                    <field name="probability" widget="progressbar" avg="Avg. of Probability"/>
                    <field name="section_id" invisible="context.get('invisible_section', True)" />
                    <field name="user_id"/>
                    <field name="priority" invisible="1"/>
                    <field name="categ_id" invisible="1"/>
                    <field name="state" groups="base.group_no_one"/>
                </tree>
            </field>
        </record>


    <!-- Opportunities Search View -->
    <record id="view_crm_case_opportunities_filter" model="ir.ui.view">
        <field name="name">CRM - Opportunities Search</field>
        <field name="model">crm.lead</field>
        <field name="type">search</field>
        <field name="arch" type="xml">
            <search string="Search Opportunities">
                <filter icon="terp-check"
                    string="New"  help="New Opportunities"
                    name="new"
                    domain="[('state','=','draft')]"/>
                <filter icon="terp-camera_test"
                    string="Open"  help="Open Opportunities"
                    name="open"
                    domain="[('state','=','open')]"/>
                <filter icon="terp-gtk-media-pause"
                    string="Pending"  help="Pending Opportunities"
                    name="pending"
                    domain="[('state','=','pending')]"/>
                <separator orientation="vertical"/>
                <field name="name" string="Opportunity / Customer"
                    filter_domain="['|','|','|',('partner_id','ilike',self),('partner_name','ilike',self),('email_from','ilike',self),('name', 'ilike', self)]"/>
                <field name="user_id">
                    <filter icon="terp-personal-"
                        domain="[('user_id','=', False)]"
                        help="Unassigned Opportunities" />
                </field>
                <field name="section_id"
                    context="{'invisible_section': False, 'default_section_id': self}">
                    <filter icon="terp-personal+"
                        domain="['|', ('section_id.user_id','=',uid), ('section_id.member_ids', 'in', [uid])]"
                        context="{'invisible_section': False}"
                        help="My Sales Team(s)" />
                    <filter icon="terp-personal+"
                        context="{'invisible_section': False}"
                        domain="[]"
                        help="Show Sales Team"/>
                </field>
                <newline/>
                <group expand="0" string="Group By..." colspan="16">
                    <filter string="Salesperson" icon="terp-personal" domain="[]" context="{'group_by':'user_id'}" />
                    <filter string="Team" help="Sales Team" icon="terp-personal+" domain="[]" context="{'group_by':'section_id'}"/>
                    <filter string="Customer" help="Partner" icon="terp-personal+" domain="[]" context="{'group_by':'partner_id'}"/>
                    <separator orientation="vertical" />
                    <filter string="Stage" icon="terp-stage" domain="[]" context="{'group_by':'stage_id'}" />
                    <filter string="Priority" icon="terp-rating-rated" domain="[]" context="{'group_by':'priority'}" />
                    <filter string="Category" icon="terp-stock_symbol-selection" domain="[]" context="{'group_by':'categ_id'}" />
                    <filter string="Campaign" icon="terp-gtk-jump-to-rtl" domain="[]" context="{'group_by':'type_id'}"/>
                    <filter string="Channel" icon="terp-call-start" domain="[]" context="{'group_by':'channel_id'}" />
                    <filter string="Status" icon="terp-stock_effects-object-colorize" domain="[]" context="{'group_by':'state'}"/>
                    <separator orientation="vertical" />
                    <filter string="Creation" icon="terp-go-month" domain="[]" context="{'group_by':'create_date'}" groups="base.group_no_one"/>
                    <filter string="Exp.Closing" icon="terp-go-month" help="Expected Closing" domain="[]" context="{'group_by':'date_deadline'}" />
                </group>
            </search>
        </field>
    </record>

        <!-- crm.lead Opportunities Graph View -->
        <record model="ir.ui.view" id="crm_case_graph_view_opportunity">
            <field name="name">CRM - Opportunity Graph</field>
            <field name="model">crm.lead</field>
            <field name="type">graph</field>
            <field name="arch" type="xml">
                <graph string="Opportunity by Categories" type="bar" orientation="horizontal">
                    <field name="categ_id"/>
                    <field name="planned_revenue" operator="+"/>
                    <field name="state" group="True"/>
                </graph>
            </field>
        </record>

    </data>
</openerp><|MERGE_RESOLUTION|>--- conflicted
+++ resolved
@@ -409,13 +409,6 @@
                             states="done,cancel" class="oe_form_button_return_flow"/>
                     <button name="case_cancel" string="Cancel" type="object"
                             states="draft"/>
-<<<<<<< HEAD
-                    <button name="stage_previous" string="Previous" type="object" class="oe_form_button_return_flow"
-                            states="open" icon="gtk-go-back" context="{'stage_type': 'opportunity'}"/>
-                    <button name="stage_next" string="Next" type="object"  class="oe_form_button_active_flow"
-                            states="open" icon="gtk-go-forward" context="{'stage_type': 'opportunity'}"/>
-=======
->>>>>>> c9c27a24
                     <field name="stage_id" widget="statusbar"
                             on_change="onchange_stage_id(stage_id)"/>
                 </header>
