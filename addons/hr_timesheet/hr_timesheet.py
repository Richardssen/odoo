# -*- coding: utf-8 -*-
##############################################################################
#
#    OpenERP, Open Source Management Solution
#    Copyright (C) 2004-2010 Tiny SPRL (<http://tiny.be>).
#
#    This program is free software: you can redistribute it and/or modify
#    it under the terms of the GNU Affero General Public License as
#    published by the Free Software Foundation, either version 3 of the
#    License, or (at your option) any later version.
#
#    This program is distributed in the hope that it will be useful,
#    but WITHOUT ANY WARRANTY; without even the implied warranty of
#    MERCHANTABILITY or FITNESS FOR A PARTICULAR PURPOSE.  See the
#    GNU Affero General Public License for more details.
#
#    You should have received a copy of the GNU Affero General Public License
#    along with this program.  If not, see <http://www.gnu.org/licenses/>.
#
##############################################################################

import time

from osv import fields
from osv import osv
from osv.orm import except_orm
from tools.translate import _

class hr_employee(osv.osv):
    _name = "hr.employee"
    _inherit = "hr.employee"
    _columns = {
        'product_id': fields.many2one('product.product', 'Product', help="Specifies employee's designation as a product with type 'service'."),
        'journal_id': fields.many2one('account.analytic.journal', 'Analytic Journal')
    }
hr_employee()


class hr_analytic_timesheet(osv.osv):
    _name = "hr.analytic.timesheet"
    _table = 'hr_analytic_timesheet'
    _description = "Timesheet Line"
    _inherits = {'account.analytic.line': 'line_id'}
    _order = "id desc"
    _columns = {
        'line_id' : fields.many2one('account.analytic.line', 'Analytic line', ondelete='cascade'),
        'partner_id': fields.related('account_id', 'partner_id', type='many2one', string='Partner Id',relation='account.analytic.account',store=True),
    }

    def unlink(self, cr, uid, ids, context={}):
        toremove = {}
        for obj in self.browse(cr, uid, ids, context=context):
            toremove[obj.line_id.id] = True
        self.pool.get('account.analytic.line').unlink(cr, uid, toremove.keys(), context=context)
        return super(hr_analytic_timesheet, self).unlink(cr, uid, ids, context=context)


    def on_change_unit_amount(self, cr, uid, id, prod_id, unit_amount, unit, context={}):
        res = {}
#        if prod_id and unit_amount:
        if prod_id:
            # find company
<<<<<<< HEAD
            company_id = self.pool.get('res.company')._company_default_get(cr, uid, 'account.analytic.line', context=context)
            res = self.pool.get('account.analytic.line').on_change_unit_amount(cr, uid, id, prod_id, unit_amount, company_id, unit, context=context)
=======
            company_id=self.pool.get('res.company')._company_default_get(cr, uid, 'account.analytic.line', context=context)
            res = self.pool.get('account.analytic.line').on_change_unit_amount(cr, uid, id, prod_id, unit_amount,company_id,unit, context)
>>>>>>> 3ee0f15d
        return res

    def _getEmployeeProduct(self, cr, uid, context={}):
        emp_obj = self.pool.get('hr.employee')
        emp_id = emp_obj.search(cr, uid, [('user_id', '=', context.get('user_id', uid))])
        if emp_id:
            emp=emp_obj.browse(cr, uid, emp_id[0], context=context)
            if emp.product_id:
                return emp.product_id.id
        return False

    def _getEmployeeUnit(self, cr, uid, context=None):
        emp_obj = self.pool.get('hr.employee')
        if context is None:
            context = {}
        emp_id = emp_obj.search(cr, uid, [('user_id', '=', context.get('user_id', uid))])
        if emp_id:
            emp=emp_obj.browse(cr, uid, emp_id[0], context=context)
            if emp.product_id:
                return emp.product_id.uom_id.id
        return False

    def _getGeneralAccount(self, cr, uid, context=None):
        emp_obj = self.pool.get('hr.employee')
        if context is None:
            context = {}
        emp_id = emp_obj.search(cr, uid, [('user_id', '=', context.get('user_id', uid))])
        if emp_id:
            emp = emp_obj.browse(cr, uid, emp_id[0], context=context)
            if bool(emp.product_id):
                a =  emp.product_id.product_tmpl_id.property_account_expense.id
                if not a:
                    a = emp.product_id.categ_id.property_account_expense_categ.id
                if a:
                    return a
        return False

    def _getAnalyticJournal(self, cr, uid, context=None):
        emp_obj = self.pool.get('hr.employee')
        if context is None:
            context = {}
        emp_id = emp_obj.search(cr, uid, [('user_id', '=', context.get('user_id', uid))])
        if emp_id:
            emp = emp_obj.browse(cr, uid, emp_id[0], context=context)
            if emp.journal_id:
                return emp.journal_id.id
        return False


    _defaults = {
        'product_uom_id' : _getEmployeeUnit,
        'product_id' : _getEmployeeProduct,
        'general_account_id' : _getGeneralAccount,
        'journal_id' : _getAnalyticJournal,
        'date' : lambda self, cr, uid, ctx : ctx.get('date', time.strftime('%Y-%m-%d')),
        'user_id' : lambda obj, cr, uid, ctx : ctx.get('user_id', uid),
    }
    def on_change_account_id(self, cr, uid, ids, account_id):
        return {'value':{}}

    def on_change_date(self, cr, uid, ids, date):
        if ids:
            new_date = self.read(cr,uid,ids[0],['date'])['date']
            if date != new_date:
                warning = {'title':'User Alert!','message':'Changing the date will let this entry appear in the timesheet of the new date.'}
                return {'value':{},'warning':warning}
        return {'value':{}}

    def create(self, cr, uid, vals, context={}):
        emp_obj = self.pool.get('hr.employee')
        emp_id = emp_obj.search(cr, uid, [('user_id', '=', context.get('user_id', uid))], context=context)
        ename = ''
        if emp_id:
            ename = emp_obj.browse(cr, uid, emp_id[0], context=context).name
        if not vals.get('journal_id',False):
           raise osv.except_osv(_('Warning !'), _('Analytic journal is not defined for employee %s \nDefine an employee for the selected user and assign an analytic journal!')%(ename,))
        if not vals.get('account_id',False):
           raise osv.except_osv(_('Warning !'), _('No analytic account defined on the project.\nPlease set one or we can not automatically fill the timesheet.'))
        return super(hr_analytic_timesheet, self).create(cr, uid, vals, context=context)

    def on_change_user_id(self, cr, uid, ids, user_id):
        if not user_id:
            return {}
        return {'value' : {
            'product_id' : self._getEmployeeProduct(cr,user_id, context= {}),
            'product_uom_id' : self._getEmployeeUnit(cr, user_id, context= {}),
            'general_account_id' :self. _getGeneralAccount(cr, user_id, context= {}),
            'journal_id' : self._getAnalyticJournal(cr, user_id, context= {}),
        }}
hr_analytic_timesheet()

# vim:expandtab:smartindent:tabstop=4:softtabstop=4:shiftwidth=4:<|MERGE_RESOLUTION|>--- conflicted
+++ resolved
@@ -60,13 +60,8 @@
 #        if prod_id and unit_amount:
         if prod_id:
             # find company
-<<<<<<< HEAD
             company_id = self.pool.get('res.company')._company_default_get(cr, uid, 'account.analytic.line', context=context)
             res = self.pool.get('account.analytic.line').on_change_unit_amount(cr, uid, id, prod_id, unit_amount, company_id, unit, context=context)
-=======
-            company_id=self.pool.get('res.company')._company_default_get(cr, uid, 'account.analytic.line', context=context)
-            res = self.pool.get('account.analytic.line').on_change_unit_amount(cr, uid, id, prod_id, unit_amount,company_id,unit, context)
->>>>>>> 3ee0f15d
         return res
 
     def _getEmployeeProduct(self, cr, uid, context={}):
