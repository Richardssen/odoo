--- conflicted
+++ resolved
@@ -27,15 +27,10 @@
                     "base",
                     "document_webdav",
                 ],
-<<<<<<< HEAD
-     'description': """Easily share your OpenERP calendars with your mobile device
-    This module Contains basic functionality for caldav system like:  
-=======
      'description': """
     This module contains basic functionality for Caldav system.
     ===========================================================
 
->>>>>>> a00f7aa9
   - Webdav server that provides remote access to calendar
   - Synchronisation of calendar using WebDAV
   - Customize calendar event and todo attribute with any of OpenERP model
@@ -52,21 +47,12 @@
         PORT : Port on which OpenERP server is running (By Default : 8069)
         DATABASE_NAME: Name of database on which OpenERP Calendar is created
         CALENDAR_NAME: Name of calendar to access
-<<<<<<< HEAD
 """, 
-    "author" : "OpenERP SA", 
     'category': 'Tools', 
-    'website': 'http://www.openerp.com', 
-    "init_xml" : ["caldav_data.xml"], 
-    "demo_xml" : [], 
-=======
-""",
     "author" : "OpenERP SA",
-    'category': 'Generic Modules/Others',
     'website': 'http://www.openerp.com',
     "init_xml" : ["caldav_data.xml"],
     "demo_xml" : [],
->>>>>>> a00f7aa9
     "update_xml" : [
                     'security/ir.model.access.csv',
                     'wizard/calendar_event_export_view.xml',
