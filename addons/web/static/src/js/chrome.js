--- conflicted
+++ resolved
@@ -582,10 +582,6 @@
         this.renderElement();
         this.limit_entries();
         this.$secondary_menus.html(QWeb.render("Menu.secondary", { widget : this }));
-        this.$element.on('click', 'a.oe_menu_more_link', function() {
-            self.$element.find('.oe_menu_more').toggle();
-            return false;
-        });
         this.$element.on('click', 'a[data-menu]', this.on_menu_click);
         this.$secondary_menus.on('click', 'a[data-menu]', this.on_menu_click);
         // Hide second level submenus
@@ -606,15 +602,11 @@
             $index.after($more);
             $more.find('.oe_menu_more').append($index.next().nextAll());
         }
-        this.do_hide_more();
     },
     auto_limit_entries: function() {
         // TODO: auto detect overflow and bind window on resize
         var width = $(window).width();
         return Math.floor(width / 125);
-    },
-    do_hide_more: function() {
-        this.$element.find('.oe_menu_more').hide();
     },
     /**
      * Opens a given menu by id, as if a user had browsed to that menu by hand
@@ -712,13 +704,8 @@
      */
     on_menu_click: function(ev) {
         var needaction = !!$(ev.target).filter('div.oe_menu_counter').length;
-<<<<<<< HEAD
-=======
         ev.preventDefault();
->>>>>>> 87f754ca
         this.menu_click($(ev.currentTarget).data('menu'), needaction);
-        ev.stopPropagation();
-        return false;
     },
 });
 
@@ -731,20 +718,12 @@
     start: function() {
         var self = this;
         this._super.apply(this, arguments);
-        $('html').bind('click', function() {
-            self.$element.find('.oe_dropdown_options').hide();
-        });
-        this.$element.find('.oe_dropdown_toggle').click(function() {
-            self.$element.find('.oe_dropdown_options').toggle();
-            return false;
-        });
-        this.$element.on('click', '.oe_dropdown_options li a[data-menu]', function() {
+        this.$element.on('click', '.oe_dropdown_menu li a[data-menu]', function(ev) {
+            ev.preventDefault();
             var f = self['on_menu_' + $(this).data('menu')];
             if (f) {
                 f($(this));
             }
-            self.$element.find('.oe_dropdown_options').hide();
-            return false;
         });
     },
     change_password :function() {
@@ -888,6 +867,27 @@
         this.$element.on('mouseenter', '.oe_systray > div:not([data-tipsy=true])', function() {
             $(this).attr('data-tipsy', 'true').tipsy().trigger('mouseenter');
         });
+        this.$element.on('click', '.oe_dropdown_toggle', function(ev) {
+            var $menu = $(this).find('.oe_dropdown_menu');
+            var state = $menu.is('.oe_opened');
+            setTimeout(function() {
+                // Do not alter propagation
+                $menu.toggleClass('oe_opened', !state);
+                if (!state) {
+                    // Move $menu if outside window's edge
+                    var doc_width = $(document).width();
+                    var offset = $menu.offset();
+                    var menu_width = $menu.width();
+                    var x = doc_width - offset.left - menu_width - 15;
+                    if (x < 0) {
+                        $menu.offset({ left: offset.left + x }).width(menu_width);
+                    }
+                }
+            }, 0);
+        });
+        instance.web.bus.on('click', this, function() {
+            self.$element.find('.oe_dropdown_menu.oe_opened').removeClass('oe_opened');
+        });
     },
     show_common: function() {
         var self = this;
