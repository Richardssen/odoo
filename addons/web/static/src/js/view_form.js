--- conflicted
+++ resolved
@@ -2637,37 +2637,21 @@
 
 
 instance.web.form.FieldCharDomain = instance.web.form.AbstractField.extend(instance.web.form.ReinitializeFieldMixin, {
-<<<<<<< HEAD
-    render_value: function() {
-=======
-    init: function(field_manager, node) {
-        this._super.apply(this, arguments);
-    },
     start: function() {
         var self = this;
-        this._super.apply(this, arguments);
-        this.on("change:effective_readonly", this, function () {
-            this.display_field();
-        });
+        var tmp = this._super();
         if (this.options.model_field){
             this.field_manager.fields[this.options.model_field].on("change:value", this, function(){
                 if (self.view && self.view.onchanges_mutex){
                     self.view.onchanges_mutex.def.then(function(){
-                        self.display_field();
+                        self.render_value();
                     });
                 }
             });
         }
-        this.display_field();
-        return this._super();
-    },
-    set_value: function(value_) {
-        var self = this;
-        this.set('value', value_ || false);
-        this.display_field();
-     },
-    display_field: function() {
->>>>>>> f9f7669e
+        return tmp;
+    },
+    render_value: function() {
         var self = this;
         this.$el.html(instance.web.qweb.render("FieldCharDomain", {widget: this}));
         if (this.get('value')) {
