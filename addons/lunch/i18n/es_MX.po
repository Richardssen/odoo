# Spanish translation for openobject-addons
# Copyright (c) 2010 Rosetta Contributors and Canonical Ltd 2010
# This file is distributed under the same license as the openobject-addons package.
# FIRST AUTHOR <EMAIL@ADDRESS>, 2010.
#
msgid ""
msgstr ""
<<<<<<< HEAD
"Project-Id-Version: openobject-addons\n"
"Report-Msgid-Bugs-To: FULL NAME <EMAIL@ADDRESS>\n"
"POT-Creation-Date: 2011-01-11 11:15+0000\n"
"PO-Revision-Date: 2011-01-16 17:39+0000\n"
"Last-Translator: Jordi Esteve (www.zikzakmedia.com) "
"<jesteve@zikzakmedia.com>\n"
"Language-Team: Spanish <es@li.org>\n"
=======
"Project-Id-Version: Odoo 8.0\n"
"Report-Msgid-Bugs-To: \n"
"POT-Creation-Date: 2015-01-21 14:08+0000\n"
"PO-Revision-Date: 2016-01-14 21:41+0000\n"
"Last-Translator: Martin Trigaux\n"
"Language-Team: Spanish (Mexico) (http://www.transifex.com/odoo/odoo-8/language/es_MX/)\n"
>>>>>>> 1812b8f3
"MIME-Version: 1.0\n"
"Content-Type: text/plain; charset=UTF-8\n"
"Content-Transfer-Encoding: 8bit\n"
"X-Launchpad-Export-Date: 2011-09-05 05:55+0000\n"
"X-Generator: Launchpad (build 13830)\n"

#. module: lunch
#: wizard_view:lunch.cashbox.clean,init:0
msgid "Reset cashbox"
msgstr "Resetear caja"

#. module: lunch
#: model:ir.actions.act_window,name:lunch.action_lunch_order_form
#: model:ir.ui.menu,name:lunch.menu_lunch_order_form
#: model:ir.ui.menu,name:lunch.menu_lunch_reporting_order
msgid "Lunch Orders"
msgstr "Pedidos de comida"

#. module: lunch
#: wizard_view:lunch.order.cancel,init:0
msgid "Are you sure you want to cancel this order ?"
msgstr "¿Seguro que desea cancelar este pedido?"

#. module: lunch
#: model:ir.ui.menu,name:lunch.menu_lunch_cashmove_form
msgid "Cash Moves"
msgstr "Movimientos de caja"

#. module: lunch
#: view:lunch.cashmove:0
#: view:lunch.order:0
#: view:report.lunch.amount:0
#: view:report.lunch.order:0
msgid "Group By..."
msgstr "Agrupar por..."

#. module: lunch
#: model:ir.model,name:lunch.model_lunch_order_confirm
msgid "confirm Order"
msgstr "Confirmar pedido"

#. module: lunch
#: view:report.lunch.order:0
msgid "    7 Days    "
msgstr "    7 días    "

#. module: lunch
#: model:ir.module.module,description:lunch.module_meta_information
msgid ""
"\n"
"    The base module to manage lunch\n"
"\n"
"    keep track for the Lunch Order ,Cash Moves ,CashBox ,Product.\n"
"    Apply Different Category for the product.\n"
"    "
msgstr ""
"\n"
"    El módulo base para manejar comidas.\n"
"\n"
"    Permite gestionar los pedidos de comida, los movimientos de efectivo, la "
"caja y los productos.\n"
"    Establece diferentes categorías para el producto.\n"
"    "

#. module: lunch
#: view:lunch.cashmove:0
#: view:lunch.order:0
msgid "Today"
msgstr "Hoy"

#. module: lunch
#: selection:report.lunch.amount,month:0
#: selection:report.lunch.order,month:0
msgid "March"
msgstr "Marzo"

#. module: lunch
#: report:lunch.order:0
msgid "Total :"
msgstr "Total :"

#. module: lunch
#: field:report.lunch.amount,day:0
#: view:report.lunch.order:0
#: field:report.lunch.order,day:0
msgid "Day"
msgstr "Día"

#. module: lunch
#: model:ir.actions.wizard,name:lunch.wizard_id_cancel
#: wizard_view:lunch.order.cancel,init:0
msgid "Cancel Order"
msgstr "Cancelar pedido"

#. module: lunch
#: field:lunch.cashmove,amount:0
#: field:report.lunch.amount,amount:0
msgid "Amount"
msgstr "Importe"

#. module: lunch
<<<<<<< HEAD
#: model:ir.ui.menu,name:lunch.menu_lunch_product_form
#: view:lunch.product:0
msgid "Products"
msgstr "Productos"
=======
#: field:lunch.alert,active_to:0
msgid "And"
msgstr "Y"
>>>>>>> 1812b8f3

#. module: lunch
#: model:ir.model,name:lunch.model_report_lunch_amount
msgid "Amount available by user and box"
msgstr "Importe disponible por usuario y caja"

#. module: lunch
#: view:report.lunch.amount:0
msgid "   Month   "
msgstr "   Mes   "

#. module: lunch
#: model:ir.model,name:lunch.model_report_lunch_order
msgid "Lunch Orders Statistics"
msgstr "Estadísticas de pedidos de comida"

#. module: lunch
#: model:ir.actions.act_window,name:lunch.action_lunch_cashmove_form
#: view:lunch.cashmove:0
#: field:lunch.order,cashmove:0
msgid "CashMove"
msgstr "Movimientos de caja"

#. module: lunch
#: selection:lunch.order,state:0
msgid "Confirmed"
msgstr "Confirmado"

#. module: lunch
#: view:lunch.order.confirm:0
msgid "Confirm"
msgstr "Confirmar"

#. module: lunch
#: model:ir.module.module,shortdesc:lunch.module_meta_information
msgid "Lunch Module"
msgstr "Módulo de comidas"

#. module: lunch
<<<<<<< HEAD
#: view:lunch.order:0
msgid "Search Lunch Order"
msgstr "Buscar pedido de comida"
=======
#: view:lunch.cashmove:lunch.view_lunch_employee_payment_filter
msgid "By User"
msgstr "Por Usuario"
>>>>>>> 1812b8f3

#. module: lunch
#: field:lunch.order,state:0
msgid "State"
msgstr "Estado"

#. module: lunch
#: field:report.lunch.order,price_total:0
msgid "Total Price"
msgstr "Precio total"

#. module: lunch
#: model:ir.ui.menu,name:lunch.menu_lunch_report_amount_tree
#: view:report.lunch.amount:0
msgid "Box Amount by User"
msgstr "Importe de caja por Usuario"

#. module: lunch
#: field:lunch.cashmove,create_date:0
msgid "Creation Date"
msgstr "Fecha de creación"

#. module: lunch
#: report:lunch.order:0
msgid "Name/Date"
msgstr "Nombre/Fecha"

#. module: lunch
#: field:lunch.order,descript:0
msgid "Description Order"
msgstr "Descripción pedido"

#. module: lunch
#: model:ir.actions.wizard,name:lunch.lunch_order_confirm
#: wizard_button:lunch.order.confirm,init,go:0
msgid "Confirm Order"
msgstr "Confirmar pedido"

#. module: lunch
#: selection:report.lunch.amount,month:0
#: selection:report.lunch.order,month:0
msgid "July"
msgstr "Julio"

#. module: lunch
#: view:lunch.cashmove:0
#: view:report.lunch.amount:0
#: view:report.lunch.order:0
msgid "Box"
msgstr "Caja"

#. module: lunch
#: view:report.lunch.order:0
msgid "  365 Days  "
msgstr "  365 días  "

#. module: lunch
<<<<<<< HEAD
#: view:report.lunch.amount:0
msgid "    Month-1    "
msgstr "    Mes-1    "
=======
#: model:ir.actions.act_window,name:lunch.action_lunch_control_accounts
#: model:ir.ui.menu,name:lunch.menu_lunch_control_accounts
msgid "Control Accounts"
msgstr "Cuentas de Control"
>>>>>>> 1812b8f3

#. module: lunch
#: field:report.lunch.amount,date:0
msgid "Created Date"
msgstr "Fecha de creación"

#. module: lunch
#: model:ir.actions.act_window,name:lunch.action_lunch_category_form
msgid " Product Categories "
msgstr " Categorías de producto "

#. module: lunch
#: wizard_button:lunch.cashbox.clean,init,zero:0
msgid "Set to Zero"
msgstr "Establecer a cero"

#. module: lunch
#: model:ir.model,name:lunch.model_lunch_cashmove
msgid "Cash Move"
msgstr "Movimiento de caja"

#. module: lunch
#: selection:report.lunch.amount,month:0
#: selection:report.lunch.order,month:0
msgid "April"
msgstr "Abril"

#. module: lunch
#: selection:report.lunch.amount,month:0
#: selection:report.lunch.order,month:0
msgid "September"
msgstr "Septiembre"

#. module: lunch
#: selection:report.lunch.amount,month:0
#: selection:report.lunch.order,month:0
msgid "December"
msgstr "Diciembre"

#. module: lunch
#: field:report.lunch.amount,month:0
#: view:report.lunch.order:0
#: field:report.lunch.order,month:0
msgid "Month"
msgstr "Mes"

#. module: lunch
#: wizard_field:lunch.order.confirm,init,confirm_cashbox:0
msgid "Name of box"
msgstr "Nombre de la caja"

#. module: lunch
<<<<<<< HEAD
#: wizard_button:lunch.order.cancel,init,cancel:0
msgid "Yes"
msgstr "Sí"
=======
#: selection:lunch.alert,alter_type:0
msgid "Every Day"
msgstr "Todo el día"
>>>>>>> 1812b8f3

#. module: lunch
#: model:ir.model,name:lunch.model_lunch_category
#: view:lunch.category:0
#: field:lunch.product,category_id:0
msgid "Category"
msgstr "Categoría"

#. module: lunch
#: view:report.lunch.amount:0
msgid "  Year  "
msgstr "  Año  "

#. module: lunch
#: model:ir.ui.menu,name:lunch.menu_lunch_category_form
msgid "Product Categories"
msgstr "Categorías de producto"

#. module: lunch
#: wizard_button:lunch.order.cancel,init,end:0
msgid "No"
msgstr "No"

#. module: lunch
<<<<<<< HEAD
#: wizard_view:lunch.order.confirm,init:0
msgid "Orders Confirmation"
msgstr "Confirmación de pedido"
=======
#: model:ir.module.category,description:lunch.module_lunch_category
msgid ""
"Helps you handle your lunch needs, if you are a manager you will be able to "
"create new products, cashmoves and to confirm or cancel orders."
msgstr "Le ayuda a manejar sus necesidades de comida, si usted es un gerente, usted será capaz de crear nuevos productos, películas en efectivo y para confirmar o cancelar órdenes."
>>>>>>> 1812b8f3

#. module: lunch
#: wizard_view:lunch.cashbox.clean,init:0
msgid "Are you sure you want to reset this cashbox ?"
msgstr "¿Está seguro que desea reiniciar esta caja de efectivo?"

#. module: lunch
#: selection:lunch.order,state:0
msgid "Draft"
msgstr "Borrador"

#. module: lunch
#: selection:report.lunch.amount,month:0
#: selection:report.lunch.order,month:0
msgid "August"
msgstr "Agosto"

#. module: lunch
#: model:ir.actions.act_window,name:lunch.action_report_lunch_order_all
#: view:report.lunch.order:0
msgid "Lunch Order Analysis"
msgstr "Análisis pedidos de comida"

#. module: lunch
#: selection:report.lunch.amount,month:0
#: selection:report.lunch.order,month:0
msgid "June"
msgstr "Junio"

#. module: lunch
#: field:lunch.cashmove,user_cashmove:0
#: field:lunch.order,user_id:0
#: field:report.lunch.amount,user_id:0
msgid "User Name"
msgstr "Nombre usuario"

#. module: lunch
#: view:report.lunch.order:0
msgid "Sales Analysis"
msgstr "Análisis ventas"

#. module: lunch
#: model:ir.ui.menu,name:lunch.menu_lunch
msgid "Lunch"
msgstr "Comidas"

#. module: lunch
#: view:lunch.cashmove:0
#: view:report.lunch.order:0
msgid "User"
msgstr "Usuario"

#. module: lunch
#: field:lunch.order,date:0
msgid "Date"
msgstr "Fecha"

#. module: lunch
#: selection:report.lunch.amount,month:0
#: selection:report.lunch.order,month:0
msgid "November"
msgstr "Noviembre"

#. module: lunch
#: selection:report.lunch.amount,month:0
#: selection:report.lunch.order,month:0
msgid "October"
msgstr "Octubre"

#. module: lunch
#: selection:report.lunch.amount,month:0
#: selection:report.lunch.order,month:0
msgid "January"
msgstr "Enero"

#. module: lunch
#: model:ir.model,name:lunch.model_lunch_cashbox_clean
msgid "clean cashbox"
msgstr "Limpiar caja"

#. module: lunch
#: field:lunch.cashmove,active:0
#: field:lunch.product,active:0
msgid "Active"
msgstr "Activo"

#. module: lunch
#: field:report.lunch.order,date:0
msgid "Date Order"
msgstr "Fecha pedido"

#. module: lunch
#: model:ir.model,name:lunch.model_lunch_cashbox
msgid "Cashbox for Lunch "
msgstr "Caja para la comida "

#. module: lunch
#: model:ir.actions.wizard,name:lunch.wizard_clean_cashbox
msgid "Set CashBox to Zero"
msgstr "Establecer caja a cero"

#. module: lunch
#: field:lunch.cashmove,box:0
#: field:report.lunch.amount,box:0
msgid "Box Name"
msgstr "Nombre caja"

#. module: lunch
#: wizard_button:lunch.cashbox.clean,init,end:0
#: wizard_button:lunch.order.confirm,init,end:0
msgid "Cancel"
msgstr "Cancelar"

#. module: lunch
#: model:ir.actions.act_window,name:lunch.action_lunch_cashbox_form
msgid " Cashboxes "
msgstr " Cajas "

#. module: lunch
#: rml:lunch.order:0
msgid "Unit Price"
msgstr "Precio unitario"

#. module: lunch
#: model:ir.actions.act_window,name:lunch.action_lunch_product_form
#: field:lunch.order,product:0
msgid "Product"
msgstr "Producto"

#. module: lunch
#: rml:lunch.order:0
#: field:lunch.product,description:0
msgid "Description"
msgstr "Descripción"

#. module: lunch
#: selection:report.lunch.amount,month:0
#: selection:report.lunch.order,month:0
msgid "May"
msgstr "Mayo"

#. module: lunch
#: field:lunch.order,price:0
#: field:lunch.product,price:0
msgid "Price"
msgstr "Precio"

#. module: lunch
#: view:lunch.cashmove:0
msgid "Search CashMove"
msgstr "Buscar movimiento de caja"

#. module: lunch
#: view:report.lunch.amount:0
msgid "Total box"
msgstr "Total caja"

#. module: lunch
#: model:ir.model,name:lunch.model_lunch_product
msgid "Lunch Product"
msgstr "Producto comida"

#. module: lunch
#: field:lunch.cashbox,sum_remain:0
msgid "Total Remaining"
msgstr "Total restante"

#. module: lunch
#: view:lunch.order:0
msgid "Total price"
msgstr "Precio total"

#. module: lunch
#: selection:report.lunch.amount,month:0
#: selection:report.lunch.order,month:0
msgid "February"
msgstr "Febrero"

#. module: lunch
#: field:lunch.cashbox,name:0
#: field:lunch.cashmove,name:0
#: field:lunch.category,name:0
#: rml:lunch.order:0
#: field:lunch.product,name:0
msgid "Name"
msgstr "Nombre"

#. module: lunch
#: view:lunch.cashmove:0
msgid "Total amount"
msgstr "Importe total"

#. module: lunch
#: view:lunch.category:0
msgid "Category Related to Products"
msgstr "Categoría relacionada con los productos"

#. module: lunch
#: model:ir.ui.menu,name:lunch.menu_lunch_cashbox_form
#: view:lunch.cashbox:0
msgid "Cashboxes"
msgstr "Cajas"

#. module: lunch
#: view:lunch.category:0
#: rml:lunch.order:0
#: view:lunch.order:0
msgid "Order"
msgstr "Pedido"

#. module: lunch
#: model:ir.actions.report.xml,name:lunch.report_lunch_order
#: model:ir.model,name:lunch.model_lunch_order
#: model:ir.ui.menu,name:lunch.menu_lunch
#: report:lunch.order:0
msgid "Lunch Order"
msgstr "Pedido de comida"

#. module: lunch
#: model:ir.actions.act_window,name:lunch.action_report_lunch_amount_tree
#: model:ir.ui.menu,name:lunch.menu_lunch_report_amount_tree
msgid "Cash Position by User"
msgstr "Estado de la caja por usuario"

#. module: lunch
#: field:lunch.cashbox,manager:0
msgid "Manager"
msgstr "Gerente"

#. module: lunch
#: view:report.lunch.order:0
msgid "   30 Days   "
msgstr "   30 días   "

#. module: lunch
#: view:lunch.order:0
msgid "To Confirm"
msgstr "Para confirmar"

#. module: lunch
#: field:report.lunch.amount,year:0
#: view:report.lunch.order:0
#: field:report.lunch.order,year:0
msgid "Year"
msgstr "Año"

#~ msgid "Invalid model name in the action definition."
#~ msgstr "Nombre del modelo inválido en la definición de acción."

#~ msgid ""
#~ "The Object name must start with x_ and not contain any special character !"
#~ msgstr ""
#~ "¡El nombre del objeto debe empezar con x_ y no contener ningún carácter "
#~ "especial!"

<<<<<<< HEAD
#~ msgid "Invalid XML for View Architecture!"
#~ msgstr "¡XML inválido para la definición de la vista!"
=======
#. module: lunch
#: model:ir.actions.act_window,name:lunch.action_lunch_order_tree
msgid "Your Orders"
msgstr "Tus Ordenes"

#. module: lunch
#: code:addons/lunch/lunch.py:196
#, python-format
msgid "Your favorite meals will be created based on your last orders."
msgstr ""

#. module: lunch
#: view:lunch.alert:lunch.alert_form_view
#: view:lunch.alert:lunch.alert_tree_view
msgid "alert tree"
msgstr ""

#. module: lunch
#: model:ir.model,name:lunch.model_lunch_cancel
msgid "cancel lunch order"
msgstr ""

#. module: lunch
#: view:lunch.cancel:lunch.cancel_order_lines_view
msgid "cancel order lines"
msgstr ""

#. module: lunch
#: view:lunch.cashmove:lunch.casmove_form_view
msgid "cashmove form"
msgstr ""

#. module: lunch
#: view:lunch.cashmove:lunch.casmove_tree
#: view:lunch.cashmove:lunch.casmove_tree_view
msgid "cashmove tree"
msgstr ""

#. module: lunch
#: model:ir.model,name:lunch.model_lunch_cashmove
#: view:lunch.cashmove:lunch.view_lunch_cashmove_filter
msgid "lunch cashmove"
msgstr ""

#. module: lunch
#: view:lunch.cashmove:lunch.view_lunch_employee_payment_filter
msgid "lunch employee payment"
msgstr ""

#. module: lunch
#: model:ir.model,name:lunch.model_lunch_order_line
msgid "lunch order line"
msgstr ""

#. module: lunch
#: view:lunch.order:lunch.view_search_my_order
msgid "lunch orders"
msgstr ""

#. module: lunch
#: model:ir.model,name:lunch.model_lunch_product
msgid "lunch product"
msgstr ""

#. module: lunch
#: model:ir.model,name:lunch.model_lunch_product_category
msgid "lunch product category"
msgstr ""

#. module: lunch
#: model:ir.model,name:lunch.model_lunch_validation
msgid "lunch validation for order"
msgstr ""

#. module: lunch
#: view:lunch.cancel:lunch.cancel_order_lines_view
#: view:lunch.order.order:lunch.order_order_lines_view
#: view:lunch.validation:lunch.validate_order_lines_view
msgid "or"
msgstr "o"

#. module: lunch
#: field:lunch.order.line,name:0
msgid "unknown"
msgstr "desconocido"

#. module: lunch
#: view:lunch.validation:lunch.validate_order_lines_view
msgid "validate order lines"
msgstr ""
>>>>>>> 1812b8f3
<|MERGE_RESOLUTION|>--- conflicted
+++ resolved
@@ -1,159 +1,270 @@
-# Spanish translation for openobject-addons
-# Copyright (c) 2010 Rosetta Contributors and Canonical Ltd 2010
-# This file is distributed under the same license as the openobject-addons package.
-# FIRST AUTHOR <EMAIL@ADDRESS>, 2010.
-#
-msgid ""
-msgstr ""
-<<<<<<< HEAD
-"Project-Id-Version: openobject-addons\n"
-"Report-Msgid-Bugs-To: FULL NAME <EMAIL@ADDRESS>\n"
-"POT-Creation-Date: 2011-01-11 11:15+0000\n"
-"PO-Revision-Date: 2011-01-16 17:39+0000\n"
-"Last-Translator: Jordi Esteve (www.zikzakmedia.com) "
-"<jesteve@zikzakmedia.com>\n"
-"Language-Team: Spanish <es@li.org>\n"
-=======
+# Translation of Odoo Server.
+# This file contains the translation of the following modules:
+# * lunch
+# 
+# Translators:
+# FIRST AUTHOR <EMAIL@ADDRESS>, 2010
+msgid ""
+msgstr ""
 "Project-Id-Version: Odoo 8.0\n"
 "Report-Msgid-Bugs-To: \n"
 "POT-Creation-Date: 2015-01-21 14:08+0000\n"
 "PO-Revision-Date: 2016-01-14 21:41+0000\n"
 "Last-Translator: Martin Trigaux\n"
 "Language-Team: Spanish (Mexico) (http://www.transifex.com/odoo/odoo-8/language/es_MX/)\n"
->>>>>>> 1812b8f3
 "MIME-Version: 1.0\n"
 "Content-Type: text/plain; charset=UTF-8\n"
-"Content-Transfer-Encoding: 8bit\n"
-"X-Launchpad-Export-Date: 2011-09-05 05:55+0000\n"
-"X-Generator: Launchpad (build 13830)\n"
-
-#. module: lunch
-#: wizard_view:lunch.cashbox.clean,init:0
-msgid "Reset cashbox"
-msgstr "Resetear caja"
-
-#. module: lunch
-#: model:ir.actions.act_window,name:lunch.action_lunch_order_form
-#: model:ir.ui.menu,name:lunch.menu_lunch_order_form
-#: model:ir.ui.menu,name:lunch.menu_lunch_reporting_order
-msgid "Lunch Orders"
-msgstr "Pedidos de comida"
-
-#. module: lunch
-#: wizard_view:lunch.order.cancel,init:0
-msgid "Are you sure you want to cancel this order ?"
-msgstr "¿Seguro que desea cancelar este pedido?"
-
-#. module: lunch
-#: model:ir.ui.menu,name:lunch.menu_lunch_cashmove_form
-msgid "Cash Moves"
-msgstr "Movimientos de caja"
-
-#. module: lunch
-#: view:lunch.cashmove:0
-#: view:lunch.order:0
-#: view:report.lunch.amount:0
-#: view:report.lunch.order:0
-msgid "Group By..."
-msgstr "Agrupar por..."
-
-#. module: lunch
-#: model:ir.model,name:lunch.model_lunch_order_confirm
-msgid "confirm Order"
-msgstr "Confirmar pedido"
-
-#. module: lunch
-#: view:report.lunch.order:0
-msgid "    7 Days    "
-msgstr "    7 días    "
-
-#. module: lunch
-#: model:ir.module.module,description:lunch.module_meta_information
-msgid ""
-"\n"
-"    The base module to manage lunch\n"
-"\n"
-"    keep track for the Lunch Order ,Cash Moves ,CashBox ,Product.\n"
-"    Apply Different Category for the product.\n"
-"    "
-msgstr ""
-"\n"
-"    El módulo base para manejar comidas.\n"
-"\n"
-"    Permite gestionar los pedidos de comida, los movimientos de efectivo, la "
-"caja y los productos.\n"
-"    Establece diferentes categorías para el producto.\n"
-"    "
-
-#. module: lunch
-#: view:lunch.cashmove:0
-#: view:lunch.order:0
-msgid "Today"
-msgstr "Hoy"
-
-#. module: lunch
-#: selection:report.lunch.amount,month:0
-#: selection:report.lunch.order,month:0
-msgid "March"
-msgstr "Marzo"
-
-#. module: lunch
-#: report:lunch.order:0
-msgid "Total :"
-msgstr "Total :"
-
-#. module: lunch
-#: field:report.lunch.amount,day:0
-#: view:report.lunch.order:0
-#: field:report.lunch.order,day:0
-msgid "Day"
-msgstr "Día"
-
-#. module: lunch
-#: model:ir.actions.wizard,name:lunch.wizard_id_cancel
-#: wizard_view:lunch.order.cancel,init:0
-msgid "Cancel Order"
-msgstr "Cancelar pedido"
+"Content-Transfer-Encoding: \n"
+"Language: es_MX\n"
+"Plural-Forms: nplurals=2; plural=(n != 1);\n"
+
+#. module: lunch
+#: model:ir.actions.act_window,help:lunch.action_lunch_alert
+msgid ""
+"<p class=\"oe_view_nocontent_create\">\n"
+"                Click to create a lunch alert. \n"
+"            </p>\n"
+"              <p>\n"
+"                Alerts are used to warn employee from possible issues concerning the lunch orders.\n"
+"                To create a lunch alert you have to define its recurrency, the time interval during which the alert should be executed and the message to display.\n"
+"            </p>\n"
+"            <p>\n"
+"                Example: <br/>\n"
+"                - Recurency: Everyday<br/>\n"
+"                - Time interval: from 00h00 am to 11h59 pm<br/>\n"
+"                - Message: \"You must order before 10h30 am\"\n"
+"              </p>\n"
+"            "
+msgstr ""
+
+#. module: lunch
+#: model:ir.actions.act_window,help:lunch.action_lunch_product_categories
+msgid ""
+"<p class=\"oe_view_nocontent_create\">\n"
+"                Click to create a lunch category. \n"
+"            </p>\n"
+"              <p>\n"
+"                Here you can find every lunch categories for products.\n"
+"              </p>\n"
+"            "
+msgstr ""
+
+#. module: lunch
+#: model:ir.actions.act_window,help:lunch.action_lunch_order_tree
+msgid ""
+"<p class=\"oe_view_nocontent_create\">\n"
+"                Click to create a lunch order. \n"
+"            </p>\n"
+"            <p>\n"
+"                A lunch order is defined by its user, date and order lines.\n"
+"                Each order line corresponds to a product, an additional note and a price.\n"
+"                Before selecting your order lines, don't forget to read the warnings displayed in the reddish area.\n"
+"            </p>\n"
+"            "
+msgstr ""
+
+#. module: lunch
+#: model:ir.actions.act_window,help:lunch.action_lunch_control_accounts
+msgid ""
+"<p class=\"oe_view_nocontent_create\">\n"
+"                Click to create a new payment. \n"
+"            </p>\n"
+"              <p>\n"
+"                A cashmove can either be an expense or a payment.<br/>\n"
+"                An expense is automatically created at the order receipt.<br/>\n"
+"                A payment represents the employee reimbursement to the company.\n"
+"              </p>\n"
+"            "
+msgstr ""
+
+#. module: lunch
+#: model:ir.actions.act_window,help:lunch.action_lunch_cashmove
+msgid ""
+"<p class=\"oe_view_nocontent_create\">\n"
+"                Click to create a payment. \n"
+"            </p>\n"
+"              <p>\n"
+"                Here you can see the employees' payment. A payment is a cash move from the employee to the company.\n"
+"              </p>\n"
+"            "
+msgstr ""
+
+#. module: lunch
+#: model:ir.actions.act_window,help:lunch.action_lunch_products
+msgid ""
+"<p class=\"oe_view_nocontent_create\">\n"
+"                Click to create a product for lunch. \n"
+"            </p>\n"
+"              <p>\n"
+"                A product is defined by its name, category, price and supplier.\n"
+"              </p>\n"
+"            "
+msgstr ""
+
+#. module: lunch
+#: model:ir.actions.act_window,help:lunch.action_lunch_control_suppliers
+msgid ""
+"<p>\n"
+"                Here you can see every orders grouped by suppliers and by date.\n"
+"              </p>\n"
+"              <p>\n"
+"                - Click on the <img src=\"../../../web/static/src/img/icons/terp-call-start.png\"/> to announce that the order is ordered <br/>\n"
+"                - Click on the <img src=\"../../../web/static/src/img/icons/gtk-apply.png\"/> to announce that the order is received <br/>\n"
+"                - Click on the <img src=\"../../../web/static/src/img/icons/gtk-cancel.png\"/> red X to announce that the order isn't available\n"
+"              </p>\n"
+"            "
+msgstr ""
+
+#. module: lunch
+#: model:ir.actions.act_window,help:lunch.action_lunch_order_by_supplier_form
+msgid ""
+"<p>\n"
+"                Here you can see today's orders grouped by suppliers.\n"
+"              </p>\n"
+"              <p>\n"
+"                - Click on the <img src=\"../../../web/static/src/img/icons/terp-call-start.png\"/> to announce that the order is ordered <br/>\n"
+"                - Click on the <img src=\"../../../web/static/src/img/icons/gtk-apply.png\"/> to announce that the order is received <br/>\n"
+"                - Click on the <img src=\"../../../web/static/src/img/icons/gtk-cancel.png\"/> to announce that the order isn't available\n"
+"              </p>\n"
+"            "
+msgstr ""
+
+#. module: lunch
+#: model:ir.actions.act_window,help:lunch.action_lunch_cashmove_form
+msgid ""
+"<p>\n"
+"                Here you can see your cash moves.<br/>A cash moves can be either an expense or a payment.\n"
+"                An expense is automatically created when an order is received while a payment is a reimbursement to the company encoded by the manager.\n"
+"              </p>\n"
+"            "
+msgstr ""
+
+#. module: lunch
+#: view:lunch.cancel:lunch.cancel_order_lines_view
+msgid "A cancelled meal should not be paid by employees."
+msgstr ""
+
+#. module: lunch
+#: code:addons/lunch/lunch.py:267
+#, python-format
+msgid "Add"
+msgstr "Agregar"
+
+#. module: lunch
+#: model:ir.ui.menu,name:lunch.menu_lunch_cash
+msgid "Administrate Cash Moves"
+msgstr ""
+
+#. module: lunch
+#: model:ir.ui.menu,name:lunch.menu_lunch_admin
+msgid "Administrate Orders"
+msgstr ""
+
+#. module: lunch
+#: model:ir.actions.act_window,name:lunch.action_lunch_alert
+#: model:ir.ui.menu,name:lunch.menu_lunch_alert field:lunch.order,alerts:0
+msgid "Alerts"
+msgstr ""
 
 #. module: lunch
 #: field:lunch.cashmove,amount:0
-#: field:report.lunch.amount,amount:0
 msgid "Amount"
 msgstr "Importe"
 
 #. module: lunch
-<<<<<<< HEAD
-#: model:ir.ui.menu,name:lunch.menu_lunch_product_form
-#: view:lunch.product:0
-msgid "Products"
-msgstr "Productos"
-=======
 #: field:lunch.alert,active_to:0
 msgid "And"
 msgstr "Y"
->>>>>>> 1812b8f3
-
-#. module: lunch
-#: model:ir.model,name:lunch.model_report_lunch_amount
-msgid "Amount available by user and box"
-msgstr "Importe disponible por usuario y caja"
-
-#. module: lunch
-#: view:report.lunch.amount:0
-msgid "   Month   "
-msgstr "   Mes   "
-
-#. module: lunch
-#: model:ir.model,name:lunch.model_report_lunch_order
-msgid "Lunch Orders Statistics"
-msgstr "Estadísticas de pedidos de comida"
-
-#. module: lunch
-#: model:ir.actions.act_window,name:lunch.action_lunch_cashmove_form
-#: view:lunch.cashmove:0
-#: field:lunch.order,cashmove:0
-msgid "CashMove"
-msgstr "Movimientos de caja"
+
+#. module: lunch
+#: selection:report.lunch.order.line,month:0
+msgid "April"
+msgstr "Abril"
+
+#. module: lunch
+#: view:lunch.cancel:lunch.cancel_order_lines_view
+msgid "Are you sure you want to cancel these meals?"
+msgstr ""
+
+#. module: lunch
+#: view:lunch.order.order:lunch.order_order_lines_view
+msgid "Are you sure you want to order these meals?"
+msgstr ""
+
+#. module: lunch
+#: selection:report.lunch.order.line,month:0
+msgid "August"
+msgstr "Agosto"
+
+#. module: lunch
+#: field:lunch.alert,active_from:0
+msgid "Between"
+msgstr "Entre"
+
+#. module: lunch
+#: view:lunch.cashmove:lunch.view_lunch_cashmove_filter
+msgid "By Employee"
+msgstr "Por empleado"
+
+#. module: lunch
+#: view:lunch.order.line:lunch.lunch_order_line_search_view
+msgid "By Supplier"
+msgstr ""
+
+#. module: lunch
+#: view:lunch.cashmove:lunch.view_lunch_employee_payment_filter
+msgid "By User"
+msgstr "Por Usuario"
+
+#. module: lunch
+#: view:lunch.cancel:lunch.cancel_order_lines_view
+#: view:lunch.order.line:lunch.orders_order_lines_tree_view
+#: view:lunch.order.order:lunch.order_order_lines_view
+#: view:lunch.validation:lunch.validate_order_lines_view
+msgid "Cancel"
+msgstr "Cancelar"
+
+#. module: lunch
+#: view:lunch.cancel:lunch.cancel_order_lines_view
+msgid "Cancel Orders"
+msgstr ""
+
+#. module: lunch
+#: view:lunch.cancel:lunch.cancel_order_lines_view
+msgid "Cancel a meal means that we didn't receive it from the supplier."
+msgstr ""
+
+#. module: lunch
+#: model:ir.actions.act_window,name:lunch.cancel_order_lines
+msgid "Cancel meals"
+msgstr ""
+
+#. module: lunch
+#: selection:lunch.order,state:0
+#: view:lunch.order.line:lunch.lunch_order_line_search_view
+#: selection:lunch.order.line,state:0
+msgid "Cancelled"
+msgstr "Cancelado"
+
+#. module: lunch
+#: field:lunch.order.line,cashmove:0
+msgid "Cash Move"
+msgstr "Movimiento de caja"
+
+#. module: lunch
+#: field:lunch.product,category_id:0 field:lunch.product.category,name:0
+msgid "Category"
+msgstr "Categoría"
+
+#. module: lunch
+#: model:ir.ui.menu,name:lunch.menu_lunch_config
+msgid "Configuration"
+msgstr "Configuración"
+
+#. module: lunch
+#: view:lunch.order.line:lunch.orders_order_lines_tree_view
+msgid "Confirm"
+msgstr "Confirmar"
 
 #. module: lunch
 #: selection:lunch.order,state:0
@@ -161,447 +272,566 @@
 msgstr "Confirmado"
 
 #. module: lunch
-#: view:lunch.order.confirm:0
-msgid "Confirm"
-msgstr "Confirmar"
-
-#. module: lunch
-#: model:ir.module.module,shortdesc:lunch.module_meta_information
-msgid "Lunch Module"
-msgstr "Módulo de comidas"
-
-#. module: lunch
-<<<<<<< HEAD
-#: view:lunch.order:0
-msgid "Search Lunch Order"
-msgstr "Buscar pedido de comida"
-=======
-#: view:lunch.cashmove:lunch.view_lunch_employee_payment_filter
-msgid "By User"
-msgstr "Por Usuario"
->>>>>>> 1812b8f3
-
-#. module: lunch
-#: field:lunch.order,state:0
-msgid "State"
-msgstr "Estado"
-
-#. module: lunch
-#: field:report.lunch.order,price_total:0
-msgid "Total Price"
-msgstr "Precio total"
-
-#. module: lunch
-#: model:ir.ui.menu,name:lunch.menu_lunch_report_amount_tree
-#: view:report.lunch.amount:0
-msgid "Box Amount by User"
-msgstr "Importe de caja por Usuario"
-
-#. module: lunch
-#: field:lunch.cashmove,create_date:0
-msgid "Creation Date"
-msgstr "Fecha de creación"
-
-#. module: lunch
-#: report:lunch.order:0
-msgid "Name/Date"
-msgstr "Nombre/Fecha"
-
-#. module: lunch
-#: field:lunch.order,descript:0
-msgid "Description Order"
-msgstr "Descripción pedido"
-
-#. module: lunch
-#: model:ir.actions.wizard,name:lunch.lunch_order_confirm
-#: wizard_button:lunch.order.confirm,init,go:0
-msgid "Confirm Order"
-msgstr "Confirmar pedido"
-
-#. module: lunch
-#: selection:report.lunch.amount,month:0
-#: selection:report.lunch.order,month:0
-msgid "July"
-msgstr "Julio"
-
-#. module: lunch
-#: view:lunch.cashmove:0
-#: view:report.lunch.amount:0
-#: view:report.lunch.order:0
-msgid "Box"
-msgstr "Caja"
-
-#. module: lunch
-#: view:report.lunch.order:0
-msgid "  365 Days  "
-msgstr "  365 días  "
-
-#. module: lunch
-<<<<<<< HEAD
-#: view:report.lunch.amount:0
-msgid "    Month-1    "
-msgstr "    Mes-1    "
-=======
 #: model:ir.actions.act_window,name:lunch.action_lunch_control_accounts
 #: model:ir.ui.menu,name:lunch.menu_lunch_control_accounts
 msgid "Control Accounts"
 msgstr "Cuentas de Control"
->>>>>>> 1812b8f3
-
-#. module: lunch
-#: field:report.lunch.amount,date:0
-msgid "Created Date"
-msgstr "Fecha de creación"
-
-#. module: lunch
-#: model:ir.actions.act_window,name:lunch.action_lunch_category_form
-msgid " Product Categories "
-msgstr " Categorías de producto "
-
-#. module: lunch
-#: wizard_button:lunch.cashbox.clean,init,zero:0
-msgid "Set to Zero"
-msgstr "Establecer a cero"
-
-#. module: lunch
-#: model:ir.model,name:lunch.model_lunch_cashmove
-msgid "Cash Move"
-msgstr "Movimiento de caja"
-
-#. module: lunch
-#: selection:report.lunch.amount,month:0
-#: selection:report.lunch.order,month:0
-msgid "April"
-msgstr "Abril"
-
-#. module: lunch
-#: selection:report.lunch.amount,month:0
-#: selection:report.lunch.order,month:0
-msgid "September"
-msgstr "Septiembre"
-
-#. module: lunch
-#: selection:report.lunch.amount,month:0
-#: selection:report.lunch.order,month:0
+
+#. module: lunch
+#: model:ir.actions.act_window,name:lunch.action_lunch_control_suppliers
+msgid "Control Suppliers"
+msgstr ""
+
+#. module: lunch
+#: field:lunch.alert,create_uid:0 field:lunch.cancel,create_uid:0
+#: field:lunch.cashmove,create_uid:0 field:lunch.order,create_uid:0
+#: field:lunch.order.line,create_uid:0 field:lunch.order.order,create_uid:0
+#: field:lunch.product,create_uid:0 field:lunch.product.category,create_uid:0
+#: field:lunch.validation,create_uid:0
+msgid "Created by"
+msgstr "Creado por"
+
+#. module: lunch
+#: field:lunch.alert,create_date:0 field:lunch.cancel,create_date:0
+#: field:lunch.cashmove,create_date:0 field:lunch.order,create_date:0
+#: field:lunch.order.line,create_date:0 field:lunch.order.order,create_date:0
+#: field:lunch.product,create_date:0
+#: field:lunch.product.category,create_date:0
+#: field:lunch.validation,create_date:0
+msgid "Created on"
+msgstr "Creado en"
+
+#. module: lunch
+#: field:lunch.cashmove,date:0 field:lunch.order,date:0
+#: field:lunch.order.line,date:0
+msgid "Date"
+msgstr "Fecha"
+
+#. module: lunch
+#: field:report.lunch.order.line,date:0
+msgid "Date Order"
+msgstr "Fecha pedido"
+
+#. module: lunch
+#: field:lunch.alert,specific_day:0 field:report.lunch.order.line,day:0
+msgid "Day"
+msgstr "Día"
+
+#. module: lunch
+#: selection:report.lunch.order.line,month:0
 msgid "December"
 msgstr "Diciembre"
 
 #. module: lunch
-#: field:report.lunch.amount,month:0
-#: view:report.lunch.order:0
-#: field:report.lunch.order,month:0
-msgid "Month"
-msgstr "Mes"
-
-#. module: lunch
-#: wizard_field:lunch.order.confirm,init,confirm_cashbox:0
-msgid "Name of box"
-msgstr "Nombre de la caja"
-
-#. module: lunch
-<<<<<<< HEAD
-#: wizard_button:lunch.order.cancel,init,cancel:0
-msgid "Yes"
-msgstr "Sí"
-=======
+#: field:lunch.cashmove,description:0 field:lunch.product,description:0
+#: view:website:lunch.report_lunchorder
+msgid "Description"
+msgstr "Descripción"
+
+#. module: lunch
+#: view:lunch.validation:lunch.validate_order_lines_view
+msgid "Did your received these meals?"
+msgstr ""
+
+#. module: lunch
+#: code:addons/lunch/lunch.py:199
+#, python-format
+msgid "Don't forget the alerts displayed in the reddish area"
+msgstr ""
+
+#. module: lunch
+#: model:ir.ui.menu,name:lunch.menu_lunch_cashmove
+msgid "Employee Payments"
+msgstr ""
+
+#. module: lunch
 #: selection:lunch.alert,alter_type:0
 msgid "Every Day"
 msgstr "Todo el día"
->>>>>>> 1812b8f3
-
-#. module: lunch
-#: model:ir.model,name:lunch.model_lunch_category
-#: view:lunch.category:0
-#: field:lunch.product,category_id:0
-msgid "Category"
-msgstr "Categoría"
-
-#. module: lunch
-#: view:report.lunch.amount:0
-msgid "  Year  "
-msgstr "  Año  "
-
-#. module: lunch
-#: model:ir.ui.menu,name:lunch.menu_lunch_category_form
-msgid "Product Categories"
-msgstr "Categorías de producto"
-
-#. module: lunch
-#: wizard_button:lunch.order.cancel,init,end:0
-msgid "No"
-msgstr "No"
-
-#. module: lunch
-<<<<<<< HEAD
-#: wizard_view:lunch.order.confirm,init:0
-msgid "Orders Confirmation"
-msgstr "Confirmación de pedido"
-=======
+
+#. module: lunch
+#: selection:lunch.alert,alter_type:0
+msgid "Every Week"
+msgstr ""
+
+#. module: lunch
+#: selection:report.lunch.order.line,month:0
+msgid "February"
+msgstr "Febrero"
+
+#. module: lunch
+#: field:lunch.alert,friday:0
+msgid "Friday"
+msgstr "Viernes"
+
+#. module: lunch
+#: view:lunch.cashmove:lunch.view_lunch_cashmove_filter
+#: view:lunch.order.line:lunch.lunch_order_line_search_view
+msgid "Group By"
+msgstr "Agrupar por"
+
+#. module: lunch
 #: model:ir.module.category,description:lunch.module_lunch_category
 msgid ""
 "Helps you handle your lunch needs, if you are a manager you will be able to "
 "create new products, cashmoves and to confirm or cancel orders."
 msgstr "Le ayuda a manejar sus necesidades de comida, si usted es un gerente, usted será capaz de crear nuevos productos, películas en efectivo y para confirmar o cancelar órdenes."
->>>>>>> 1812b8f3
-
-#. module: lunch
-#: wizard_view:lunch.cashbox.clean,init:0
-msgid "Are you sure you want to reset this cashbox ?"
-msgstr "¿Está seguro que desea reiniciar esta caja de efectivo?"
-
-#. module: lunch
-#: selection:lunch.order,state:0
-msgid "Draft"
-msgstr "Borrador"
-
-#. module: lunch
-#: selection:report.lunch.amount,month:0
-#: selection:report.lunch.order,month:0
-msgid "August"
-msgstr "Agosto"
-
-#. module: lunch
-#: model:ir.actions.act_window,name:lunch.action_report_lunch_order_all
-#: view:report.lunch.order:0
-msgid "Lunch Order Analysis"
-msgstr "Análisis pedidos de comida"
-
-#. module: lunch
-#: selection:report.lunch.amount,month:0
-#: selection:report.lunch.order,month:0
+
+#. module: lunch
+#: field:lunch.alert,id:0 field:lunch.cancel,id:0 field:lunch.cashmove,id:0
+#: field:lunch.order,id:0 field:lunch.order.line,id:0
+#: field:lunch.order.order,id:0 field:lunch.product,id:0
+#: field:lunch.product.category,id:0 field:lunch.validation,id:0
+#: field:report.lunch.order.line,id:0
+#: field:report.lunch.report_lunchorder,id:0
+msgid "ID"
+msgstr "ID"
+
+#. module: lunch
+#: field:lunch.cashmove,state:0
+msgid "Is an order or a Payment"
+msgstr ""
+
+#. module: lunch
+#: selection:report.lunch.order.line,month:0
+msgid "January"
+msgstr "Enero"
+
+#. module: lunch
+#: selection:report.lunch.order.line,month:0
+msgid "July"
+msgstr "Julio"
+
+#. module: lunch
+#: selection:report.lunch.order.line,month:0
 msgid "June"
 msgstr "Junio"
 
 #. module: lunch
-#: field:lunch.cashmove,user_cashmove:0
-#: field:lunch.order,user_id:0
-#: field:report.lunch.amount,user_id:0
+#: field:lunch.alert,write_uid:0 field:lunch.cancel,write_uid:0
+#: field:lunch.cashmove,write_uid:0 field:lunch.order,write_uid:0
+#: field:lunch.order.line,write_uid:0 field:lunch.order.order,write_uid:0
+#: field:lunch.product,write_uid:0 field:lunch.product.category,write_uid:0
+#: field:lunch.validation,write_uid:0
+msgid "Last Updated by"
+msgstr "Ultima actualizacion por"
+
+#. module: lunch
+#: field:lunch.alert,write_date:0 field:lunch.cancel,write_date:0
+#: field:lunch.cashmove,write_date:0 field:lunch.order,write_date:0
+#: field:lunch.order.line,write_date:0 field:lunch.order.order,write_date:0
+#: field:lunch.product,write_date:0 field:lunch.product.category,write_date:0
+#: field:lunch.validation,write_date:0
+msgid "Last Updated on"
+msgstr "Ultima actualización realizada"
+
+#. module: lunch
+#: view:lunch.order:lunch.orders_form_view
+msgid "List"
+msgstr "Lista"
+
+#. module: lunch
+#: model:ir.module.category,name:lunch.module_lunch_category
+#: model:ir.ui.menu,name:lunch.menu_lunch
+#: model:ir.ui.menu,name:lunch.menu_lunch_title
+msgid "Lunch"
+msgstr "Comidas"
+
+#. module: lunch
+#: model:ir.model,name:lunch.model_lunch_alert
+msgid "Lunch Alert"
+msgstr ""
+
+#. module: lunch
+#: code:addons/lunch/lunch.py:43
+#: model:ir.actions.report.xml,name:lunch.action_report_lunch_order
+#: model:ir.model,name:lunch.model_lunch_order
+#: view:website:lunch.report_lunchorder
+#, python-format
+msgid "Lunch Order"
+msgstr "Pedido de comida"
+
+#. module: lunch
+#: model:ir.model,name:lunch.model_report_lunch_order_line
+msgid "Lunch Orders Statistics"
+msgstr "Estadísticas de pedidos de comida"
+
+#. module: lunch
+#: model:res.groups,name:lunch.group_lunch_manager
+msgid "Manager"
+msgstr "Gerente"
+
+#. module: lunch
+#: selection:report.lunch.order.line,month:0
+msgid "March"
+msgstr "Marzo"
+
+#. module: lunch
+#: selection:report.lunch.order.line,month:0
+msgid "May"
+msgstr "Mayo"
+
+#. module: lunch
+#: view:lunch.alert:lunch.alert_form_view field:lunch.alert,message:0
+msgid "Message"
+msgstr "Mensaje"
+
+#. module: lunch
+#: field:lunch.alert,monday:0
+msgid "Monday"
+msgstr "Lunes"
+
+#. module: lunch
+#: field:report.lunch.order.line,month:0
+msgid "Month"
+msgstr "Mes"
+
+#. module: lunch
+#: view:lunch.cashmove:lunch.view_lunch_employee_payment_filter
+msgid "My Account grouped"
+msgstr ""
+
+#. module: lunch
+#: view:lunch.order:lunch.view_search_my_order
+msgid "My Orders"
+msgstr ""
+
+#. module: lunch
+#: view:website:lunch.report_lunchorder
+msgid "Name/Date"
+msgstr "Nombre/Fecha"
+
+#. module: lunch
+#: selection:lunch.order,state:0 selection:lunch.order.line,state:0
+msgid "New"
+msgstr "Nuevo"
+
+#. module: lunch
+#: model:ir.actions.act_window,name:lunch.action_lunch_order_form
+#: model:ir.ui.menu,name:lunch.menu_lunch_order_form
+msgid "New Order"
+msgstr ""
+
+#. module: lunch
+#: view:lunch.order.line:lunch.lunch_order_line_search_view
+msgid "Not Received"
+msgstr ""
+
+#. module: lunch
+#: field:lunch.order.line,note:0 field:report.lunch.order.line,note:0
+msgid "Note"
+msgstr "Nota"
+
+#. module: lunch
+#: selection:report.lunch.order.line,month:0
+msgid "November"
+msgstr "Noviembre"
+
+#. module: lunch
+#: selection:report.lunch.order.line,month:0
+msgid "October"
+msgstr "Octubre"
+
+#. module: lunch
+#: view:lunch.validation:lunch.validate_order_lines_view
+msgid "Once a meal is received a new cash move is created for the employee."
+msgstr ""
+
+#. module: lunch
+#: field:lunch.cashmove,order_id:0 selection:lunch.cashmove,state:0
+#: view:lunch.order.line:lunch.orders_order_lines_tree_view
+#: field:lunch.order.line,order_id:0 view:website:lunch.report_lunchorder
+msgid "Order"
+msgstr "Pedido"
+
+#. module: lunch
+#: view:lunch.order.order:lunch.order_order_lines_view
+msgid "Order Meals"
+msgstr ""
+
+#. module: lunch
+#: view:lunch.order.line:lunch.lunch_order_line_search_view
+msgid "Order Month"
+msgstr ""
+
+#. module: lunch
+#: view:lunch.order.order:lunch.order_order_lines_view
+msgid ""
+"Order a meal doesn't mean that we have to pay it.\n"
+"                        A meal should be paid when it is received."
+msgstr ""
+
+#. module: lunch
+#: view:lunch.order.line:lunch.orders_order_lines_tree_view
+msgid "Order lines Tree"
+msgstr ""
+
+#. module: lunch
+#: view:lunch.order.order:lunch.order_order_lines_view
+msgid "Order meal"
+msgstr ""
+
+#. module: lunch
+#: model:ir.actions.act_window,name:lunch.order_order_lines
+msgid "Order meals"
+msgstr ""
+
+#. module: lunch
+#: selection:lunch.order.line,state:0
+msgid "Ordered"
+msgstr ""
+
+#. module: lunch
+#: view:lunch.order:lunch.orders_form_view
+msgid "Orders Form"
+msgstr ""
+
+#. module: lunch
+#: view:lunch.order:lunch.orders_tree_view
+msgid "Orders Tree"
+msgstr ""
+
+#. module: lunch
+#: model:ir.actions.act_window,name:lunch.action_lunch_order_by_supplier_form
+#: model:ir.ui.menu,name:lunch.menu_lunch_control_suppliers
+msgid "Orders by Supplier"
+msgstr ""
+
+#. module: lunch
+#: selection:lunch.order,state:0
+msgid "Partially Confirmed"
+msgstr ""
+
+#. module: lunch
+#: view:lunch.cashmove:lunch.view_lunch_employee_payment_filter
+#: selection:lunch.cashmove,state:0
+msgid "Payment"
+msgstr "Pago"
+
+#. module: lunch
+#: model:ir.ui.menu,name:lunch.menu_lunch_order_tree
+msgid "Previous Orders"
+msgstr ""
+
+#. module: lunch
+#: field:lunch.order.line,price:0 field:lunch.product,price:0
+msgid "Price"
+msgstr "Precio"
+
+#. module: lunch
+#: field:lunch.order.line,product_id:0 field:lunch.product,name:0
+msgid "Product"
+msgstr "Producto"
+
+#. module: lunch
+#: model:ir.actions.act_window,name:lunch.action_lunch_product_categories
+#: model:ir.ui.menu,name:lunch.menu_lunch_product_categories
+msgid "Product Categories"
+msgstr "Categorías de producto"
+
+#. module: lunch
+#: view:lunch.product.category:lunch.product_category_form_view
+msgid "Product Category:"
+msgstr ""
+
+#. module: lunch
+#: model:ir.actions.act_window,name:lunch.action_lunch_products
+#: model:ir.ui.menu,name:lunch.menu_lunch_products
+#: field:lunch.order,order_line_ids:0
+msgid "Products"
+msgstr "Productos"
+
+#. module: lunch
+#: view:lunch.product:lunch.products_form_view
+#: view:lunch.product.category:lunch.product_category_form_view
+msgid "Products Form"
+msgstr ""
+
+#. module: lunch
+#: view:lunch.product:lunch.products_tree_view
+msgid "Products Tree"
+msgstr ""
+
+#. module: lunch
+#: view:lunch.validation:lunch.validate_order_lines_view
+msgid "Receive Meals"
+msgstr ""
+
+#. module: lunch
+#: model:ir.actions.act_window,name:lunch.validate_order_lines
+msgid "Receive meals"
+msgstr ""
+
+#. module: lunch
+#: view:lunch.order.line:lunch.lunch_order_line_search_view
+#: selection:lunch.order.line,state:0
+msgid "Received"
+msgstr ""
+
+#. module: lunch
+#: field:lunch.alert,alter_type:0
+msgid "Recurrency"
+msgstr ""
+
+#. module: lunch
+#: model:ir.actions.act_window,name:lunch.action_lunch_cashmove
+msgid "Register Cash Moves"
+msgstr ""
+
+#. module: lunch
+#: field:lunch.alert,saturday:0
+msgid "Saturday"
+msgstr "Sábado"
+
+#. module: lunch
+#: view:lunch.alert:lunch.alert_form_view
+msgid "Schedule Date"
+msgstr ""
+
+#. module: lunch
+#: view:lunch.alert:lunch.alert_form_view
+msgid "Schedule Hour"
+msgstr ""
+
+#. module: lunch
+#: view:lunch.alert:lunch.alert_search_view
+#: view:lunch.order.line:lunch.lunch_order_line_search_view
+msgid "Search"
+msgstr "Buscar"
+
+#. module: lunch
+#: code:addons/lunch/lunch.py:193
+#, python-format
+msgid "Select a product and put your order comments on the note."
+msgstr ""
+
+#. module: lunch
+#: view:lunch.order:lunch.orders_form_view
+msgid "Select your order"
+msgstr ""
+
+#. module: lunch
+#: selection:report.lunch.order.line,month:0
+msgid "September"
+msgstr "Septiembre"
+
+#. module: lunch
+#: selection:lunch.alert,alter_type:0
+msgid "Specific Day"
+msgstr ""
+
+#. module: lunch
+#: field:lunch.order,state:0 field:lunch.order.line,state:0
+msgid "Status"
+msgstr "Estado"
+
+#. module: lunch
+#: field:lunch.alert,sunday:0
+msgid "Sunday"
+msgstr "Domingo"
+
+#. module: lunch
+#: field:lunch.order.line,supplier:0 field:lunch.product,supplier:0
+msgid "Supplier"
+msgstr "Proveedor"
+
+#. module: lunch
+#: view:lunch.order.line:lunch.lunch_order_line_search_view
+msgid "Supplier Order by Month"
+msgstr ""
+
+#. module: lunch
+#: code:addons/lunch/lunch.py:190
+#, python-format
+msgid "This is the first time you order a meal"
+msgstr ""
+
+#. module: lunch
+#: field:lunch.alert,thursday:0
+msgid "Thursday"
+msgstr "Jueves"
+
+#. module: lunch
+#: view:lunch.order.line:lunch.lunch_order_line_search_view
+msgid "Today"
+msgstr "Hoy"
+
+#. module: lunch
+#: model:ir.ui.menu,name:lunch.menu_lunch_order_by_supplier_form
+msgid "Today's Orders by Supplier"
+msgstr ""
+
+#. module: lunch
+#: view:lunch.cashmove:lunch.casmove_tree
+#: view:lunch.cashmove:lunch.casmove_tree_view
+#: view:lunch.order:lunch.orders_tree_view field:lunch.order,total:0
+#: view:lunch.order.line:lunch.orders_order_lines_tree_view
+#: view:website:lunch.report_lunchorder
+msgid "Total"
+msgstr "Total"
+
+#. module: lunch
+#: field:report.lunch.order.line,price_total:0
+msgid "Total Price"
+msgstr "Precio total"
+
+#. module: lunch
+#: field:lunch.alert,tuesday:0
+msgid "Tuesday"
+msgstr "Martes"
+
+#. module: lunch
+#: view:website:lunch.report_lunchorder
+msgid "Unit Price"
+msgstr "Precio unitario"
+
+#. module: lunch
+#: field:lunch.order.line,user_id:0
+#: model:res.groups,name:lunch.group_lunch_user
+msgid "User"
+msgstr "Usuario"
+
+#. module: lunch
+#: field:lunch.cashmove,user_id:0 field:lunch.order,user_id:0
+#: field:report.lunch.order.line,user_id:0
 msgid "User Name"
 msgstr "Nombre usuario"
 
 #. module: lunch
-#: view:report.lunch.order:0
-msgid "Sales Analysis"
-msgstr "Análisis ventas"
-
-#. module: lunch
-#: model:ir.ui.menu,name:lunch.menu_lunch
-msgid "Lunch"
-msgstr "Comidas"
-
-#. module: lunch
-#: view:lunch.cashmove:0
-#: view:report.lunch.order:0
-msgid "User"
-msgstr "Usuario"
-
-#. module: lunch
-#: field:lunch.order,date:0
-msgid "Date"
-msgstr "Fecha"
-
-#. module: lunch
-#: selection:report.lunch.amount,month:0
-#: selection:report.lunch.order,month:0
-msgid "November"
-msgstr "Noviembre"
-
-#. module: lunch
-#: selection:report.lunch.amount,month:0
-#: selection:report.lunch.order,month:0
-msgid "October"
-msgstr "Octubre"
-
-#. module: lunch
-#: selection:report.lunch.amount,month:0
-#: selection:report.lunch.order,month:0
-msgid "January"
-msgstr "Enero"
-
-#. module: lunch
-#: model:ir.model,name:lunch.model_lunch_cashbox_clean
-msgid "clean cashbox"
-msgstr "Limpiar caja"
-
-#. module: lunch
-#: field:lunch.cashmove,active:0
-#: field:lunch.product,active:0
-msgid "Active"
-msgstr "Activo"
-
-#. module: lunch
-#: field:report.lunch.order,date:0
-msgid "Date Order"
-msgstr "Fecha pedido"
-
-#. module: lunch
-#: model:ir.model,name:lunch.model_lunch_cashbox
-msgid "Cashbox for Lunch "
-msgstr "Caja para la comida "
-
-#. module: lunch
-#: model:ir.actions.wizard,name:lunch.wizard_clean_cashbox
-msgid "Set CashBox to Zero"
-msgstr "Establecer caja a cero"
-
-#. module: lunch
-#: field:lunch.cashmove,box:0
-#: field:report.lunch.amount,box:0
-msgid "Box Name"
-msgstr "Nombre caja"
-
-#. module: lunch
-#: wizard_button:lunch.cashbox.clean,init,end:0
-#: wizard_button:lunch.order.confirm,init,end:0
-msgid "Cancel"
-msgstr "Cancelar"
-
-#. module: lunch
-#: model:ir.actions.act_window,name:lunch.action_lunch_cashbox_form
-msgid " Cashboxes "
-msgstr " Cajas "
-
-#. module: lunch
-#: rml:lunch.order:0
-msgid "Unit Price"
-msgstr "Precio unitario"
-
-#. module: lunch
-#: model:ir.actions.act_window,name:lunch.action_lunch_product_form
-#: field:lunch.order,product:0
-msgid "Product"
-msgstr "Producto"
-
-#. module: lunch
-#: rml:lunch.order:0
-#: field:lunch.product,description:0
-msgid "Description"
-msgstr "Descripción"
-
-#. module: lunch
-#: selection:report.lunch.amount,month:0
-#: selection:report.lunch.order,month:0
-msgid "May"
-msgstr "Mayo"
-
-#. module: lunch
-#: field:lunch.order,price:0
-#: field:lunch.product,price:0
-msgid "Price"
-msgstr "Precio"
-
-#. module: lunch
-#: view:lunch.cashmove:0
-msgid "Search CashMove"
-msgstr "Buscar movimiento de caja"
-
-#. module: lunch
-#: view:report.lunch.amount:0
-msgid "Total box"
-msgstr "Total caja"
-
-#. module: lunch
-#: model:ir.model,name:lunch.model_lunch_product
-msgid "Lunch Product"
-msgstr "Producto comida"
-
-#. module: lunch
-#: field:lunch.cashbox,sum_remain:0
-msgid "Total Remaining"
-msgstr "Total restante"
-
-#. module: lunch
-#: view:lunch.order:0
-msgid "Total price"
-msgstr "Precio total"
-
-#. module: lunch
-#: selection:report.lunch.amount,month:0
-#: selection:report.lunch.order,month:0
-msgid "February"
-msgstr "Febrero"
-
-#. module: lunch
-#: field:lunch.cashbox,name:0
-#: field:lunch.cashmove,name:0
-#: field:lunch.category,name:0
-#: rml:lunch.order:0
-#: field:lunch.product,name:0
-msgid "Name"
-msgstr "Nombre"
-
-#. module: lunch
-#: view:lunch.cashmove:0
-msgid "Total amount"
-msgstr "Importe total"
-
-#. module: lunch
-#: view:lunch.category:0
-msgid "Category Related to Products"
-msgstr "Categoría relacionada con los productos"
-
-#. module: lunch
-#: model:ir.ui.menu,name:lunch.menu_lunch_cashbox_form
-#: view:lunch.cashbox:0
-msgid "Cashboxes"
-msgstr "Cajas"
-
-#. module: lunch
-#: view:lunch.category:0
-#: rml:lunch.order:0
-#: view:lunch.order:0
-msgid "Order"
-msgstr "Pedido"
-
-#. module: lunch
-#: model:ir.actions.report.xml,name:lunch.report_lunch_order
-#: model:ir.model,name:lunch.model_lunch_order
-#: model:ir.ui.menu,name:lunch.menu_lunch
-#: report:lunch.order:0
-msgid "Lunch Order"
-msgstr "Pedido de comida"
-
-#. module: lunch
-#: model:ir.actions.act_window,name:lunch.action_report_lunch_amount_tree
-#: model:ir.ui.menu,name:lunch.menu_lunch_report_amount_tree
-msgid "Cash Position by User"
-msgstr "Estado de la caja por usuario"
-
-#. module: lunch
-#: field:lunch.cashbox,manager:0
-msgid "Manager"
-msgstr "Gerente"
-
-#. module: lunch
-#: view:report.lunch.order:0
-msgid "   30 Days   "
-msgstr "   30 días   "
-
-#. module: lunch
-#: view:lunch.order:0
-msgid "To Confirm"
-msgstr "Para confirmar"
-
-#. module: lunch
-#: field:report.lunch.amount,year:0
-#: view:report.lunch.order:0
-#: field:report.lunch.order,year:0
+#: view:lunch.order:lunch.view_search_my_order
+msgid "Users"
+msgstr "Usuarios"
+
+#. module: lunch
+#: field:lunch.alert,wednesday:0
+msgid "Wednesday"
+msgstr "Miércoles"
+
+#. module: lunch
+#: model:ir.model,name:lunch.model_lunch_order_order
+msgid "Wizard to order a meal"
+msgstr ""
+
+#. module: lunch
+#: view:lunch.alert:lunch.alert_form_view
+msgid "Write the message you want to display during the defined period..."
+msgstr ""
+
+#. module: lunch
+#: field:report.lunch.order.line,year:0
 msgid "Year"
 msgstr "Año"
 
-#~ msgid "Invalid model name in the action definition."
-#~ msgstr "Nombre del modelo inválido en la definición de acción."
-
-#~ msgid ""
-#~ "The Object name must start with x_ and not contain any special character !"
-#~ msgstr ""
-#~ "¡El nombre del objeto debe empezar con x_ y no contener ningún carácter "
-#~ "especial!"
-
-<<<<<<< HEAD
-#~ msgid "Invalid XML for View Architecture!"
-#~ msgstr "¡XML inválido para la definición de la vista!"
-=======
+#. module: lunch
+#: model:ir.actions.act_window,name:lunch.action_lunch_cashmove_form
+msgid "Your Account"
+msgstr ""
+
+#. module: lunch
+#: model:ir.ui.menu,name:lunch.menu_lunch_cashmove_form
+msgid "Your Lunch Account"
+msgstr ""
+
 #. module: lunch
 #: model:ir.actions.act_window,name:lunch.action_lunch_order_tree
 msgid "Your Orders"
@@ -691,5 +921,4 @@
 #. module: lunch
 #: view:lunch.validation:lunch.validate_order_lines_view
 msgid "validate order lines"
-msgstr ""
->>>>>>> 1812b8f3
+msgstr ""