--- conflicted
+++ resolved
@@ -35,11 +35,7 @@
         'manager' : fields.many2one('res.users', 'Workgroup manager'),
     }
     _defaults = {
-<<<<<<< HEAD
-        'company_id': lambda self, cr, uid, c: self.pool.get('res.company')._company_default_get(cr, uid, 'resource.calendar', context=c)
-=======
         'company_id': lambda self, cr, uid, context: self.pool.get('res.company')._company_default_get(cr, uid, 'resource.calendar', context=context)
->>>>>>> 6c44f59c
     }
 
     def interval_min_get(self, cr, uid, id, dt_from, hours, resource=False):
