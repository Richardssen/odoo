<?xml version="1.0" encoding="utf-8"?>
<odoo>

<template id="event_script" inherit_id="website.assets_frontend" name="Country Events Snippet Script">
    <xpath expr="/t" position="inside">
        <script type="text/javascript" src="/website_event/static/src/js/website_geolocation.js"></script>
        <script type="text/javascript" src="/website_event/static/src/js/website_event.js"></script>
    </xpath>
</template>

<template id="assets_editor" inherit_id="website.assets_editor" name="Event Editor">
    <xpath expr="." position="inside">
        <script type="text/javascript" src="/website_event/static/src/js/website_event.editor.js"></script>
        <script type="text/javascript" src="/website_event/static/src/js/website.tour.event.js"></script>
    </xpath>
</template>

<!-- Layout add nav and footer -->
<template id="header_footer_custom" inherit_id="website.footer_default" name="Footer Events Link">
    <xpath expr="//ul[@id='products']" position="inside">
        <li><a href="/event">Events</a></li>
    </xpath>
</template>

<!-- Page -->
<template id="index" name="Events">
    <t t-call="website.layout">
      <div id="wrap">
        <div class="oe_structure"/>
        <div class="container">
            <div class="row mt8">
                <div class="col-sm-5">
                    <ol class="breadcrumb mb0">
                        <li>
                            <a href="/event">Our Events</a>
                        </li>
                        <li t-if="current_date"><t t-esc="current_date"/></li>
                        <li t-if="current_type"><t t-esc="current_type.name"/></li>
                        <li t-if="current_country"><t t-esc="current_country.name"/></li>
                    </ol>
                </div><div class="col-sm-7">
                    <t t-call="website.pager" >
                        <t t-set="classname">pull-right</t>
                    </t>
                </div>
            </div>
            <div class="row mt32 mb32">
                <div class="col-md-9" id="middle_column">
                    <div class="text-center text-muted" t-if="not event_ids">
                      <h1>No event found</h1>
                      <t groups="base.group_website_publisher">
                          <p groups="event.group_event_manager">Use the top menu <i>'Content'</i> to create your first event.</p>
                      </t>
                    </div>
                    <ul class="media-list">
                        <li t-foreach="event_ids" t-as="event" class="media">
                            <div itemscope="itemscope" itemtype="http://schema.org/Event" class="media-body">
                                <h4 class="media-heading">
                                    <a itemprop="url" t-att-class="event.state == 'done' and 'text-success'" t-attf-href="/event/#{ slug(event) }/#{(not event.menu_id) and 'register' or ''}"><span itemprop="name" t-field="event.name"> </span></a>
                                    <small t-if="event.is_participating" class="label label-info">Participating</small>
                                    <small t-if="not event.address_id" class="label label-info">Online</small>
                                    <small t-if="not event.website_published" class="label label-danger">unpublished</small>
                                </h4>
                                <div>
                                    <t t-if="event.organizer_id">
                                        Organized by: <span t-field="event.organizer_id"> </span>
                                    </t>
                                </div>
                                <div>
                                    <i class="fa fa-clock-o"></i> <span itemprop="startDate" t-field="event.with_context(tz=event.date_tz).date_begin" t-options='{"hide_seconds":"True"}'> </span> <i>to</i> <span itemprop="endDate" t-field="event.with_context(tz=event.date_tz).date_end" t-options='{"hide_seconds":"True"}'> </span>
                                </div>
                                <div itemprop="location" t-field="event.address_id" t-options='{
                                    "widget": "contact",
                                    "fields": ["city"]
                                    }'/>
                                <div class="text-muted" t-if="event.event_type_id">
                                    <i class="fa fa-tag"></i> <span t-field="event.event_type_id"/>
                                </div>
                            </div>
                        </li>
                    </ul>
                </div>
                <div class="col-md-3 oe_structure" id="right_column">
                </div>
            </div>
        </div>
        <div class="oe_structure"/>
      </div>
    </t>
</template>

<template id="event_right_photos" inherit_id="website_event.index" active="False" customize_show="True" name="Photos">
    <xpath expr="//div[@id='right_column']" position="inside">
        <div class="row">
            <div class="col-md-12 mb16">
                <div class="oe_demo">
                    <img src="/website_event/static/src/img/openerp_enterprise_of_the_year.png" class="img-rounded"/>
                    <div class="text-center"><a href="/event">Photos of Past Events</a></div>
                </div>
            </div>
            <div class="col-md-12 mb16">
                <div class="oe_demo">
                    <img src="/website_event/static/src/img/training.jpg" class="img-rounded"/>
                    <div class="text-center"><a href="/event">Our Trainings</a></div>
                </div>
            </div>
        </div>
    </xpath>
</template>

<template id="event_right_quotes" inherit_id="website_event.index" active="False" customize_show="True" name="Quotes">
    <xpath expr="//div[@id='right_column']" position="inside">
        <div class="row">
            <div class="col-md-12 mb16">
                <blockquote class="oe_snippet_body">
                    <p>
                        Write here a quote from one of your attendees.
                        It gives confidence in your
                        events.
                    </p>
                    <small>Author</small>
                </blockquote>
            </div>
        </div>
    </xpath>
</template>

<template id="event_right_country_event" inherit_id="website_event.index" active="False" customize_show="True" name="Country Events">
    <xpath expr="//div[@id='right_column']" position="inside">
        <div class="row">
            <div class="col-md-12 mb16 mt16 country_events">
                <div class="country_events_list">
                    <div class="text-muted text-center">
                        <h1>
                            <i class="fa fa-flag fa-5x"></i>
                        </h1>
                        <h1>Events from Your Country</h1>
                    </div>
                </div>
            </div>
        </div>
    </xpath>
</template>

<template id="event_left_column" customize_show="True" inherit_id="website_event.index" name="Filters">
    <xpath expr="//div[@id='middle_column']" position="attributes">
        <attribute name="class">col-md-6</attribute>
    </xpath>
    <xpath expr="//div[@id='middle_column']" position="before">
        <div class="col-md-3 css_noprint" id="left_column">
            <ul class="nav nav-pills nav-stacked">
                <t t-foreach="dates" t-as="date">
                    <li t-att-class="searches.get('date') == date[0] and 'active' or None" t-if="date[3] or (date[0] in ('old','all'))">
                        <a t-attf-href="/event?{{ keep_query('country', 'type', date=date[0]) }}"><t t-esc="date[1]"/>
                            <span t-if="date[3]" class="badge pull-right"><t t-esc="date[3]"/></span>
                        </a>
                    </li>
                </t>
            </ul>
        </div>
    </xpath>
</template>

<template id="event_category" inherit_id="website_event.event_left_column" active="False" customize_show="True" name="Filter by Category">
    <xpath expr="//div[@id='left_column']" position="inside">
        <ul class="nav nav-pills nav-stacked mt32">
            <t t-foreach="types" t-as="type">
                <li t-if="type['event_type_id']"
                    t-att-class="searches.get('type') == str(type['event_type_id'] and type['event_type_id'][0]) and 'active' or None">
                    <a t-attf-href="/event?{{ keep_query('country', 'date', type=type['event_type_id'][0]) }}"><t t-esc="type['event_type_id'][1]"/>
                        <span class="badge pull-right"><t t-esc="type['event_type_id_count']"/></span>
                    </a>
                </li>
            </t>
        </ul>
    </xpath>
</template>

<template id="event_location" inherit_id="website_event.event_left_column" active="False" customize_show="True" name="Filter by Country">
    <xpath expr="//div[@id='left_column']" position="inside">
        <ul class="nav nav-pills nav-stacked mt32">
            <t t-foreach="countries" t-as="country">
                <li t-if="country['country_id']" t-att-class="searches.get('country') == str(country['country_id'] and country['country_id'][0]) and 'active' or None">
                    <a t-attf-href="/event?{{ keep_query('type', 'date', country=country['country_id'][0]) }}"><t t-esc="country['country_id'][1]"/>
                        <span class="badge pull-right"><t t-esc="country['country_id_count']"/></span>
                    </a>
                </li>
                <li t-if="not country['country_id']" t-att-class="searches.get('country') == 'online' and 'active' or None">
                    <a t-attf-href="/event?{{ keep_query('type', 'date', country='online') }}">
                        <span>Online Events</span>
                        <span class="badge pull-right"><t t-esc="country['country_id_count']"/></span>
                    </a>
                </li>
            </t>
        </ul>
    </xpath>
</template>

<template id="layout">
    <t t-call="website.layout">
      <div id="wrap" class="js_event o_website_event">
        <div class="container">
            <div class="row mt8">
                <div class="col-sm-7" id="event_menu">
                    <ol class="breadcrumb mb0" t-if="not event.menu_id">
                        <li><a href="/event">All Events</a></li>
                        <li t-if="event.event_type_id">
                            <a t-attf-href="/event?type=#{event.event_type_id.id}" t-esc="event.event_type_id.name"/>
                        </li>
                        <li t-if="event.country_id">
                            <a t-attf-href="/event?country=#{event.country_id.id}" t-esc="event.country_id.name"/>
                        </li>
                        <li class="active">
                            <span t-field="event.name"/>
                        </li>
                    </ol>
                    <ol name="Event Menu" class="breadcrumb mb0" id="event_menu" t-if="event.menu_id" t-att-data-content_menu_id="editable and event.menu_id.id">
                        <t t-foreach="event.menu_id.child_id" t-as="submenu">
                            <t t-call="website.submenu"/>
                        </t>
                    </ol>
                </div>
                <div class="col-sm-5" groups="event.group_event_manager">
                    <t t-call="website.publish_management">
                      <t t-set="object" t-value="event"/>
                      <t t-set="publish_edit" t-value="True"/>
                      <t t-set="action" t-value="'event.action_event_view'"/>
                    </t>
                </div>
            </div>
        </div>
        <t t-raw="0"/>
        <div class="oe_structure"/>
      </div>
    </t>
</template>

<template id="template_location">
    <t t-call="website_event.layout">
        <section class="container">
            <h1 class="text-center">Event Location</h1>
        </section>
        <h4 class="text-center text-muted"
            t-field="event.address_id" t-options='{
                "widget": "contact",
                "fields": ["address", "phone", "mobile", "fax"]
            }'/>
    </t>
</template>

<template id="template_intro">
    <t t-call="website_event.layout">
        <section class="container">
            <h1 class="text-center">Event Introduction</h1>
        </section>
        <div class="oe_structure oe_empty"/>
    </t>
</template>

<template id="default_page">
    <t t-call="website.layout">
        <div class="oe_structure oe_empty"/>
    </t>
</template>


<template id="event_details">
    <t t-call="website_event.layout">
        <div itemscope="itemscope" itemtype="http://schema.org/Event" class="container">
            <h1 itemprop="name" class="text-center" t-field="event.name"></h1>
            <div class="text-center">
                <small t-if="event.is_participating" class="label label-info">Participating</small>
            </div>
            <h4 class="text-center text-muted">
                <i class="fa fa-clock-o"></i> <span itemprop="startDate" t-field="event.with_context(tz=event.date_tz).date_begin" t-options='{"hide_seconds":"True"}'/> to
                <span itemprop="endDate" t-field="event.with_context(tz=event.date_tz).date_end" t-options='{"hide_seconds":"True"}'/>
                <t t-if="event.date_tz">(<span t-field="event.date_tz"/>)</t>
            </h4>
            <h4 class="text-center text-muted"
                t-field="event.address_id" t-options='{
                "widget": "contact",
                "fields": ["city"]
                }'/>
            <div class="row mt32 mb32">
                <t t-raw="0"/>
            </div>
        </div>
    </t>
</template>

<template id="404">
    <t t-call="website.layout">
        <div id="wrap">
            <div class="oe_structure oe_empty">
                <div class="container">
                    <h1 class="mt32">Event not found!</h1>
                    <p>Sorry, the requested event is not available anymore.</p>
                    <p><a t-attf-href="/event">Return to the event list.</a></p>
                </div>
            </div>
        </div>
    </t>
</template>

<template id="event_description_full">
    <t t-call="website_event.event_details">
        <div class="col-md-8">
            <t t-call="website_event.registration_template"/>
            <div class="clearfix"/>
            <hr/>
            <div itemprop="description" t-field="event.description"></div>
            <div class="clearfix"/>
            <ul class="media-list" id="comment">
                <li t-foreach="event.website_message_ids" t-as="comment" class="media">
                    <div class="media-body">
                        <t t-call="website.publish_management">
                            <t t-set="object" t-value="comment"/>
                            <t t-set="publish_edit" t-value="True"/>
                        </t>
                        <t t-raw="comment.body"/>
                        <small class="pull-right muted text-right">
                            <div t-field="comment.author_id"/>
                            <div t-field="comment.date" t-options='{"hide_seconds":"True"}'/>
                        </small>
                    </div>
                </li>
            </ul>
        </div>
        <div class="col-md-4 css_noprint">
            <div class="clearfix"/>

            <div class="panel panel-default" t-if="event.address_id">
                <div class="panel-heading">
                    <h4>Where</h4>
                </div>
                <div class="panel-body">
                    <!-- FORWARD-PORT UP TO SAAS-12 -->
<<<<<<< HEAD
                    <a t-att-href="event.google_map_link()" target="_BLANK">Visualize on Google Maps</a>
                    <div itemprop="location" class="mt16 mb8" t-field="event.address_id" t-options='{
=======
                    <t t-if="'key=' in event.google_map_img()">
                        <a t-att-href="event.google_map_link()" target="_BLANK">
                           <img class="thumbnail img-responsive" t-att-src="event.google_map_img()" />
                        </a>
                    </t>
                    <t t-if="'key=' not in event.google_map_img()">
                        <a t-att-href="event.google_map_link()" target="_BLANK">Visualize on Google Maps</a>
                    </t>
                    <div itemprop="location" class="mt16 mb8" t-field="event.address_id" t-field-options='{
>>>>>>> bde7f883
                        "widget": "contact",
                        "fields": ["address", "phone", "mobile", "fax", "email"]
                        }'/>
                </div>
            </div>

            <div class="panel panel-default">
                <div class="panel-heading">
                    <h4>When</h4>
                </div>
                <div class="panel-body">
                    <i class="fa fa-clock-o"></i> From <span t-field="event.with_context(tz=event.date_tz).date_begin" t-options='{"hide_seconds":"True"}'> </span><br/>
                    <i class="fa fa-clock-o"></i> To <span t-field="event.with_context(tz=event.date_tz).date_end" t-options='{"hide_seconds":"True"}'> </span>
                </div>
            </div>

            <div class="panel panel-default" t-if="event.organizer_id">
                <div class="panel-heading">
                    <h4>Organizer</h4>
                </div>
                <div class="panel-body" t-field="event.organizer_id" t-options='{
                    "widget": "contact",
                    "fields": ["name", "phone", "mobile", "fax", "email"]
                    }'/>
            </div>

            <div class="panel panel-default">
                <div class="panel-heading">
                    <h4>Social Stream</h4>
                </div>
                <div class="panel-body">
                    <t t-call="website_mail.follow"><t t-set="object" t-value="event"/></t>
                    <div t-if="event.twitter_hashtag" class="mt16">
                        <p><strong>Participate on Twitter</strong></p>
                        <p class="text-muted">
                            Find out what people see and say about this event,
                            and join the conversation.
                        </p>
                        <p><strong>Use this tag:
                            <a t-att-href="'http://twitter.com/search?q=%23'+event.twitter_hashtag" target="_blank" class="label label-primary">#<span t-field="event.twitter_hashtag"/></a>
                        </strong></p>
                    </div>
                </div>
            </div>
        </div>
    </t>
</template>

<!-- Registration Templates -->
<template id="registration_template">
    <form id="registration_form" t-attf-action="/event/#{slug(event)}/registration/new" method="post">
        <input type="hidden" name="csrf_token" t-att-value="request.csrf_token()"/>
        <table itemprop="offers" class="table table-striped">
            <thead>
                <tr>
                    <th class="col-sm-4 col-md-6">Ticket Type</th>
                    <th>End of Registration</th>
                    <th class="o_th_price">Price</th>
                    <th>Quantity</th>
                </tr>
            </thead>
            <tbody>
                <tr t-if="event.state == 'confirm'">
                    <td>Event Registration</td>
                    <td>
                        <t t-if="event.date_begin">
                            <span t-esc="event.date_begin_located[:-3]"/>
                        </t>
                        <t t-if="not event.date_begin">
                            <span>Unlimited</span>
                        </t>
                    </td>
                    <td>Free</td>
                    <td>
                        <select t-if="event.seats_available or event.seats_availability == 'unlimited'" name="nb_register-0" class="form-control">
                            <t t-foreach="range(0, (event.seats_availability == 'unlimited' or event.seats_available > 9) and 10 or event.seats_available+1)" t-as="nb">
                                <option t-esc="nb"/>
                            </t>
                        </select>
                        <span t-if="event.seats_availability == 'limited' and not event.seats_available">Sold Out</span>
                    </td>
                 </tr>
            </tbody>
        </table>
        <button type="submit" t-if="event.state == 'confirm' and (event.seats_availability == 'unlimited' or event.seats_available)"
            class="btn btn-primary btn-lg pull-right a-submit" t-attf-id="#{event.id}">Register Now</button>
        <div t-if="not event.state == 'confirm'" class="alert alert-info">
            <t t-if="event.state == 'draft'">
                Event registration not yet started.
            </t>
            <t t-if="event.state != 'draft'">
                Event registration is closed.
            </t>
            <t t-if="uid">
                <i class="fa fa-plus-circle"><a t-attf-href="/web#id=#{event.id}&amp;view_type=form&amp;model=event.event"> <em>Configure and Launch Event Registration</em></a></i>
            </t>
        </div>
    </form>
</template>

<template id="registration_attendee_details" name="Registration Attendee Details">
    <div id="modal_attendees_registration" class="modal fade" tabindex="-1" role="dialog">
        <div class="modal-dialog modal-lg">
            <form id="attendee_registration" t-attf-action="/event/#{slug(event)}/registration/confirm" method="post">
                <input type="hidden" name="csrf_token" t-att-value="request.csrf_token()"/>
                <div class="modal-content">
                    <div class="modal-header">
                        <button type="button" class="close" data-dismiss="modal" aria-hidden="true">x</button>
                        <h4 class="modal-title" id="myModalLabel"><strong>Attendees</strong></h4>
                    </div>
                    <div class="modal-body">
                        <div class="container">
                            <t t-set="counter_type" t-value="1"/>
                            <t t-set="counter" t-value="0"/>
                            <t t-foreach="tickets" t-as="ticket">
                                <h4 class="page-header mt16">
                                    <strong>
                                        Ticket Type #<t t-raw="counter_type"/>: <t t-esc="ticket['name']"/> (
                                        <t t-if="ticket['price'] > 0">
                                            <t t-esc="ticket['price']" t-options='{"widget": "monetary", "display_currency": website.pricelist_id.currency_id}'/>
                                        </t>
                                        <t t-if="ticket['price'] == 0">Free</t>)
                                    </strong>
                                </h4>
                                <div class="row">
                                    <div class="col-md-4"><strong>Name</strong></div>
                                    <div class="col-md-5"><strong>Email</strong></div>
                                    <div class="col-md-3"><strong>Phone</strong> <span class="text-muted">(Optional)</span></div>
                                </div>
                                <t t-foreach="range(1, ticket['quantity'] + 1)" t-as="att_counter" name="attendee_loop">
                                    <t t-set="counter" t-value="counter + 1"/>
                                    <div class="row mb4">
                                        <t t-set="attendee_placeholder">Attendee #%s</t>
                                        <div class="col-md-4"><input class='form-control' type='text' t-attf-name="#{counter}-name" required="This field is required" t-att-placeholder="attendee_placeholder %counter"/></div>
                                        <div class="col-md-5"><input class='form-control' type='email' t-attf-name="#{counter}-email" required="This field is required"/></div>
                                        <div class="col-md-3"><input class='form-control' type='tel' t-attf-name="#{counter}-phone"/></div>
                                        <input class='hidden' type='text' t-attf-name="#{counter}-ticket_id" t-attf-value="#{ticket['id']}"/>
                                    </div>
                                </t>
                                <t t-set="counter_type" t-value="counter_type + 1"/>
                            </t>
                        </div>
                    </div>
                    <div class="modal-footer">
                        <div class="pull-left">
                            <button type="submit" class="btn btn-primary">Continue</button> or
                            <a class="js_goto_event" style="cursor: pointer;"> Cancel Registration</a>
                        </div>
                    </div>
                </div>
            </form>
        </div>
    </div>
</template>

<template id="registration_complete" name="Registration Completed">
    <t t-call="website.layout">
        <div class="container">
            <h3>We are glad to confirm your registration to our event</h3>
            <div class="row">
                <div class="col-md-3 mt16">
                    <h4>Event Details</h4>
                </div>
                <div class="col-md-9 mt16">
                    <h4><a t-attf-href="/event/#{slug(event)}"><t t-esc="event.name"/></a></h4>
                    <i class="fa fa-clock-o"/> <span itemprop="startDate" t-esc="event.date_begin_located[:-3]"> </span> <i>to</i> <span itemprop="endDate" t-esc="event.date_end_located[:-3]"> </span>
                    <div itemprop="location" class="mt16 mb8" t-field="event.address_id" t-options='{
                            "widget": "contact",
                            "fields": ["address", "phone", "mobile", "fax", "email"]
                            }'/>
                </div>
                <div class="col-md-3 mt16">
                    <h4>Your registration</h4>
                </div>
                <div class="col-md-9 mt16">
                    <table class='table table-bordered table-striped'>
                        <thead>
                            <tr>
                                <th>Reference</th>
                                <th>Name</th>
                                <th>E-mail</th>
                                <th>Phone</th>
                            </tr>
                        </thead>
                        <tbody>
                            <t t-foreach="attendees" t-as="attendee">
                                <tr>
                                    <td><t t-esc="attendee.id"/></td>
                                    <td><i class="fa fa-user"></i> <t t-if='attendee.name'><t t-esc="attendee.name"/></t><t t-if='not attendee.name'>N/A</t></td>
                                    <td><i class="fa fa-envelope"></i> <t t-if='attendee.email'><t t-esc="attendee.email"/></t><t t-if='not attendee.email'>N/A</t></td>
                                    <td><i class="fa fa-phone"></i> <t t-if='attendee.phone'><t t-esc="attendee.phone"/></t><t t-if='not attendee.phone'>N/A</t></td>
                                </tr>
                            </t>
                        </tbody>
                    </table>
                </div>
            </div>
        </div>
    </t>
</template>

<!-- Snippets -->
<template id="country_events" name="Country Events" inherit_id="website.snippets">
    <xpath expr="//div[@id='snippet_content']/div[@class='o_panel_body']" position="inside">
        <div>
            <div class="oe_snippet_thumbnail">
                <div style="background: white;box-shadow:none;-webkit-box-shadow:none;" class="oe_snippet_thumbnail_img" >
                    <i class="fa fa-flag fa-5x text-muted"></i>
                </div>
                <span class="oe_snippet_thumbnail_title">Local Events</span>
            </div>
            <div class="oe_snippet_body oe_country_events mb16 mt16">
                <div class="country_events_list">
                    <div class="text-muted text-left">
                        <div>
                            <img class="img-rounded img-responsive" src="/website_event/static/src/img/world_map.jpg"></img>
                        </div>
                        <div>Events in visitor's country</div>
                    </div>
                </div>
            </div>
        </div>
    </xpath>
    <xpath expr="//div[@id='snippet_options']" position="inside">
        <div data-js='country_events'
            data-selector=".oe_country_events"
            data-drop-near="p, h1, h2, h3, blockquote, .well, .panel"
            data-drop-in=".content"
           >
        </div>
    </xpath>
</template>

<!-- Misc templates -->
<template id="country_events_list" name="Country">
    <t t-ignore="true">
        <t t-if="events">
            <div class="country_events_list">
                <div>
                    <t t-if="country">
                        <img class="img-rounded img-responsive" t-att-src="website.image_url(country, 'image')"></img>
                        <h4><b>Events: <span t-esc="country.name"></span></b></h4>
                    </t>
                    <t t-if="not country">
                        <img class="img-rounded img-responsive" src="/website_event/static/src/img/world_map.jpg"></img>
                        <h4><b>Upcoming Events</b></h4>
                    </t>
                    <div t-foreach="events[:5]" t-as="event_dict" class="oe_website_overflow_ellipsis mb8">
                        <t t-if="not event_dict['event'].website_published">
                            <span class="label label-danger"><i class="fa fa-ban"></i></span>
                        </t>
                        <t t-if="event_dict['event'].address_id">
                            <i class="fa fa-map-marker"></i>
                        </t>
                        <t t-if="not event_dict['event'].address_id">
                            <i class="fa fa-cloud"></i>
                        </t>
                        <b><span t-esc="event_dict['date']"/>: <span><a t-att-href="event_dict['url']"><t t-esc="event_dict['event'].name"/></a></span></b>
                    </div>
                    <t t-if="len(events) > 5">
                        <div t-if="country">
                            <b><a t-att-href="'/event?country='+str(country.id)">See all events from <span t-esc="country.name"></span></a></b>
                        </div>
                        <div t-if="not country">
                            <b><a href="/event"> See all upcoming events </a></b>
                        </div>
                    </t>
                </div>
            </div>
        </t>
    </t>
</template>

<template id="website.layout_footer_copyright" inherit_id="website.layout" name="Footer Copyright">
  <xpath expr="//footer" position="inside">
      <div class="container mt16 mb8">
          <div class="pull-right" t-ignore="true" t-if="not editable">
            Powered by <a class="label label-danger" href="http://www.odoo.com/page/website-builder">Odoo</a>.
            Try the <a href="http://www.odoo.com/page/website-builder">open source website builder</a>.
          </div>
          <div class="pull-left text-muted">
              Copyright &amp;copy; <span t-field="res_company.name">Company name</span>
          </div>
      </div>
  </xpath>
</template>


<!-- User Navbar -->
<template id="content_new_event" inherit_id="website.user_navbar">
    <xpath expr="//div[@id='o_website_add_page_modal']//ul" position="inside">
        <li groups="event.group_event_manager"><a href="#" data-action="new_event"><i class="fa fa-glass"/><p>New Event</p></a></li>
    </xpath>
</template>
</odoo><|MERGE_RESOLUTION|>--- conflicted
+++ resolved
@@ -335,10 +335,6 @@
                 </div>
                 <div class="panel-body">
                     <!-- FORWARD-PORT UP TO SAAS-12 -->
-<<<<<<< HEAD
-                    <a t-att-href="event.google_map_link()" target="_BLANK">Visualize on Google Maps</a>
-                    <div itemprop="location" class="mt16 mb8" t-field="event.address_id" t-options='{
-=======
                     <t t-if="'key=' in event.google_map_img()">
                         <a t-att-href="event.google_map_link()" target="_BLANK">
                            <img class="thumbnail img-responsive" t-att-src="event.google_map_img()" />
@@ -347,8 +343,7 @@
                     <t t-if="'key=' not in event.google_map_img()">
                         <a t-att-href="event.google_map_link()" target="_BLANK">Visualize on Google Maps</a>
                     </t>
-                    <div itemprop="location" class="mt16 mb8" t-field="event.address_id" t-field-options='{
->>>>>>> bde7f883
+                    <div itemprop="location" class="mt16 mb8" t-field="event.address_id" t-options='{
                         "widget": "contact",
                         "fields": ["address", "phone", "mobile", "fax", "email"]
                         }'/>
