# -*- coding: utf-8 -*-
##############################################################################
#
#    OpenERP, Open Source Management Solution
#    Copyright (C) 2009-today OpenERP SA (<http://www.openerp.com>)
#
#    This program is free software: you can redistribute it and/or modify
#    it under the terms of the GNU Affero General Public License as
#    published by the Free Software Foundation, either version 3 of the
#    License, or (at your option) any later version
#
#    This program is distributed in the hope that it will be useful,
#    but WITHOUT ANY WARRANTY; without even the implied warranty of
#    MERCHANTABILITY or FITNESS FOR A PARTICULAR PURPOSE.  See the
#    GNU Affero General Public License for more details
#
#    You should have received a copy of the GNU Affero General Public License
#    along with this program.  If not, see <http://www.gnu.org/licenses/>
#
##############################################################################

import base64
import datetime
import dateutil
import email
import logging
import pytz
import time
import xmlrpclib
from email.message import Message

from openerp import tools
from openerp import SUPERUSER_ID
from openerp.addons.mail.mail_message import decode
from openerp.osv import fields, osv, orm
from openerp.osv.orm import browse_record, browse_null
from openerp.tools.safe_eval import safe_eval as eval
from openerp.tools.translate import _

_logger = logging.getLogger(__name__)


def decode_header(message, header, separator=' '):
    return separator.join(map(decode, filter(None, message.get_all(header, []))))


class mail_thread(osv.AbstractModel):
    ''' mail_thread model is meant to be inherited by any model that needs to
        act as a discussion topic on which messages can be attached. Public
        methods are prefixed with ``message_`` in order to avoid name
        collisions with methods of the models that will inherit from this class.

        ``mail.thread`` defines fields used to handle and display the
        communication history. ``mail.thread`` also manages followers of
        inheriting classes. All features and expected behavior are managed
        by mail.thread. Widgets has been designed for the 7.0 and following
        versions of OpenERP.

        Inheriting classes are not required to implement any method, as the
        default implementation will work for any model. However it is common
        to override at least the ``message_new`` and ``message_update``
        methods (calling ``super``) to add model-specific behavior at
        creation and update of a thread when processing incoming emails.

        Options:
            - _mail_flat_thread: if set to True, all messages without parent_id
                are automatically attached to the first message posted on the
                ressource. If set to False, the display of Chatter is done using
                threads, and no parent_id is automatically set.
    '''
    _name = 'mail.thread'
    _description = 'Email Thread'
    _mail_flat_thread = True
    _mail_post_access = 'write'

    # Automatic logging system if mail installed
    # _track = {
    #   'field': {
    #       'module.subtype_xml': lambda self, cr, uid, obj, context=None: obj[state] == done,
    #       'module.subtype_xml2': lambda self, cr, uid, obj, context=None: obj[state] != done,
    #   },
    #   'field2': {
    #       ...
    #   },
    # }
    # where
    #   :param string field: field name
    #   :param module.subtype_xml: xml_id of a mail.message.subtype (i.e. mail.mt_comment)
    #   :param obj: is a browse_record
    #   :param function lambda: returns whether the tracking should record using this subtype
    _track = {}

    def get_empty_list_help(self, cr, uid, help, context=None):
        """ Override of BaseModel.get_empty_list_help() to generate an help message
            that adds alias information. """
        model = context.get('empty_list_help_model')
        res_id = context.get('empty_list_help_id')
        ir_config_parameter = self.pool.get("ir.config_parameter")
        catchall_domain = ir_config_parameter.get_param(cr, uid, "mail.catchall.domain", context=context)
        document_name = context.get('empty_list_help_document_name', _('document'))
        alias = None

        if catchall_domain and model and res_id:  # specific res_id -> find its alias (i.e. section_id specified)
            object_id = self.pool.get(model).browse(cr, uid, res_id, context=context)
            # check that the alias effectively creates new records
            if object_id.alias_id and object_id.alias_id.alias_name and \
                    object_id.alias_id.alias_model_id and \
                    object_id.alias_id.alias_model_id.model == self._name and \
                    object_id.alias_id.alias_force_thread_id == 0:
                alias = object_id.alias_id
        elif catchall_domain and model:  # no specific res_id given -> generic help message, take an example alias (i.e. alias of some section_id)
            model_id = self.pool.get('ir.model').search(cr, uid, [("model", "=", self._name)], context=context)[0]
            alias_obj = self.pool.get('mail.alias')
            alias_ids = alias_obj.search(cr, uid, [("alias_model_id", "=", model_id), ("alias_name", "!=", False), ('alias_force_thread_id', '=', 0)], context=context, order='id ASC')
            if alias_ids and len(alias_ids) == 1:  # if several aliases -> incoherent to propose one guessed from nowhere, therefore avoid if several aliases
                alias = alias_obj.browse(cr, uid, alias_ids[0], context=context)

        if alias:
            alias_email = alias.name_get()[0][1]
            return _("""<p class='oe_view_nocontent_create'>
                            Click here to add new %(document)s or send an email to: <a href='mailto:%(email)s'>%(email)s</a>
                        </p>
                        %(static_help)s"""
                    ) % {
                        'document': document_name,
                        'email': alias_email,
                        'static_help': help or ''
                    }

        if document_name != 'document' and help and help.find("oe_view_nocontent_create") == -1:
            return _("<p class='oe_view_nocontent_create'>Click here to add new %(document)s</p>%(static_help)s") % {
                        'document': document_name,
                        'static_help': help or '',
                    }

        return help

    def _get_message_data(self, cr, uid, ids, name, args, context=None):
        """ Computes:
            - message_unread: has uid unread message for the document
            - message_summary: html snippet summarizing the Chatter for kanban views """
        res = dict((id, dict(message_unread=False, message_unread_count=0, message_summary=' ')) for id in ids)
        user_pid = self.pool.get('res.users').read(cr, uid, uid, ['partner_id'], context=context)['partner_id'][0]

        # search for unread messages, directly in SQL to improve performances
        cr.execute("""  SELECT m.res_id FROM mail_message m
                        RIGHT JOIN mail_notification n
                        ON (n.message_id = m.id AND n.partner_id = %s AND (n.read = False or n.read IS NULL))
                        WHERE m.model = %s AND m.res_id in %s""",
                    (user_pid, self._name, tuple(ids),))
        for result in cr.fetchall():
            res[result[0]]['message_unread'] = True
            res[result[0]]['message_unread_count'] += 1

        for id in ids:
            if res[id]['message_unread_count']:
                title = res[id]['message_unread_count'] > 1 and _("You have %d unread messages") % res[id]['message_unread_count'] or _("You have one unread message")
                res[id]['message_summary'] = "<span class='oe_kanban_mail_new' title='%s'><span class='oe_e'>9</span> %d %s</span>" % (title, res[id].pop('message_unread_count'), _("New"))
        return res

    def read_followers_data(self, cr, uid, follower_ids, context=None):
        result = []
        technical_group = self.pool.get('ir.model.data').get_object(cr, uid, 'base', 'group_no_one')
        for follower in self.pool.get('res.partner').browse(cr, uid, follower_ids, context=context):
            is_editable = uid in map(lambda x: x.id, technical_group.users)
            is_uid = uid in map(lambda x: x.id, follower.user_ids)
            data = (follower.id,
                    follower.name,
                    {'is_editable': is_editable, 'is_uid': is_uid},
                    )
            result.append(data)
        return result

    def _get_subscription_data(self, cr, uid, ids, name, args, user_pid=None, context=None):
        """ Computes:
            - message_subtype_data: data about document subtypes: which are
                available, which are followed if any """
        res = dict((id, dict(message_subtype_data='')) for id in ids)
        if user_pid is None:
            user_pid = self.pool.get('res.users').read(cr, uid, uid, ['partner_id'], context=context)['partner_id'][0]

        # find current model subtypes, add them to a dictionary
        subtype_obj = self.pool.get('mail.message.subtype')
        subtype_ids = subtype_obj.search(cr, uid, ['|', ('res_model', '=', self._name), ('res_model', '=', False)], context=context)
        subtype_dict = dict((subtype.name, dict(default=subtype.default, followed=False, id=subtype.id)) for subtype in subtype_obj.browse(cr, uid, subtype_ids, context=context))
        for id in ids:
            res[id]['message_subtype_data'] = subtype_dict.copy()

        # find the document followers, update the data
        fol_obj = self.pool.get('mail.followers')
        fol_ids = fol_obj.search(cr, uid, [
            ('partner_id', '=', user_pid),
            ('res_id', 'in', ids),
            ('res_model', '=', self._name),
        ], context=context)
        for fol in fol_obj.browse(cr, uid, fol_ids, context=context):
            thread_subtype_dict = res[fol.res_id]['message_subtype_data']
            for subtype in fol.subtype_ids:
                thread_subtype_dict[subtype.name]['followed'] = True
            res[fol.res_id]['message_subtype_data'] = thread_subtype_dict

        return res

    def _search_message_unread(self, cr, uid, obj=None, name=None, domain=None, context=None):
        return [('message_ids.to_read', '=', True)]

    def _get_followers(self, cr, uid, ids, name, arg, context=None):
        fol_obj = self.pool.get('mail.followers')
        fol_ids = fol_obj.search(cr, SUPERUSER_ID, [('res_model', '=', self._name), ('res_id', 'in', ids)])
        res = dict((id, dict(message_follower_ids=[], message_is_follower=False)) for id in ids)
        user_pid = self.pool.get('res.users').read(cr, uid, uid, ['partner_id'], context=context)['partner_id'][0]
        for fol in fol_obj.browse(cr, SUPERUSER_ID, fol_ids):
            res[fol.res_id]['message_follower_ids'].append(fol.partner_id.id)
            if fol.partner_id.id == user_pid:
                res[fol.res_id]['message_is_follower'] = True
        return res

    def _set_followers(self, cr, uid, id, name, value, arg, context=None):
        if not value:
            return
        partner_obj = self.pool.get('res.partner')
        fol_obj = self.pool.get('mail.followers')

        # read the old set of followers, and determine the new set of followers
        fol_ids = fol_obj.search(cr, SUPERUSER_ID, [('res_model', '=', self._name), ('res_id', '=', id)])
        old = set(fol.partner_id.id for fol in fol_obj.browse(cr, SUPERUSER_ID, fol_ids))
        new = set(old)

        for command in value or []:
            if isinstance(command, (int, long)):
                new.add(command)
            elif command[0] == 0:
                new.add(partner_obj.create(cr, uid, command[2], context=context))
            elif command[0] == 1:
                partner_obj.write(cr, uid, [command[1]], command[2], context=context)
                new.add(command[1])
            elif command[0] == 2:
                partner_obj.unlink(cr, uid, [command[1]], context=context)
                new.discard(command[1])
            elif command[0] == 3:
                new.discard(command[1])
            elif command[0] == 4:
                new.add(command[1])
            elif command[0] == 5:
                new.clear()
            elif command[0] == 6:
                new = set(command[2])

        # remove partners that are no longer followers
        self.message_unsubscribe(cr, uid, [id], list(old-new), context=context)
        # add new followers
        self.message_subscribe(cr, uid, [id], list(new-old), context=context)

    def _search_followers(self, cr, uid, obj, name, args, context):
        """Search function for message_follower_ids

        Do not use with operator 'not in'. Use instead message_is_followers
        """
        fol_obj = self.pool.get('mail.followers')
        res = []
        for field, operator, value in args:
            assert field == name
            # TOFIX make it work with not in
            assert operator != "not in", "Do not search message_follower_ids with 'not in'"
            fol_ids = fol_obj.search(cr, SUPERUSER_ID, [('res_model', '=', self._name), ('partner_id', operator, value)])
            res_ids = [fol.res_id for fol in fol_obj.browse(cr, SUPERUSER_ID, fol_ids)]
            res.append(('id', 'in', res_ids))
        return res

    def _search_is_follower(self, cr, uid, obj, name, args, context):
        """Search function for message_is_follower"""
        res = []
        for field, operator, value in args:
            assert field == name
            partner_id = self.pool.get('res.users').browse(cr, uid, uid, context=context).partner_id.id
            if (operator == '=' and value) or (operator == '!=' and not value):  # is a follower
                res_ids = self.search(cr, uid, [('message_follower_ids', 'in', [partner_id])], context=context)
            else:  # is not a follower or unknown domain
                mail_ids = self.search(cr, uid, [('message_follower_ids', 'in', [partner_id])], context=context)
                res_ids = self.search(cr, uid, [('id', 'not in', mail_ids)], context=context)
            res.append(('id', 'in', res_ids))
        return res

    _columns = {
        'message_is_follower': fields.function(_get_followers, type='boolean',
            fnct_search=_search_is_follower, string='Is a Follower', multi='_get_followers,'),
        'message_follower_ids': fields.function(_get_followers, fnct_inv=_set_followers,
            fnct_search=_search_followers, type='many2many', priority=-10,
            obj='res.partner', string='Followers', multi='_get_followers'),
        'message_ids': fields.one2many('mail.message', 'res_id',
            domain=lambda self: [('model', '=', self._name)],
            auto_join=True,
            string='Messages',
            help="Messages and communication history"),
        'message_unread': fields.function(_get_message_data,
            fnct_search=_search_message_unread, multi="_get_message_data",
            type='boolean', string='Unread Messages',
            help="If checked new messages require your attention."),
        'message_summary': fields.function(_get_message_data, method=True,
            type='text', string='Summary', multi="_get_message_data",
            help="Holds the Chatter summary (number of messages, ...). "\
                 "This summary is directly in html format in order to "\
                 "be inserted in kanban views."),
    }

    #------------------------------------------------------
    # CRUD overrides for automatic subscription and logging
    #------------------------------------------------------

    def create(self, cr, uid, values, context=None):
        """ Chatter override :
            - subscribe uid
            - subscribe followers of parent
            - log a creation message
        """
        if context is None:
            context = {}

        # subscribe uid unless asked not to
        if not context.get('mail_create_nosubscribe'):
            pid = self.pool['res.users'].browse(cr, SUPERUSER_ID, uid).partner_id.id
            message_follower_ids = values.get('message_follower_ids') or []  # webclient can send None or False
            message_follower_ids.append([4, pid])
            values['message_follower_ids'] = message_follower_ids
            # add operation to ignore access rule checking for subscription
            context_operation = dict(context, operation='create')
        else:
            context_operation = context
        thread_id = super(mail_thread, self).create(cr, uid, values, context=context_operation)

        # automatic logging unless asked not to (mainly for various testing purpose)
        if not context.get('mail_create_nolog'):
            self.message_post(cr, uid, thread_id, body=_('%s created') % (self._description), context=context)

        # auto_subscribe: take values and defaults into account
        create_values = dict(values)
        for key, val in context.iteritems():
            if key.startswith('default_'):
                create_values[key[8:]] = val
        self.message_auto_subscribe(cr, uid, [thread_id], create_values.keys(), context=context, values=create_values)

        # track values
        track_ctx = dict(context)
        if 'lang' not in track_ctx:
            track_ctx['lang'] = self.pool.get('res.users').browse(cr, uid, uid, context=context).lang
        if not context.get('mail_notrack'):
            tracked_fields = self._get_tracked_fields(cr, uid, values.keys(), context=track_ctx)
            if tracked_fields:
                initial_values = {thread_id: dict((item, False) for item in tracked_fields)}
                self.message_track(cr, uid, [thread_id], tracked_fields, initial_values, context=track_ctx)
        return thread_id

    def write(self, cr, uid, ids, values, context=None):
        if context is None:
            context = {}
        if isinstance(ids, (int, long)):
            ids = [ids]
        # Track initial values of tracked fields
        track_ctx = dict(context)
        if 'lang' not in track_ctx:
            track_ctx['lang'] = self.pool.get('res.users').browse(cr, uid, uid, context=context).lang
        tracked_fields = self._get_tracked_fields(cr, uid, values.keys(), context=track_ctx)
        if tracked_fields:
            records = self.browse(cr, uid, ids, context=track_ctx)
            initial_values = dict((this.id, dict((key, getattr(this, key)) for key in tracked_fields.keys())) for this in records)

        # Perform write, update followers
        result = super(mail_thread, self).write(cr, uid, ids, values, context=context)
        self.message_auto_subscribe(cr, uid, ids, values.keys(), context=context, values=values)

        if not context.get('mail_notrack'):
            # Perform the tracking
            tracked_fields = self._get_tracked_fields(cr, uid, values.keys(), context=context)
        else:
            tracked_fields = None
        if tracked_fields:
            self.message_track(cr, uid, ids, tracked_fields, initial_values, context=track_ctx)
        return result

    def unlink(self, cr, uid, ids, context=None):
        """ Override unlink to delete messages and followers. This cannot be
            cascaded, because link is done through (res_model, res_id). """
        msg_obj = self.pool.get('mail.message')
        fol_obj = self.pool.get('mail.followers')
        # delete messages and notifications
        msg_ids = msg_obj.search(cr, uid, [('model', '=', self._name), ('res_id', 'in', ids)], context=context)
        msg_obj.unlink(cr, uid, msg_ids, context=context)
        # delete
        res = super(mail_thread, self).unlink(cr, uid, ids, context=context)
        # delete followers
        fol_ids = fol_obj.search(cr, SUPERUSER_ID, [('res_model', '=', self._name), ('res_id', 'in', ids)], context=context)
        fol_obj.unlink(cr, SUPERUSER_ID, fol_ids, context=context)
        return res

    def copy(self, cr, uid, id, default=None, context=None):
        # avoid tracking multiple temporary changes during copy
        context = dict(context or {}, mail_notrack=True)

        default = default or {}
        default['message_ids'] = []
        default['message_follower_ids'] = []
        return super(mail_thread, self).copy(cr, uid, id, default=default, context=context)

    #------------------------------------------------------
    # Automatically log tracked fields
    #------------------------------------------------------

    def _get_tracked_fields(self, cr, uid, updated_fields, context=None):
        """ Return a structure of tracked fields for the current model.
            :param list updated_fields: modified field names
            :return list: a list of (field_name, column_info obj), containing
                always tracked fields and modified on_change fields
        """
        lst = []
        for name, column_info in self._all_columns.items():
            visibility = getattr(column_info.column, 'track_visibility', False)
            if visibility == 'always' or (visibility == 'onchange' and name in updated_fields) or name in self._track:
                lst.append(name)
        if not lst:
            return lst
        return self.fields_get(cr, uid, lst, context=context)

    def message_track(self, cr, uid, ids, tracked_fields, initial_values, context=None):

        def convert_for_display(value, col_info):
            if not value and col_info['type'] == 'boolean':
                return 'False'
            if not value:
                return ''
            if col_info['type'] == 'many2one':
                return value.name_get()[0][1]
            if col_info['type'] == 'selection':
                return dict(col_info['selection'])[value]
            return value

        def format_message(message_description, tracked_values):
            message = ''
            if message_description:
                message = '<span>%s</span>' % message_description
            for name, change in tracked_values.items():
                message += '<div> &nbsp; &nbsp; &bull; <b>%s</b>: ' % change.get('col_info')
                if change.get('old_value'):
                    message += '%s &rarr; ' % change.get('old_value')
                message += '%s</div>' % change.get('new_value')
            return message

        if not tracked_fields:
            return True

        for browse_record in self.browse(cr, uid, ids, context=context):
            initial = initial_values[browse_record.id]
            changes = set()
            tracked_values = {}

            # generate tracked_values data structure: {'col_name': {col_info, new_value, old_value}}
            for col_name, col_info in tracked_fields.items():
                initial_value = initial[col_name]
                record_value = getattr(browse_record, col_name)

                if record_value == initial_value and getattr(self._all_columns[col_name].column, 'track_visibility', None) == 'always':
                    tracked_values[col_name] = dict(col_info=col_info['string'],
                                                        new_value=convert_for_display(record_value, col_info))
                elif record_value != initial_value and (record_value or initial_value):  # because browse null != False
                    if getattr(self._all_columns[col_name].column, 'track_visibility', None) in ['always', 'onchange']:
                        tracked_values[col_name] = dict(col_info=col_info['string'],
                                                            old_value=convert_for_display(initial_value, col_info),
                                                            new_value=convert_for_display(record_value, col_info))
                    if col_name in tracked_fields:
                        changes.add(col_name)
            if not changes:
                continue

            # find subtypes and post messages or log if no subtype found
            subtypes = []
            for field, track_info in self._track.items():
                if field not in changes:
                    continue
                for subtype, method in track_info.items():
                    if method(self, cr, uid, browse_record, context):
                        subtypes.append(subtype)

            posted = False
            for subtype in subtypes:
                try:
                    subtype_rec = self.pool.get('ir.model.data').get_object(cr, uid, subtype.split('.')[0], subtype.split('.')[1], context=context)
                except ValueError, e:
                    _logger.debug('subtype %s not found, giving error "%s"' % (subtype, e))
                    continue
                message = format_message(subtype_rec.description if subtype_rec.description else subtype_rec.name, tracked_values)
                self.message_post(cr, uid, browse_record.id, body=message, subtype=subtype, context=context)
                posted = True
            if not posted:
                message = format_message('', tracked_values)
                self.message_post(cr, uid, browse_record.id, body=message, context=context)
        return True

    #------------------------------------------------------
    # mail.message wrappers and tools
    #------------------------------------------------------

    def _needaction_domain_get(self, cr, uid, context=None):
        if self._needaction:
            return [('message_unread', '=', True)]
        return []

    def _garbage_collect_attachments(self, cr, uid, context=None):
        """ Garbage collect lost mail attachments. Those are attachments
            - linked to res_model 'mail.compose.message', the composer wizard
            - with res_id 0, because they were created outside of an existing
                wizard (typically user input through Chatter or reports
                created on-the-fly by the templates)
            - unused since at least one day (create_date and write_date)
        """
        limit_date = datetime.datetime.utcnow() - datetime.timedelta(days=1)
        limit_date_str = datetime.datetime.strftime(limit_date, tools.DEFAULT_SERVER_DATETIME_FORMAT)
        ir_attachment_obj = self.pool.get('ir.attachment')
        attach_ids = ir_attachment_obj.search(cr, uid, [
                            ('res_model', '=', 'mail.compose.message'),
                            ('res_id', '=', 0),
                            ('create_date', '<', limit_date_str),
                            ('write_date', '<', limit_date_str),
                            ], context=context)
        ir_attachment_obj.unlink(cr, uid, attach_ids, context=context)
        return True

    def check_mail_message_access(self, cr, uid, mids, operation, model_obj=None, context=None):
        """ mail.message check permission rules for related document. This method is
            meant to be inherited in order to implement addons-specific behavior.
            A common behavior would be to allow creating messages when having read
            access rule on the document, for portal document such as issues. """
        if not model_obj:
            model_obj = self
        if hasattr(self, '_mail_post_access'):
            create_allow = self._mail_post_access
        else:
            create_allow = 'write'

        if operation in ['write', 'unlink']:
            check_operation = 'write'
        elif operation == 'create' and create_allow in ['create', 'read', 'write', 'unlink']:
            check_operation = create_allow
        elif operation == 'create':
            check_operation = 'write'
        else:
            check_operation = operation

        model_obj.check_access_rights(cr, uid, check_operation)
        model_obj.check_access_rule(cr, uid, mids, check_operation, context=context)

    def _get_formview_action(self, cr, uid, id, model=None, context=None):
        """ Return an action to open the document. This method is meant to be
            overridden in addons that want to give specific view ids for example.

            :param int id: id of the document to open
            :param string model: specific model that overrides self._name
        """
        return {
                'type': 'ir.actions.act_window',
                'res_model': model or self._name,
                'view_type': 'form',
                'view_mode': 'form',
                'views': [(False, 'form')],
                'target': 'current',
                'res_id': id,
            }

    def _get_inbox_action_xml_id(self, cr, uid, context=None):
        """ When redirecting towards the Inbox, choose which action xml_id has
            to be fetched. This method is meant to be inherited, at least in portal
            because portal users have a different Inbox action than classic users. """
        return ('mail', 'action_mail_inbox_feeds')

    def message_redirect_action(self, cr, uid, context=None):
        """ For a given message, return an action that either
            - opens the form view of the related document if model, res_id, and
              read access to the document
            - opens the Inbox with a default search on the conversation if model,
              res_id
            - opens the Inbox with context propagated

        """
        if context is None:
            context = {}

        # default action is the Inbox action
        self.pool.get('res.users').browse(cr, SUPERUSER_ID, uid, context=context)
        act_model, act_id = self.pool.get('ir.model.data').get_object_reference(cr, uid, *self._get_inbox_action_xml_id(cr, uid, context=context))
        action = self.pool.get(act_model).read(cr, uid, act_id, [])
        params = context.get('params')
        msg_id = model = res_id = None

        if params:
            msg_id = params.get('message_id')
            model = params.get('model')
            res_id = params.get('res_id')
        if not msg_id and not (model and res_id):
            return action
        if msg_id and not (model and res_id):
            msg = self.pool.get('mail.message').browse(cr, uid, msg_id, context=context)
            if msg.exists():
                model, res_id = msg.model, msg.res_id

        # if model + res_id found: try to redirect to the document or fallback on the Inbox
        if model and res_id:
            model_obj = self.pool.get(model)
            if model_obj.check_access_rights(cr, uid, 'read', raise_exception=False):
                try:
                    model_obj.check_access_rule(cr, uid, [res_id], 'read', context=context)
                    if not hasattr(model_obj, '_get_formview_action'):
                        action = self.pool.get('mail.thread')._get_formview_action(cr, uid, res_id, model=model, context=context)
                    else:
                        action = model_obj._get_formview_action(cr, uid, res_id, context=context)
                except (osv.except_osv, orm.except_orm):
                    pass
            action.update({
                'context': {
                    'search_default_model': model,
                    'search_default_res_id': res_id,
                }
            })
        return action

    #------------------------------------------------------
    # Email specific
    #------------------------------------------------------

    def message_get_reply_to(self, cr, uid, ids, context=None):
        """ Returns the preferred reply-to email address that is basically
            the alias of the document, if it exists. """
        if not self._inherits.get('mail.alias'):
            return [False for id in ids]
        return ["%s@%s" % (record['alias_name'], record['alias_domain'])
                    if record.get('alias_domain') and record.get('alias_name')
                    else False
                    for record in self.read(cr, SUPERUSER_ID, ids, ['alias_name', 'alias_domain'], context=context)]

    #------------------------------------------------------
    # Mail gateway
    #------------------------------------------------------

    def message_capable_models(self, cr, uid, context=None):
        """ Used by the plugin addon, based for plugin_outlook and others. """
        ret_dict = {}
        for model_name in self.pool.obj_list():
            model = self.pool[model_name]
            if hasattr(model, "message_process") and hasattr(model, "message_post"):
                ret_dict[model_name] = model._description
        return ret_dict

    def _message_find_partners(self, cr, uid, message, header_fields=['From'], context=None):
        """ Find partners related to some header fields of the message.

            :param string message: an email.message instance """
        s = ', '.join([decode(message.get(h)) for h in header_fields if message.get(h)])
        return filter(lambda x: x, self._find_partner_from_emails(cr, uid, None, tools.email_split(s), context=context))

    def message_route_verify(self, cr, uid, message, message_dict, route, update_author=True, assert_model=True, create_fallback=True, context=None):
        """ Verify route validity. Check and rules:
            1 - if thread_id -> check that document effectively exists; otherwise
                fallback on a message_new by resetting thread_id
            2 - check that message_update exists if thread_id is set; or at least
                that message_new exist
            [ - find author_id if udpate_author is set]
            3 - if there is an alias, check alias_contact:
                'followers' and thread_id:
                    check on target document that the author is in the followers
                'followers' and alias_parent_thread_id:
                    check on alias parent document that the author is in the
                    followers
                'partners': check that author_id id set
        """

        assert isinstance(route, (list, tuple)), 'A route should be a list or a tuple'
        assert len(route) == 5, 'A route should contain 5 elements: model, thread_id, custom_values, uid, alias record'

        message_id = message.get('Message-Id')
        email_from = decode_header(message, 'From')
        author_id = message_dict.get('author_id')
        model, thread_id, alias = route[0], route[1], route[4]
        model_pool = None

        def _create_bounce_email():
            mail_mail = self.pool.get('mail.mail')
            mail_id = mail_mail.create(cr, uid, {
                            'body_html': '<div><p>Hello,</p>'
                                '<p>The following email sent to %s cannot be accepted because this is '
                                'a private email address. Only allowed people can contact us at this address.</p></div>'
                                '<blockquote>%s</blockquote>' % (message.get('to'), message_dict.get('body')),
                            'subject': 'Re: %s' % message.get('subject'),
                            'email_to': message.get('from'),
                            'auto_delete': True,
                        }, context=context)
            mail_mail.send(cr, uid, [mail_id], context=context)

        def _warn(message):
            _logger.warning('Routing mail with Message-Id %s: route %s: %s',
                                message_id, route, message)

        # Wrong model
        if model and not model in self.pool:
            if assert_model:
                assert model in self.pool, 'Routing: unknown target model %s' % model
            _warn('unknown target model %s' % model)
            return ()
        elif model:
            model_pool = self.pool[model]

        # Private message: should not contain any thread_id
        if not model and thread_id:
            if assert_model:
                assert thread_id == 0, 'Routing: posting a message without model should be with a null res_id (private message).'
            _warn('posting a message without model should be with a null res_id (private message), resetting thread_id')
            thread_id = 0
        # Private message: should have a parent_id (only answers)
        if not model and not message_dict.get('parent_id'):
            if assert_model:
                assert message_dict.get('parent_id'), 'Routing: posting a message without model should be with a parent_id (private mesage).'
            _warn('posting a message without model should be with a parent_id (private mesage), skipping')
            return ()

        # Existing Document: check if exists; if not, fallback on create if allowed
        if thread_id and not model_pool.exists(cr, uid, thread_id):
            if create_fallback:
                _warn('reply to missing document (%s,%s), fall back on new document creation' % (model, thread_id))
                thread_id = None
            elif assert_model:
                assert model_pool.exists(cr, uid, thread_id), 'Routing: reply to missing document (%s,%s)' % (model, thread_id)
            else:
                _warn('reply to missing document (%s,%s), skipping' % (model, thread_id))
                return ()

        # Existing Document: check model accepts the mailgateway
        if thread_id and model and not hasattr(model_pool, 'message_update'):
            if create_fallback:
                _warn('model %s does not accept document update, fall back on document creation' % model)
                thread_id = None
            elif assert_model:
                assert hasattr(model_pool, 'message_update'), 'Routing: model %s does not accept document update, crashing' % model
            else:
                _warn('model %s does not accept document update, skipping' % model)
                return ()

        # New Document: check model accepts the mailgateway
        if not thread_id and model and not hasattr(model_pool, 'message_new'):
            if assert_model:
                assert hasattr(model_pool, 'message_new'), 'Model %s does not accept document creation, crashing' % model
            _warn('model %s does not accept document creation, skipping' % model)
            return ()

        # Update message author if asked
        # We do it now because we need it for aliases (contact settings)
        if not author_id and update_author:
            author_ids = self._find_partner_from_emails(cr, uid, thread_id, [email_from], model=model, context=context)
            if author_ids:
                author_id = author_ids[0]
                message_dict['author_id'] = author_id

        # Alias: check alias_contact settings
        if alias and alias.alias_contact == 'followers' and (thread_id or alias.alias_parent_thread_id):
            if thread_id:
                obj = self.pool[model].browse(cr, uid, thread_id, context=context)
            else:
                obj = self.pool[alias.alias_parent_model_id.model].browse(cr, uid, alias.alias_parent_thread_id, context=context)
            if not author_id or not author_id in [fol.id for fol in obj.message_follower_ids]:
                _warn('alias %s restricted to internal followers, skipping' % alias.alias_name)
                _create_bounce_email()
                return ()
        elif alias and alias.alias_contact == 'partners' and not author_id:
            _warn('alias %s does not accept unknown author, skipping' % alias.alias_name)
            _create_bounce_email()
            return ()

        return (model, thread_id, route[2], route[3], route[4])

    def message_route(self, cr, uid, message, message_dict, model=None, thread_id=None,
                      custom_values=None, context=None):
        """Attempt to figure out the correct target model, thread_id,
        custom_values and user_id to use for an incoming message.
        Multiple values may be returned, if a message had multiple
        recipients matching existing mail.aliases, for example.

        The following heuristics are used, in this order:
             1. If the message replies to an existing thread_id, and
                properly contains the thread model in the 'In-Reply-To'
                header, use this model/thread_id pair, and ignore
                custom_value (not needed as no creation will take place)
             2. Look for a mail.alias entry matching the message
                recipient, and use the corresponding model, thread_id,
                custom_values and user_id.
             3. Fallback to the ``model``, ``thread_id`` and ``custom_values``
                provided.
             4. If all the above fails, raise an exception.

           :param string message: an email.message instance
           :param dict message_dict: dictionary holding message variables
           :param string model: the fallback model to use if the message
               does not match any of the currently configured mail aliases
               (may be None if a matching alias is supposed to be present)
           :type dict custom_values: optional dictionary of default field values
                to pass to ``message_new`` if a new record needs to be created.
                Ignored if the thread record already exists, and also if a
                matching mail.alias was found (aliases define their own defaults)
           :param int thread_id: optional ID of the record/thread from ``model``
               to which this mail should be attached. Only used if the message
               does not reply to an existing thread and does not match any mail alias.
<<<<<<< HEAD
           :return: list of [model, thread_id, custom_values, user_id, alias]
        """
        assert isinstance(message, Message), 'message must be an email.message.Message at this point'
        fallback_model = model

        # Get email.message.Message variables for future processing
=======
           :return: list of [model, thread_id, custom_values, user_id]

        :raises: ValueError, TypeError
        """
        if not isinstance(message, Message):
            raise TypeError('message must be an email.message.Message at this point')
>>>>>>> c4339e0c
        message_id = message.get('Message-Id')
        email_from = decode_header(message, 'From')
        email_to = decode_header(message, 'To')
        references = decode_header(message, 'References')
        in_reply_to = decode_header(message, 'In-Reply-To')

        # 1. Verify if this is a reply to an existing thread
        thread_references = references or in_reply_to
        ref_match = thread_references and tools.reference_re.search(thread_references)
        if ref_match:
            thread_id = int(ref_match.group(1))
            model = ref_match.group(2) or fallback_model
            if thread_id and model in self.pool:
                model_obj = self.pool[model]
                if model_obj.exists(cr, uid, thread_id) and hasattr(model_obj, 'message_update'):
                    _logger.info('Routing mail from %s to %s with Message-Id %s: direct reply to model: %s, thread_id: %s, custom_values: %s, uid: %s',
                                    email_from, email_to, message_id, model, thread_id, custom_values, uid)
                    route = self.message_route_verify(cr, uid, message, message_dict,
                                    (model, thread_id, custom_values, uid, None),
                                    update_author=True, assert_model=True, create_fallback=True, context=context)
                    return route and [route] or []

        # 2. Reply to a private message
        if in_reply_to:
            mail_message_ids = self.pool.get('mail.message').search(cr, uid, [
                                ('message_id', '=', in_reply_to),
                                '!', ('message_id', 'ilike', 'reply_to')
                            ], limit=1, context=context)
            if mail_message_ids:
                mail_message = self.pool.get('mail.message').browse(cr, uid, mail_message_ids[0], context=context)
                _logger.info('Routing mail from %s to %s with Message-Id %s: direct reply to a private message: %s, custom_values: %s, uid: %s',
                                email_from, email_to, message_id, mail_message.id, custom_values, uid)
                route = self.message_route_verify(cr, uid, message, message_dict,
                                (mail_message.model, mail_message.res_id, custom_values, uid, None),
                                update_author=True, assert_model=True, create_fallback=True, context=context)
                return route and [route] or []

        # 3. Look for a matching mail.alias entry
        # Delivered-To is a safe bet in most modern MTAs, but we have to fallback on To + Cc values
        # for all the odd MTAs out there, as there is no standard header for the envelope's `rcpt_to` value.
        rcpt_tos = \
             ','.join([decode_header(message, 'Delivered-To'),
                       decode_header(message, 'To'),
                       decode_header(message, 'Cc'),
                       decode_header(message, 'Resent-To'),
                       decode_header(message, 'Resent-Cc')])
        local_parts = [e.split('@')[0] for e in tools.email_split(rcpt_tos)]
        if local_parts:
            mail_alias = self.pool.get('mail.alias')
            alias_ids = mail_alias.search(cr, uid, [('alias_name', 'in', local_parts)])
            if alias_ids:
                routes = []
                for alias in mail_alias.browse(cr, uid, alias_ids, context=context):
                    user_id = alias.alias_user_id.id
                    if not user_id:
                        # TDE note: this could cause crashes, because no clue that the user
                        # that send the email has the right to create or modify a new document
                        # Fallback on user_id = uid
                        # Note: recognized partners will be added as followers anyway
                        # user_id = self._message_find_user_id(cr, uid, message, context=context)
                        user_id = uid
                        _logger.info('No matching user_id for the alias %s', alias.alias_name)
                    route = (alias.alias_model_id.model, alias.alias_force_thread_id, eval(alias.alias_defaults), user_id, alias)
                    _logger.info('Routing mail from %s to %s with Message-Id %s: direct alias match: %r',
                                email_from, email_to, message_id, route)
                    route = self.message_route_verify(cr, uid, message, message_dict, route,
                                update_author=True, assert_model=True, create_fallback=True, context=context)
                    if route:
                        routes.append(route)
                return routes

        # 4. Fallback to the provided parameters, if they work
        if not thread_id:
            # Legacy: fallback to matching [ID] in the Subject
            match = tools.res_re.search(decode_header(message, 'Subject'))
            thread_id = match and match.group(1)
            # Convert into int (bug spotted in 7.0 because of str)
            try:
                thread_id = int(thread_id)
            except:
                thread_id = False
<<<<<<< HEAD
        _logger.info('Routing mail from %s to %s with Message-Id %s: fallback to model:%s, thread_id:%s, custom_values:%s, uid:%s',
                    email_from, email_to, message_id, fallback_model, thread_id, custom_values, uid)
        route = self.message_route_verify(cr, uid, message, message_dict,
                        (fallback_model, thread_id, custom_values, uid, None),
                        update_author=True, assert_model=True, context=context)
        if route:
            return [route]

        # AssertionError if no routes found and if no bounce occured
        assert False, \
            "No possible route found for incoming message from %s to %s (Message-Id %s:)." \
            "Create an appropriate mail.alias or force the destination model." % (email_from, email_to, message_id)

    def message_route_process(self, cr, uid, message, message_dict, routes, context=None):
        # postpone setting message_dict.partner_ids after message_post, to avoid double notifications
        partner_ids = message_dict.pop('partner_ids', [])
        thread_id = False
        for model, thread_id, custom_values, user_id, alias in routes:
            if self._name == 'mail.thread':
                context.update({'thread_model': model})
            if model:
                model_pool = self.pool[model]
                assert thread_id and hasattr(model_pool, 'message_update') or hasattr(model_pool, 'message_new'), \
                    "Undeliverable mail with Message-Id %s, model %s does not accept incoming emails" % \
                    (message_dict['message_id'], model)

                # disabled subscriptions during message_new/update to avoid having the system user running the
                # email gateway become a follower of all inbound messages
                nosub_ctx = dict(context, mail_create_nosubscribe=True, mail_create_nolog=True)
                if thread_id and hasattr(model_pool, 'message_update'):
                    model_pool.message_update(cr, user_id, [thread_id], message_dict, context=nosub_ctx)
                else:
                    thread_id = model_pool.message_new(cr, user_id, message_dict, custom_values, context=nosub_ctx)
            else:
                assert thread_id == 0, "Posting a message without model should be with a null res_id, to create a private message."
                model_pool = self.pool.get('mail.thread')
            if not hasattr(model_pool, 'message_post'):
                context['thread_model'] = model
                model_pool = self.pool['mail.thread']
            new_msg_id = model_pool.message_post(cr, uid, [thread_id], context=context, subtype='mail.mt_comment', **message_dict)

            if partner_ids:
                # postponed after message_post, because this is an external message and we don't want to create
                # duplicate emails due to notifications
                self.pool.get('mail.message').write(cr, uid, [new_msg_id], {'partner_ids': partner_ids}, context=context)
        return thread_id
=======
        if not (thread_id and hasattr(model_pool, 'message_update') or hasattr(model_pool, 'message_new')):
            raise ValueError(
                'No possible route found for incoming message from %s to %s (Message-Id %s:). '
                'Create an appropriate mail.alias or force the destination model.' %
                (email_from, email_to, message_id)
            )
        if thread_id and not model_pool.exists(cr, uid, thread_id):
            _logger.warning('Received mail reply to missing document %s! Ignoring and creating new document instead for Message-Id %s',
                                thread_id, message_id)
            thread_id = None
        _logger.info('Routing mail from %s to %s with Message-Id %s: fallback to model:%s, thread_id:%s, custom_values:%s, uid:%s',
                        email_from, email_to, message_id, model, thread_id, custom_values, uid)
        return [(model, thread_id, custom_values, uid)]
>>>>>>> c4339e0c

    def message_process(self, cr, uid, model, message, custom_values=None,
                        save_original=False, strip_attachments=False,
                        thread_id=None, context=None):
        """ Process an incoming RFC2822 email message, relying on
            ``mail.message.parse()`` for the parsing operation,
            and ``message_route()`` to figure out the target model.

            Once the target model is known, its ``message_new`` method
            is called with the new message (if the thread record did not exist)
            or its ``message_update`` method (if it did).

            There is a special case where the target model is False: a reply
            to a private message. In this case, we skip the message_new /
            message_update step, to just post a new message using mail_thread
            message_post.

           :param string model: the fallback model to use if the message
               does not match any of the currently configured mail aliases
               (may be None if a matching alias is supposed to be present)
           :param message: source of the RFC2822 message
           :type message: string or xmlrpclib.Binary
           :type dict custom_values: optional dictionary of field values
                to pass to ``message_new`` if a new record needs to be created.
                Ignored if the thread record already exists, and also if a
                matching mail.alias was found (aliases define their own defaults)
           :param bool save_original: whether to keep a copy of the original
                email source attached to the message after it is imported.
           :param bool strip_attachments: whether to strip all attachments
                before processing the message, in order to save some space.
           :param int thread_id: optional ID of the record/thread from ``model``
               to which this mail should be attached. When provided, this
               overrides the automatic detection based on the message
               headers.

        :raises: ValueError, TypeError
        """
        if context is None:
            context = {}

        # extract message bytes - we are forced to pass the message as binary because
        # we don't know its encoding until we parse its headers and hence can't
        # convert it to utf-8 for transport between the mailgate script and here.
        if isinstance(message, xmlrpclib.Binary):
            message = str(message.data)
        # Warning: message_from_string doesn't always work correctly on unicode,
        # we must use utf-8 strings here :-(
        if isinstance(message, unicode):
            message = message.encode('utf-8')
        msg_txt = email.message_from_string(message)

        # parse the message, verify we are not in a loop by checking message_id is not duplicated
        msg = self.message_parse(cr, uid, msg_txt, save_original=save_original, context=context)
        if strip_attachments:
            msg.pop('attachments', None)

        if msg.get('message_id'):   # should always be True as message_parse generate one if missing
            existing_msg_ids = self.pool.get('mail.message').search(cr, SUPERUSER_ID, [
                                                                ('message_id', '=', msg.get('message_id')),
                                                                ], context=context)
            if existing_msg_ids:
                _logger.info('Ignored mail from %s to %s with Message-Id %s: found duplicated Message-Id during processing',
                                msg.get('from'), msg.get('to'), msg.get('message_id'))
                return False

        # find possible routes for the message
<<<<<<< HEAD
        routes = self.message_route(cr, uid, msg_txt, msg, model, thread_id, custom_values, context=context)
        thread_id = self.message_route_process(cr, uid, msg_txt, msg, routes, context=context)
=======
        routes = self.message_route(cr, uid, msg_txt, model,
                                    thread_id, custom_values,
                                    context=context)

        # postpone setting msg.partner_ids after message_post, to avoid double notifications
        partner_ids = msg.pop('partner_ids', [])

        thread_id = False
        for model, thread_id, custom_values, user_id in routes:
            if self._name == 'mail.thread':
                context.update({'thread_model': model})
            if model:
                model_pool = self.pool.get(model)
                if not (thread_id and hasattr(model_pool, 'message_update') or hasattr(model_pool, 'message_new')):
                    raise ValueError(
                        "Undeliverable mail with Message-Id %s, model %s does not accept incoming emails" %
                        (msg['message_id'], model)
                    )

                # disabled subscriptions during message_new/update to avoid having the system user running the
                # email gateway become a follower of all inbound messages
                nosub_ctx = dict(context, mail_create_nosubscribe=True)
                if thread_id and hasattr(model_pool, 'message_update'):
                    model_pool.message_update(cr, user_id, [thread_id], msg, context=nosub_ctx)
                else:
                    nosub_ctx = dict(nosub_ctx, mail_create_nolog=True)
                    thread_id = model_pool.message_new(cr, user_id, msg, custom_values, context=nosub_ctx)
            else:
                if thread_id:
                    raise ValueError("Posting a message without model should be with a null res_id, to create a private message.")
                model_pool = self.pool.get('mail.thread')
            new_msg_id = model_pool.message_post(cr, uid, [thread_id], context=context, subtype='mail.mt_comment', **msg)

            if partner_ids:
                # postponed after message_post, because this is an external message and we don't want to create
                # duplicate emails due to notifications
                self.pool.get('mail.message').write(cr, uid, [new_msg_id], {'partner_ids': partner_ids}, context=context)

>>>>>>> c4339e0c
        return thread_id

    def message_new(self, cr, uid, msg_dict, custom_values=None, context=None):
        """Called by ``message_process`` when a new message is received
           for a given thread model, if the message did not belong to
           an existing thread.
           The default behavior is to create a new record of the corresponding
           model (based on some very basic info extracted from the message).
           Additional behavior may be implemented by overriding this method.

           :param dict msg_dict: a map containing the email details and
                                 attachments. See ``message_process`` and
                                ``mail.message.parse`` for details.
           :param dict custom_values: optional dictionary of additional
                                      field values to pass to create()
                                      when creating the new thread record.
                                      Be careful, these values may override
                                      any other values coming from the message.
           :param dict context: if a ``thread_model`` value is present
                                in the context, its value will be used
                                to determine the model of the record
                                to create (instead of the current model).
           :rtype: int
           :return: the id of the newly created thread object
        """
        if context is None:
            context = {}
        data = {}
        if isinstance(custom_values, dict):
            data = custom_values.copy()
        model = context.get('thread_model') or self._name
        model_pool = self.pool[model]
        fields = model_pool.fields_get(cr, uid, context=context)
        if 'name' in fields and not data.get('name'):
            data['name'] = msg_dict.get('subject', '')
        res_id = model_pool.create(cr, uid, data, context=context)
        return res_id

    def message_update(self, cr, uid, ids, msg_dict, update_vals=None, context=None):
        """Called by ``message_process`` when a new message is received
           for an existing thread. The default behavior is to update the record
           with update_vals taken from the incoming email.
           Additional behavior may be implemented by overriding this
           method.
           :param dict msg_dict: a map containing the email details and
                               attachments. See ``message_process`` and
                               ``mail.message.parse()`` for details.
           :param dict update_vals: a dict containing values to update records
                              given their ids; if the dict is None or is
                              void, no write operation is performed.
        """
        if update_vals:
            self.write(cr, uid, ids, update_vals, context=context)
        return True

    def _message_extract_payload(self, message, save_original=False):
        """Extract body as HTML and attachments from the mail message"""
        attachments = []
        body = u''
        if save_original:
            attachments.append(('original_email.eml', message.as_string()))
        if not message.is_multipart() or 'text/' in message.get('content-type', ''):
            encoding = message.get_content_charset()
            body = message.get_payload(decode=True)
            body = tools.ustr(body, encoding, errors='replace')
            if message.get_content_type() == 'text/plain':
                # text/plain -> <pre/>
                body = tools.append_content_to_html(u'', body, preserve=True)
        else:
            alternative = False
            for part in message.walk():
                if part.get_content_type() == 'multipart/alternative':
                    alternative = True
                if part.get_content_maintype() == 'multipart':
                    continue  # skip container
                # part.get_filename returns decoded value if able to decode, coded otherwise.
                # original get_filename is not able to decode iso-8859-1 (for instance).
                # therefore, iso encoded attachements are not able to be decoded properly with get_filename
                # code here partially copy the original get_filename method, but handle more encoding
                filename=part.get_param('filename', None, 'content-disposition')
                if not filename:
                    filename=part.get_param('name', None)
                if filename:
                    if isinstance(filename, tuple):
                        # RFC2231
                        filename=email.utils.collapse_rfc2231_value(filename).strip()
                    else:
                        filename=decode(filename)
                encoding = part.get_content_charset()  # None if attachment
                # 1) Explicit Attachments -> attachments
                if filename or part.get('content-disposition', '').strip().startswith('attachment'):
                    attachments.append((filename or 'attachment', part.get_payload(decode=True)))
                    continue
                # 2) text/plain -> <pre/>
                if part.get_content_type() == 'text/plain' and (not alternative or not body):
                    body = tools.append_content_to_html(body, tools.ustr(part.get_payload(decode=True),
                                                                         encoding, errors='replace'), preserve=True)
                # 3) text/html -> raw
                elif part.get_content_type() == 'text/html':
                    html = tools.ustr(part.get_payload(decode=True), encoding, errors='replace')
                    if alternative:
                        body = html
                    else:
                        body = tools.append_content_to_html(body, html, plaintext=False)
                # 4) Anything else -> attachment
                else:
                    attachments.append((filename or 'attachment', part.get_payload(decode=True)))
        return body, attachments

    def message_parse(self, cr, uid, message, save_original=False, context=None):
        """Parses a string or email.message.Message representing an
           RFC-2822 email, and returns a generic dict holding the
           message details.

           :param message: the message to parse
           :type message: email.message.Message | string | unicode
           :param bool save_original: whether the returned dict
               should include an ``original`` attachment containing
               the source of the message
           :rtype: dict
           :return: A dict with the following structure, where each
                    field may not be present if missing in original
                    message::

                    { 'message_id': msg_id,
                      'subject': subject,
                      'from': from,
                      'to': to,
                      'cc': cc,
                      'body': unified_body,
                      'attachments': [('file1', 'bytes'),
                                      ('file2', 'bytes')}
                    }
        """
        msg_dict = {
            'type': 'email',
        }
        if not isinstance(message, Message):
            if isinstance(message, unicode):
                # Warning: message_from_string doesn't always work correctly on unicode,
                # we must use utf-8 strings here :-(
                message = message.encode('utf-8')
            message = email.message_from_string(message)

        message_id = message['message-id']
        if not message_id:
            # Very unusual situation, be we should be fault-tolerant here
            message_id = "<%s@localhost>" % time.time()
            _logger.debug('Parsing Message without message-id, generating a random one: %s', message_id)
        msg_dict['message_id'] = message_id

        if message.get('Subject'):
            msg_dict['subject'] = decode(message.get('Subject'))

        # Envelope fields not stored in mail.message but made available for message_new()
        msg_dict['from'] = decode(message.get('from'))
        msg_dict['to'] = decode(message.get('to'))
        msg_dict['cc'] = decode(message.get('cc'))
        msg_dict['email_from'] = decode(message.get('from'))
        partner_ids = self._message_find_partners(cr, uid, message, ['To', 'Cc'], context=context)
        msg_dict['partner_ids'] = [(4, partner_id) for partner_id in partner_ids]

        if message.get('Date'):
            try:
                date_hdr = decode(message.get('Date'))
                parsed_date = dateutil.parser.parse(date_hdr, fuzzy=True)
                if parsed_date.utcoffset() is None:
                    # naive datetime, so we arbitrarily decide to make it
                    # UTC, there's no better choice. Should not happen,
                    # as RFC2822 requires timezone offset in Date headers.
                    stored_date = parsed_date.replace(tzinfo=pytz.utc)
                else:
                    stored_date = parsed_date.astimezone(tz=pytz.utc)
            except Exception:
                _logger.warning('Failed to parse Date header %r in incoming mail '
                                'with message-id %r, assuming current date/time.',
                                message.get('Date'), message_id)
                stored_date = datetime.datetime.now()
            msg_dict['date'] = stored_date.strftime(tools.DEFAULT_SERVER_DATETIME_FORMAT)

        if message.get('In-Reply-To'):
            parent_ids = self.pool.get('mail.message').search(cr, uid, [('message_id', '=', decode(message['In-Reply-To']))])
            if parent_ids:
                msg_dict['parent_id'] = parent_ids[0]

        if message.get('References') and 'parent_id' not in msg_dict:
            parent_ids = self.pool.get('mail.message').search(cr, uid, [('message_id', 'in',
                                                                         [x.strip() for x in decode(message['References']).split()])])
            if parent_ids:
                msg_dict['parent_id'] = parent_ids[0]

        msg_dict['body'], msg_dict['attachments'] = self._message_extract_payload(message, save_original=save_original)
        return msg_dict

    #------------------------------------------------------
    # Note specific
    #------------------------------------------------------

    def log(self, cr, uid, id, message, secondary=False, context=None):
        _logger.warning("log() is deprecated. As this module inherit from "\
                        "mail.thread, the message will be managed by this "\
                        "module instead of by the res.log mechanism. Please "\
                        "use mail_thread.message_post() instead of the "\
                        "now deprecated res.log.")
        self.message_post(cr, uid, [id], message, context=context)

    def _message_add_suggested_recipient(self, cr, uid, result, obj, partner=None, email=None, reason='', context=None):
        """ Called by message_get_suggested_recipients, to add a suggested
            recipient in the result dictionary. The form is :
                partner_id, partner_name<partner_email> or partner_name, reason """
        if email and not partner:
            # get partner info from email
            partner_info = self.message_partner_info_from_emails(cr, uid, obj.id, [email], context=context)[0]
            if partner_info.get('partner_id'):
                partner = self.pool.get('res.partner').browse(cr, SUPERUSER_ID, [partner_info['partner_id']], context=context)[0]
        if email and email in [val[1] for val in result[obj.id]]:  # already existing email -> skip
            return result
        if partner and partner in obj.message_follower_ids:  # recipient already in the followers -> skip
            return result
        if partner and partner in [val[0] for val in result[obj.id]]:  # already existing partner ID -> skip
            return result
        if partner and partner.email:  # complete profile: id, name <email>
            result[obj.id].append((partner.id, '%s<%s>' % (partner.name, partner.email), reason))
        elif partner:  # incomplete profile: id, name
            result[obj.id].append((partner.id, '%s' % (partner.name), reason))
        else:  # unknown partner, we are probably managing an email address
            result[obj.id].append((False, email, reason))
        return result

    def message_get_suggested_recipients(self, cr, uid, ids, context=None):
        """ Returns suggested recipients for ids. Those are a list of
            tuple (partner_id, partner_name, reason), to be managed by Chatter. """
        result = dict.fromkeys(ids, list())
        if self._all_columns.get('user_id'):
            for obj in self.browse(cr, SUPERUSER_ID, ids, context=context):  # SUPERUSER because of a read on res.users that would crash otherwise
                if not obj.user_id or not obj.user_id.partner_id:
                    continue
                self._message_add_suggested_recipient(cr, uid, result, obj, partner=obj.user_id.partner_id, reason=self._all_columns['user_id'].column.string, context=context)
        return result

    def _find_partner_from_emails(self, cr, uid, id, emails, model=None, context=None, check_followers=True):
        """ Utility method to find partners from email addresses. The rules are :
            1 - check in document (model | self, id) followers
            2 - try to find a matching partner that is also an user
            3 - try to find a matching partner

            :param list emails: list of email addresses
            :param string model: model to fetch related record; by default self
                is used.
            :param boolean check_followers: check in document followers
        """
        partner_obj = self.pool['res.partner']
        partner_ids = []
        obj = None
        if id and (model or self._name != 'mail.thread') and check_followers:
            if model:
                obj = self.pool[model].browse(cr, uid, id, context=context)
            else:
                obj = self.browse(cr, uid, id, context=context)
        for contact in emails:
            partner_id = False
            email_address = tools.email_split(contact)
            if not email_address:
                partner_ids.append(partner_id)
                continue
            email_address = email_address[0]
            # first try: check in document's followers
            if obj:
                for follower in obj.message_follower_ids:
                    if follower.email == email_address:
                        partner_id = follower.id
            # second try: check in partners that are also users
            if not partner_id:
                ids = partner_obj.search(cr, SUPERUSER_ID, [
                                                ('email', 'ilike', email_address),
                                                ('user_ids', '!=', False)
                                            ], limit=1, context=context)
                if ids:
                    partner_id = ids[0]
            # third try: check in partners
            if not partner_id:
                ids = partner_obj.search(cr, SUPERUSER_ID, [
                                                ('email', 'ilike', email_address)
                                            ], limit=1, context=context)
                if ids:
                    partner_id = ids[0]
            partner_ids.append(partner_id)
        return partner_ids

    def message_partner_info_from_emails(self, cr, uid, id, emails, link_mail=False, context=None):
        """ Convert a list of emails into a list partner_ids and a list
            new_partner_ids. The return value is non conventional because
            it is meant to be used by the mail widget.

            :return dict: partner_ids and new_partner_ids """
        mail_message_obj = self.pool.get('mail.message')
        partner_ids = self._find_partner_from_emails(cr, uid, id, emails, context=context)
        result = list()
        for idx in range(len(emails)):
            email_address = emails[idx]
            partner_id = partner_ids[idx]
            partner_info = {'full_name': email_address, 'partner_id': partner_id}
            result.append(partner_info)

            # link mail with this from mail to the new partner id
            if link_mail and partner_info['partner_id']:
                message_ids = mail_message_obj.search(cr, SUPERUSER_ID, [
                                    '|',
                                    ('email_from', '=', email_address),
                                    ('email_from', 'ilike', '<%s>' % email_address),
                                    ('author_id', '=', False)
                                ], context=context)
                if message_ids:
                    mail_message_obj.write(cr, SUPERUSER_ID, message_ids, {'author_id': partner_info['partner_id']}, context=context)
        return result

    def _message_preprocess_attachments(self, cr, uid, attachments, attachment_ids, attach_model, attach_res_id, context=None):
        """ Preprocess attachments for mail_thread.message_post() or mail_mail.create().

        :param list attachments: list of attachment tuples in the form ``(name,content)``,
                                 where content is NOT base64 encoded
        :param list attachment_ids: a list of attachment ids, not in tomany command form
        :param str attach_model: the model of the attachments parent record
        :param integer attach_res_id: the id of the attachments parent record
        """
        Attachment = self.pool['ir.attachment']
        m2m_attachment_ids = []
        if attachment_ids:
            filtered_attachment_ids = Attachment.search(cr, SUPERUSER_ID, [
                ('res_model', '=', 'mail.compose.message'),
                ('create_uid', '=', uid),
                ('id', 'in', attachment_ids)], context=context)
            if filtered_attachment_ids:
                Attachment.write(cr, SUPERUSER_ID, filtered_attachment_ids, {'res_model': attach_model, 'res_id': attach_res_id}, context=context)
            m2m_attachment_ids += [(4, id) for id in attachment_ids]
        # Handle attachments parameter, that is a dictionary of attachments
        for name, content in attachments:
            if isinstance(content, unicode):
                content = content.encode('utf-8')
            data_attach = {
                'name': name,
                'datas': base64.b64encode(str(content)),
                'datas_fname': name,
                'description': name,
                'res_model': attach_model,
                'res_id': attach_res_id,
            }
            m2m_attachment_ids.append((0, 0, data_attach))
        return m2m_attachment_ids

    def message_post(self, cr, uid, thread_id, body='', subject=None, type='notification',
                     subtype=None, parent_id=False, attachments=None, context=None,
                     content_subtype='html', **kwargs):
        """ Post a new message in an existing thread, returning the new
            mail.message ID.

            :param int thread_id: thread ID to post into, or list with one ID;
                if False/0, mail.message model will also be set as False
            :param str body: body of the message, usually raw HTML that will
                be sanitized
            :param str type: see mail_message.type field
            :param str content_subtype:: if plaintext: convert body into html
            :param int parent_id: handle reply to a previous message by adding the
                parent partners to the message in case of private discussion
            :param tuple(str,str) attachments or list id: list of attachment tuples in the form
                ``(name,content)``, where content is NOT base64 encoded

            Extra keyword arguments will be used as default column values for the
            new mail.message record. Special cases:
                - attachment_ids: supposed not attached to any document; attach them
                    to the related document. Should only be set by Chatter.
            :return int: ID of newly created mail.message
        """
        if context is None:
            context = {}
        if attachments is None:
            attachments = {}
        mail_message = self.pool.get('mail.message')
        ir_attachment = self.pool.get('ir.attachment')

        assert (not thread_id) or \
                isinstance(thread_id, (int, long)) or \
                (isinstance(thread_id, (list, tuple)) and len(thread_id) == 1), \
                "Invalid thread_id; should be 0, False, an ID or a list with one ID"
        if isinstance(thread_id, (list, tuple)):
            thread_id = thread_id[0]

        # if we're processing a message directly coming from the gateway, the destination model was
        # set in the context.
        model = False
        if thread_id:
            model = context.get('thread_model', self._name) if self._name == 'mail.thread' else self._name
            if model != self._name and hasattr(self.pool[model], 'message_post'):
                del context['thread_model']
                return self.pool[model].message_post(cr, uid, thread_id, body=body, subject=subject, type=type, subtype=subtype, parent_id=parent_id, attachments=attachments, context=context, content_subtype=content_subtype, **kwargs)

        #0: Find the message's author, because we need it for private discussion
        author_id = kwargs.get('author_id')
        if author_id is None:  # keep False values
            author_id = self.pool.get('mail.message')._get_default_author(cr, uid, context=context)

        # 1: Handle content subtype: if plaintext, converto into HTML
        if content_subtype == 'plaintext':
            body = tools.plaintext2html(body)

        # 2: Private message: add recipients (recipients and author of parent message) - current author
        #   + legacy-code management (! we manage only 4 and 6 commands)
        partner_ids = set()
        kwargs_partner_ids = kwargs.pop('partner_ids', [])
        for partner_id in kwargs_partner_ids:
            if isinstance(partner_id, (list, tuple)) and partner_id[0] == 4 and len(partner_id) == 2:
                partner_ids.add(partner_id[1])
            if isinstance(partner_id, (list, tuple)) and partner_id[0] == 6 and len(partner_id) == 3:
                partner_ids |= set(partner_id[2])
            elif isinstance(partner_id, (int, long)):
                partner_ids.add(partner_id)
            else:
                pass  # we do not manage anything else
        if parent_id and not model:
            parent_message = mail_message.browse(cr, uid, parent_id, context=context)
            private_followers = set([partner.id for partner in parent_message.partner_ids])
            if parent_message.author_id:
                private_followers.add(parent_message.author_id.id)
            private_followers -= set([author_id])
            partner_ids |= private_followers

        # 3. Attachments
        #   - HACK TDE FIXME: Chatter: attachments linked to the document (not done JS-side), load the message
        attachment_ids = self._message_preprocess_attachments(cr, uid, attachments, kwargs.pop('attachment_ids', []), model, thread_id, context)

        # 4: mail.message.subtype
        subtype_id = False
        if subtype:
            if '.' not in subtype:
                subtype = 'mail.%s' % subtype
            ref = self.pool.get('ir.model.data').get_object_reference(cr, uid, *subtype.split('.'))
            subtype_id = ref and ref[1] or False

        # automatically subscribe recipients if asked to
        if context.get('mail_post_autofollow') and thread_id and partner_ids:
            partner_to_subscribe = partner_ids
            if context.get('mail_post_autofollow_partner_ids'):
                partner_to_subscribe = filter(lambda item: item in context.get('mail_post_autofollow_partner_ids'), partner_ids)
            self.message_subscribe(cr, uid, [thread_id], list(partner_to_subscribe), context=context)

        # _mail_flat_thread: automatically set free messages to the first posted message
        if self._mail_flat_thread and not parent_id and thread_id:
            message_ids = mail_message.search(cr, uid, ['&', ('res_id', '=', thread_id), ('model', '=', model)], context=context, order="id ASC", limit=1)
            parent_id = message_ids and message_ids[0] or False
        # we want to set a parent: force to set the parent_id to the oldest ancestor, to avoid having more than 1 level of thread
        elif parent_id:
            message_ids = mail_message.search(cr, SUPERUSER_ID, [('id', '=', parent_id), ('parent_id', '!=', False)], context=context)
            # avoid loops when finding ancestors
            processed_list = []
            if message_ids:
                message = mail_message.browse(cr, SUPERUSER_ID, message_ids[0], context=context)
                while (message.parent_id and message.parent_id.id not in processed_list):
                    processed_list.append(message.parent_id.id)
                    message = message.parent_id
                parent_id = message.id

        values = kwargs
        values.update({
            'author_id': author_id,
            'model': model,
            'res_id': thread_id or False,
            'body': body,
            'subject': subject or False,
            'type': type,
            'parent_id': parent_id,
            'attachment_ids': attachment_ids,
            'subtype_id': subtype_id,
            'partner_ids': [(4, pid) for pid in partner_ids],
        })

        # Avoid warnings about non-existing fields
        for x in ('from', 'to', 'cc'):
            values.pop(x, None)

        # Create and auto subscribe the author
        msg_id = mail_message.create(cr, uid, values, context=context)
        message = mail_message.browse(cr, uid, msg_id, context=context)
        if message.author_id and thread_id and type != 'notification' and not context.get('mail_create_nosubscribe'):
            self.message_subscribe(cr, uid, [thread_id], [message.author_id.id], context=context)
        return msg_id

    #------------------------------------------------------
    # Followers API
    #------------------------------------------------------

    def message_get_subscription_data(self, cr, uid, ids, user_pid=None, context=None):
        """ Wrapper to get subtypes data. """
        return self._get_subscription_data(cr, uid, ids, None, None, user_pid=user_pid, context=context)

    def message_subscribe_users(self, cr, uid, ids, user_ids=None, subtype_ids=None, context=None):
        """ Wrapper on message_subscribe, using users. If user_ids is not
            provided, subscribe uid instead. """
        if user_ids is None:
            user_ids = [uid]
        partner_ids = [user.partner_id.id for user in self.pool.get('res.users').browse(cr, uid, user_ids, context=context)]
        return self.message_subscribe(cr, uid, ids, partner_ids, subtype_ids=subtype_ids, context=context)

    def message_subscribe(self, cr, uid, ids, partner_ids, subtype_ids=None, context=None):
        """ Add partners to the records followers. """
        if context is None:
            context = {}
        # not necessary for computation, but saves an access right check
        if not partner_ids:
            return True

        mail_followers_obj = self.pool.get('mail.followers')
        subtype_obj = self.pool.get('mail.message.subtype')

        user_pid = self.pool.get('res.users').browse(cr, uid, uid, context=context).partner_id.id
        if set(partner_ids) == set([user_pid]):
            try:
                self.check_access_rights(cr, uid, 'read')
                if context.get('operation', '') == 'create':
                    self.check_access_rule(cr, uid, ids, 'create')
                else:
                    self.check_access_rule(cr, uid, ids, 'read')
            except (osv.except_osv, orm.except_orm):
                return False
        else:
            self.check_access_rights(cr, uid, 'write')
            self.check_access_rule(cr, uid, ids, 'write')

        existing_pids_dict = {}
        fol_ids = mail_followers_obj.search(cr, SUPERUSER_ID, ['&', '&', ('res_model', '=', self._name), ('res_id', 'in', ids), ('partner_id', 'in', partner_ids)])
        for fol in mail_followers_obj.browse(cr, SUPERUSER_ID, fol_ids, context=context):
            existing_pids_dict.setdefault(fol.res_id, set()).add(fol.partner_id.id)

        # subtype_ids specified: update already subscribed partners
        if subtype_ids and fol_ids:
            mail_followers_obj.write(cr, SUPERUSER_ID, fol_ids, {'subtype_ids': [(6, 0, subtype_ids)]}, context=context)
        # subtype_ids not specified: do not update already subscribed partner, fetch default subtypes for new partners
        if subtype_ids is None:
            subtype_ids = subtype_obj.search(
                cr, uid, [
                    ('default', '=', True), '|', ('res_model', '=', self._name), ('res_model', '=', False)], context=context)

        for id in ids:
            existing_pids = existing_pids_dict.get(id, set())
            new_pids = set(partner_ids) - existing_pids

            # subscribe new followers
            for new_pid in new_pids:
                mail_followers_obj.create(
                    cr, SUPERUSER_ID, {
                        'res_model': self._name,
                        'res_id': id,
                        'partner_id': new_pid,
                        'subtype_ids': [(6, 0, subtype_ids)],
                    }, context=context)

        return True

    def message_unsubscribe_users(self, cr, uid, ids, user_ids=None, context=None):
        """ Wrapper on message_subscribe, using users. If user_ids is not
            provided, unsubscribe uid instead. """
        if user_ids is None:
            user_ids = [uid]
        partner_ids = [user.partner_id.id for user in self.pool.get('res.users').browse(cr, uid, user_ids, context=context)]
        return self.message_unsubscribe(cr, uid, ids, partner_ids, context=context)

    def message_unsubscribe(self, cr, uid, ids, partner_ids, context=None):
        """ Remove partners from the records followers. """
        # not necessary for computation, but saves an access right check
        if not partner_ids:
            return True
        user_pid = self.pool.get('res.users').read(cr, uid, uid, ['partner_id'], context=context)['partner_id'][0]
        if set(partner_ids) == set([user_pid]):
            self.check_access_rights(cr, uid, 'read')
            self.check_access_rule(cr, uid, ids, 'read')
        else:
            self.check_access_rights(cr, uid, 'write')
            self.check_access_rule(cr, uid, ids, 'write')
        fol_obj = self.pool['mail.followers']
        fol_ids = fol_obj.search(
            cr, SUPERUSER_ID, [
                ('res_model', '=', self._name),
                ('res_id', 'in', ids),
                ('partner_id', 'in', partner_ids)
            ], context=context)
        return fol_obj.unlink(cr, SUPERUSER_ID, fol_ids, context=context)

    def _message_get_auto_subscribe_fields(self, cr, uid, updated_fields, auto_follow_fields=['user_id'], context=None):
        """ Returns the list of relational fields linking to res.users that should
            trigger an auto subscribe. The default list checks for the fields
            - called 'user_id'
            - linking to res.users
            - with track_visibility set
            In OpenERP V7, this is sufficent for all major addon such as opportunity,
            project, issue, recruitment, sale.
            Override this method if a custom behavior is needed about fields
            that automatically subscribe users.
        """
        user_field_lst = []
        for name, column_info in self._all_columns.items():
            if name in auto_follow_fields and name in updated_fields and getattr(column_info.column, 'track_visibility', False) and column_info.column._obj == 'res.users':
                user_field_lst.append(name)
        return user_field_lst

    def message_auto_subscribe(self, cr, uid, ids, updated_fields, context=None, values=None):
        """ Handle auto subscription. Two methods for auto subscription exist:

         - tracked res.users relational fields, such as user_id fields. Those fields
           must be relation fields toward a res.users record, and must have the
           track_visilibity attribute set.
         - using subtypes parent relationship: check if the current model being
           modified has an header record (such as a project for tasks) whose followers
           can be added as followers of the current records. Example of structure
           with project and task:

          - st_project_1.parent_id = st_task_1
          - st_project_1.res_model = 'project.project'
          - st_project_1.relation_field = 'project_id'
          - st_task_1.model = 'project.task'

        :param list updated_fields: list of updated fields to track
        :param dict values: updated values; if None, the first record will be browsed
                            to get the values. Added after releasing 7.0, therefore
                            not merged with updated_fields argumment.
        """
        subtype_obj = self.pool.get('mail.message.subtype')
        follower_obj = self.pool.get('mail.followers')
        new_followers = dict()

        # fetch auto_follow_fields: res.users relation fields whose changes are tracked for subscription
        user_field_lst = self._message_get_auto_subscribe_fields(cr, uid, updated_fields, context=context)

        # fetch header subtypes
        header_subtype_ids = subtype_obj.search(cr, uid, ['|', ('res_model', '=', False), ('parent_id.res_model', '=', self._name)], context=context)
        subtypes = subtype_obj.browse(cr, uid, header_subtype_ids, context=context)

        # if no change in tracked field or no change in tracked relational field: quit
        relation_fields = set([subtype.relation_field for subtype in subtypes if subtype.relation_field is not False])
        if not any(relation in updated_fields for relation in relation_fields) and not user_field_lst:
            return True

        # legacy behavior: if values is not given, compute the values by browsing
        # @TDENOTE: remove me in 8.0
        if values is None:
            record = self.browse(cr, uid, ids[0], context=context)
            for updated_field in updated_fields:
                field_value = getattr(record, updated_field)
                if isinstance(field_value, browse_record):
                    field_value = field_value.id
                elif isinstance(field_value, browse_null):
                    field_value = False
                values[updated_field] = field_value

        # find followers of headers, update structure for new followers
        headers = set()
        for subtype in subtypes:
            if subtype.relation_field and values.get(subtype.relation_field):
                headers.add((subtype.res_model, values.get(subtype.relation_field)))
        if headers:
            header_domain = ['|'] * (len(headers) - 1)
            for header in headers:
                header_domain += ['&', ('res_model', '=', header[0]), ('res_id', '=', header[1])]
            header_follower_ids = follower_obj.search(
                cr, SUPERUSER_ID,
                header_domain,
                context=context
            )
            for header_follower in follower_obj.browse(cr, SUPERUSER_ID, header_follower_ids, context=context):
                for subtype in header_follower.subtype_ids:
                    if subtype.parent_id and subtype.parent_id.res_model == self._name:
                        new_followers.setdefault(header_follower.partner_id.id, set()).add(subtype.parent_id.id)
                    elif subtype.res_model is False:
                        new_followers.setdefault(header_follower.partner_id.id, set()).add(subtype.id)

        # add followers coming from res.users relational fields that are tracked
        user_ids = [values[name] for name in user_field_lst if values.get(name)]
        user_pids = [user.partner_id.id for user in self.pool.get('res.users').browse(cr, SUPERUSER_ID, user_ids, context=context)]
        for partner_id in user_pids:
            new_followers.setdefault(partner_id, None)

        for pid, subtypes in new_followers.items():
            subtypes = list(subtypes) if subtypes is not None else None
            self.message_subscribe(cr, uid, ids, [pid], subtypes, context=context)

        # find first email message, set it as unread for auto_subscribe fields for them to have a notification
        if user_pids:
            for record_id in ids:
                message_obj = self.pool.get('mail.message')
                msg_ids = message_obj.search(cr, SUPERUSER_ID, [
                    ('model', '=', self._name),
                    ('res_id', '=', record_id),
                    ('type', '=', 'email')], limit=1, context=context)
                if not msg_ids:
                    msg_ids = message_obj.search(cr, SUPERUSER_ID, [
                        ('model', '=', self._name),
                        ('res_id', '=', record_id)], limit=1, context=context)
                if msg_ids:
                    self.pool.get('mail.notification')._notify(cr, uid, msg_ids[0], partners_to_notify=user_pids, context=context)

        return True

    #------------------------------------------------------
    # Thread state
    #------------------------------------------------------

    def message_mark_as_unread(self, cr, uid, ids, context=None):
        """ Set as unread. """
        partner_id = self.pool.get('res.users').browse(cr, uid, uid, context=context).partner_id.id
        cr.execute('''
            UPDATE mail_notification SET
                read=false
            WHERE
                message_id IN (SELECT id from mail_message where res_id=any(%s) and model=%s limit 1) and
                partner_id = %s
        ''', (ids, self._name, partner_id))
        return True

    def message_mark_as_read(self, cr, uid, ids, context=None):
        """ Set as read. """
        partner_id = self.pool.get('res.users').browse(cr, uid, uid, context=context).partner_id.id
        cr.execute('''
            UPDATE mail_notification SET
                read=true
            WHERE
                message_id IN (SELECT id FROM mail_message WHERE res_id=ANY(%s) AND model=%s) AND
                partner_id = %s
        ''', (ids, self._name, partner_id))
        return True

    #------------------------------------------------------
    # Thread suggestion
    #------------------------------------------------------

    def get_suggested_thread(self, cr, uid, removed_suggested_threads=None, context=None):
        """Return a list of suggested threads, sorted by the numbers of followers"""
        if context is None:
            context = {}

        # TDE HACK: originally by MAT from portal/mail_mail.py but not working until the inheritance graph bug is not solved in trunk
        # TDE FIXME: relocate in portal when it won't be necessary to reload the hr.employee model in an additional bridge module
        if self.pool['res.groups']._all_columns.get('is_portal'):
            user = self.pool.get('res.users').browse(cr, SUPERUSER_ID, uid, context=context)
            if any(group.is_portal for group in user.groups_id):
                return []

        threads = []
        if removed_suggested_threads is None:
            removed_suggested_threads = []

        thread_ids = self.search(cr, uid, [('id', 'not in', removed_suggested_threads), ('message_is_follower', '=', False)], context=context)
        for thread in self.browse(cr, uid, thread_ids, context=context):
            data = {
                'id': thread.id,
                'popularity': len(thread.message_follower_ids),
                'name': thread.name,
                'image_small': thread.image_small
            }
            threads.append(data)
        return sorted(threads, key=lambda x: (x['popularity'], x['id']), reverse=True)[:3]<|MERGE_RESOLUTION|>--- conflicted
+++ resolved
@@ -708,13 +708,15 @@
         # Private message: should not contain any thread_id
         if not model and thread_id:
             if assert_model:
-                assert thread_id == 0, 'Routing: posting a message without model should be with a null res_id (private message).'
+                if thread_id: 
+                    raise ValueError('Routing: posting a message without model should be with a null res_id (private message).')
             _warn('posting a message without model should be with a null res_id (private message), resetting thread_id')
             thread_id = 0
         # Private message: should have a parent_id (only answers)
         if not model and not message_dict.get('parent_id'):
             if assert_model:
-                assert message_dict.get('parent_id'), 'Routing: posting a message without model should be with a parent_id (private mesage).'
+                if not message_dict.get('parent_id'):
+                    raise ValueError('Routing: posting a message without model should be with a parent_id (private mesage).')
             _warn('posting a message without model should be with a parent_id (private mesage), skipping')
             return ()
 
@@ -743,7 +745,10 @@
         # New Document: check model accepts the mailgateway
         if not thread_id and model and not hasattr(model_pool, 'message_new'):
             if assert_model:
-                assert hasattr(model_pool, 'message_new'), 'Model %s does not accept document creation, crashing' % model
+                if not hasattr(model_pool, 'message_new'):
+                    raise ValueError(
+                        'Model %s does not accept document creation, crashing' % model
+                    )
             _warn('model %s does not accept document creation, skipping' % model)
             return ()
 
@@ -803,21 +808,15 @@
            :param int thread_id: optional ID of the record/thread from ``model``
                to which this mail should be attached. Only used if the message
                does not reply to an existing thread and does not match any mail alias.
-<<<<<<< HEAD
            :return: list of [model, thread_id, custom_values, user_id, alias]
-        """
-        assert isinstance(message, Message), 'message must be an email.message.Message at this point'
-        fallback_model = model
-
-        # Get email.message.Message variables for future processing
-=======
-           :return: list of [model, thread_id, custom_values, user_id]
 
         :raises: ValueError, TypeError
         """
         if not isinstance(message, Message):
             raise TypeError('message must be an email.message.Message at this point')
->>>>>>> c4339e0c
+        fallback_model = model
+
+        # Get email.message.Message variables for future processing
         message_id = message.get('Message-Id')
         email_from = decode_header(message, 'From')
         email_to = decode_header(message, 'To')
@@ -899,7 +898,6 @@
                 thread_id = int(thread_id)
             except:
                 thread_id = False
-<<<<<<< HEAD
         _logger.info('Routing mail from %s to %s with Message-Id %s: fallback to model:%s, thread_id:%s, custom_values:%s, uid:%s',
                     email_from, email_to, message_id, fallback_model, thread_id, custom_values, uid)
         route = self.message_route_verify(cr, uid, message, message_dict,
@@ -909,9 +907,11 @@
             return [route]
 
         # AssertionError if no routes found and if no bounce occured
-        assert False, \
-            "No possible route found for incoming message from %s to %s (Message-Id %s:)." \
-            "Create an appropriate mail.alias or force the destination model." % (email_from, email_to, message_id)
+        raise ValueError(
+                'No possible route found for incoming message from %s to %s (Message-Id %s:). '
+                'Create an appropriate mail.alias or force the destination model.' %
+                (email_from, email_to, message_id)
+            )
 
     def message_route_process(self, cr, uid, message, message_dict, routes, context=None):
         # postpone setting message_dict.partner_ids after message_post, to avoid double notifications
@@ -922,9 +922,11 @@
                 context.update({'thread_model': model})
             if model:
                 model_pool = self.pool[model]
-                assert thread_id and hasattr(model_pool, 'message_update') or hasattr(model_pool, 'message_new'), \
-                    "Undeliverable mail with Message-Id %s, model %s does not accept incoming emails" % \
-                    (message_dict['message_id'], model)
+                if not (thread_id and hasattr(model_pool, 'message_update') or hasattr(model_pool, 'message_new')):
+                    raise ValueError(
+                        "Undeliverable mail with Message-Id %s, model %s does not accept incoming emails" %
+                        (message_dict['message_id'], model)
+                    )
 
                 # disabled subscriptions during message_new/update to avoid having the system user running the
                 # email gateway become a follower of all inbound messages
@@ -934,7 +936,8 @@
                 else:
                     thread_id = model_pool.message_new(cr, user_id, message_dict, custom_values, context=nosub_ctx)
             else:
-                assert thread_id == 0, "Posting a message without model should be with a null res_id, to create a private message."
+                if thread_id:
+                    raise ValueError("Posting a message without model should be with a null res_id, to create a private message.")
                 model_pool = self.pool.get('mail.thread')
             if not hasattr(model_pool, 'message_post'):
                 context['thread_model'] = model
@@ -946,21 +949,6 @@
                 # duplicate emails due to notifications
                 self.pool.get('mail.message').write(cr, uid, [new_msg_id], {'partner_ids': partner_ids}, context=context)
         return thread_id
-=======
-        if not (thread_id and hasattr(model_pool, 'message_update') or hasattr(model_pool, 'message_new')):
-            raise ValueError(
-                'No possible route found for incoming message from %s to %s (Message-Id %s:). '
-                'Create an appropriate mail.alias or force the destination model.' %
-                (email_from, email_to, message_id)
-            )
-        if thread_id and not model_pool.exists(cr, uid, thread_id):
-            _logger.warning('Received mail reply to missing document %s! Ignoring and creating new document instead for Message-Id %s',
-                                thread_id, message_id)
-            thread_id = None
-        _logger.info('Routing mail from %s to %s with Message-Id %s: fallback to model:%s, thread_id:%s, custom_values:%s, uid:%s',
-                        email_from, email_to, message_id, model, thread_id, custom_values, uid)
-        return [(model, thread_id, custom_values, uid)]
->>>>>>> c4339e0c
 
     def message_process(self, cr, uid, model, message, custom_values=None,
                         save_original=False, strip_attachments=False,
@@ -995,8 +983,6 @@
                to which this mail should be attached. When provided, this
                overrides the automatic detection based on the message
                headers.
-
-        :raises: ValueError, TypeError
         """
         if context is None:
             context = {}
@@ -1027,49 +1013,8 @@
                 return False
 
         # find possible routes for the message
-<<<<<<< HEAD
         routes = self.message_route(cr, uid, msg_txt, msg, model, thread_id, custom_values, context=context)
         thread_id = self.message_route_process(cr, uid, msg_txt, msg, routes, context=context)
-=======
-        routes = self.message_route(cr, uid, msg_txt, model,
-                                    thread_id, custom_values,
-                                    context=context)
-
-        # postpone setting msg.partner_ids after message_post, to avoid double notifications
-        partner_ids = msg.pop('partner_ids', [])
-
-        thread_id = False
-        for model, thread_id, custom_values, user_id in routes:
-            if self._name == 'mail.thread':
-                context.update({'thread_model': model})
-            if model:
-                model_pool = self.pool.get(model)
-                if not (thread_id and hasattr(model_pool, 'message_update') or hasattr(model_pool, 'message_new')):
-                    raise ValueError(
-                        "Undeliverable mail with Message-Id %s, model %s does not accept incoming emails" %
-                        (msg['message_id'], model)
-                    )
-
-                # disabled subscriptions during message_new/update to avoid having the system user running the
-                # email gateway become a follower of all inbound messages
-                nosub_ctx = dict(context, mail_create_nosubscribe=True)
-                if thread_id and hasattr(model_pool, 'message_update'):
-                    model_pool.message_update(cr, user_id, [thread_id], msg, context=nosub_ctx)
-                else:
-                    nosub_ctx = dict(nosub_ctx, mail_create_nolog=True)
-                    thread_id = model_pool.message_new(cr, user_id, msg, custom_values, context=nosub_ctx)
-            else:
-                if thread_id:
-                    raise ValueError("Posting a message without model should be with a null res_id, to create a private message.")
-                model_pool = self.pool.get('mail.thread')
-            new_msg_id = model_pool.message_post(cr, uid, [thread_id], context=context, subtype='mail.mt_comment', **msg)
-
-            if partner_ids:
-                # postponed after message_post, because this is an external message and we don't want to create
-                # duplicate emails due to notifications
-                self.pool.get('mail.message').write(cr, uid, [new_msg_id], {'partner_ids': partner_ids}, context=context)
-
->>>>>>> c4339e0c
         return thread_id
 
     def message_new(self, cr, uid, msg_dict, custom_values=None, context=None):
