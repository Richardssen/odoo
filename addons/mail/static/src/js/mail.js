--- conflicted
+++ resolved
@@ -59,11 +59,7 @@
 
     /* Add ThreadDisplay widget to registry */
     session.web.form.widgets.add( 'Thread', 'openerp.mail.Thread');
-<<<<<<< HEAD
-    session.web.page.readonly.add( 'Thread', 'openerp.mail.Thread');
-=======
 //    session.web.page.readonly.add( 'Thread', 'openerp.mail.Thread');
->>>>>>> d390418c
 
     /** 
      * ThreadDisplay widget: this widget handles the display of a thread of
@@ -471,11 +467,7 @@
 
     /* Add ThreadView widget to registry */
     session.web.form.widgets.add( 'ThreadView', 'openerp.mail.RecordThread');
-<<<<<<< HEAD
-    session.web.page.readonly.add( 'ThreadView', 'openerp.mail.RecordThread');
-=======
 //    session.web.page.readonly.add( 'ThreadView', 'openerp.mail.RecordThread');
->>>>>>> d390418c
 
     /* ThreadView widget: thread of comments */
     mail.RecordThread = session.web.form.AbstractField.extend({
@@ -497,19 +489,11 @@
             // bind buttons
             this.$element.find('button.oe_mail_button_followers').click(function () { self.do_toggle_followers(); }).hide();
             this.$element.find('button.oe_mail_button_follow').click(function () { self.do_follow(); })
-<<<<<<< HEAD
                 .mouseover(function () { $(this).html('Follow').removeClass('oe_mail_button_mouseout').addClass('oe_mail_button_mouseover'); })
                 .mouseleave(function () { $(this).html('Not following').removeClass('oe_mail_button_mouseover').addClass('oe_mail_button_mouseout'); });
             this.$element.find('button.oe_mail_button_unfollow').click(function () { self.do_unfollow(); })
                 .mouseover(function () { $(this).html('Unfollow').removeClass('oe_mail_button_mouseout').addClass('oe_mail_button_mouseover'); })
                 .mouseleave(function () { $(this).html('Following').removeClass('oe_mail_button_mouseover').addClass('oe_mail_button_mouseout'); });
-=======
-                .mouseover(function () { $(this).html('Follow').addClass('following'); })
-                .mouseleave(function () { $(this).html('Not following').removeClass('following'); });
-            this.$element.find('button.oe_mail_button_unfollow').click(function () { self.do_unfollow(); })
-                .mouseover(function () { $(this).html('Unfollow').removeClass('following').addClass('unfollow'); })
-                .mouseleave(function () { $(this).html('Following').removeClass('unfollow').addClass('following'); });
->>>>>>> d390418c
             this.reinit();
         },
 
