openerp.mail = function (session) {
    var _t = session.web._t,
       _lt = session.web._lt;

    var mail = session.mail = {};

    openerp_mail_followers(session, mail);        // import mail_followers.js

    /**
     * ------------------------------------------------------------
     * FormView
     * ------------------------------------------------------------
     * 
     * Override of formview do_action method, to catch all return action about
     * mail.compose.message. The purpose is to bind 'Send by e-mail' buttons.
     */

    session.web.FormView = session.web.FormView.extend({
        do_action: function (action) {
            if (action.res_model == 'mail.compose.message') {
                /* hack for stop context propagation of wrong value
                 * delete this hack when a global method to clean context is create
                 */
                var context_keys = ['default_template_id', 'default_composition_mode', 
                    'default_use_template', 'default_partner_ids', 'default_model',
                    'default_res_id', 'default_content_subtype', , 'default_subject',
                    'default_body', 'active_id', 'lang', 'bin_raw', 'tz',
                    'active_model', 'edi_web_url_view', 'active_ids']
                for (var key in action.context) {
                    if (_.indexOf(context_keys, key) == -1) {
                        action.context[key] = null;
                    }
                }
                /* end hack */
            }
            return this._super.apply(this, arguments);
        },
    });


    /**
     * ------------------------------------------------------------
     * ChatterUtils
     * ------------------------------------------------------------
     * 
     * This class holds a few tools method for Chatter.
     * Some regular expressions not used anymore, kept because I want to
     * - (^|\s)@((\w|@|\.)*): @login@log.log
     * - (^|\s)\[(\w+).(\w+),(\d)\|*((\w|[@ .,])*)\]: [ir.attachment,3|My Label],
     *   for internal links
     */

    mail.ChatterUtils = {

        /* Get an image in /web/binary/image?... */
        get_image: function (session, model, field, id) {
            return session.prefix + '/web/binary/image?session_id=' + session.session_id + '&model=' + model + '&field=' + field + '&id=' + (id || '');
        },

        /* Get the url of an attachment {'id': id} */
        get_attachment_url: function (session, attachment) {
            return session.origin + '/web/binary/saveas?session_id=' + session.session_id + '&model=ir.attachment&field=datas&filename_field=datas_fname&id=' + attachment['id'];
        },

        /**
         * Replaces some expressions
         * - :name - shortcut to an image
         */
        do_replace_expressions: function (string) {
            var icon_list = ['al', 'pinky']
            /* special shortcut: :name, try to find an icon if in list */
            var regex_login = new RegExp(/(^|\s):((\w)*)/g);
            var regex_res = regex_login.exec(string);
            while (regex_res != null) {
                var icon_name = regex_res[2];
                if (_.include(icon_list, icon_name))
                    string = string.replace(regex_res[0], regex_res[1] + '<img src="/mail/static/src/img/_' + icon_name + '.png" width="22px" height="22px" alt="' + icon_name + '"/>');
                regex_res = regex_login.exec(string);
            }
            return string;
        },

        /**
         * Replaces textarea text into html text (add <p>, <a>)
         * TDE note : should be done server-side, in Python -> use mail.compose.message ?
         */
        get_text2html: function (text) {
            return text
                .replace(/[\n\r]/g,'<br/>')
                .replace(/((?:https?|ftp):\/\/[\S]+)/g,'<a href="$1">$1</a> ')
        },

        /* Returns the complete domain with "&" 
         * TDE note: please add some comments to explain how/why
         */
        expand_domain: function (domain) {
            var new_domain = [];
            var nb_and = -1;
            // TDE note: smarted code maybe ?
            for ( var k = domain.length-1; k >= 0 ; k-- ) {
                if ( typeof domain[k] != 'array' && typeof domain[k] != 'object' ) {
                    nb_and -= 2;
                    continue;
                }
                nb_and += 1;
            }

            for (var k = 0; k < nb_and ; k++) {
                domain.unshift('&');
            }

            return domain;
        }
    };


    /**
     * ------------------------------------------------------------
     * MessageCommon
     * ------------------------------------------------------------
     * 
     * Common base for expandables, chatter messages and composer. It manages
     * the various variables common to those models.
     */

    mail.MessageCommon = session.web.Widget.extend({
        
        init: function (parent, datasets, options) {
            this._super(parent, options);

            // record options
            this.options = datasets.options || options || {};
            // record domain and context
            this.domain = datasets.domain || options.domain || [];
            this.context = _.extend({
                default_model: false,
                default_res_id: 0,
                default_parent_id: false }, options.context || {});

            // data of this message
            this.id = datasets.id ||  false,
            this.last_id = this.id,
            this.model = datasets.model || false,
            this.parent_id = datasets.parent_id ||  false,
            this.res_id = datasets.res_id ||  false,
            this.type = datasets.type ||  false,
            this.is_author = datasets.is_author ||  false,
            this.is_private = datasets.is_private ||  false,
            this.subject = datasets.subject ||  false,
            this.name = datasets.name ||  false,
            this.record_name = datasets.record_name ||  false,
            this.body = datasets.body ||  false,
            this.vote_nb = datasets.vote_nb || 0,
            this.has_voted = datasets.has_voted ||  false,
            this.is_favorite = datasets.is_favorite ||  false,
            this.thread_level = datasets.thread_level ||  0,
            this.to_read = datasets.to_read || false,
            this.author_id = datasets.author_id ||  [this.session.uid],
            this.attachment_ids = datasets.attachment_ids ||  [],
            this.partner_ids = datasets.partner_ids || [];
            this._date = datasets.date;

            this.format_data();

            // record options and data
            this.show_record_name = this.record_name && !this.thread_level && this.model != 'res.partner';
            this.options.show_read = false;
            this.options.show_unread = false;
            if (this.options.show_read_unread_button) {
                if (this.options.read_action == 'read') this.options.show_read = true;
                else if (this.options.read_action == 'unread') this.options.show_unread = true;
                else {
                    this.options.show_read = this.to_read;
                    this.options.show_unread = !this.to_read;
                    this.options.rerender = true;
                    this.options.toggle_read = true;
                }
            }
            this.parent_thread = parent.messages != undefined ? parent : this.options.root_thread;
            this.thread = false;
        },

        /* Convert date, timerelative and avatar in displayable data. */
        format_data: function () {

            //formating and add some fields for render
            if (this._date) {
                this.date = session.web.format_value(this._date, {type:"datetime"});
                this.timerelative = $.timeago(this.date);
            } 
            if (this.type == 'email') {
                this.avatar = ('/mail/static/src/img/email_icon.png');
            } else {
                this.avatar = mail.ChatterUtils.get_image(this.session, 'res.partner', 'image_small', this.author_id[0]);
            }
            for (var l in this.attachment_ids) {
                var attach = this.attachment_ids[l];
                attach['url'] = mail.ChatterUtils.get_attachment_url(this.session, attach);

                if (attach.filename.match(/[.](jpg|jpg|gif|png|tif|svg)$/i)) {
                    attach.is_image = true;
                    attach['url'] = mail.ChatterUtils.get_image(this.session, 'ir.attachment', 'datas', attach.id); 
                }
            }
        },


        /* get all child message id linked.
         * @return array of id
        */
        get_child_ids: function () {
            return _.map(this.get_childs(), function (val) { return val.id; });
        },

        /* get all child message linked.
         * @return array of message object
        */
        get_childs: function (nb_thread_level) {
            var res=[];
            if (arguments[1] && this.id) res.push(this);
            if ((isNaN(nb_thread_level) || nb_thread_level>0) && this.thread) {
                _(this.thread.messages).each(function (val, key) {
                    res = res.concat( val.get_childs((isNaN(nb_thread_level) ? undefined : nb_thread_level-1), true) );
                });
            }
            return res;
        },

        /**
         * call on_message_delete on his parent thread
        */
        destroy: function () {

            this._super();
            this.parent_thread.on_message_detroy(this);

        }

    });

    /**
     * ------------------------------------------------------------
     * ComposeMessage widget
     * ------------------------------------------------------------
     * 
     * This widget handles the display of a form to compose a new message.
     * This form is a mail.compose.message form_view.
     * On first time : display a compact textarea that is not the compose form.
     * When the user focuses the textarea, the compose message is instantiated.
     */
    
    mail.ThreadComposeMessage = mail.MessageCommon.extend({
        template: 'mail.compose_message',

        /**
         * @param {Object} parent parent
         * @param {Object} [options]
         *      @param {Object} [context] context passed to the
         *          mail.compose.message DataSetSearch. Please refer to this model
         *          for more details about fields and default values.
         */

        init: function (parent, datasets, options) {
            this._super(parent, datasets, options);
            this.show_compact_message = false;
            this.show_delete_attachment = true;
        },

        start: function () {
            this._super.apply(this, arguments);

            this.ds_attachment = new session.web.DataSetSearch(this, 'ir.attachment');
            this.fileupload_id = _.uniqueId('oe_fileupload_temp');
            $(window).on(this.fileupload_id, this.on_attachment_loaded);

            this.display_attachments();
            this.bind_events();
        },

        /* upload the file on the server, add in the attachments list and reload display
         */
        display_attachments: function () {
            this.$(".oe_msg_attachment_list").html( session.web.qweb.render('mail.thread.message.attachments', {'widget': this}) );
            // event: delete an attachment
            this.$(".oe_msg_attachment_list").on('click', '.oe_mail_attachment_delete', this.on_attachment_delete);
        },

        /* when a user click on the upload button, send file read on_attachment_loaded
        */
        on_attachment_change: function (event) {
            event.stopPropagation();
            var self = this;
            var $target = $(event.target);
            if ($target.val() !== '') {

                var filename = $target.val().replace(/.*[\\\/]/,'');

                // if the files exits for this answer, delete the file before upload
                var attachments=[];
                for (var i in this.attachment_ids) {
                    if ((this.attachment_ids[i].filename || this.attachment_ids[i].name) == filename) {
                        if (this.attachment_ids[i].upload) {
                            return false;
                        }
                        this.ds_attachment.unlink([this.attachment_ids[i].id]);
                    } else {
                        attachments.push(this.attachment_ids[i]);
                    }
                }
                this.attachment_ids = attachments;

                // submit file
                this.$('form.oe_form_binary_form').submit();

                this.$(".oe_attachment_file").hide();

                this.attachment_ids.push({
                    'id': 0,
                    'name': filename,
                    'filename': filename,
                    'url': '',
                    'upload': true
                });
                this.display_attachments();
            }
        },
        
        /* when the file is uploaded 
        */
        on_attachment_loaded: function (event, result) {
            for (var i in this.attachment_ids) {
                if (this.attachment_ids[i].filename == result.filename && this.attachment_ids[i].upload) {
                    this.attachment_ids[i]={
                        'id': result.id,
                        'name': result.name,
                        'filename': result.filename,
                        'url': mail.ChatterUtils.get_attachment_url(this.session, result)
                    };
                }
            }
            this.display_attachments();

            var $input = this.$('input.oe_form_binary_file');
            $input.after($input.clone(true)).remove();
            this.$(".oe_attachment_file").show();
        },

        /* unlink the file on the server and reload display
         */
        on_attachment_delete: function (event) {
            event.stopPropagation();
            var attachment_id=$(event.target).data("id");
            if (attachment_id) {
                var attachments=[];
                for (var i in this.attachment_ids) {
                    if (attachment_id!=this.attachment_ids[i].id) {
                        attachments.push(this.attachment_ids[i]);
                    }
                    else {
                        this.ds_attachment.unlink([attachment_id]);
                    }
                }
                this.attachment_ids = attachments;
                this.display_attachments();
            }
        },

        bind_events: function () {
            var self = this;

            this.$('textarea.oe_compact').on('focus', _.bind( this.on_compose_expandable, this));

            // set the function called when attachments are added
            this.$el.on('change', 'input.oe_form_binary_file', _.bind( this.on_attachment_change, this) );

            this.$el.on('click', '.oe_cancel', _.bind( this.on_cancel, this) );
            this.$el.on('click', '.oe_post', _.bind( this.on_message_post, this) );
            this.$el.on('click', '.oe_full', _.bind( this.on_compose_fullmail, this, 'reply') );

            /* stack for don't close the compose form if the user click on a button */
            this.$el.on('mousedown', '.oe_msg_footer', _.bind( function () { this.stay_open = true; }, this));
            this.$('textarea:not(.oe_compact):first').on('focus, mouseup, keydown', _.bind( function () { this.stay_open = false; }, this));
            this.$('textarea:not(.oe_compact):first').autosize();

            // auto close
            this.$el.on('blur', 'textarea:not(.oe_compact):first', _.bind( this.on_compose_expandable, this));
        },

        on_compose_fullmail: function (default_composition_mode) {
            if (default_composition_mode == 'reply') {
                var context = {
                    'default_composition_mode': default_composition_mode,
                    'default_parent_id': this.id,
                    'default_body': mail.ChatterUtils.get_text2html(this.$el ? (this.$el.find('textarea:not(.oe_compact)').val() || '') : ''),
                    'default_attachment_ids': this.attachment_ids,
                };
            } else {
                var context = {
                    'default_model': this.context.default_model,
                    'default_res_id': this.context.default_res_id,
                    'default_content_subtype': 'html',
                    'default_composition_mode': default_composition_mode,
                    'default_parent_id': this.id,
                    'default_body': mail.ChatterUtils.get_text2html(this.$el ? (this.$el.find('textarea:not(.oe_compact)').val() || '') : ''),
                    'default_attachment_ids': this.attachment_ids,
                };
            }
            var action = {
                type: 'ir.actions.act_window',
                res_model: 'mail.compose.message',
                view_mode: 'form',
                view_type: 'form',
                action_from: 'mail.ThreadComposeMessage',
                views: [[false, 'form']],
                target: 'new',
                context: context,
            };

            this.do_action(action);
            this.on_cancel();
        },

        reinit: function() {
            var $render = $( session.web.qweb.render('mail.compose_message', {'widget': this}) );

            $render.insertAfter(this.$el.last());
            this.$el.remove();
            this.$el = $render;

            this.display_attachments();
            this.bind_events();
        },

        on_cancel: function (event) {
            if (event) event.stopPropagation();
            this.attachment_ids=[];
            this.stay_open = false;
            this.show_composer = false;
            this.reinit();
        },

        /*post a message and fetch the message*/
        on_message_post: function (event) {
            var self = this;

            var comment_node =  this.$('textarea');
            var body = comment_node.val();
            comment_node.val('');

            var attachments=[];
            for (var i in this.attachment_ids) {
                if (this.attachment_ids[i].upload) {
                    session.web.dialog($('<div>' + session.web.qweb.render('CrashManager.warning', {message: 'Please, wait while the file is uploading.'}) + '</div>'));
                    return false;
                }
                attachments.push(this.attachment_ids[i].id);
            }

            if (body.match(/\S+/)) {
                //session.web.blockUI();
                this.parent_thread.ds_thread.call('message_post_api', [
                        this.context.default_res_id, 
                        mail.ChatterUtils.get_text2html(body), 
                        false, 
                        this.context.default_parent_id, 
                        attachments,
                        this.parent_thread.context
                    ]).then(function (record) {
                        var thread = self.parent_thread;

                        if (self.options.display_indented_thread < self.thread_level && thread.parent_message) {
                            thread = thread.parent_message.parent_thread;
                        }
                        // create object and attach to the thread object
                        thread.message_fetch(false, false, [record], function (arg, data) {
                            data[0].no_sorted = true;
                            var message = thread.create_message_object( data[0] );
                            // insert the message on dom
                            thread.insert_message( message, self.$el );
                            if (thread.parent_message) {
                                self.$el.remove();
                                self.parent_thread.compose_message = null;
                            } else {
                                self.on_cancel();
                            }
                        });
                        //session.web.unblockUI();
                    });
                return true;
            }
        },

        /* convert the compact mode into the compose message
        */
        on_compose_expandable: function (event) {

            if (!this.stay_open && (!this.show_composer || !this.$('textarea:not(.oe_compact)').val().match(/\S+/))) {
                this.show_composer = !this.show_composer || this.stay_open;
                this.reinit();
            }
            if (!this.stay_open && this.show_composer) {
                this.$('textarea:not(.oe_compact):first').focus();
            }
            return true;
        },

        do_hide_compact: function () {
            this.show_compact_message = false;
            if (!this.show_composer) {
                this.reinit();
            }
        },

        do_show_compact: function () {
            this.show_compact_message = true;
            if (!this.show_composer) {
                this.reinit();
            }
        }
    });

    /**
     * ------------------------------------------------------------
     * Thread Message Expandable Widget
     * ------------------------------------------------------------
     *
     * This widget handles the display the expandable message in a thread.
     * - thread
     * - - visible message
     * - - expandable
     * - - visible message
     * - - visible message
     * - - expandable
     */
    mail.ThreadExpandable = mail.MessageCommon.extend({
        template: 'mail.thread.expandable',

        init: function (parent, datasets, options) {
            this._super(parent, datasets, options);
            this.type = 'expandable';
            this.max_limit = datasets.max_limit;
            this.nb_messages = datasets.nb_messages;
            this.flag_used = false;
        },
        
        start: function () {
            this._super.apply(this, arguments);
            this.bind_events();
        },

        reinit: function () {
            var $render = $(session.web.qweb.render('mail.thread.expandable', {'widget': this}));
            this.$el.replaceWith( $render );
            this.$el = $render;
            this.bind_events();
        },

        /**
         * Bind events in the widget. Each event is slightly described
         * in the function. */
        bind_events: function () {
            this.$el.on('click', '.oe_msg_more_message', this.on_expandable);
        },

        animated_destroy: function (fadeTime) {
            var self=this;
            this.$el.fadeOut(fadeTime, function () {
                self.destroy();
            });
        },

        /*The selected thread and all childs (messages/thread) became read
        * @param {object} mouse envent
        */
        on_expandable: function (event) {
            if (event)event.stopPropagation();
            if (this.flag_used) {
                return false
            }
            this.flag_used = true;

            var self = this;

            // read messages
            self.parent_thread.message_fetch(this.domain, this.context, false, function (arg, data) {
                // insert the message on dom after this message
                self.id = false;
                self.parent_thread.switch_new_message( data, self.$el );
                self.animated_destroy(200);
            });

            return false;
        },
    });

    /**
     * ------------------------------------------------------------
     * Thread Message Widget
     * ------------------------------------------------------------
     * This widget handles the display of a messages in a thread. 
     * Displays a record and performs some formatting on the record :
     * - record.date: formatting according to the user timezone
     * - record.timerelative: relative time givein by timeago lib
     * - record.avatar: image url
     * - record.attachment_ids[].url: url of each attachmentThe
     * thread view :
     * - root thread
     * - - sub message (parent_id = root message)
     * - - - sub thread
     * - - - - sub sub message (parent id = sub thread)
     * - - sub message (parent_id = root message)
     * - - - sub thread
     */
    mail.ThreadMessage = mail.MessageCommon.extend({
        template: 'mail.thread.message',

        /**
         * INIT :
         * @param {Object} parent parent
         * @param {Array} [domain]
         * @param {Object} [context] context of the thread. It should
            contain at least default_model, default_res_id. Please refer to
            the ComposeMessage widget for more information about it.
         * @param {Object} [options]
         *      @param {Object} [thread] read obout mail.Thread object
         *      @param {Object} [message]
         *          @param {Number} [truncate_limit=250] number of character to
         *              display before having a "show more" link; note that the text
         *              will not be truncated if it does not have 110% of the parameter
         *          @param {Boolean} [show_record_name]
         *...  @param {boolean} [show_reply_button] display the reply button
         *...  @param {boolean} [show_read_unread_button] display the read/unread button
         */
        
        start: function () {
            this._super.apply(this, arguments);
            this.expender();
            this.resize_img();
            this.bind_events();
            if(this.thread_level < this.options.display_indented_thread) {
                this.create_thread();
            }
            this.$('.oe_msg_attachments, .oe_msg_images').addClass("oe_hidden");

            this.ds_notification = new session.web.DataSetSearch(this, 'mail.notification');
            this.ds_message = new session.web.DataSetSearch(this, 'mail.message');
        },

        resize_img: function () {
            var resize = function () {
                var h = $(this).height();
                var w = $(this).width();
                if ( h > 100 || w >100 ) {
                    var ratio = 100 / (h > w ? h : w);
                    $(this).attr("width", parseInt( w*ratio )).attr("height", parseInt( h*ratio ));
                }
            };
            this.$("img").load(resize).each(resize);
        },

        /**
         * Bind events in the widget. Each event is slightly described
         * in the function. */
        bind_events: function () {
            var self = this;

            // event: click on 'Attachment(s)' in msg
            this.$('.oe_mail_msg_view_attachments').on('click', function (event) {
                var attach = self.$('.oe_msg_attachments:first, .oe_msg_images:first');
                if ( self.$('.oe_msg_attachments:first').hasClass("oe_hidden") ) {
                    attach.removeClass("oe_hidden");
                } else {
                    attach.addClass("oe_hidden");
                }
                self.resize_img();
            });
            // event: click on icone 'Read' in header
            this.$el.on('click', '.oe_read', this.on_message_read);
            // event: click on icone 'UnRead' in header
            this.$el.on('click', '.oe_unread', this.on_message_unread);
            // event: click on 'Delete' in msg side menu
            this.$el.on('click', '.oe_msg_delete', this.on_message_delete);

            // event: click on 'Reply' in msg
            this.$el.on('click', '.oe_reply', this.on_message_reply);
            // event: click on 'Vote' button
            this.$el.on('click', '.oe_msg_vote', this.on_vote);
            // event: click on 'starred/favorite' button
            this.$el.on('click', '.oe_star', this.on_star);
        },

        /* Call the on_compose_message on the thread of this message. */
        on_message_reply:function (event) {
            event.stopPropagation();
            this.create_thread();
            this.thread.on_compose_message();
            return false;
        },

        expender: function () {
            this.$('.oe_msg_body:first').expander({
                slicePoint: this.options.truncate_limit,
                expandText: 'read more',
                userCollapseText: '&atilde',
                detailClass: 'oe_msg_tail',
                moreClass: 'oe_mail_expand',
                lessClass: 'oe_mail_reduce oe_e',
                });
        },

        /**
         * Instantiate the thread object of this message.
         * Each message have only one thread.
         */
        create_thread: function () {
            if (this.thread) {
                return false;
            }
            /*create thread*/
            this.thread = new mail.Thread(this, this, {
                    'domain': this.domain,
                    'context':{
                        'default_model': this.model,
                        'default_res_id': this.res_id,
                        'default_parent_id': this.id
                    },
                    'options': this.options
                }
            );
            /*insert thread in parent message*/
            this.thread.insertAfter(this.$el);
        },
        
        /**
         * Fade out the message and his child thread.
         * Then this object is destroyed.
         */
        animated_destroy: function (fadeTime) {
            var self=this;
            this.$el.fadeOut(fadeTime, function () {
                self.parent_thread.message_to_expandable(self);
            });
            if (this.thread) {
                this.thread.$el.fadeOut(fadeTime);
            }
        },

        /**
         * Wait a confirmation for delete the message on the DB.
         * Make an animate destroy
         */
        on_message_delete: function (event) {
            event.stopPropagation();
            if (! confirm(_t("Do you really want to delete this message?"))) { return false; }
            
            this.animated_destroy(150);
            // delete this message and his childs
            var ids = [this.id].concat( this.get_child_ids() );
            this.ds_message.unlink(ids);
            return false;
        },

        /* Check if the message must be destroy and detroy it or check for re render widget
        * @param {callback} apply function
        */
        check_for_rerender: function () {

            var domain = mail.ChatterUtils.expand_domain( this.options.root_thread.domain ).concat([["id", "in", [this.id].concat(this.get_child_ids()) ]]);
            return this.parent_thread.ds_message.call('message_read', [undefined, domain, [], 0, this.context, this.parent_thread.id])
                .then( _.bind(function (record) {
                    if (!record || !record.length) {

                        this.animated_destroy(150);

                    } else if (this.options.rerender) {

                        this.renderElement();
                        this.start();

                    }

                }, this) );
        },

        on_message_read: function (event) {
            event.stopPropagation();
            this.on_message_read_unread(true);
        },

        on_message_unread: function (event) {
            event.stopPropagation();
            this.on_message_read_unread(false);
        },

        /*The selected thread and all childs (messages/thread) became read
        * @param {object} mouse envent
        */
        on_message_read_unread: function (read_value) {
            var self = this;
            var messages = [this].concat(this.get_childs());

            // inside the inbox, when the user mark a message as read/done, don't apply this value
            // for the stared/favorite message
            if (this.options.view_inbox && read_value) {
                var messages = _.filter(messages, function (val) { return !val.is_favorite && val.id; });
                if (!messages.length) {
                    this.check_for_rerender();
                    return false;
                }
            }
            var message_ids = _.map(messages, function (val) { return val.id; });

            this.ds_notification.call('set_message_read', [message_ids, read_value, this.context])
                .then(function () {
                    self.to_read = !read_value;
                    if (self.options.toggle_read) {
                        self.options.show_read = self.to_read;
                        self.options.show_unread = !self.to_read;
                    }
                    // check if the message must be display, destroy or rerender
                    self.check_for_rerender();
                });
            return false;
        },

        /**
         * search a message in all thread and child thread.
         * This method return an object message.
         * @param {object}{int} option.id
         * @param {object}{string} option.model
         * @param {object}{boolean} option._go_thread_wall
         *      private for check the top thread
         * @return thread object
         */
        browse_message: function (options) {
            // goto the wall thread for launch browse
            if (!options._go_thread_wall) {
                options._go_thread_wall = true;
                for (var i in this.options.root_thread.messages) {
                    var res=this.options.root_thread.messages[i].browse_message(options);
                    if (res) return res;
                }
            }

            if (this.id==options.id)
                return this;

            for (var i in this.thread.messages) {
                if (this.thread.messages[i].thread) {
                    var res=this.thread.messages[i].browse_message(options);
                    if (res) return res;
                }
            }

            return false;
        },

        /**
         * add or remove a vote for a message and display the result
        */
        on_vote: function (event) {
            event.stopPropagation();
            return this.ds_message.call('vote_toggle', [[this.id]])
                .then(
                    _.bind(function (vote) {
                        this.has_voted = vote;
                        this.vote_nb += this.has_voted ? 1 : -1;
                        this.display_vote();
                    }, this));
            return false;
        },

        /**
         * Display the render of this message's vote
        */
        display_vote: function () {
            var vote_element = session.web.qweb.render('mail.thread.message.vote', {'widget': this});
            this.$(".oe_msg_footer:first .oe_mail_vote_count").remove();
            this.$(".oe_msg_footer:first .oe_msg_vote").replaceWith(vote_element);
        },

        /**
         * add or remove a favorite (or starred) for a message and change class on the DOM
        */
        on_star: function (event) {
            event.stopPropagation();
            var self=this;
            var button = self.$('.oe_star:first');

            this.ds_message.call('favorite_toggle', [[self.id]])
                .then(function (star) {
                    self.is_favorite=star;
                    if (self.is_favorite) {
                        button.addClass('oe_starred');
                    } else {
                        button.removeClass('oe_starred');
                    }

                    if (self.options.view_inbox && self.is_favorite) {
                        self.on_message_read_unread(true);
                    } else {
                        self.check_for_rerender();
                    }
                });
            return false;
        },

    });

    /**
     * ------------------------------------------------------------
     * Thread Widget
     * ------------------------------------------------------------
     *
     * This widget handles the display of a thread of messages. The
     * thread view:
     * - root thread
     * - - sub message (parent_id = root message)
     * - - - sub thread
     * - - - - sub sub message (parent id = sub thread)
     * - - sub message (parent_id = root message)
     * - - - sub thread
     */
    mail.Thread = session.web.Widget.extend({
        template: 'mail.thread',

        /**
         * @param {Object} parent parent
         * @param {Array} [domain]
         * @param {Object} [context] context of the thread. It should
            contain at least default_model, default_res_id. Please refer to
            the ComposeMessage widget for more information about it.
         * @param {Object} [options]
         *      @param {Object} [message] read about mail.ThreadMessage object
         *      @param {Object} [thread]
         *          @param {int} [display_indented_thread] number thread level to indented threads.
         *              other are on flat mode
         *          @param {Array} [parents] liked with the parents thread
         *              use with browse, fetch... [O]= top parent
         */
        init: function (parent, datasets, options) {
            this._super(parent, options);
            this.domain = options.domain || [];
            this.context = _.extend({
                default_model: 'mail.thread',
                default_res_id: 0,
                default_parent_id: false }, options.context || {});

            this.options = options.options;
            this.options.root_thread = (options.options.root_thread != undefined ? options.options.root_thread : this);
            this.options.show_compose_message = this.options.show_compose_message && (this.options.display_indented_thread >= this.thread_level || !this.thread_level);

            // record options and data
            this.parent_message= parent.thread!= undefined ? parent : false ;

            // data of this thread
            this.id =  datasets.id || false,
            this.last_id =  datasets.last_id || false,
            this.model =  datasets.model || false,
            this.parent_id =  datasets.parent_id || false,
            this.is_private =  datasets.is_private || false,
            this.author_id =  datasets.author_id || false,
            this.thread_level =  (datasets.thread_level+1) || 0,
            this.partner_ids =  _.filter(datasets.partner_ids, function (partner) { return partner[0]!=datasets.author_id[0]; } ) 
            this.messages = [];
            
            // object compose message
            this.compose_message = false;

            this.ds_thread = new session.web.DataSetSearch(this, this.context.default_model || 'mail.thread');
            this.ds_message = new session.web.DataSetSearch(this, 'mail.message');
        },
        
        start: function () {
            this._super.apply(this, arguments);
            this.bind_events();
        },

        /* instantiate the compose message object and insert this on the DOM.
        * The compose message is display in compact form.
        */
        instantiate_compose_message: function () {
            // add message composition form view
            if (!this.compose_message) {
                this.compose_message = new mail.ThreadComposeMessage(this, this, {
                    'context': this.context,
                    'options': this.options,
                });
                if (!this.thread_level) {
                    // root view
                    this.compose_message.insertBefore(this.$el);
                } else if (this.thread_level > this.options.display_indented_thread) {
                    this.compose_message.insertAfter(this.$el);
                } else {
                    this.compose_message.appendTo(this.$el);
                }
            }
        },

        /* When the expandable object is visible on screen (with scrolling)
         * then the on_expandable function is launch
        */
        on_scroll: function () {
            var expandables = 
            _.each( _.filter(this.messages, function (val) {return val.id == -1;}), function (val) {
                var pos = val.$el.position();
                if (pos.top) {
                    /* bottom of the screen */
                    var bottom = $(window).scrollTop()+$(window).height()+200;
                    if (bottom > pos.top) {
                        val.on_expandable();
                        // load only one time
                        val.loading = true;
                    }
                }
            });
        },

        /**
         * Bind events in the widget. Each event is slightly described
         * in the function. */
        bind_events: function () {
            var self = this;
            self.$el.on('click', '.oe_mail_list_recipients .oe_more', self.on_show_recipients);
            self.$el.on('click', '.oe_mail_compose_textarea .oe_more_hidden', self.on_hide_recipients);
        },

        /**
         *show all the partner list of this parent message
        */
        on_show_recipients: function () {
            var p=$(this).parent(); 
            p.find('.oe_more_hidden, .oe_hidden').show(); 
            p.find('.oe_more').hide(); 
            return false;
        },

        /**
         *hide a part of the partner list of this parent message
        */
        on_hide_recipients: function () {
            var p=$(this).parent(); 
            p.find('.oe_more_hidden, .oe_hidden').hide(); 
            p.find('.oe_more').show(); 
            return false;
        },

        /* get all child message/thread id linked.
         * @return array of id
        */
        get_child_ids: function () {
            return _.map(this.get_childs(), function (val) { return val.id; });
        },

        /* get all child message/thread linked.
         * @param {int} nb_thread_level, number of traversed thread level for this search
         * @return array of thread object
        */
        get_childs: function (nb_thread_level) {
            var res=[];
            if (arguments[1]) res.push(this);
            if (isNaN(nb_thread_level) || nb_thread_level>0) {
                _(this.messages).each(function (val, key) {
                    if (val.thread) {
                        res = res.concat( val.thread.get_childs((isNaN(nb_thread_level) ? undefined : nb_thread_level-1), true) );
                    }
                });
            }
            return res;
        },

        /**
         *search a thread in all thread and child thread.
         * This method return an object thread.
         * @param {object}{int} option.id
         * @param {object}{string} option.model
         * @param {object}{boolean} option._go_thread_wall
         *      private for check the top thread
         * @param {object}{boolean} option.default_return_top_thread
         *      return the top thread (wall) if no thread found
         * @return thread object
         */
        browse_thread: function (options) {
            // goto the wall thread for launch browse
            if (!options._go_thread_wall) {
                options._go_thread_wall = true;
                return this.options.root_thread.browse_thread(options);
            }

            if (this.id == options.id) {
                return this;
            }

            if (options.id) {
                for (var i in this.messages) {
                    if (this.messages[i].thread) {
                        var res = this.messages[i].thread.browse_thread({'id':options.id, '_go_thread_wall':true});
                        if (res) return res;
                    }
                }
            }

            //if option default_return_top_thread, return the top if no found thread
            if (options.default_return_top_thread) {
                return this;
            }

            return false;
        },

        /**
         *search a message in all thread and child thread.
         * This method return an object message.
         * @param {object}{int} option.id
         * @param {object}{string} option.model
         * @param {object}{boolean} option._go_thread_wall
         *      private for check the top thread
         * @return message object
         */
        browse_message: function (options) {
            if (this.options.root_thread.messages[0])
                return this.options.root_thread.messages[0].browse_message(options);
        },

        /**
         *If compose_message doesn't exist, instantiate the compose message.
        * Call the on_compose_expandable method to allow the user to write his message.
        * (Is call when a user click on "Reply" button)
        */
        on_compose_message: function () {
            this.instantiate_compose_message();
            this.compose_message.on_compose_expandable();
            return false;
        },

        /**
         *display the message "there are no message" on the thread
        */
        no_message: function () {
            var no_message = $(session.web.qweb.render('mail.wall_no_message', {}));
            if (this.options.no_message) {
                no_message.html(this.options.no_message);
            }
            no_message.appendTo(this.$el);
        },

        /**
         *make a request to read the message (calling RPC to "message_read").
         * The result of this method is send to the switch message for sending ach message to
         * his parented object thread.
         * @param {Array} replace_domain: added to this.domain
         * @param {Object} replace_context: added to this.context
         * @param {Array} ids read (if the are some ids, the method don't use the domain)
         */
        message_fetch: function (replace_domain, replace_context, ids, callback) {
            return this.ds_message.call('message_read', [
                    // ids force to read
                    ids == false ? undefined : ids, 
                    // domain + additional
                    (replace_domain ? replace_domain : this.domain), 
                    // ids allready loaded
                    (this.id ? [this.id].concat( this.get_child_ids() ) : this.get_child_ids()), 
                    // option for sending in flat mode by server
                    (this.options.display_indented_thread > this.thread_level ? this.options.display_indented_thread - this.thread_level : 0), 
                    // context + additional
                    (replace_context ? replace_context : this.context), 
                    // parent_id
                    this.context.default_parent_id || undefined
                ]).done(callback ? _.bind(callback, this, arguments) : this.proxy('switch_new_message'));
        },

        /**
         *create the message object and attached on this thread.
         * When the message object is create, this method call insert_message for,
         * displaying this message on the DOM.
         * @param : {object} data from calling RPC to "message_read"
         */
        create_message_object: function (data) {
            var self = this;

            var data = _.extend(data, {'thread_level': data.thread_level ? data.thread_level : self.thread_level});
            data.options = _.extend(self.options, data.options);

            if (data.type=='expandable') {
                var message = new mail.ThreadExpandable(self, data, {'context':{
                    'default_model': data.model || self.context.default_model,
                    'default_res_id': data.res_id || self.context.default_res_id,
                    'default_parent_id': self.id,
                }});
            } else {
                var message = new mail.ThreadMessage(self, data, {'context':{
                    'default_model': data.model,
                    'default_res_id': data.res_id,
                    'default_parent_id': data.id,
                }});
            }

            // check if the message is already create
            for (var i in self.messages) {
                if (self.messages[i] && self.messages[i].id == message.id) {
                    console.log('Warning double', message.id);
                    self.messages[i].destroy();
                }
            }
            self.messages.push( message );

            return message;
        },

        /**
         *insert the message on the DOM.
         * All message (and expandable message) are sorted. The method get the
         * older and newer message to insert the message (before, after).
         * If there are no older or newer, the message is prepend or append to
         * the thread (parent object or on root thread for flat view).
         * The sort is define by the thread_level (O for newer on top).
         * @param : {object} ThreadMessage object
         */
        insert_message: function (message, dom_insert_after) {
            var self=this;
            if (this.options.show_compact_message > this.thread_level) {
                this.instantiate_compose_message();
                this.compose_message.do_show_compact();
            }

            this.$('.oe_wall_no_message').remove();


            if (dom_insert_after) {
                message.insertAfter(dom_insert_after);
            } else {
                message.appendTo(self.$el);
            }

            return message
        },
        
        /**
         *get the parent thread of the messages.
         * Each message is send to his parent object (or parent thread flat mode) for creating the object message.
         * @param : {Array} datas from calling RPC to "message_read"
         */
        switch_new_message: function (records, dom_insert_after) {
            var self=this;
            _(records).each(function (record) {
                var thread = self.browse_thread({
                    'id': record.parent_id, 
                    'default_return_top_thread':true
                });
                // create object and attach to the thread object
                var message = thread.create_message_object( record );
                // insert the message on dom
                thread.insert_message( message, typeof dom_insert_after == 'object' ? dom_insert_after : false);
            });
        },

        /**
         * this method is call when the widget of a message or an expandable message is destroy
         * in this thread. The this.messages array is filter to remove this message
         */
        on_message_detroy: function (message) {

            this.messages = _.filter(this.messages, function (val) { return !val.isDestroyed(); });
            return false;

        },

        /**
         * Convert a destroyed message into a expandable message
         */
        message_to_expandable: function (message) {

            if (!this.thread_level || message.isDestroyed()) {
                message.destroy();
                return false;
            }

            var messages = _.sortBy( this.messages, function (val) { return val.id; });
            var it = _.indexOf( messages, message );

            var msg_up = messages[it-1];
            var msg_down = messages[it+1];

            var message_dom = [ ["id", "=", message.id] ];

            if ( msg_up && msg_up.type == "expandable" && msg_down && msg_down.type == "expandable") {
                // concat two expandable message and add this message to this dom
                msg_up.domain = mail.ChatterUtils.expand_domain( msg_up.domain );
                msg_down.domain = mail.ChatterUtils.expand_domain( msg_down.domain );

                msg_down.domain = ['|','|'].concat( msg_up.domain ).concat( message_dom ).concat( msg_down.domain );

                if ( !msg_down.max_limit ) {
                    msg_down.nb_messages += 1 + msg_up.nb_messages;
                }

                msg_up.$el.remove();
                msg_up.destroy();

                msg_down.reinit();

            } else if ( msg_up && msg_up.type == "expandable") {
                // concat preview expandable message and this message to this dom
                msg_up.domain = mail.ChatterUtils.expand_domain( msg_up.domain );
                msg_up.domain = ['|'].concat( msg_up.domain ).concat( message_dom );
                
                msg_up.nb_messages++;

                msg_up.reinit();

            } else if ( msg_down && msg_down.type == "expandable") {
                // concat next expandable message and this message to this dom
                msg_down.domain = mail.ChatterUtils.expand_domain( msg_down.domain );
                msg_down.domain = ['|'].concat( msg_down.domain ).concat( message_dom );
                
                // it's maybe a message expandable for the max limit read message
                if ( !msg_down.max_limit ) {
                    msg_down.nb_messages++;
                }
                
                msg_down.reinit();

            } else {
                // create a expandable message
                var expandable = new mail.ThreadExpandable(this, {
                    'id': message.id,
                    'model': message.model,
                    'parent_id': message.parent_id,
                    'nb_messages': 1,
                    'thread_level': message.thread_level,
                    'parent_id': message.parent_id,
                    'domain': message_dom,
                    'options': message.options,
                    }, {
                    'context':{
                        'default_model': message.model || this.context.default_model,
                        'default_res_id': message.res_id || this.context.default_res_id,
                        'default_parent_id': this.id,
                    }
                });

                // add object on array and DOM
                this.messages.push(expandable);
                expandable.insertAfter(message.$el);
            }

            // destroy message
            message.destroy();

            return true;
        },
    });

    /**
     * ------------------------------------------------------------
     * mail : root Widget
     * ------------------------------------------------------------
     *
     * This widget handles the display of messages with thread options. Its main
     * use is to receive a context and a domain, and to delegate the message
     * fetching and displaying to the Thread widget.
     */
    session.web.client_actions.add('mail.Widget', 'session.mail.Widget');
    mail.Widget = session.web.Widget.extend({
        template: 'mail.Root',

        /**
         * @param {Object} parent parent
         * @param {Array} [domain]
         * @param {Object} [context] context of the thread. It should
         *   contain at least default_model, default_res_id. Please refer to
         *   the compose_message widget for more information about it.
         * @param {Object} [options]
         *...  @param {Number} [truncate_limit=250] number of character to
         *      display before having a "show more" link; note that the text
         *      will not be truncated if it does not have 110% of the parameter
         *...  @param {Boolean} [show_record_name] display the name and link for do action
         *...  @param {boolean} [show_reply_button] display the reply button
         *...  @param {boolean} [show_read_unread_button] display the read/unread button
         *...  @param {int} [display_indented_thread] number thread level to indented threads.
         *      other are on flat mode
         *...  @param {Boolean} [show_compose_message] allow to display the composer
         *...  @param {Boolean} [show_compact_message] display the compact message on the thread
         *      when the user clic on this compact mode, the composer is open
         *...  @param {Array} [message_ids] List of ids to fetch by the root thread.
         *      When you use this option, the domain is not used for the fetch root.
         *     @param {String} [no_message] Message to display when there are no message
         */
        init: function (parent, action) {
            var options = action.params || {};
            this._super(parent);
            this.domain = options.domain || [];
            this.context = options.context || {};

            this.options = _.extend({
                'display_indented_thread' : -1,
                'show_reply_button' : false,
                'show_read_unread_button' : false,
                'truncate_limit' : 250,
                'show_record_name' : false,
                'show_compose_message' : false,
                'show_compact_message' : false,
                'view_inbox': false,
                'message_ids': undefined,
                'no_message': false
            }, options);
        },

        start: function (options) {
            this._super.apply(this, arguments);
            this.message_render();
            this.bind_events();
        },
        
        /**
         *Create the root thread and display this object in the DOM.
         * Call the no_message method then c all the message_fetch method 
         * of this root thread to display the messages.
         */
        message_render: function (search) {

            this.thread = new mail.Thread(this, {}, {
                'domain' : this.domain,
                'context' : this.context,
                'options': this.options,
            });

            this.thread.appendTo( this.$el );
            this.thread.no_message();
            this.thread.message_fetch(null, null, this.options.message_ids);

            if (this.options.show_compose_message) {
                this.thread.instantiate_compose_message();
                if (this.options.show_compact_message) {
                    this.thread.compose_message.do_show_compact();
                } else {
                    this.thread.compose_message.do_hide_compact();
                }
            }
        },

        bind_events: function () {
            $(document).scroll( _.bind(this.thread.on_scroll, this.thread) );
            $(window).resize( _.bind(this.thread.on_scroll, this.thread) );
            this.$el.resize( _.bind(this.thread.on_scroll, this.thread) );
            window.setTimeout( _.bind(this.thread.on_scroll, this.thread), 500 );
        }
    });


    /**
     * ------------------------------------------------------------
     * mail_thread Widget
     * ------------------------------------------------------------
     *
     * This widget handles the display of messages on a document. Its main
     * use is to receive a context and a domain, and to delegate the message
     * fetching and displaying to the Thread widget.
     * Use Help on the field to display a custom "no message loaded"
     */
    session.web.form.widgets.add('mail_thread', 'openerp.mail.RecordThread');
    mail.RecordThread = session.web.form.AbstractField.extend({
        template: 'mail.record_thread',

        start: function () {
            this._super.apply(this, arguments);
            // NB: check the actual_mode property on view to know if the view is in create mode anymore
            this.view.on("change:actual_mode", this, this._check_visibility);
            this._check_visibility();
        },

        _check_visibility: function () {
            this.$el.toggle(this.view.get("actual_mode") !== "create");
        },

        render_value: function () {
            var self = this;
            if (! this.view.datarecord.id || session.web.BufferedDataSet.virtual_id_regex.test(this.view.datarecord.id)) {
                this.$('oe_mail_thread').hide();
                return;
            }

            if (this.root) {
                $('<span class="oe_mail-placeholder"/>').insertAfter(this.root.$el);
                this.root.destroy();
            }
            // create and render Thread widget
<<<<<<< HEAD
            this.root = new mail.Widget(this, {
                'domain' : (this.domain || []).concat([['model', '=', this.view.model], ['res_id', '=', this.view.datarecord.id]]),
                'context' : {
                    'default_res_id': this.view.datarecord.id || false,
                    'default_model': this.view.model || false,
                },
=======
            this.root = new mail.Widget(this, { params: {
                'domain' : domain,
                'context' : this.options.context,
                'typeof_thread': this.options.context['typeof_thread'] || 'other',
>>>>>>> cbbd4dce
                'display_indented_thread': -1,
                'show_reply_button': false,
                'show_read_unread_button': false,
                'show_compose_message': this.view.is_action_enabled('edit'),
                'message_ids': this.getParent().fields.message_ids ? this.getParent().fields.message_ids.get_value() : undefined,
                'show_compact_message': 1,
                'no_message': this.node.attrs.help
                }}
            );

            return this.root.replace(this.$('.oe_mail-placeholder'));
        },
    });


    /**
     * ------------------------------------------------------------
     * Wall Widget
     * ------------------------------------------------------------
     *
     * This widget handles the display of messages on a Wall. Its main
     * use is to receive a context and a domain, and to delegate the message
     * fetching and displaying to the Thread widget.
     */

    session.web.client_actions.add('mail.wall', 'session.mail.Wall');
    mail.Wall = session.web.Widget.extend({
        template: 'mail.wall',

        /**
         * @param {Object} parent parent
         * @param {Object} [options]
         * @param {Array} [options.domain] domain on the Wall
         * @param {Object} [options.context] context, is an object. It should
         *      contain default_model, default_res_id, to give it to the threads.
         */
        init: function (parent, action) {
            this._super(parent);
<<<<<<< HEAD
            this.options = options || {};
            this.domain = options.domain || [];
            this.context = options.context || {};
            this.defaults = {};
            for (var key in options.context) {
                if (key.match(/^search_default_/)) {
                    this.defaults[key.replace(/^search_default_/, '')] = options.context[key];
                }
            }
=======
            var options = action.params || {};
            this.options = options;
            this.options.domain = options.domain || [];
            this.options.context = options.context || {};
            this.search_results = {'domain': [], 'context': {}, 'groupby': {}}
            this.ds_msg = new session.web.DataSetSearch(this, 'mail.message');
>>>>>>> cbbd4dce
        },

        start: function () {
            this._super.apply(this);
            this.bind_events();
            var searchview_loaded = this.load_searchview(this.defaults);
            if (! this.searchview.has_defaults) {
                this.message_render();
            }
            
        },

        /**
         * Load the mail.message search view
         * @param {Object} defaults ??
         */
        load_searchview: function (defaults) {
            var self = this;
            var ds_msg = new session.web.DataSetSearch(this, 'mail.message');
            this.searchview = new session.web.SearchView(this, ds_msg, false, defaults || {}, false);
            this.searchview.appendTo(this.$('.oe_view_manager_view_search'))
                .then(function () { self.searchview.on('search_data', self, self.do_searchview_search); });
            if (this.searchview.has_defaults) {
                this.searchview.ready.then(this.searchview.do_search);
            }
            return this.searchview
        },

        /**
         * Get the domains, contexts and groupbys in parameter from search
         * view, then render the filtered threads.
         * @param {Array} domains
         * @param {Array} contexts
         * @param {Array} groupbys
         */
        do_searchview_search: function (domains, contexts, groupbys) {
            var self = this;
            this.rpc('/web/session/eval_domain_and_context', {
                domains: domains || [],
                contexts: contexts || [],
                group_by_seq: groupbys || []
            }).then(function (results) {
                if(self.root) {
                    $('<span class="oe_mail-placeholder"/>').insertAfter(self.root.$el);
                    self.root.destroy();
                }
                return self.message_render(results);
            });
        },

        /**
         * Create the root thread widget and display this object in the DOM
         */
        message_render: function (search) {
<<<<<<< HEAD
            var domain = this.domain.concat(search && search['domain'] ? search['domain'] : []);
            var context = _.extend(this.context, search && search['context'] ? search['context'] : {});
            this.root = new mail.Widget(this, _.extend(this.options, {
=======
            var domain = this.options.domain.concat(this.search_results['domain']);
            var context = _.extend(this.options.context, search&&search.search_results['context'] ? search.search_results['context'] : {});
            this.root = new mail.Widget(this, { params: {
>>>>>>> cbbd4dce
                'domain' : domain,
                'context' : context,
                'display_indented_thread': 1,
                'show_reply_button': true,
                'show_read_unread_button': true,
                'show_compose_message': true,
<<<<<<< HEAD
                'show_compact_message': this.context.view_mailbox ? false : 1,
                'view_inbox': !!this.context.view_inbox,
                })
=======
                'show_compact_message': false,
                }}
>>>>>>> cbbd4dce
            );
            return this.root.replace(this.$('.oe_mail-placeholder'));
        },

        bind_events: function () {
            var self=this;
            this.$(".oe_write_full").click( function() { self.root.thread.compose_message.on_compose_fullmail(); });
            this.$(".oe_write_onwall").click( function() { self.root.thread.on_compose_message(); });
        }
    });


    /**
     * ------------------------------------------------------------
     * UserMenu
     * ------------------------------------------------------------
     * 
     * Add a link on the top user bar for write a full mail
     */
    session.web.ComposeMessageTopButton = session.web.Widget.extend({
        template:'mail.ComposeMessageTopButton',

        start: function () {
            this.$el.on('click', 'button', this.on_compose_message );
            this._super();
        },

        on_compose_message: function (event) {
            event.stopPropagation();
            var action = {
                type: 'ir.actions.act_window',
                res_model: 'mail.compose.message',
                view_mode: 'form',
                view_type: 'form',
                views: [[false, 'form']],
                target: 'new',
                context: { 'default_content_subtype': 'html' },
            };
            session.client.action_manager.do_action(action);
        },
    });

    session.web.UserMenu.include({
        do_update: function(){
            var self = this;
            this._super.apply(this, arguments);
            this.update_promise.then(function() {
                var mail_button = new session.web.ComposeMessageTopButton();
                mail_button.appendTo(session.webclient.$el.find('.oe_systray'));
            });
        },
    });
};<|MERGE_RESOLUTION|>--- conflicted
+++ resolved
@@ -1462,6 +1462,11 @@
     mail.RecordThread = session.web.form.AbstractField.extend({
         template: 'mail.record_thread',
 
+        init: function (parent, action) {
+            this._super(parent);
+            this.action = action;
+        },
+
         start: function () {
             this._super.apply(this, arguments);
             // NB: check the actual_mode property on view to know if the view is in create mode anymore
@@ -1485,28 +1490,20 @@
                 this.root.destroy();
             }
             // create and render Thread widget
-<<<<<<< HEAD
             this.root = new mail.Widget(this, {
                 'domain' : (this.domain || []).concat([['model', '=', this.view.model], ['res_id', '=', this.view.datarecord.id]]),
                 'context' : {
                     'default_res_id': this.view.datarecord.id || false,
                     'default_model': this.view.model || false,
                 },
-=======
-            this.root = new mail.Widget(this, { params: {
-                'domain' : domain,
-                'context' : this.options.context,
-                'typeof_thread': this.options.context['typeof_thread'] || 'other',
->>>>>>> cbbd4dce
                 'display_indented_thread': -1,
                 'show_reply_button': false,
                 'show_read_unread_button': false,
                 'show_compose_message': this.view.is_action_enabled('edit'),
                 'message_ids': this.getParent().fields.message_ids ? this.getParent().fields.message_ids.get_value() : undefined,
                 'show_compact_message': 1,
-                'no_message': this.node.attrs.help
-                }}
-            );
+                'no_message': this.action.help,
+            });
 
             return this.root.replace(this.$('.oe_mail-placeholder'));
         },
@@ -1536,7 +1533,9 @@
          */
         init: function (parent, action) {
             this._super(parent);
-<<<<<<< HEAD
+
+            this.action = action;
+            var options = action.params || {};
             this.options = options || {};
             this.domain = options.domain || [];
             this.context = options.context || {};
@@ -1546,14 +1545,6 @@
                     this.defaults[key.replace(/^search_default_/, '')] = options.context[key];
                 }
             }
-=======
-            var options = action.params || {};
-            this.options = options;
-            this.options.domain = options.domain || [];
-            this.options.context = options.context || {};
-            this.search_results = {'domain': [], 'context': {}, 'groupby': {}}
-            this.ds_msg = new session.web.DataSetSearch(this, 'mail.message');
->>>>>>> cbbd4dce
         },
 
         start: function () {
@@ -1608,29 +1599,19 @@
          * Create the root thread widget and display this object in the DOM
          */
         message_render: function (search) {
-<<<<<<< HEAD
             var domain = this.domain.concat(search && search['domain'] ? search['domain'] : []);
             var context = _.extend(this.context, search && search['context'] ? search['context'] : {});
             this.root = new mail.Widget(this, _.extend(this.options, {
-=======
-            var domain = this.options.domain.concat(this.search_results['domain']);
-            var context = _.extend(this.options.context, search&&search.search_results['context'] ? search.search_results['context'] : {});
-            this.root = new mail.Widget(this, { params: {
->>>>>>> cbbd4dce
                 'domain' : domain,
                 'context' : context,
                 'display_indented_thread': 1,
                 'show_reply_button': true,
                 'show_read_unread_button': true,
                 'show_compose_message': true,
-<<<<<<< HEAD
                 'show_compact_message': this.context.view_mailbox ? false : 1,
                 'view_inbox': !!this.context.view_inbox,
+                'no_message': this.action.help
                 })
-=======
-                'show_compact_message': false,
-                }}
->>>>>>> cbbd4dce
             );
             return this.root.replace(this.$('.oe_mail-placeholder'));
         },
