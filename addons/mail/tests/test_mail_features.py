# -*- coding: utf-8 -*-
##############################################################################
#
#    OpenERP, Open Source Business Applications
#    Copyright (c) 2012-TODAY OpenERP S.A. <http://openerp.com>
#
#    This program is free software: you can redistribute it and/or modify
#    it under the terms of the GNU Affero General Public License as
#    published by the Free Software Foundation, either version 3 of the
#    License, or (at your option) any later version.
#
#    This program is distributed in the hope that it will be useful,
#    but WITHOUT ANY WARRANTY; without even the implied warranty of
#    MERCHANTABILITY or FITNESS FOR A PARTICULAR PURPOSE.  See the
#    GNU Affero General Public License for more details.
#
#    You should have received a copy of the GNU Affero General Public License
#    along with this program.  If not, see <http://www.gnu.org/licenses/>.
#
##############################################################################

from openerp.addons.mail.mail_mail import mail_mail
from openerp.addons.mail.mail_thread import mail_thread
from openerp.addons.mail.tests.common import TestMail
from openerp.tools import mute_logger, email_split, html2plaintext
from openerp.tools.mail import html_sanitize

class test_mail(TestMail):

    def test_000_alias_setup(self):
        """ Test basic mail.alias setup works, before trying to use them for routing """
        cr, uid = self.cr, self.uid
        self.user_valentin_id = self.res_users.create(cr, uid,
            {'name': 'Valentin Cognito', 'email': 'valentin.cognito@gmail.com', 'login': 'valentin.cognito', 'alias_name': 'valentin.cognito'})
        self.user_valentin = self.res_users.browse(cr, uid, self.user_valentin_id)
        self.assertEquals(self.user_valentin.alias_name, self.user_valentin.login, "Login should be used as alias")

        self.user_pagan_id = self.res_users.create(cr, uid,
            {'name': 'Pagan Le Marchant', 'email': 'plmarchant@gmail.com', 'login': 'plmarchant@gmail.com', 'alias_name': 'plmarchant@gmail.com'})
        self.user_pagan = self.res_users.browse(cr, uid, self.user_pagan_id)
        self.assertEquals(self.user_pagan.alias_name, 'plmarchant', "If login is an email, the alias should keep only the local part")

        self.user_barty_id = self.res_users.create(cr, uid,
            {'name': 'Bartholomew Ironside', 'email': 'barty@gmail.com', 'login': 'b4r+_#_R3wl$$', 'alias_name': 'b4r+_#_R3wl$$'})
        self.user_barty = self.res_users.browse(cr, uid, self.user_barty_id)
        self.assertEquals(self.user_barty.alias_name, 'b4r+_-_r3wl-', 'Disallowed chars should be replaced by hyphens')

    def test_00_followers_function_field(self):
        """ Tests designed for the many2many function field 'follower_ids'.
            We will test to perform writes using the many2many commands 0, 3, 4,
            5 and 6. """
        cr, uid, user_admin, partner_bert_id, group_pigs = self.cr, self.uid, self.user_admin, self.partner_bert_id, self.group_pigs

        # Data: create 'disturbing' values in mail.followers: same res_id, other res_model; same res_model, other res_id
        group_dummy_id = self.mail_group.create(cr, uid,
            {'name': 'Dummy group'}, {'mail_create_nolog': True})
        self.mail_followers.create(cr, uid,
            {'res_model': 'mail.thread', 'res_id': self.group_pigs_id, 'partner_id': partner_bert_id})
        self.mail_followers.create(cr, uid,
            {'res_model': 'mail.group', 'res_id': group_dummy_id, 'partner_id': partner_bert_id})

        # Pigs just created: should be only Admin as follower
        follower_ids = set([follower.id for follower in group_pigs.message_follower_ids])
        self.assertEqual(follower_ids, set([user_admin.partner_id.id]), 'Admin should be the only Pigs fan')

        # Subscribe Bert through a '4' command
        group_pigs.write({'message_follower_ids': [(4, partner_bert_id)]})
        group_pigs.refresh()
        follower_ids = set([follower.id for follower in group_pigs.message_follower_ids])
        self.assertEqual(follower_ids, set([partner_bert_id, user_admin.partner_id.id]), 'Bert and Admin should be the only Pigs fans')

        # Unsubscribe Bert through a '3' command
        group_pigs.write({'message_follower_ids': [(3, partner_bert_id)]})
        group_pigs.refresh()
        follower_ids = set([follower.id for follower in group_pigs.message_follower_ids])
        self.assertEqual(follower_ids, set([user_admin.partner_id.id]), 'Admin should be the only Pigs fan')

        # Set followers through a '6' command
        group_pigs.write({'message_follower_ids': [(6, 0, [partner_bert_id])]})
        group_pigs.refresh()
        follower_ids = set([follower.id for follower in group_pigs.message_follower_ids])
        self.assertEqual(follower_ids, set([partner_bert_id]), 'Bert should be the only Pigs fan')

        # Add a follower created on the fly through a '0' command
        group_pigs.write({'message_follower_ids': [(0, 0, {'name': 'Patrick Fiori'})]})
        partner_patrick_id = self.res_partner.search(cr, uid, [('name', '=', 'Patrick Fiori')])[0]
        group_pigs.refresh()
        follower_ids = set([follower.id for follower in group_pigs.message_follower_ids])
        self.assertEqual(follower_ids, set([partner_bert_id, partner_patrick_id]), 'Bert and Patrick should be the only Pigs fans')

        # Finally, unlink through a '5' command
        group_pigs.write({'message_follower_ids': [(5, 0)]})
        group_pigs.refresh()
        follower_ids = set([follower.id for follower in group_pigs.message_follower_ids])
        self.assertFalse(follower_ids, 'Pigs group should not have fans anymore')

        # Test dummy data has not been altered
        fol_obj_ids = self.mail_followers.search(cr, uid, [('res_model', '=', 'mail.thread'), ('res_id', '=', self.group_pigs_id)])
        follower_ids = set([follower.partner_id.id for follower in self.mail_followers.browse(cr, uid, fol_obj_ids)])
        self.assertEqual(follower_ids, set([partner_bert_id]), 'Bert should be the follower of dummy mail.thread data')
        fol_obj_ids = self.mail_followers.search(cr, uid, [('res_model', '=', 'mail.group'), ('res_id', '=', group_dummy_id)])
        follower_ids = set([follower.partner_id.id for follower in self.mail_followers.browse(cr, uid, fol_obj_ids)])
        self.assertEqual(follower_ids, set([partner_bert_id, user_admin.partner_id.id]), 'Bert and Admin should be the followers of dummy mail.group data')

    def test_05_message_followers_and_subtypes(self):
        """ Tests designed for the subscriber API as well as message subtypes """
        cr, uid, user_admin, user_raoul, group_pigs = self.cr, self.uid, self.user_admin, self.user_raoul, self.group_pigs
        # Data: message subtypes
        self.mail_message_subtype.create(cr, uid, {'name': 'mt_mg_def', 'default': True, 'res_model': 'mail.group'})
        self.mail_message_subtype.create(cr, uid, {'name': 'mt_other_def', 'default': True, 'res_model': 'crm.lead'})
        self.mail_message_subtype.create(cr, uid, {'name': 'mt_all_def', 'default': True, 'res_model': False})
        mt_mg_nodef = self.mail_message_subtype.create(cr, uid, {'name': 'mt_mg_nodef', 'default': False, 'res_model': 'mail.group'})
        mt_all_nodef = self.mail_message_subtype.create(cr, uid, {'name': 'mt_all_nodef', 'default': False, 'res_model': False})
        default_group_subtypes = self.mail_message_subtype.search(cr, uid, [('default', '=', True), '|', ('res_model', '=', 'mail.group'), ('res_model', '=', False)])

        # ----------------------------------------
        # CASE1: test subscriptions with subtypes
        # ----------------------------------------

        # Do: subscribe Raoul, should have default subtypes
        group_pigs.message_subscribe_users([user_raoul.id])
        group_pigs.refresh()
        # Test: 2 followers (Admin and Raoul)
        follower_ids = [follower.id for follower in group_pigs.message_follower_ids]
        self.assertEqual(set(follower_ids), set([user_raoul.partner_id.id, user_admin.partner_id.id]),
                        'message_subscribe: Admin and Raoul should be the only 2 Pigs fans')
        # Raoul follows default subtypes
        fol_ids = self.mail_followers.search(cr, uid, [
                        ('res_model', '=', 'mail.group'),
                        ('res_id', '=', self.group_pigs_id),
                        ('partner_id', '=', user_raoul.partner_id.id)
                    ])
        fol_obj = self.mail_followers.browse(cr, uid, fol_ids)[0]
        fol_subtype_ids = set([subtype.id for subtype in fol_obj.subtype_ids])
        self.assertEqual(set(fol_subtype_ids), set(default_group_subtypes),
                        'message_subscribe: Raoul subscription subtypes are incorrect, should be all default ones')

        # Do: subscribe Raoul with specified new subtypes
        group_pigs.message_subscribe_users([user_raoul.id], subtype_ids=[mt_mg_nodef])
        # Test: 2 followers (Admin and Raoul)
        follower_ids = [follower.id for follower in group_pigs.message_follower_ids]
        self.assertEqual(set(follower_ids), set([user_raoul.partner_id.id, user_admin.partner_id.id]),
                        'message_subscribe: Admin and Raoul should be the only 2 Pigs fans')
        # Test: 2 lines in mail.followers (no duplicate for Raoul)
        fol_ids = self.mail_followers.search(cr, uid, [
                        ('res_model', '=', 'mail.group'),
                        ('res_id', '=', self.group_pigs_id),
                    ])
        self.assertEqual(len(fol_ids), 2,
                        'message_subscribe: subscribing an already-existing follower should not create new entries in mail.followers')
        # Test: Raoul follows only specified subtypes
        fol_ids = self.mail_followers.search(cr, uid, [
                        ('res_model', '=', 'mail.group'),
                        ('res_id', '=', self.group_pigs_id),
                        ('partner_id', '=', user_raoul.partner_id.id)
                    ])
        fol_obj = self.mail_followers.browse(cr, uid, fol_ids)[0]
        fol_subtype_ids = set([subtype.id for subtype in fol_obj.subtype_ids])
        self.assertEqual(set(fol_subtype_ids), set([mt_mg_nodef]),
                        'message_subscribe: Raoul subscription subtypes are incorrect, should be only specified')

        # Do: Subscribe Raoul without specified subtypes: should not erase existing subscription subtypes
        group_pigs.message_subscribe_users([user_raoul.id, user_raoul.id])
        group_pigs.message_subscribe_users([user_raoul.id])
        group_pigs.refresh()
        # Test: 2 followers (Admin and Raoul)
        follower_ids = [follower.id for follower in group_pigs.message_follower_ids]
        self.assertEqual(set(follower_ids), set([user_raoul.partner_id.id, user_admin.partner_id.id]),
                        'message_subscribe: Admin and Raoul should be the only 2 Pigs fans')
        # Test: Raoul follows default subtypes
        fol_ids = self.mail_followers.search(cr, uid, [
                        ('res_model', '=', 'mail.group'),
                        ('res_id', '=', self.group_pigs_id),
                        ('partner_id', '=', user_raoul.partner_id.id)
                    ])
        fol_obj = self.mail_followers.browse(cr, uid, fol_ids)[0]
        fol_subtype_ids = set([subtype.id for subtype in fol_obj.subtype_ids])
        self.assertEqual(set(fol_subtype_ids), set([mt_mg_nodef]),
                        'message_subscribe: Raoul subscription subtypes are incorrect, should be only specified')

        # Do: Unsubscribe Raoul twice through message_unsubscribe_users
        group_pigs.message_unsubscribe_users([user_raoul.id, user_raoul.id])
        group_pigs.refresh()
        # Test: 1 follower (Admin)
        follower_ids = [follower.id for follower in group_pigs.message_follower_ids]
        self.assertEqual(follower_ids, [user_admin.partner_id.id], 'Admin must be the only Pigs fan')
        # Test: 1 lines in mail.followers (no duplicate for Raoul)
        fol_ids = self.mail_followers.search(cr, uid, [
                        ('res_model', '=', 'mail.group'),
                        ('res_id', '=', self.group_pigs_id)
                    ])
        self.assertEqual(len(fol_ids), 1,
                        'message_subscribe: group should have only 1 entry in mail.follower for 1 follower')

        # Do: subscribe Admin with subtype_ids
        group_pigs.message_subscribe_users([uid], [mt_mg_nodef, mt_all_nodef])
        fol_ids = self.mail_followers.search(cr, uid, [('res_model', '=', 'mail.group'), ('res_id', '=', self.group_pigs_id), ('partner_id', '=', user_admin.partner_id.id)])
        fol_obj = self.mail_followers.browse(cr, uid, fol_ids)[0]
        fol_subtype_ids = set([subtype.id for subtype in fol_obj.subtype_ids])
        self.assertEqual(set(fol_subtype_ids), set([mt_mg_nodef, mt_all_nodef]), 'subscription subtypes are incorrect')

        # ----------------------------------------
        # CASE2: test mail_thread fields
        # ----------------------------------------

        subtype_data = group_pigs._get_subscription_data(None, None)[group_pigs.id]['message_subtype_data']
        self.assertEqual(set(subtype_data.keys()), set(['Discussions', 'mt_mg_def', 'mt_all_def', 'mt_mg_nodef', 'mt_all_nodef']), 'mail.group available subtypes incorrect')
        self.assertFalse(subtype_data['Discussions']['followed'], 'Admin should not follow Discussions in pigs')
        self.assertTrue(subtype_data['mt_mg_nodef']['followed'], 'Admin should follow mt_mg_nodef in pigs')
        self.assertTrue(subtype_data['mt_all_nodef']['followed'], 'Admin should follow mt_all_nodef in pigs')

    def test_11_notification_url(self):
        """ Tests designed to test the URL added in notification emails. """
        cr, uid, group_pigs = self.cr, self.uid, self.group_pigs
        # Test URL formatting
        base_url = self.registry('ir.config_parameter').get_param(cr, uid, 'web.base.url')

        # Partner data
        partner_raoul = self.res_partner.browse(cr, uid, self.partner_raoul_id)
        partner_bert_id = self.res_partner.create(cr, uid, {'name': 'bert'})
        partner_bert = self.res_partner.browse(cr, uid, partner_bert_id)
        # Mail data
        mail_mail_id = self.mail_mail.create(cr, uid, {'state': 'exception'})
        mail = self.mail_mail.browse(cr, uid, mail_mail_id)

        # Test: link for nobody -> None
        url = mail_mail._get_partner_access_link(self.mail_mail, cr, uid, mail)
        self.assertEqual(url, None,
                         'notification email: mails not send to a specific partner should not have any URL')

        # Test: link for partner -> None
        url = mail_mail._get_partner_access_link(self.mail_mail, cr, uid, mail, partner=partner_bert)
        self.assertEqual(url, None,
                         'notification email: mails send to a not-user partner should not have any URL')

        # Test: link for user -> signin
        url = mail_mail._get_partner_access_link(self.mail_mail, cr, uid, mail, partner=partner_raoul)
        self.assertIn(base_url, url,
                      'notification email: link should contain web.base.url')
        self.assertIn('db=%s' % cr.dbname, url,
                      'notification email: link should contain database name')
        self.assertIn('action=mail.action_mail_redirect', url,
                      'notification email: link should contain the redirect action')
        self.assertIn('login=%s' % partner_raoul.user_ids[0].login, url,
                      'notification email: link should contain the user login')

        # Test: link for user -> with model and res_id
        mail_mail_id = self.mail_mail.create(cr, uid, {'model': 'mail.group', 'res_id': group_pigs.id})
        mail = self.mail_mail.browse(cr, uid, mail_mail_id)
        url = mail_mail._get_partner_access_link(self.mail_mail, cr, uid, mail, partner=partner_raoul)
        self.assertIn(base_url, url,
                      'notification email: link should contain web.base.url')
        self.assertIn('db=%s' % cr.dbname, url,
                      'notification email: link should contain database name')
        self.assertIn('action=mail.action_mail_redirect', url,
                      'notification email: link should contain the redirect action')
        self.assertIn('login=%s' % partner_raoul.user_ids[0].login, url,
                      'notification email: link should contain the user login')
        self.assertIn('model=mail.group', url,
                      'notification email: link should contain the model when having not notification email on a record')
        self.assertIn('res_id=%s' % group_pigs.id, url,
                      'notification email: link should contain the res_id when having not notification email on a record')

        # Test: link for user -> with model and res_id
        mail_mail_id = self.mail_mail.create(cr, uid, {'notification': True, 'model': 'mail.group', 'res_id': group_pigs.id})
        mail = self.mail_mail.browse(cr, uid, mail_mail_id)
        url = mail_mail._get_partner_access_link(self.mail_mail, cr, uid, mail, partner=partner_raoul)
        self.assertIn(base_url, url,
                      'notification email: link should contain web.base.url')
        self.assertIn('db=%s' % cr.dbname, url,
                      'notification email: link should contain database name')
        self.assertIn('action=mail.action_mail_redirect', url,
                      'notification email: link should contain the redirect action')
        self.assertIn('login=%s' % partner_raoul.user_ids[0].login, url,
                      'notification email: link should contain the user login')
        self.assertIn('message_id=%s' % mail.mail_message_id.id, url,
                      'notification email: link based on message should contain the mail_message id')
        self.assertNotIn('model=mail.group', url,
                         'notification email: link based on message should not contain model')
        self.assertNotIn('res_id=%s' % group_pigs.id, url,
                         'notification email: link based on message should not contain res_id')

    @mute_logger('openerp.addons.mail.mail_thread', 'openerp.models')
    def test_12_inbox_redirection(self):
        """ Tests designed to test the inbox redirection of emails notification URLs. """
        cr, uid, user_admin, group_pigs = self.cr, self.uid, self.user_admin, self.group_pigs
        model, act_id = self.ir_model_data.get_object_reference(cr, uid, 'mail', 'action_mail_inbox_feeds')
        # Data: post a message on pigs
        msg_id = self.group_pigs.message_post(body='My body', partner_ids=[self.partner_bert_id], type='comment', subtype='mail.mt_comment')

        # No specific parameters -> should redirect to Inbox
        action = mail_thread.message_redirect_action(self.mail_thread, cr, self.user_raoul_id, {'params': {}})
        self.assertEqual(
            action.get('type'), 'ir.actions.client',
            'URL redirection: action without parameters should redirect to client action Inbox'
        )
        self.assertEqual(
            action.get('id'), act_id,
            'URL redirection: action without parameters should redirect to client action Inbox'
        )

        # Raoul has read access to Pigs -> should redirect to form view of Pigs
        action = mail_thread.message_redirect_action(self.mail_thread, cr, self.user_raoul_id, {'params': {'message_id': msg_id}})
        self.assertEqual(
            action.get('type'), 'ir.actions.act_window',
            'URL redirection: action with message_id for read-accredited user should redirect to Pigs'
        )
        self.assertEqual(
            action.get('res_id'), group_pigs.id,
            'URL redirection: action with message_id for read-accredited user should redirect to Pigs'
        )
        action = mail_thread.message_redirect_action(self.mail_thread, cr, self.user_raoul_id, {'params': {'model': 'mail.group', 'res_id': group_pigs.id}})
        self.assertEqual(
            action.get('type'), 'ir.actions.act_window',
            'URL redirection: action with message_id for read-accredited user should redirect to Pigs'
        )
        self.assertEqual(
            action.get('res_id'), group_pigs.id,
            'URL redirection: action with message_id for read-accredited user should redirect to Pigs'
        )

        # Bert has no read access to Pigs -> should redirect to Inbox
        action = mail_thread.message_redirect_action(self.mail_thread, cr, self.user_bert_id, {'params': {'message_id': msg_id}})
        self.assertEqual(
            action.get('type'), 'ir.actions.client',
            'URL redirection: action without parameters should redirect to client action Inbox'
        )
        self.assertEqual(
            action.get('id'), act_id,
            'URL redirection: action without parameters should redirect to client action Inbox'
        )
        action = mail_thread.message_redirect_action(self.mail_thread, cr, self.user_bert_id, {'params': {'model': 'mail.group', 'res_id': group_pigs.id}})
        self.assertEqual(
            action.get('type'), 'ir.actions.client',
            'URL redirection: action without parameters should redirect to client action Inbox'
        )
        self.assertEqual(
            action.get('id'), act_id,
            'URL redirection: action without parameters should redirect to client action Inbox'
        )

    def test_20_message_post(self):
        """ Tests designed for message_post. """
        cr, uid, user_raoul, group_pigs = self.cr, self.uid, self.user_raoul, self.group_pigs

        # --------------------------------------------------
        # Data creation
        # --------------------------------------------------
        # 0 - Update existing users-partners
        self.res_users.write(cr, uid, [uid], {'email': 'a@a', 'notify_email': 'always'})
        self.res_users.write(cr, uid, [self.user_raoul_id], {'email': 'r@r'})
        # 1 - Bert Tartopoils, with email, should receive emails for comments and emails
        p_b_id = self.res_partner.create(cr, uid, {'name': 'Bert Tartopoils', 'email': 'b@b'})
        # 2 - Carine Poilvache, with email, should receive emails for emails
        p_c_id = self.res_partner.create(cr, uid, {'name': 'Carine Poilvache', 'email': 'c@c', 'notify_email': 'none'})
        # 3 - Dédé Grosbedon, without email, to test email verification; should receive emails for every message
        p_d_id = self.res_partner.create(cr, uid, {'name': 'Dédé Grosbedon', 'email': 'd@d', 'notify_email': 'always'})
        # 4 - Attachments
        attach1_id = self.ir_attachment.create(cr, user_raoul.id, {
            'name': 'Attach1', 'datas_fname': 'Attach1',
            'datas': 'bWlncmF0aW9uIHRlc3Q=',
            'res_model': 'mail.compose.message', 'res_id': 0})
        attach2_id = self.ir_attachment.create(cr, user_raoul.id, {
            'name': 'Attach2', 'datas_fname': 'Attach2',
            'datas': 'bWlncmF0aW9uIHRlc3Q=',
            'res_model': 'mail.compose.message', 'res_id': 0})
        attach3_id = self.ir_attachment.create(cr, user_raoul.id, {
            'name': 'Attach3', 'datas_fname': 'Attach3',
            'datas': 'bWlncmF0aW9uIHRlc3Q=',
            'res_model': 'mail.compose.message', 'res_id': 0})
        # 5 - Mail data
        _subject = 'Pigs'
        _mail_subject = 'Re: %s' % (group_pigs.name)
        _body1 = '<p>Pigs rules</p>'
        _body2 = '<html>Pigs rocks</html>'
        _attachments = [
            ('List1', 'My first attachment'),
            ('List2', 'My second attachment')
        ]

        # --------------------------------------------------
        # CASE1: post comment + partners + attachments
        # --------------------------------------------------

        # Data: set alias_domain to see emails with alias
        self.registry('ir.config_parameter').set_param(self.cr, self.uid, 'mail.catchall.domain', 'schlouby.fr')
        # Data: change Pigs name to test reply_to
        self.mail_group.write(cr, uid, [self.group_pigs_id], {'name': '"Pigs" !ù $%-'})

        # Do: subscribe Raoul
        new_follower_ids = [self.partner_raoul_id]
        group_pigs.message_subscribe(new_follower_ids)
        # Test: group followers = Raoul + uid
        group_fids = [follower.id for follower in group_pigs.message_follower_ids]
        test_fids = new_follower_ids + [self.partner_admin_id]
        self.assertEqual(set(test_fids), set(group_fids),
                        'message_subscribe: incorrect followers after subscribe')

        # Do: Raoul message_post on Pigs
        self._init_mock_build_email()
        msg1_id = self.mail_group.message_post(cr, user_raoul.id, self.group_pigs_id,
                            body=_body1, subject=_subject, partner_ids=[p_b_id, p_c_id],
                            attachment_ids=[attach1_id, attach2_id], attachments=_attachments,
                            type='comment', subtype='mt_comment')
        msg = self.mail_message.browse(cr, uid, msg1_id)
        msg_message_id = msg.message_id
        msg_pids = [partner.id for partner in msg.notified_partner_ids]
        msg_aids = [attach.id for attach in msg.attachment_ids]
        sent_emails = self._build_email_kwargs_list

        # Test: mail_message: subject and body not modified
        self.assertEqual(_subject, msg.subject, 'message_post: mail.message subject incorrect')
        self.assertEqual(_body1, msg.body, 'message_post: mail.message body incorrect')
        # Test: mail_message: notified_partner_ids = group followers + partner_ids - author
        test_pids = set([self.partner_admin_id, p_b_id, p_c_id])
        self.assertEqual(test_pids, set(msg_pids), 'message_post: mail.message notified partners incorrect')
        # Test: mail_message: attachments (4, attachment_ids + attachments)
        test_aids = set([attach1_id, attach2_id])
        msg_attach_names = set([attach.name for attach in msg.attachment_ids])
        test_attach_names = set(['Attach1', 'Attach2', 'List1', 'List2'])
        self.assertEqual(len(msg_aids), 4,
                        'message_post: mail.message wrong number of attachments')
        self.assertEqual(msg_attach_names, test_attach_names,
                        'message_post: mail.message attachments incorrectly added')
        self.assertTrue(test_aids.issubset(set(msg_aids)),
                        'message_post: mail.message attachments duplicated')
        for attach in msg.attachment_ids:
            self.assertEqual(attach.res_model, 'mail.group',
                            'message_post: mail.message attachments were not linked to the document')
            self.assertEqual(attach.res_id, group_pigs.id,
                            'message_post: mail.message attachments were not linked to the document')
            if 'List' in attach.name:
                self.assertIn((attach.name, attach.datas.decode('base64')), _attachments,
                                'message_post: mail.message attachment name / data incorrect')
                dl_attach = self.mail_message.download_attachment(cr, user_raoul.id, id_message=msg.id, attachment_id=attach.id)
                self.assertIn((dl_attach['filename'], dl_attach['base64'].decode('base64')), _attachments,
                                'message_post: mail.message download_attachment is incorrect')

        # Test: followers: same as before (author was already subscribed)
        group_pigs.refresh()
        group_fids = [follower.id for follower in group_pigs.message_follower_ids]
        test_fids = new_follower_ids + [self.partner_admin_id]
        self.assertEqual(set(test_fids), set(group_fids),
                        'message_post: wrong followers after posting')

        # Test: mail_mail: notifications have been deleted
        self.assertFalse(self.mail_mail.search(cr, uid, [('mail_message_id', '=', msg1_id)]),
                        'message_post: mail.mail notifications should have been auto-deleted!')

        # Test: notifications emails: to a and b, c is email only, r is author
        test_emailto = ['"Administrator" <a@a>', '"Bert Tartopoils" <b@b>']
        # test_emailto = ['"Followers of -Pigs-" <a@a>', '"Followers of -Pigs-" <b@b>']
        self.assertEqual(len(sent_emails), 2,
                        'message_post: notification emails wrong number of send emails')
        self.assertEqual(set([m['email_to'][0] for m in sent_emails]), set(test_emailto),
                        'message_post: notification emails wrong recipients (email_to)')
        for sent_email in sent_emails:
            self.assertEqual(sent_email['email_from'], 'Raoul Grosbedon <raoul@schlouby.fr>',
                            'message_post: notification email wrong email_from: should use alias of sender')
            self.assertEqual(len(sent_email['email_to']), 1,
                            'message_post: notification email sent to more than one email address instead of a precise partner')
            self.assertIn(sent_email['email_to'][0], test_emailto,
                            'message_post: notification email email_to incorrect')
            self.assertEqual(sent_email['reply_to'], '"YourCompany -Pigs-" <group+pigs@schlouby.fr>',
                            'message_post: notification email reply_to incorrect')
            self.assertEqual(_subject, sent_email['subject'],
                            'message_post: notification email subject incorrect')
            self.assertIn(_body1, sent_email['body'],
                            'message_post: notification email body incorrect')
            self.assertIn('Pigs rules', sent_email['body_alternative'],
                            'message_post: notification email body alternative should contain the body')
            self.assertNotIn('<p>', sent_email['body_alternative'],
                            'message_post: notification email body alternative still contains html')
<<<<<<< HEAD
            self.assertIn(html2plaintext(user_raoul.signature), sent_email['body_alternative'],
                            'message_post: notification email body alternative should contain the sender signature')
=======
>>>>>>> a5f7891b
            self.assertFalse(sent_email['references'],
                            'message_post: references should be False when sending a message that is not a reply')

        # Test: notification linked to this message = group followers = notified_partner_ids
        notif_ids = self.mail_notification.search(cr, uid, [('message_id', '=', msg1_id)])
        notif_pids = set([notif.partner_id.id for notif in self.mail_notification.browse(cr, uid, notif_ids)])
        self.assertEqual(notif_pids, test_pids,
                        'message_post: mail.message created mail.notification incorrect')

        # Data: Pigs name back to normal
        self.mail_group.write(cr, uid, [self.group_pigs_id], {'name': 'Pigs'})

        # --------------------------------------------------
        # CASE2: reply + parent_id + parent notification
        # --------------------------------------------------

        # Data: remove alias_domain to see emails with alias
        param_ids = self.registry('ir.config_parameter').search(cr, uid, [('key', '=', 'mail.catchall.domain')])
        self.registry('ir.config_parameter').unlink(cr, uid, param_ids)

        # Do: Raoul message_post on Pigs
        self._init_mock_build_email()
        msg2_id = self.mail_group.message_post(cr, user_raoul.id, self.group_pigs_id,
                        body=_body2, type='email', subtype='mt_comment',
                        partner_ids=[p_d_id], parent_id=msg1_id, attachment_ids=[attach3_id],
                        context={'mail_post_autofollow': True})
        msg = self.mail_message.browse(cr, uid, msg2_id)
        msg_pids = [partner.id for partner in msg.notified_partner_ids]
        msg_aids = [attach.id for attach in msg.attachment_ids]
        sent_emails = self._build_email_kwargs_list

        # Test: mail_message: subject is False, body, parent_id is msg_id
        self.assertEqual(msg.subject, False, 'message_post: mail.message subject incorrect')
        self.assertEqual(msg.body, html_sanitize(_body2), 'message_post: mail.message body incorrect')
        self.assertEqual(msg.parent_id.id, msg1_id, 'message_post: mail.message parent_id incorrect')
        # Test: mail_message: notified_partner_ids = group followers
        test_pids = [self.partner_admin_id, p_d_id]
        self.assertEqual(set(test_pids), set(msg_pids), 'message_post: mail.message partners incorrect')
        # Test: mail_message: notifications linked to this message = group followers = notified_partner_ids
        notif_ids = self.mail_notification.search(cr, uid, [('message_id', '=', msg2_id)])
        notif_pids = [notif.partner_id.id for notif in self.mail_notification.browse(cr, uid, notif_ids)]
        self.assertEqual(set(test_pids), set(notif_pids), 'message_post: mail.message notification partners incorrect')

        # Test: mail_mail: notifications deleted
        self.assertFalse(self.mail_mail.search(cr, uid, [('mail_message_id', '=', msg2_id)]), 'mail.mail notifications should have been auto-deleted!')

        # Test: emails send by server (to a, b, c, d)
        test_emailto = [u'"Administrator" <a@a>', u'"Bert Tartopoils" <b@b>', u'"Carine Poilvache" <c@c>', u'"D\xe9d\xe9 Grosbedon" <d@d>']
        # test_emailto = [u'"Followers of Pigs" <a@a>', u'"Followers of Pigs" <b@b>', u'"Followers of Pigs" <c@c>', u'"Followers of Pigs" <d@d>']
        # self.assertEqual(len(sent_emails), 3, 'sent_email number of sent emails incorrect')
        for sent_email in sent_emails:
            self.assertEqual(sent_email['email_from'], 'Raoul Grosbedon <r@r>',
                            'message_post: notification email wrong email_from: should use email of sender when no alias domain set')
            self.assertEqual(len(sent_email['email_to']), 1,
                            'message_post: notification email sent to more than one email address instead of a precise partner')
            self.assertIn(sent_email['email_to'][0], test_emailto,
                            'message_post: notification email email_to incorrect')
            self.assertEqual(email_split(sent_email['reply_to']), ['r@r'],  # was '"Followers of Pigs" <r@r>', but makes no sense
                            'message_post: notification email reply_to incorrect: should have raoul email')
            self.assertEqual(_mail_subject, sent_email['subject'],
                            'message_post: notification email subject incorrect')
            self.assertIn(html_sanitize(_body2), sent_email['body'],
                            'message_post: notification email does not contain the body')
            self.assertIn('Pigs rocks', sent_email['body_alternative'],
                            'message_post: notification email body alternative should contain the body')
            self.assertNotIn('<p>', sent_email['body_alternative'],
                            'message_post: notification email body alternative still contains html')
<<<<<<< HEAD
            self.assertIn(html2plaintext(user_raoul.signature), sent_email['body_alternative'],
                            'message_post: notification email body alternative should contain the sender signature')
=======
>>>>>>> a5f7891b
            self.assertIn(msg_message_id, sent_email['references'],
                            'message_post: notification email references lacks parent message message_id')
        # Test: attachments + download
        for attach in msg.attachment_ids:
            self.assertEqual(attach.res_model, 'mail.group',
                            'message_post: mail.message attachment res_model incorrect')
            self.assertEqual(attach.res_id, self.group_pigs_id,
                            'message_post: mail.message attachment res_id incorrect')

        # Test: Dédé has been notified -> should also have been notified of the parent message
        msg = self.mail_message.browse(cr, uid, msg1_id)
        msg_pids = set([partner.id for partner in msg.notified_partner_ids])
        test_pids = set([self.partner_admin_id, p_b_id, p_c_id, p_d_id])
        self.assertEqual(test_pids, msg_pids, 'message_post: mail.message parent notification not created')

         # Do: reply to last message
        msg3_id = self.mail_group.message_post(cr, user_raoul.id, self.group_pigs_id, body='Test', parent_id=msg2_id)
        msg = self.mail_message.browse(cr, uid, msg3_id)
        # Test: check that its parent will be the first message
        self.assertEqual(msg.parent_id.id, msg1_id, 'message_post did not flatten the thread structure')

    def test_25_message_compose_wizard(self):
        """ Tests designed for the mail.compose.message wizard. """
        cr, uid, user_raoul, group_pigs = self.cr, self.uid, self.user_raoul, self.group_pigs
        mail_compose = self.registry('mail.compose.message')

        # --------------------------------------------------
        # Data creation
        # --------------------------------------------------
        # 0 - Update existing users-partners
        self.res_users.write(cr, uid, [uid], {'email': 'a@a'})
        self.res_users.write(cr, uid, [self.user_raoul_id], {'email': 'r@r'})
        # 1 - Bert Tartopoils, with email, should receive emails for comments and emails
        p_b_id = self.res_partner.create(cr, uid, {'name': 'Bert Tartopoils', 'email': 'b@b'})
        # 2 - Carine Poilvache, with email, should receive emails for emails
        p_c_id = self.res_partner.create(cr, uid, {'name': 'Carine Poilvache', 'email': 'c@c', 'notify_email': 'always'})
        # 3 - Dédé Grosbedon, without email, to test email verification; should receive emails for every message
        p_d_id = self.res_partner.create(cr, uid, {'name': 'Dédé Grosbedon', 'email': 'd@d', 'notify_email': 'always'})
        # 4 - Create a Bird mail.group, that will be used to test mass mailing
        group_bird_id = self.mail_group.create(cr, uid,
            {
                'name': 'Bird',
                'description': 'Bird resistance',
            }, context={'mail_create_nolog': True})
        group_bird = self.mail_group.browse(cr, uid, group_bird_id)
        # 5 - Mail data
        _subject = 'Pigs'
        _body = 'Pigs <b>rule</b>'
        _reply_subject = 'Re: %s' % _subject
        _attachments = [
            {'name': 'First', 'datas_fname': 'first.txt', 'datas': 'My first attachment'.encode('base64')},
            {'name': 'Second', 'datas_fname': 'second.txt', 'datas': 'My second attachment'.encode('base64')}
            ]
        _attachments_test = [('first.txt', 'My first attachment'), ('second.txt', 'My second attachment')]
        # 6 - Subscribe Bert to Pigs
        group_pigs.message_subscribe([p_b_id])

        # --------------------------------------------------
        # CASE1: wizard + partners + context keys
        # --------------------------------------------------

        # Do: Raoul wizard-composes on Pigs with auto-follow for partners, not for author
        compose_id = mail_compose.create(cr, user_raoul.id,
            {
                'subject': _subject,
                'body': _body,
                'partner_ids': [(4, p_c_id), (4, p_d_id)],
            }, context={
                'default_composition_mode': 'comment',
                'default_model': 'mail.group',
                'default_res_id': self.group_pigs_id,
            })
        compose = mail_compose.browse(cr, uid, compose_id)

        # Test: mail.compose.message: composition_mode, model, res_id
        self.assertEqual(compose.composition_mode,  'comment', 'compose wizard: mail.compose.message incorrect composition_mode')
        self.assertEqual(compose.model,  'mail.group', 'compose wizard: mail.compose.message incorrect model')
        self.assertEqual(compose.res_id, self.group_pigs_id, 'compose wizard: mail.compose.message incorrect res_id')

        # Do: Post the comment
        mail_compose.send_mail(cr, user_raoul.id, [compose_id], {'mail_post_autofollow': True, 'mail_create_nosubscribe': True})
        group_pigs.refresh()
        message = group_pigs.message_ids[0]

        # Test: mail.group: followers (c and d added by auto follow key; raoul not added by nosubscribe key)
        pigs_pids = [p.id for p in group_pigs.message_follower_ids]
        test_pids = [self.partner_admin_id, p_b_id, p_c_id, p_d_id]
        self.assertEqual(set(pigs_pids), set(test_pids),
                        'compose wizard: mail_post_autofollow and mail_create_nosubscribe context keys not correctly taken into account')

        # Test: mail.message: subject, body inside p
        self.assertEqual(message.subject, _subject, 'compose wizard: mail.message incorrect subject')
        self.assertEqual(message.body, '<p>%s</p>' % _body, 'compose wizard: mail.message incorrect body')
        # Test: mail.message: notified_partner_ids = admin + bert (followers) + c + d (recipients)
        msg_pids = [partner.id for partner in message.notified_partner_ids]
        test_pids = [self.partner_admin_id, p_b_id, p_c_id, p_d_id]
        self.assertEqual(set(msg_pids), set(test_pids),
                        'compose wizard: mail.message notified_partner_ids incorrect')

        # --------------------------------------------------
        # CASE2: reply + attachments
        # --------------------------------------------------

        # Do: Reply with attachments
        compose_id = mail_compose.create(cr, user_raoul.id,
            {
                'attachment_ids': [(0, 0, _attachments[0]), (0, 0, _attachments[1])]
            }, context={
                'default_composition_mode': 'comment',
                'default_res_id': self.group_pigs_id,
                'default_parent_id': message.id
            })
        compose = mail_compose.browse(cr, uid, compose_id)

        # Test: mail.compose.message: model, res_id, parent_id
        self.assertEqual(compose.model, 'mail.group', 'compose wizard: mail.compose.message incorrect model')
        self.assertEqual(compose.res_id, self.group_pigs_id, 'compose wizard: mail.compose.message incorrect res_id')
        self.assertEqual(compose.parent_id.id, message.id, 'compose wizard: mail.compose.message incorrect parent_id')

        # Test: mail.compose.message: subject as Re:.., body, parent_id
        self.assertEqual(compose.subject, _reply_subject, 'compose wizard: mail.compose.message incorrect subject')
        self.assertFalse(compose.body, 'compose wizard: mail.compose.message body should not contain parent message body')
        self.assertEqual(compose.parent_id and compose.parent_id.id, message.id, 'compose wizard: mail.compose.message parent_id incorrect')
        # Test: mail.compose.message: attachments
        for attach in compose.attachment_ids:
            self.assertIn((attach.datas_fname, attach.datas.decode('base64')), _attachments_test,
                            'compose wizard: mail.message attachment name / data incorrect')

        # --------------------------------------------------
        # CASE3: mass_mail on Pigs and Bird
        # --------------------------------------------------

        # Do: Compose in mass_mail_mode on pigs and bird
        compose_id = mail_compose.create(
            cr, user_raoul.id, {
                'subject': _subject,
                'body': '${object.description}',
                'partner_ids': [(4, p_c_id), (4, p_d_id)],
            }, context={
                'default_composition_mode': 'mass_mail',
                'default_model': 'mail.group',
                'default_res_id': False,
                'active_ids': [self.group_pigs_id, group_bird_id],
            })
        compose = mail_compose.browse(cr, uid, compose_id)

        # Do: Post the comment, get created message for each group
        mail_compose.send_mail(cr, user_raoul.id, [compose_id], context={
                        'default_res_id': -1,
                        'active_ids': [self.group_pigs_id, group_bird_id]
                    })
        # check mail_mail
        mail_mail_ids = self.mail_mail.search(cr, uid, [('subject', '=', _subject)])
        for mail_mail in self.mail_mail.browse(cr, uid, mail_mail_ids):
            self.assertEqual(set([p.id for p in mail_mail.recipient_ids]), set([p_c_id, p_d_id]),
                             'compose wizard: mail_mail mass mailing: mail.mail in mass mail incorrect recipients')

        # check logged messages
        group_pigs.refresh()
        group_bird.refresh()
        message1 = group_pigs.message_ids[0]
        message2 = group_bird.message_ids[0]

        # Test: Pigs and Bird did receive their message
        test_msg_ids = self.mail_message.search(cr, uid, [], limit=2)
        self.assertIn(message1.id, test_msg_ids, 'compose wizard: Pigs did not receive its mass mailing message')
        self.assertIn(message2.id, test_msg_ids, 'compose wizard: Bird did not receive its mass mailing message')

        # Test: mail.message: subject, body, subtype, notified partners (nobody + specific recipients)
        self.assertEqual(message1.subject, _subject,
                        'compose wizard: message_post: mail.message in mass mail subject incorrect')
        self.assertEqual(message1.body, '<p>%s</p>' % group_pigs.description,
                        'compose wizard: message_post: mail.message in mass mail body incorrect')
        # self.assertEqual(set([p.id for p in message1.notified_partner_ids]), set([p_c_id, p_d_id]),
        #                 'compose wizard: message_post: mail.message in mass mail incorrect notified partners')
        self.assertEqual(message2.subject, _subject,
                        'compose wizard: message_post: mail.message in mass mail subject incorrect')
        self.assertEqual(message2.body, '<p>%s</p>' % group_bird.description,
                        'compose wizard: message_post: mail.message in mass mail body incorrect')
        # self.assertEqual(set([p.id for p in message2.notified_partner_ids]), set([p_c_id, p_d_id]),
        #                 'compose wizard: message_post: mail.message in mass mail incorrect notified partners')

        # Test: mail.group followers: author not added as follower in mass mail mode
        pigs_pids = [p.id for p in group_pigs.message_follower_ids]
        test_pids = [self.partner_admin_id, p_b_id, p_c_id, p_d_id]
        self.assertEqual(set(pigs_pids), set(test_pids),
                        'compose wizard: mail_post_autofollow and mail_create_nosubscribe context keys not correctly taken into account')
        bird_pids = [p.id for p in group_bird.message_follower_ids]
        test_pids = [self.partner_admin_id]
        self.assertEqual(set(bird_pids), set(test_pids),
                        'compose wizard: mail_post_autofollow and mail_create_nosubscribe context keys not correctly taken into account')

        # Do: Compose in mass_mail, coming from list_view, we have an active_domain that should be supported
        compose_id = mail_compose.create(cr, user_raoul.id,
            {
                'subject': _subject,
                'body': '${object.description}',
                'partner_ids': [(4, p_c_id), (4, p_d_id)],
            }, context={
                'default_composition_mode': 'mass_mail',
                'default_model': 'mail.group',
                'default_res_id': False,
                'active_ids': [self.group_pigs_id],
                'active_domain': [('name', 'in', ['Pigs', 'Bird'])],
            })
        compose = mail_compose.browse(cr, uid, compose_id)

        # Do: Post the comment, get created message for each group
        mail_compose.send_mail(
            cr, user_raoul.id, [compose_id], context={
                'default_res_id': -1,
                'active_ids': [self.group_pigs_id, group_bird_id]
            })
        group_pigs.refresh()
        group_bird.refresh()
        message1 = group_pigs.message_ids[0]
        message2 = group_bird.message_ids[0]

        # Test: Pigs and Bird did receive their message
        test_msg_ids = self.mail_message.search(cr, uid, [], limit=2)
        self.assertIn(message1.id, test_msg_ids, 'compose wizard: Pigs did not receive its mass mailing message')
        self.assertIn(message2.id, test_msg_ids, 'compose wizard: Bird did not receive its mass mailing message')

    def test_30_needaction(self):
        """ Tests for mail.message needaction. """
        cr, uid, user_admin, user_raoul, group_pigs = self.cr, self.uid, self.user_admin, self.user_raoul, self.group_pigs
        na_admin_base = self.mail_message._needaction_count(cr, uid, domain=[])
        na_demo_base = self.mail_message._needaction_count(cr, user_raoul.id, domain=[])

        # Test: number of unread notification = needaction on mail.message
        notif_ids = self.mail_notification.search(cr, uid, [
            ('partner_id', '=', user_admin.partner_id.id),
            ('is_read', '=', False)
            ])
        na_count = self.mail_message._needaction_count(cr, uid, domain=[])
        self.assertEqual(len(notif_ids), na_count, 'unread notifications count does not match needaction count')

        # Do: post 2 message on group_pigs as admin, 3 messages as demo user
        for dummy in range(2):
            group_pigs.message_post(body='My Body', subtype='mt_comment')
        raoul_pigs = group_pigs.sudo(user_raoul)
        for dummy in range(3):
            raoul_pigs.message_post(body='My Demo Body', subtype='mt_comment')

        # Test: admin has 3 new notifications (from demo), and 3 new needaction
        notif_ids = self.mail_notification.search(cr, uid, [
            ('partner_id', '=', user_admin.partner_id.id),
            ('is_read', '=', False)
            ])
        self.assertEqual(len(notif_ids), na_admin_base + 3, 'Admin should have 3 new unread notifications')
        na_admin = self.mail_message._needaction_count(cr, uid, domain=[])
        na_admin_group = self.mail_message._needaction_count(cr, uid, domain=[('model', '=', 'mail.group'), ('res_id', '=', self.group_pigs_id)])
        self.assertEqual(na_admin, na_admin_base + 3, 'Admin should have 3 new needaction')
        self.assertEqual(na_admin_group, 3, 'Admin should have 3 needaction related to Pigs')
        # Test: demo has 0 new notifications (not a follower, not receiving its own messages), and 0 new needaction
        notif_ids = self.mail_notification.search(cr, uid, [
            ('partner_id', '=', user_raoul.partner_id.id),
            ('is_read', '=', False)
            ])
        self.assertEqual(len(notif_ids), na_demo_base + 0, 'Demo should have 0 new unread notifications')
        na_demo = self.mail_message._needaction_count(cr, user_raoul.id, domain=[])
        na_demo_group = self.mail_message._needaction_count(cr, user_raoul.id, domain=[('model', '=', 'mail.group'), ('res_id', '=', self.group_pigs_id)])
        self.assertEqual(na_demo, na_demo_base + 0, 'Demo should have 0 new needaction')
        self.assertEqual(na_demo_group, 0, 'Demo should have 0 needaction related to Pigs')

    def test_40_track_field(self):
        """ Testing auto tracking of fields. """
        def _strip_string_spaces(body):
            return body.replace(' ', '').replace('\n', '')

        # Data: subscribe Raoul to Pigs, because he will change the public attribute and may loose access to the record
        cr, uid = self.cr, self.uid
        self.mail_group.message_subscribe_users(cr, uid, [self.group_pigs_id], [self.user_raoul_id])

        # Data: res.users.group, to test group_public_id automatic logging
        group_system_ref = self.registry('ir.model.data').get_object_reference(cr, uid, 'base', 'group_system')
        group_system_id = group_system_ref and group_system_ref[1] or False

        # Data: custom subtypes
        mt_private_id = self.mail_message_subtype.create(cr, uid, {'name': 'private', 'description': 'Private public'})
        self.ir_model_data.create(cr, uid, {'name': 'mt_private', 'model': 'mail.message.subtype', 'module': 'mail', 'res_id': mt_private_id})
        mt_name_supername_id = self.mail_message_subtype.create(cr, uid, {'name': 'name_supername', 'description': 'Supername name'})
        self.ir_model_data.create(cr, uid, {'name': 'mt_name_supername', 'model': 'mail.message.subtype', 'module': 'mail', 'res_id': mt_name_supername_id})
        mt_group_public_set_id = self.mail_message_subtype.create(cr, uid, {'name': 'group_public_set', 'description': 'Group set'})
        self.ir_model_data.create(cr, uid, {'name': 'mt_group_public_set', 'model': 'mail.message.subtype', 'module': 'mail', 'res_id': mt_group_public_set_id})
        mt_group_public_id = self.mail_message_subtype.create(cr, uid, {'name': 'group_public', 'description': 'Group changed'})
        self.ir_model_data.create(cr, uid, {'name': 'mt_group_public', 'model': 'mail.message.subtype', 'module': 'mail', 'res_id': mt_group_public_id})

        # Data: alter mail_group model for testing purposes (test on classic, selection and many2one fields)
        self.mail_group._track = {
            'public': {
                'mail.mt_private': lambda self, cr, uid, obj, ctx=None: obj.public == 'private',
            },
            'name': {
                'mail.mt_name_supername': lambda self, cr, uid, obj, ctx=None: obj.name == 'supername',
            },
            'group_public_id': {
                'mail.mt_group_public_set': lambda self, cr, uid, obj, ctx=None: obj.group_public_id,
                'mail.mt_group_public': lambda self, cr, uid, obj, ctx=None: True,
            },
        }
        public_col = self.mail_group._columns.get('public')
        name_col = self.mail_group._columns.get('name')
        group_public_col = self.mail_group._columns.get('group_public_id')
        public_col.track_visibility = 'onchange'
        name_col.track_visibility = 'always'
        group_public_col.track_visibility = 'onchange'

        # Test: change name -> always tracked, not related to a subtype
        self.mail_group.write(cr, self.user_raoul_id, [self.group_pigs_id], {'public': 'public'})
        self.group_pigs.refresh()
        self.assertEqual(len(self.group_pigs.message_ids), 1, 'tracked: a message should have been produced')
        # Test: first produced message: no subtype, name change tracked
        last_msg = self.group_pigs.message_ids[-1]
        self.assertFalse(last_msg.subtype_id, 'tracked: message should not have been linked to a subtype')
        self.assertIn(u'SelectedGroupOnly\u2192Public', _strip_string_spaces(last_msg.body), 'tracked: message body incorrect')
        self.assertIn('Pigs', _strip_string_spaces(last_msg.body), 'tracked: message body does not hold always tracked field')

        # Test: change name as supername, public as private -> 2 subtypes
        self.mail_group.write(cr, self.user_raoul_id, [self.group_pigs_id], {'name': 'supername', 'public': 'private'})
        self.group_pigs.refresh()
        self.assertEqual(len(self.group_pigs.message_ids), 3, 'tracked: two messages should have been produced')
        # Test: first produced message: mt_name_supername
        last_msg = self.group_pigs.message_ids[-2]
        self.assertEqual(last_msg.subtype_id.id, mt_private_id, 'tracked: message should be linked to mt_private subtype')
        self.assertIn('Private public', last_msg.body, 'tracked: message body does not hold the subtype description')
        self.assertIn(u'Pigs\u2192supername', _strip_string_spaces(last_msg.body), 'tracked: message body incorrect')
        # Test: second produced message: mt_name_supername
        last_msg = self.group_pigs.message_ids[-3]
        self.assertEqual(last_msg.subtype_id.id, mt_name_supername_id, 'tracked: message should be linked to mt_name_supername subtype')
        self.assertIn('Supername name', last_msg.body, 'tracked: message body does not hold the subtype description')
        self.assertIn(u'Public\u2192Private', _strip_string_spaces(last_msg.body), 'tracked: message body incorrect')
        self.assertIn(u'Pigs\u2192supername', _strip_string_spaces(last_msg.body), 'tracked feature: message body does not hold always tracked field')

        # Test: change public as public, group_public_id -> 2 subtypes, name always tracked
        self.mail_group.write(cr, self.user_raoul_id, [self.group_pigs_id], {'public': 'public', 'group_public_id': group_system_id})
        self.group_pigs.refresh()
        self.assertEqual(len(self.group_pigs.message_ids), 5, 'tracked: one message should have been produced')
        # Test: first produced message: mt_group_public_set_id, with name always tracked, public tracked on change
        last_msg = self.group_pigs.message_ids[-4]
        self.assertEqual(last_msg.subtype_id.id, mt_group_public_set_id, 'tracked: message should be linked to mt_group_public_set_id')
        self.assertIn('Group set', last_msg.body, 'tracked: message body does not hold the subtype description')
        self.assertIn(u'Private\u2192Public', _strip_string_spaces(last_msg.body), 'tracked: message body does not hold changed tracked field')
        self.assertIn(u'HumanResources/Employee\u2192Administration/Settings', _strip_string_spaces(last_msg.body), 'tracked: message body does not hold always tracked field')
        # Test: second produced message: mt_group_public_id, with name always tracked, public tracked on change
        last_msg = self.group_pigs.message_ids[-5]
        self.assertEqual(last_msg.subtype_id.id, mt_group_public_id, 'tracked: message should be linked to mt_group_public_id')
        self.assertIn('Group changed', last_msg.body, 'tracked: message body does not hold the subtype description')
        self.assertIn(u'Private\u2192Public', _strip_string_spaces(last_msg.body), 'tracked: message body does not hold changed tracked field')
        self.assertIn(u'HumanResources/Employee\u2192Administration/Settings', _strip_string_spaces(last_msg.body), 'tracked: message body does not hold always tracked field')

        # Test: change group_public_id to False -> 1 subtype, name always tracked
        self.mail_group.write(cr, self.user_raoul_id, [self.group_pigs_id], {'group_public_id': False})
        self.group_pigs.refresh()
        self.assertEqual(len(self.group_pigs.message_ids), 6, 'tracked: one message should have been produced')
        # Test: first produced message: mt_group_public_set_id, with name always tracked, public tracked on change
        last_msg = self.group_pigs.message_ids[-6]
        self.assertEqual(last_msg.subtype_id.id, mt_group_public_id, 'tracked: message should be linked to mt_group_public_id')
        self.assertIn('Group changed', last_msg.body, 'tracked: message body does not hold the subtype description')
        self.assertIn(u'Administration/Settings\u2192', _strip_string_spaces(last_msg.body), 'tracked: message body does not hold always tracked field')

        # Test: change not tracked field, no tracking message
        self.mail_group.write(cr, self.user_raoul_id, [self.group_pigs_id], {'description': 'Dummy'})
        self.group_pigs.refresh()
        self.assertEqual(len(self.group_pigs.message_ids), 6, 'tracked: No message should have been produced')

        # Data: removed changes
        public_col.track_visibility = None
        name_col.track_visibility = None
        group_public_col.track_visibility = None
        self.mail_group._track = {}<|MERGE_RESOLUTION|>--- conflicted
+++ resolved
@@ -471,11 +471,6 @@
                             'message_post: notification email body alternative should contain the body')
             self.assertNotIn('<p>', sent_email['body_alternative'],
                             'message_post: notification email body alternative still contains html')
-<<<<<<< HEAD
-            self.assertIn(html2plaintext(user_raoul.signature), sent_email['body_alternative'],
-                            'message_post: notification email body alternative should contain the sender signature')
-=======
->>>>>>> a5f7891b
             self.assertFalse(sent_email['references'],
                             'message_post: references should be False when sending a message that is not a reply')
 
@@ -543,11 +538,6 @@
                             'message_post: notification email body alternative should contain the body')
             self.assertNotIn('<p>', sent_email['body_alternative'],
                             'message_post: notification email body alternative still contains html')
-<<<<<<< HEAD
-            self.assertIn(html2plaintext(user_raoul.signature), sent_email['body_alternative'],
-                            'message_post: notification email body alternative should contain the sender signature')
-=======
->>>>>>> a5f7891b
             self.assertIn(msg_message_id, sent_email['references'],
                             'message_post: notification email references lacks parent message message_id')
         # Test: attachments + download
