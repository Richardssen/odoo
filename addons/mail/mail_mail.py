# -*- coding: utf-8 -*-
##############################################################################
#
#    OpenERP, Open Source Management Solution
#    Copyright (C) 2010-today OpenERP SA (<http://www.openerp.com>)
#
#    This program is free software: you can redistribute it and/or modify
#    it under the terms of the GNU Affero General Public License as
#    published by the Free Software Foundation, either version 3 of the
#    License, or (at your option) any later version
#
#    This program is distributed in the hope that it will be useful,
#    but WITHOUT ANY WARRANTY; without even the implied warranty of
#    MERCHANTABILITY or FITNESS FOR A PARTICULAR PURPOSE.  See the
#    GNU Affero General Public License for more details
#
#    You should have received a copy of the GNU Affero General Public License
#    along with this program.  If not, see <http://www.gnu.org/licenses/>
#
##############################################################################

import base64
import logging
import re
from urllib import urlencode
from urlparse import urljoin

from openerp import tools
from openerp import SUPERUSER_ID
from openerp.addons.base.ir.ir_mail_server import MailDeliveryException
from openerp.osv import fields, osv
from openerp.tools.translate import _

_logger = logging.getLogger(__name__)


class mail_mail(osv.Model):
    """ Model holding RFC2822 email messages to send. This model also provides
        facilities to queue and send new email messages.  """
    _name = 'mail.mail'
    _description = 'Outgoing Mails'
    _inherits = {'mail.message': 'mail_message_id'}
    _order = 'id desc'

    _columns = {
        'mail_message_id': fields.many2one('mail.message', 'Message', required=True, ondelete='cascade'),
        'state': fields.selection([
            ('outgoing', 'Outgoing'),
            ('sent', 'Sent'),
            ('received', 'Received'),
            ('exception', 'Delivery Failed'),
            ('cancel', 'Cancelled'),
        ], 'Status', readonly=True),
        'auto_delete': fields.boolean('Auto Delete',
            help="Permanently delete this email after sending it, to save space"),
        'references': fields.text('References', help='Message references, such as identifiers of previous messages', readonly=1),
        'email_to': fields.text('To', help='Message recipients (emails)'),
        'recipient_ids': fields.many2many('res.partner', string='To (Partners)'),
        'email_cc': fields.char('Cc', help='Carbon copy message recipients'),
        'body_html': fields.text('Rich-text Contents', help="Rich-text/HTML message"),
        # Auto-detected based on create() - if 'mail_message_id' was passed then this mail is a notification
        # and during unlink() we will not cascade delete the parent and its attachments
        'notification': fields.boolean('Is Notification',
            help='Mail has been created to notify people of an existing mail.message'),
    }

    _defaults = {
        'state': 'outgoing',
    }

    def default_get(self, cr, uid, fields, context=None):
        # protection for `default_type` values leaking from menu action context (e.g. for invoices)
        # To remove when automatic context propagation is removed in web client
        if context and context.get('default_type') and context.get('default_type') not in self._all_columns['type'].column.selection:
            context = dict(context, default_type=None)
        return super(mail_mail, self).default_get(cr, uid, fields, context=context)

    def create(self, cr, uid, values, context=None):
        # notification field: if not set, set if mail comes from an existing mail.message
        if 'notification' not in values and values.get('mail_message_id'):
            values['notification'] = True
        return super(mail_mail, self).create(cr, uid, values, context=context)

    def unlink(self, cr, uid, ids, context=None):
        # cascade-delete the parent message for all mails that are not created for a notification
        ids_to_cascade = self.search(cr, uid, [('notification', '=', False), ('id', 'in', ids)])
        parent_msg_ids = [m.mail_message_id.id for m in self.browse(cr, uid, ids_to_cascade, context=context)]
        res = super(mail_mail, self).unlink(cr, uid, ids, context=context)
        self.pool.get('mail.message').unlink(cr, uid, parent_msg_ids, context=context)
        return res

    def mark_outgoing(self, cr, uid, ids, context=None):
        return self.write(cr, uid, ids, {'state': 'outgoing'}, context=context)

    def cancel(self, cr, uid, ids, context=None):
        return self.write(cr, uid, ids, {'state': 'cancel'}, context=context)

    def process_email_queue(self, cr, uid, ids=None, context=None):
        """Send immediately queued messages, committing after each
           message is sent - this is not transactional and should
           not be called during another transaction!

           :param list ids: optional list of emails ids to send. If passed
                            no search is performed, and these ids are used
                            instead.
           :param dict context: if a 'filters' key is present in context,
                                this value will be used as an additional
                                filter to further restrict the outgoing
                                messages to send (by default all 'outgoing'
                                messages are sent).
        """
        if context is None:
            context = {}
        if not ids:
            filters = [('state', '=', 'outgoing')]
            if 'filters' in context:
                filters.extend(context['filters'])
            ids = self.search(cr, uid, filters, context=context)
        res = None
        try:
            # Force auto-commit - this is meant to be called by
            # the scheduler, and we can't allow rolling back the status
            # of previously sent emails!
            res = self.send(cr, uid, ids, auto_commit=True, context=context)
        except Exception:
            _logger.exception("Failed processing mail queue")
        return res

    def _postprocess_sent_message(self, cr, uid, mail, context=None, mail_sent=True):
        """Perform any post-processing necessary after sending ``mail``
        successfully, including deleting it completely along with its
        attachment if the ``auto_delete`` flag of the mail was set.
        Overridden by subclasses for extra post-processing behaviors.

        :param browse_record mail: the mail that was just sent
        :return: True
        """
        if mail_sent and mail.auto_delete:
            # done with SUPERUSER_ID to avoid giving large unlink access rights
            self.unlink(cr, SUPERUSER_ID, [mail.id], context=context)
        return True

    #------------------------------------------------------
    # mail_mail formatting, tools and send mechanism
    #------------------------------------------------------

    def _get_partner_access_link(self, cr, uid, mail, partner=None, context=None):
        """Generate URLs for links in mails: partner has access (is user):
        link to action_mail_redirect action that will redirect to doc or Inbox """
        if context is None:
            context = {}
        if partner and partner.user_ids:
            base_url = self.pool.get('ir.config_parameter').get_param(cr, uid, 'web.base.url')
            # the parameters to encode for the query and fragment part of url
            query = {'db': cr.dbname}
            fragment = {
                'login': partner.user_ids[0].login,
                'action': 'mail.action_mail_redirect',
            }
            if mail.notification:
                fragment['message_id'] = mail.mail_message_id.id
            elif mail.model and mail.res_id:
                fragment.update(model=mail.model, res_id=mail.res_id)

            url = urljoin(base_url, "/web?%s#%s" % (urlencode(query), urlencode(fragment)))
            return _("""<span class='oe_mail_footer_access'><small>about <a style='color:inherit' href="%s">%s %s</a></small></span>""") % (url, context.get('model_name', ''), mail.record_name)
        else:
            return None

    def send_get_mail_subject(self, cr, uid, mail, force=False, partner=None, context=None):
        """If subject is void, set the subject as 'Re: <Resource>' or
        'Re: <mail.parent_id.subject>'

            :param boolean force: force the subject replacement
        """
        if (force or not mail.subject) and mail.record_name:
            return 'Re: %s' % (mail.record_name)
        elif (force or not mail.subject) and mail.parent_id and mail.parent_id.subject:
            return 'Re: %s' % (mail.parent_id.subject)
        return mail.subject

    def send_get_mail_body(self, cr, uid, mail, partner=None, context=None):
        """Return a specific ir_email body. The main purpose of this method
        is to be inherited to add custom content depending on some module."""
        body = mail.body_html

        # generate footer
        link = self._get_partner_access_link(cr, uid, mail, partner, context=context)
        if link:
            body = tools.append_content_to_html(body, link, plaintext=False, container_tag='div')
        return body

    def send_get_mail_to(self, cr, uid, mail, partner=None, context=None):
        """Forge the email_to with the following heuristic:
          - if 'partner' and mail is a notification on a document: followers (Followers of 'Doc' <email>)
          - elif 'partner', no notificatoin or no doc: recipient specific (Partner Name <email>)
          - else fallback on mail.email_to splitting """
        if partner and mail.notification and mail.record_name:
            sanitized_record_name = re.sub(r'[^\w+.]+', '-', mail.record_name)
            email_to = [_('"Followers of %s" <%s>') % (sanitized_record_name, partner.email)]
        elif partner:
            email_to = ['%s <%s>' % (partner.name, partner.email)]
        else:
            email_to = tools.email_split(mail.email_to)
        return email_to

    def send_get_email_dict(self, cr, uid, mail, partner=None, context=None):
        """Return a dictionary for specific email values, depending on a
        partner, or generic to the whole recipients given by mail.email_to.

            :param browse_record mail: mail.mail browse_record
            :param browse_record partner: specific recipient partner
        """
        body = self.send_get_mail_body(cr, uid, mail, partner=partner, context=context)
        body_alternative = tools.html2plaintext(body)
        return {
            'body': body,
            'body_alternative': body_alternative,
            'subject': self.send_get_mail_subject(cr, uid, mail, partner=partner, context=context),
            'email_to': self.send_get_mail_to(cr, uid, mail, partner=partner, context=context),
        }

    def send(self, cr, uid, ids, auto_commit=False, raise_exception=False, context=None):
        """ Sends the selected emails immediately, ignoring their current
            state (mails that have already been sent should not be passed
            unless they should actually be re-sent).
            Emails successfully delivered are marked as 'sent', and those
            that fail to be deliver are marked as 'exception', and the
            corresponding error mail is output in the server logs.

            :param bool auto_commit: whether to force a commit of the mail status
                after sending each mail (meant only for scheduler processing);
                should never be True during normal transactions (default: False)
            :param bool raise_exception: whether to raise an exception if the
                email sending process has failed
            :return: True
        """
        if context is None:
            context = {}
        ir_mail_server = self.pool.get('ir.mail_server')
<<<<<<< HEAD
        for mail in self.browse(cr, SUPERUSER_ID, ids, context=context):
            try:
                # TDE note: remove me when model_id field is present on mail.message - done here to avoid doing it multiple times in the sub method
                if mail.model:
                    model_id = self.pool['ir.model'].search(cr, SUPERUSER_ID, [('model', '=', mail.model)], context=context)[0]
                    model = self.pool['ir.model'].browse(cr, SUPERUSER_ID, model_id, context=context)
                else:
                    model = None
                if model:
                    context['model_name'] = model.name
                # handle attachments
                attachments = []
                for attach in mail.attachment_ids:
                    attachments.append((attach.datas_fname, base64.b64decode(attach.datas)))
=======
        ir_attachment = self.pool['ir.attachment']

        for mail in self.browse(cr, SUPERUSER_ID, ids, context=context):
            try:
                # load attachment binary data with a separate read(), as prefetching all
                # `datas` (binary field) could bloat the browse cache, triggerring
                # soft/hard mem limits with temporary data.
                attachment_ids = [a.id for a in mail.attachment_ids]
                attachments = [(a['datas_fname'], base64.b64decode(a['datas']))
                                 for a in ir_attachment.read(cr, SUPERUSER_ID, attachment_ids,
                                                             ['datas_fname', 'datas'])]
>>>>>>> 9a271eef
                # specific behavior to customize the send email for notified partners
                email_list = []
                if mail.email_to:
                    email_list.append(self.send_get_email_dict(cr, uid, mail, context=context))
                for partner in mail.recipient_ids:
                    email_list.append(self.send_get_email_dict(cr, uid, mail, partner=partner, context=context))
                # headers
                headers = {}
                bounce_alias = self.pool['ir.config_parameter'].get_param(cr, uid, "mail.bounce.alias", context=context)
                catchall_domain = self.pool['ir.config_parameter'].get_param(cr, uid, "mail.catchall.domain", context=context)
                if bounce_alias and catchall_domain:
                    if mail.model and mail.res_id:
                        headers['Return-Path'] = '%s-%d-%s-%d@%s' % (bounce_alias, mail.id, mail.model, mail.res_id, catchall_domain)
                    else:
                        headers['Return-Path'] = '%s-%d@%s' % (bounce_alias, mail.id, catchall_domain)

                # build an RFC2822 email.message.Message object and send it without queuing
                res = None
                for email in email_list:
                    msg = ir_mail_server.build_email(
                        email_from=mail.email_from,
                        email_to=email.get('email_to'),
                        subject=email.get('subject'),
                        body=email.get('body'),
                        body_alternative=email.get('body_alternative'),
                        email_cc=tools.email_split(mail.email_cc),
                        reply_to=mail.reply_to,
                        attachments=attachments,
                        message_id=mail.message_id,
                        references=mail.references,
                        object_id=mail.res_id and ('%s-%s' % (mail.res_id, mail.model)),
                        subtype='html',
                        subtype_alternative='plain',
                        headers=headers)
                    res = ir_mail_server.send_email(cr, uid, msg,
                                                    mail_server_id=mail.mail_server_id.id,
                                                    context=context)

                if res:
                    mail.write({'state': 'sent', 'message_id': res})
                    mail_sent = True
                else:
                    mail.write({'state': 'exception'})
                    mail_sent = False

                # /!\ can't use mail.state here, as mail.refresh() will cause an error
                # see revid:odo@openerp.com-20120622152536-42b2s28lvdv3odyr in 6.1
                self._postprocess_sent_message(cr, uid, mail, context=context, mail_sent=mail_sent)
                _logger.info('Mail with ID %r and Message-Id %r successfully sent', mail.id, mail.message_id)
            except MemoryError:
                # prevent catching transient MemoryErrors, bubble up to notify user or abort cron job
                # instead of marking the mail as failed
                _logger.exception('MemoryError while processing mail with ID %r and Msg-Id %r. '\
                                      'Consider raising the --limit-memory-hard startup option',
                                  mail.id, mail.message_id)
                raise
            except Exception as e:
                _logger.exception('failed sending mail.mail %s', mail.id)
                mail.write({'state': 'exception'})
                self._postprocess_sent_message(cr, uid, mail, context=context, mail_sent=False)
                if raise_exception:
                    if isinstance(e, AssertionError):
                        # get the args of the original error, wrap into a value and throw a MailDeliveryException
                        # that is an except_orm, with name and value as arguments
                        value = '. '.join(e.args)
                        raise MailDeliveryException(_("Mail Delivery Failed"), value)
                    raise

            if auto_commit is True:
                cr.commit()
        return True<|MERGE_RESOLUTION|>--- conflicted
+++ resolved
@@ -238,7 +238,7 @@
         if context is None:
             context = {}
         ir_mail_server = self.pool.get('ir.mail_server')
-<<<<<<< HEAD
+        ir_attachment = self.pool['ir.attachment']
         for mail in self.browse(cr, SUPERUSER_ID, ids, context=context):
             try:
                 # TDE note: remove me when model_id field is present on mail.message - done here to avoid doing it multiple times in the sub method
@@ -249,15 +249,7 @@
                     model = None
                 if model:
                     context['model_name'] = model.name
-                # handle attachments
-                attachments = []
-                for attach in mail.attachment_ids:
-                    attachments.append((attach.datas_fname, base64.b64decode(attach.datas)))
-=======
-        ir_attachment = self.pool['ir.attachment']
-
-        for mail in self.browse(cr, SUPERUSER_ID, ids, context=context):
-            try:
+
                 # load attachment binary data with a separate read(), as prefetching all
                 # `datas` (binary field) could bloat the browse cache, triggerring
                 # soft/hard mem limits with temporary data.
@@ -265,7 +257,7 @@
                 attachments = [(a['datas_fname'], base64.b64decode(a['datas']))
                                  for a in ir_attachment.read(cr, SUPERUSER_ID, attachment_ids,
                                                              ['datas_fname', 'datas'])]
->>>>>>> 9a271eef
+
                 # specific behavior to customize the send email for notified partners
                 email_list = []
                 if mail.email_to:
