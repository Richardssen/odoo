# -*- coding: utf-8 -*-
##############################################################################
#
#    OpenERP, Open Source Management Solution
#    Copyright (C) 2010-today OpenERP SA (<http://www.openerp.com>)
#
#    This program is free software: you can redistribute it and/or modify
#    it under the terms of the GNU Affero General Public License as
#    published by the Free Software Foundation, either version 3 of the
#    License, or (at your option) any later version
#
#    This program is distributed in the hope that it will be useful,
#    but WITHOUT ANY WARRANTY; without even the implied warranty of
#    MERCHANTABILITY or FITNESS FOR A PARTICULAR PURPOSE.  See the
#    GNU Affero General Public License for more details
#
#    You should have received a copy of the GNU Affero General Public License
#    along with this program.  If not, see <http://www.gnu.org/licenses/>
#
##############################################################################

import logging
import tools

from email.header import decode_header
from openerp import SUPERUSER_ID
from openerp.osv import osv, orm, fields
from openerp.tools import html_email_clean
from openerp.tools.translate import _

_logger = logging.getLogger(__name__)

try:
    from mako.template import Template as MakoTemplate
except ImportError:
    _logger.warning("payment_acquirer: mako templates not available, payment acquirer will not work!")


""" Some tools for parsing / creating email fields """
def decode(text):
    """Returns unicode() string conversion of the the given encoded smtp header text"""
    if text:
        text = decode_header(text.replace('\r', ''))
        return ''.join([tools.ustr(x[0], x[1]) for x in text])


class mail_message(osv.Model):
    """ Messages model: system notification (replacing res.log notifications),
        comments (OpenChatter discussion) and incoming emails. """
    _name = 'mail.message'
    _description = 'Message'
    _inherit = ['ir.needaction_mixin']
    _order = 'id desc'
    _rec_name = 'record_name'

    _message_read_limit = 30
    _message_read_fields = ['id', 'parent_id', 'model', 'res_id', 'body', 'subject', 'date', 'to_read', 'email_from',
        'type', 'vote_user_ids', 'attachment_ids', 'author_id', 'partner_ids', 'record_name']
    _message_record_name_length = 18
    _message_read_more_limit = 1024

    def default_get(self, cr, uid, fields, context=None):
        # protection for `default_type` values leaking from menu action context (e.g. for invoices)
        if context and context.get('default_type') and context.get('default_type') not in self._columns['type'].selection:
            context = dict(context, default_type=None)
        return super(mail_message, self).default_get(cr, uid, fields, context=context)

    def _shorten_name(self, name):
        if len(name) <= (self._message_record_name_length + 3):
            return name
        return name[:self._message_record_name_length] + '...'

    def _get_record_name(self, cr, uid, ids, name, arg, context=None):
        """ Return the related document name, using name_get. It is done using
            SUPERUSER_ID, to be sure to have the record name correctly stored. """
        # TDE note: regroup by model/ids, to have less queries to perform
        result = dict.fromkeys(ids, False)
        for message in self.read(cr, uid, ids, ['model', 'res_id'], context=context):
            if not message.get('model') or not message.get('res_id'):
                continue
            result[message['id']] = self._shorten_name(self.pool.get(message['model']).name_get(cr, SUPERUSER_ID, [message['res_id']], context=context)[0][1])
        return result

    def _get_to_read(self, cr, uid, ids, name, arg, context=None):
        """ Compute if the message is unread by the current user. """
        res = dict((id, False) for id in ids)
        partner_id = self.pool.get('res.users').read(cr, uid, uid, ['partner_id'], context=context)['partner_id'][0]
        notif_obj = self.pool.get('mail.notification')
        notif_ids = notif_obj.search(cr, uid, [
            ('partner_id', 'in', [partner_id]),
            ('message_id', 'in', ids),
            ('read', '=', False),
        ], context=context)
        for notif in notif_obj.browse(cr, uid, notif_ids, context=context):
            res[notif.message_id.id] = True
        return res

    def _search_to_read(self, cr, uid, obj, name, domain, context=None):
        """ Search for messages to read by the current user. Condition is
            inversed because we search unread message on a read column. """
        return ['&', ('notification_ids.partner_id.user_ids', 'in', [uid]), ('notification_ids.read', '=', not domain[0][2])]

    def _get_starred(self, cr, uid, ids, name, arg, context=None):
        """ Compute if the message is unread by the current user. """
        res = dict((id, False) for id in ids)
        partner_id = self.pool.get('res.users').read(cr, uid, uid, ['partner_id'], context=context)['partner_id'][0]
        notif_obj = self.pool.get('mail.notification')
        notif_ids = notif_obj.search(cr, uid, [
            ('partner_id', 'in', [partner_id]),
            ('message_id', 'in', ids),
            ('starred', '=', True),
        ], context=context)
        for notif in notif_obj.browse(cr, uid, notif_ids, context=context):
            res[notif.message_id.id] = True
        return res

    def _search_starred(self, cr, uid, obj, name, domain, context=None):
        """ Search for messages to read by the current user. Condition is
            inversed because we search unread message on a read column. """
        return ['&', ('notification_ids.partner_id.user_ids', 'in', [uid]), ('notification_ids.starred', '=', domain[0][2])]

    def name_get(self, cr, uid, ids, context=None):
        # name_get may receive int id instead of an id list
        if isinstance(ids, (int, long)):
            ids = [ids]
        res = []
        for message in self.browse(cr, uid, ids, context=context):
            name = '%s: %s' % (message.subject or '', message.body or '')
            res.append((message.id, self._shorten_name(name.lstrip(' :'))))
        return res

    _columns = {
        'type': fields.selection([
                        ('email', 'Email'),
                        ('comment', 'Comment'),
                        ('notification', 'System notification'),
                        ], 'Type',
            help="Message type: email for email message, notification for system "\
                 "message, comment for other messages such as user replies"),
        'email_from': fields.char('From',
            help="Email address of the sender. This field is set when no matching partner is found for incoming emails."),
        'author_id': fields.many2one('res.partner', 'Author', select=1,
            ondelete='set null',
            help="Author of the message. If not set, email_from may hold an email address that did not match any partner."),
        'partner_ids': fields.many2many('res.partner', string='Recipients'),
        'notified_partner_ids': fields.many2many('res.partner', 'mail_notification',
            'message_id', 'partner_id', 'Notified partners',
            help='Partners that have a notification pushing this message in their mailboxes'),
        'attachment_ids': fields.many2many('ir.attachment', 'message_attachment_rel',
            'message_id', 'attachment_id', 'Attachments'),
        'parent_id': fields.many2one('mail.message', 'Parent Message', select=True,
            ondelete='set null', help="Initial thread message."),
        'child_ids': fields.one2many('mail.message', 'parent_id', 'Child Messages'),
        'model': fields.char('Related Document Model', size=128, select=1),
        'res_id': fields.integer('Related Document ID', select=1),
        'record_name': fields.function(_get_record_name, type='char',
            store=True, string='Message Record Name',
            help="Name get of the related document."),
        'notification_ids': fields.one2many('mail.notification', 'message_id',
            string='Notifications', auto_join=True,
            help='Technical field holding the message notifications. Use notified_partner_ids to access notified partners.'),
        'subject': fields.char('Subject'),
        'date': fields.datetime('Date'),
        'message_id': fields.char('Message-Id', help='Message unique identifier', select=1, readonly=1),
        'body': fields.html('Contents', help='Automatically sanitized HTML contents'),
        'to_read': fields.function(_get_to_read, fnct_search=_search_to_read,
            type='boolean', string='To read',
            help='Current user has an unread notification linked to this message'),
        'starred': fields.function(_get_starred, fnct_search=_search_starred,
            type='boolean', string='Starred',
            help='Current user has a starred notification linked to this message'),
        'subtype_id': fields.many2one('mail.message.subtype', 'Subtype',
            ondelete='set null', select=1,),
        'vote_user_ids': fields.many2many('res.users', 'mail_vote',
            'message_id', 'user_id', string='Votes',
            help='Users that voted for this message'),
    }

    def _needaction_domain_get(self, cr, uid, context=None):
        return [('to_read', '=', True)]

    def _get_default_author(self, cr, uid, context=None):
        return self.pool.get('res.users').read(cr, uid, uid, ['partner_id'], context=context)['partner_id'][0]

    _defaults = {
        'type': 'email',
        'date': lambda *a: fields.datetime.now(),
        'author_id': lambda self, cr, uid, ctx={}: self._get_default_author(cr, uid, ctx),
        'body': '',
    }

    #------------------------------------------------------
    # Vote/Like
    #------------------------------------------------------

    def vote_toggle(self, cr, uid, ids, context=None):
        ''' Toggles vote. Performed using read to avoid access rights issues.
            Done as SUPERUSER_ID because uid may vote for a message he cannot modify. '''
        for message in self.read(cr, uid, ids, ['vote_user_ids'], context=context):
            new_has_voted = not (uid in message.get('vote_user_ids'))
            if new_has_voted:
                self.write(cr, SUPERUSER_ID, message.get('id'), {'vote_user_ids': [(4, uid)]}, context=context)
            else:
                self.write(cr, SUPERUSER_ID, message.get('id'), {'vote_user_ids': [(3, uid)]}, context=context)
        return new_has_voted or False

    #------------------------------------------------------
<<<<<<< HEAD
    # Notification API
=======
    # download an attachment
    #------------------------------------------------------

    def download_attachment(self, cr, uid, id_message, attachment_id, context=None):
        """ Return the content of linked attachments. """
        message = self.browse(cr, uid, id_message, context=context)
        if attachment_id in [attachment.id for attachment in message.attachment_ids]:
            attachment = self.pool.get('ir.attachment').browse(cr, SUPERUSER_ID, attachment_id, context=context)
            if attachment.datas and attachment.datas_fname:
                return {
                    'base64': attachment.datas,
                    'filename': attachment.datas_fname,
                }
        return False

    #------------------------------------------------------
    # Favorite
>>>>>>> 6c73d8df
    #------------------------------------------------------

    def set_message_read(self, cr, uid, msg_ids, read, context=None):
        """ Set messages as (un)read. Technically, the notifications related
            to uid are set to (un)read. If for some msg_ids there are missing
            notifications (i.e. due to load more or thread parent fetching),
            they are created.

            :param bool read: set notification as (un)read
        """
        notification_obj = self.pool.get('mail.notification')
        user_pid = self.pool.get('res.users').read(cr, uid, uid, ['partner_id'], context=context)['partner_id'][0]
        notif_ids = notification_obj.search(cr, uid, [
            ('partner_id', '=', user_pid),
            ('message_id', 'in', msg_ids)
            ], context=context)

        # all message have notifications: already set them as (un)read
        if len(notif_ids) == len(msg_ids):
            return notification_obj.write(cr, uid, notif_ids, {'read': read}, context=context)

        # some messages do not have notifications: find which one, create notification, update read status
        notified_msg_ids = [notification.message_id.id for notification in notification_obj.browse(cr, uid, notif_ids, context=context)]
        to_create_msg_ids = list(set(msg_ids) - set(notified_msg_ids))
        for msg_id in to_create_msg_ids:
            notification_obj.create(cr, uid, {'partner_id': user_pid, 'read': read, 'message_id': msg_id}, context=context)
        return notification_obj.write(cr, uid, notif_ids, {'read': read}, context=context)

    def set_message_starred(self, cr, uid, msg_ids, starred, context=None):
        """ Set messages as (un)starred. Technically, the notifications related
            to uid are set to (un)starred. If for some msg_ids there are missing
            notifications (i.e. due to load more or thread parent fetching),
            they are created.

            :param bool starred: set notification as (un)starred
        """
        notification_obj = self.pool.get('mail.notification')
        user_pid = self.pool.get('res.users').read(cr, uid, uid, ['partner_id'], context=context)['partner_id'][0]
        notif_ids = notification_obj.search(cr, uid, [
            ('partner_id', '=', user_pid),
            ('message_id', 'in', msg_ids)
            ], context=context)

        # all message have notifications: already set them as (un)starred
        if len(notif_ids) == len(msg_ids):
            notification_obj.write(cr, uid, notif_ids, {'starred': starred}, context=context)
            return starred

        # some messages do not have notifications: find which one, create notification, update starred status
        notified_msg_ids = [notification.message_id.id for notification in notification_obj.browse(cr, uid, notif_ids, context=context)]
        to_create_msg_ids = list(set(msg_ids) - set(notified_msg_ids))
        for msg_id in to_create_msg_ids:
            notification_obj.create(cr, uid, {'partner_id': user_pid, 'starred': starred, 'message_id': msg_id}, context=context)
        notification_obj.write(cr, uid, notif_ids, {'starred': starred}, context=context)
        return starred

    #------------------------------------------------------
    # Message loading for web interface
    #------------------------------------------------------

    def _message_read_dict_postprocess(self, cr, uid, messages, message_tree, context=None):
        """ Post-processing on values given by message_read. This method will
            handle partners in batch to avoid doing numerous queries.

            :param list messages: list of message, as get_dict result
            :param dict message_tree: {[msg.id]: msg browse record}
        """
        res_partner_obj = self.pool.get('res.partner')
        ir_attachment_obj = self.pool.get('ir.attachment')
        pid = self.pool.get('res.users').read(cr, uid, uid, ['partner_id'], context=None)['partner_id'][0]

        # 1. Aggregate partners (author_id and partner_ids) and attachments
        partner_ids = set()
        attachment_ids = set()
        for key, message in message_tree.iteritems():
            if message.author_id:
                partner_ids |= set([message.author_id.id])
            if message.partner_ids:
                partner_ids |= set([partner.id for partner in message.partner_ids])
            if message.attachment_ids:
                attachment_ids |= set([attachment.id for attachment in message.attachment_ids])

        # Filter author_ids uid can see
        # partner_ids = self.pool.get('res.partner').search(cr, uid, [('id', 'in', partner_ids)], context=context)
        partners = res_partner_obj.name_get(cr, uid, list(partner_ids), context=context)
        partner_tree = dict((partner[0], partner) for partner in partners)

        # 2. Attachments
        attachments = ir_attachment_obj.read(cr, SUPERUSER_ID, list(attachment_ids), ['id', 'datas_fname'], context=context)
        attachments_tree = dict((attachment['id'], {'id': attachment['id'], 'filename': attachment['datas_fname']}) for attachment in attachments)

        # 3. Update message dictionaries
        for message_dict in messages:
            message_id = message_dict.get('id')
            message = message_tree[message_id]
            if message.author_id:
                author = partner_tree[message.author_id.id]
            else:
                author = (0, message.email_from)
            partner_ids = []
            for partner in message.partner_ids:
                if partner.id in partner_tree:
                    partner_ids.append(partner_tree[partner.id])
            attachment_ids = []
            for attachment in message.attachment_ids:
                if attachment.id in attachments_tree:
                    attachment_ids.append(attachments_tree[attachment.id])
            message_dict.update({
                'is_author': pid == author[0],
                'author_id': author,
                'partner_ids': partner_ids,
                'attachment_ids': attachment_ids,
                })
        return True

    def _message_read_dict(self, cr, uid, message, parent_id=False, context=None):
        """ Return a dict representation of the message. This representation is
            used in the JS client code, to display the messages. Partners and
            attachments related stuff will be done in post-processing in batch.

            :param dict message: mail.message browse record
        """
        # private message: no model, no res_id
        is_private = False
        if not message.model or not message.res_id:
            is_private = True
        # votes and favorites: res.users ids, no prefetching should be done
        vote_nb = len(message.vote_user_ids)
        has_voted = uid in [user.id for user in message.vote_user_ids]

        return {'id': message.id,
                'type': message.type,
                'body': html_email_clean(message.body or ''),
                'model': message.model,
                'res_id': message.res_id,
                'record_name': message.record_name,
                'subject': message.subject,
                'date': message.date,
                'to_read': message.to_read,
                'parent_id': parent_id,
                'is_private': is_private,
                'author_id': False,
                'is_author': False,
                'partner_ids': [],
                'vote_nb': vote_nb,
                'has_voted': has_voted,
                'is_favorite': message.starred,
                'attachment_ids': [],
            }

    def _message_read_add_expandables(self, cr, uid, messages, message_tree, parent_tree,
            message_unload_ids=[], thread_level=0, domain=[], parent_id=False, context=None):
        """ Create expandables for message_read, to load new messages.
            1. get the expandable for new threads
                if display is flat (thread_level == 0):
                    fetch message_ids < min(already displayed ids), because we
                    want a flat display, ordered by id
                else:
                    fetch message_ids that are not childs of already displayed
                    messages
            2. get the expandables for new messages inside threads if display
               is not flat
                for each thread header, search for its childs
                    for each hole in the child list based on message displayed,
                    create an expandable

            :param list messages: list of message structure for the Chatter
                widget to which expandables are added
            :param dict message_tree: dict [id]: browse record of this message
            :param dict parent_tree: dict [parent_id]: [child_ids]
            :param list message_unload_ids: list of message_ids we do not want
                to load
            :return bool: True
        """
        def _get_expandable(domain, message_nb, parent_id, max_limit):
            return {
                'domain': domain,
                'nb_messages': message_nb,
                'type': 'expandable',
                'parent_id': parent_id,
                'max_limit':  max_limit,
            }

        if not messages:
            return True
        message_ids = sorted(message_tree.keys())

        # 1. get the expandable for new threads
        if thread_level == 0:
            exp_domain = domain + [('id', '<', min(message_unload_ids + message_ids))]
        else:
            exp_domain = domain + ['!', ('id', 'child_of', message_unload_ids + parent_tree.keys())]
        ids = self.search(cr, uid, exp_domain, context=context, limit=1)
        if ids:
            # inside a thread: prepend
            if parent_id:
                messages.insert(0, _get_expandable(exp_domain, -1, parent_id, True))
            # new threads: append
            else:
                messages.append(_get_expandable(exp_domain, -1, parent_id, True))

        # 2. get the expandables for new messages inside threads if display is not flat
        if thread_level == 0:
            return True
        for message_id in message_ids:
            message = message_tree[message_id]

            # generate only for thread header messages (TDE note: parent_id may be False is uid cannot see parent_id, seems ok)
            if message.parent_id:
                continue

            # check there are message for expandable
            child_ids = set([child.id for child in message.child_ids]) - set(message_unload_ids)
            child_ids = sorted(list(child_ids), reverse=True)
            if not child_ids:
                continue

            # make groups of unread messages
            id_min, id_max, nb = max(child_ids), 0, 0
            for child_id in child_ids:
                if not child_id in message_ids:
                    nb += 1
                    if id_min > child_id:
                        id_min = child_id
                    if id_max < child_id:
                        id_max = child_id
                elif nb > 0:
                    exp_domain = [('id', '>=', id_min), ('id', '<=', id_max), ('id', 'child_of', message_id)]
                    idx = [msg.get('id') for msg in messages].index(child_id) + 1
                    # messages.append(_get_expandable(exp_domain, nb, message_id, False))
                    messages.insert(idx, _get_expandable(exp_domain, nb, message_id, False))
                    id_min, id_max, nb = max(child_ids), 0, 0
                else:
                    id_min, id_max, nb = max(child_ids), 0, 0
            if nb > 0:
                exp_domain = [('id', '>=', id_min), ('id', '<=', id_max), ('id', 'child_of', message_id)]
                idx = [msg.get('id') for msg in messages].index(message_id) + 1
                # messages.append(_get_expandable(exp_domain, nb, message_id, id_min))
                messages.insert(idx, _get_expandable(exp_domain, nb, message_id, False))

        return True

    def message_read(self, cr, uid, ids=None, domain=None, message_unload_ids=None,
                        thread_level=0, context=None, parent_id=False, limit=None):
        """ Read messages from mail.message, and get back a list of structured
            messages to be displayed as discussion threads. If IDs is set,
            fetch these records. Otherwise use the domain to fetch messages.
            After having fetch messages, their ancestors will be added to obtain
            well formed threads, if uid has access to them.

            After reading the messages, expandable messages are added in the
            message list (see ``_message_read_add_expandables``). It consists
            in messages holding the 'read more' data: number of messages to
            read, domain to apply.

            :param list ids: optional IDs to fetch
            :param list domain: optional domain for searching ids if ids not set
            :param list message_unload_ids: optional ids we do not want to fetch,
                because i.e. they are already displayed somewhere
            :param int parent_id: context of parent_id
                - if parent_id reached when adding ancestors, stop going further
                  in the ancestor search
                - if set in flat mode, ancestor_id is set to parent_id
            :param int limit: number of messages to fetch, before adding the
                ancestors and expandables
            :return list: list of message structure for the Chatter widget
        """
        assert thread_level in [0, 1], 'message_read() thread_level should be 0 (flat) or 1 (1 level of thread); given %s.' % thread_level
        domain = domain if domain is not None else []
        message_unload_ids = message_unload_ids if message_unload_ids is not None else []
        if message_unload_ids:
            domain += [('id', 'not in', message_unload_ids)]
        limit = limit or self._message_read_limit
        message_tree = {}
        message_list = []
        parent_tree = {}

        # no specific IDS given: fetch messages according to the domain, add their parents if uid has access to
        if ids is None:
            ids = self.search(cr, uid, domain, context=context, limit=limit)

        # fetch parent if threaded, sort messages
        for message in self.browse(cr, uid, ids, context=context):
            message_id = message.id
            if message_id in message_tree:
                continue
            message_tree[message_id] = message

            # find parent_id
            if thread_level == 0:
                tree_parent_id = parent_id
            else:
                tree_parent_id = message_id
                parent = message
                while parent.parent_id and parent.parent_id.id != parent_id:
                    parent = parent.parent_id
                    tree_parent_id = parent.id
                if not parent.id in message_tree:
                    message_tree[parent.id] = parent
            # newest messages first
            parent_tree.setdefault(tree_parent_id, [])
            if tree_parent_id != message_id:
                parent_tree[tree_parent_id].append(self._message_read_dict(cr, uid, message_tree[message_id], parent_id=tree_parent_id, context=context))

        if thread_level:
            for key, message_id_list in parent_tree.iteritems():
                message_id_list.sort(key=lambda item: item['id'])
                message_id_list.insert(0, self._message_read_dict(cr, uid, message_tree[key], context=context))

        parent_list = parent_tree.items()
        parent_list = sorted(parent_list, key=lambda item: max([msg.get('id') for msg in item[1]]) if item[1] else item[0], reverse=True)
        message_list = [message for (key, msg_list) in parent_list for message in msg_list]

        # get the child expandable messages for the tree
        self._message_read_dict_postprocess(cr, uid, message_list, message_tree, context=context)
        self._message_read_add_expandables(cr, uid, message_list, message_tree, parent_tree,
            thread_level=thread_level, message_unload_ids=message_unload_ids, domain=domain, parent_id=parent_id, context=context)
        return message_list

    #------------------------------------------------------
    # mail_message internals
    #------------------------------------------------------

    def init(self, cr):
        cr.execute("""SELECT indexname FROM pg_indexes WHERE indexname = 'mail_message_model_res_id_idx'""")
        if not cr.fetchone():
            cr.execute("""CREATE INDEX mail_message_model_res_id_idx ON mail_message (model, res_id)""")

    def _search(self, cr, uid, args, offset=0, limit=None, order=None,
        context=None, count=False, access_rights_uid=None):
        """ Override that adds specific access rights of mail.message, to remove
            ids uid could not see according to our custom rules. Please refer
            to check_access_rule for more details about those rules.

            After having received ids of a classic search, keep only:
            - if author_id == pid, uid is the author, OR
            - a notification (id, pid) exists, uid has been notified, OR
            - uid have read access to the related document is model, res_id
            - otherwise: remove the id
        """
        # Rules do not apply to administrator
        if uid == SUPERUSER_ID:
            return super(mail_message, self)._search(cr, uid, args, offset=offset, limit=limit, order=order,
                context=context, count=count, access_rights_uid=access_rights_uid)
        # Perform a super with count as False, to have the ids, not a counter
        ids = super(mail_message, self)._search(cr, uid, args, offset=offset, limit=limit, order=order,
            context=context, count=False, access_rights_uid=access_rights_uid)
        if not ids and count:
            return 0
        elif not ids:
            return ids

        pid = self.pool.get('res.users').read(cr, uid, uid, ['partner_id'])['partner_id'][0]
        author_ids, partner_ids, allowed_ids = set([]), set([]), set([])
        model_ids = {}

        messages = super(mail_message, self).read(cr, uid, ids, ['author_id', 'model', 'res_id', 'notified_partner_ids'], context=context)
        for message in messages:
            if message.get('author_id') and message.get('author_id')[0] == pid:
                author_ids.add(message.get('id'))
            elif pid in message.get('notified_partner_ids'):
                partner_ids.add(message.get('id'))
            elif message.get('model') and message.get('res_id'):
                model_ids.setdefault(message.get('model'), {}).setdefault(message.get('res_id'), set()).add(message.get('id'))

        model_access_obj = self.pool.get('ir.model.access')
        for doc_model, doc_dict in model_ids.iteritems():
            if not model_access_obj.check(cr, uid, doc_model, 'read', False):
                continue
            doc_ids = doc_dict.keys()
            allowed_doc_ids = self.pool.get(doc_model).search(cr, uid, [('id', 'in', doc_ids)], context=context)
            allowed_ids |= set([message_id for allowed_doc_id in allowed_doc_ids for message_id in doc_dict[allowed_doc_id]])

        final_ids = author_ids | partner_ids | allowed_ids
        if count:
            return len(final_ids)
        else:
            return list(final_ids)

    def check_access_rule(self, cr, uid, ids, operation, context=None):
        """ Access rules of mail.message:
            - read: if
                - author_id == pid, uid is the author, OR
                - mail_notification (id, pid) exists, uid has been notified, OR
                - uid have read access to the related document if model, res_id
                - otherwise: raise
            - create: if
                - no model, no res_id, I create a private message
                - pid in message_follower_ids if model, res_id OR
                - uid have write access on the related document if model, res_id, OR
                - otherwise: raise
            - write: if
                - uid has write access on the related document if model, res_id
                - Otherwise: raise
            - unlink: if
                - uid has write access on the related document if model, res_id
                - Otherwise: raise
        """
        if uid == SUPERUSER_ID:
            return
        if isinstance(ids, (int, long)):
            ids = [ids]
        partner_id = self.pool.get('res.users').read(cr, uid, uid, ['partner_id'], context=None)['partner_id'][0]

        # Read mail_message.ids to have their values
        message_values = dict.fromkeys(ids)
        model_record_ids = {}
        cr.execute('SELECT DISTINCT id, model, res_id, author_id FROM "%s" WHERE id = ANY (%%s)' % self._table, (ids,))
        for id, rmod, rid, author_id in cr.fetchall():
            message_values[id] = {'res_model': rmod, 'res_id': rid, 'author_id': author_id}
            if rmod:
                model_record_ids.setdefault(rmod, dict()).setdefault(rid, set()).add(id)

        # Author condition, for read and create (private message) -> could become an ir.rule, but not till we do not have a many2one variable field
        if operation == 'read':
            author_ids = [mid for mid, message in message_values.iteritems()
                if message.get('author_id') and message.get('author_id') == partner_id]
        elif operation == 'create':
            author_ids = [mid for mid, message in message_values.iteritems()
                if not message.get('model') and not message.get('res_id')]
        else:
            author_ids = []

        # Notification condition, for read (check for received notifications and create (in message_follower_ids)) -> could become an ir.rule, but not till we do not have a many2one variable field
        if operation == 'read':
            not_obj = self.pool.get('mail.notification')
            not_ids = not_obj.search(cr, SUPERUSER_ID, [
                ('partner_id', '=', partner_id),
                ('message_id', 'in', ids),
            ], context=context)
            notified_ids = [notification.message_id.id for notification in not_obj.browse(cr, SUPERUSER_ID, not_ids, context=context)]
        elif operation == 'create':
            notified_ids = []
            for doc_model, doc_dict in model_record_ids.items():
                fol_obj = self.pool.get('mail.followers')
                fol_ids = fol_obj.search(cr, SUPERUSER_ID, [
                    ('res_model', '=', doc_model),
                    ('res_id', 'in', list(doc_dict.keys())),
                    ('partner_id', '=', partner_id),
                    ], context=context)
                fol_mids = [follower.res_id for follower in fol_obj.browse(cr, SUPERUSER_ID, fol_ids, context=context)]
                notified_ids += [mid for mid, message in message_values.iteritems()
                    if message.get('res_model') == doc_model and message.get('res_id') in fol_mids]
        else:
            notified_ids = []

        # Calculate remaining ids, and related model/res_ids
        model_record_ids = {}
        other_ids = set(ids).difference(set(author_ids), set(notified_ids))
        for id in other_ids:
            if message_values[id]['res_model']:
                model_record_ids.setdefault(message_values[id]['res_model'], set()).add(message_values[id]['res_id'])

        # CRUD: Access rights related to the document
        document_related_ids = []
        for model, mids in model_record_ids.items():
            model_obj = self.pool.get(model)
            mids = model_obj.exists(cr, uid, mids)
            if operation in ['create', 'write', 'unlink']:
                model_obj.check_access_rights(cr, uid, 'write')
                model_obj.check_access_rule(cr, uid, mids, 'write', context=context)
            else:
                model_obj.check_access_rights(cr, uid, operation)
                model_obj.check_access_rule(cr, uid, mids, operation, context=context)
            document_related_ids += [mid for mid, message in message_values.iteritems()
                if message.get('res_model') == model and message.get('res_id') in mids]

        # Calculate remaining ids: if not void, raise an error
        other_ids = other_ids - set(document_related_ids)
        if not other_ids:
            return
        raise orm.except_orm(_('Access Denied'),
                            _('The requested operation cannot be completed due to security restrictions. Please contact your system administrator.\n\n(Document type: %s, Operation: %s)') % \
                            (self._description, operation))

    def create(self, cr, uid, values, context=None):
        if context is None:
            context = {}
        default_starred = context.pop('default_starred', False)
        if not values.get('message_id') and values.get('res_id') and values.get('model'):
            values['message_id'] = tools.generate_tracking_message_id('%(res_id)s-%(model)s' % values)
        elif not values.get('message_id'):
            values['message_id'] = tools.generate_tracking_message_id('private')
        newid = super(mail_message, self).create(cr, uid, values, context)
        self._notify(cr, SUPERUSER_ID, newid, context=context)
        # TDE FIXME: handle default_starred. Why not setting an inv on starred ?
        # Because starred will call set_message_starred, that looks for notifications.
        # When creating a new mail_message, it will create a notification to a message
        # that does not exist, leading to an error (key not existing). Also this
        # this means unread notifications will be created, yet we can not assure
        # this is what we want.
        if default_starred:
            self.set_message_starred(cr, uid, [newid], True, context=context)
        return newid

    def read(self, cr, uid, ids, fields=None, context=None, load='_classic_read'):
        """ Override to explicitely call check_access_rule, that is not called
            by the ORM. It instead directly fetches ir.rules and apply them. """
        self.check_access_rule(cr, uid, ids, 'read', context=context)
        res = super(mail_message, self).read(cr, uid, ids, fields=fields, context=context, load=load)
        return res

    def unlink(self, cr, uid, ids, context=None):
        # cascade-delete attachments that are directly attached to the message (should only happen
        # for mail.messages that act as parent for a standalone mail.mail record).
        self.check_access_rule(cr, uid, ids, 'unlink', context=context)
        attachments_to_delete = []
        for message in self.browse(cr, uid, ids, context=context):
            for attach in message.attachment_ids:
                if attach.res_model == self._name and attach.res_id == message.id:
                    attachments_to_delete.append(attach.id)
        if attachments_to_delete:
            self.pool.get('ir.attachment').unlink(cr, uid, attachments_to_delete, context=context)
        return super(mail_message, self).unlink(cr, uid, ids, context=context)

    def copy(self, cr, uid, id, default=None, context=None):
        """ Overridden to avoid duplicating fields that are unique to each email """
        if default is None:
            default = {}
        default.update(message_id=False, headers=False)
        return super(mail_message, self).copy(cr, uid, id, default=default, context=context)

    #------------------------------------------------------
    # Messaging API
    #------------------------------------------------------

    # TDE note: this code is not used currently, will be improved in a future merge, when quoted context
    # will be added to email send for notifications. Currently only WIP.
    MAIL_TEMPLATE = """<div>
    % if message:
        ${display_message(message)}
    % endif
    % for ctx_msg in context_messages:
        ${display_message(ctx_msg)}
    % endfor
    % if add_expandable:
        ${display_expandable()}
    % endif
    ${display_message(header_message)}
    </div>

    <%def name="display_message(message)">
        <div>
            Subject: ${message.subject}<br />
            Body: ${message.body}
        </div>
    </%def>

    <%def name="display_expandable()">
        <div>This is an expandable.</div>
    </%def>
    """

    def message_quote_context(self, cr, uid, id, context=None, limit=3, add_original=False):
        """
            1. message.parent_id = False: new thread, no quote_context
            2. get the lasts messages in the thread before message
            3. get the message header
            4. add an expandable between them

            :param dict quote_context: options for quoting
            :return string: html quote
        """
        add_expandable = False

        message = self.browse(cr, uid, id, context=context)
        if not message.parent_id:
            return ''
        context_ids = self.search(cr, uid, [
            ('parent_id', '=', message.parent_id.id),
            ('id', '<', message.id),
            ], limit=limit, context=context)

        if len(context_ids) >= limit:
            add_expandable = True
            context_ids = context_ids[0:-1]

        context_ids.append(message.parent_id.id)
        context_messages = self.browse(cr, uid, context_ids, context=context)
        header_message = context_messages.pop()

        try:
            if not add_original:
                message = False
            result = MakoTemplate(self.MAIL_TEMPLATE).render_unicode(message=message,
                                                        context_messages=context_messages,
                                                        header_message=header_message,
                                                        add_expandable=add_expandable,
                                                        # context kw would clash with mako internals
                                                        ctx=context,
                                                        format_exceptions=True)
            result = result.strip()
            return result
        except Exception:
            _logger.exception("failed to render mako template for quoting message")
            return ''
        return result

    def _notify(self, cr, uid, newid, context=None):
        """ Add the related record followers to the destination partner_ids if is not a private message.
            Call mail_notification.notify to manage the email sending
        """
        message = self.read(cr, uid, newid, ['model', 'res_id', 'author_id', 'subtype_id', 'partner_ids'], context=context)

        partners_to_notify = set([])
        # message has no subtype_id: pure log message -> no partners, no one notified
        if not message.get('subtype_id'):
            return True
        # all partner_ids of the mail.message have to be notified
        if message.get('partner_ids'):
            partners_to_notify |= set(message.get('partner_ids'))
        # all followers of the mail.message document have to be added as partners and notified
        if message.get('model') and message.get('res_id'):
            fol_obj = self.pool.get("mail.followers")
            fol_ids = fol_obj.search(cr, uid, [
                ('res_model', '=', message.get('model')),
                ('res_id', '=', message.get('res_id')),
                ('subtype_ids', 'in', message.get('subtype_id')[0])
                ], context=context)
            fol_objs = fol_obj.read(cr, uid, fol_ids, ['partner_id'], context=context)
            partners_to_notify |= set(fol['partner_id'][0] for fol in fol_objs)
        # remove me from notified partners, unless the message is written on my own wall
        if message.get('author_id') and message.get('model') == "res.partner" and message.get('res_id') == message.get('author_id')[0]:
            partners_to_notify |= set([message.get('author_id')[0]])
        elif message.get('author_id'):
            partners_to_notify = partners_to_notify - set([message.get('author_id')[0]])

        if partners_to_notify:
            self.write(cr, SUPERUSER_ID, [newid], {'notified_partner_ids': [(4, p_id) for p_id in partners_to_notify]}, context=context)

        self.pool.get('mail.notification')._notify(cr, uid, newid, context=context)

    #------------------------------------------------------
    # Tools
    #------------------------------------------------------

    def check_partners_email(self, cr, uid, partner_ids, context=None):
        """ Verify that selected partner_ids have an email_address defined.
            Otherwise throw a warning. """
        partner_wo_email_lst = []
        for partner in self.pool.get('res.partner').browse(cr, uid, partner_ids, context=context):
            if not partner.email:
                partner_wo_email_lst.append(partner)
        if not partner_wo_email_lst:
            return {}
        warning_msg = _('The following partners chosen as recipients for the email have no email address linked :')
        for partner in partner_wo_email_lst:
            warning_msg += '\n- %s' % (partner.name)
        return {'warning': {
                    'title': _('Partners email addresses not found'),
                    'message': warning_msg,
                    }
                }<|MERGE_RESOLUTION|>--- conflicted
+++ resolved
@@ -205,9 +205,6 @@
         return new_has_voted or False
 
     #------------------------------------------------------
-<<<<<<< HEAD
-    # Notification API
-=======
     # download an attachment
     #------------------------------------------------------
 
@@ -224,8 +221,7 @@
         return False
 
     #------------------------------------------------------
-    # Favorite
->>>>>>> 6c73d8df
+    # Notification API
     #------------------------------------------------------
 
     def set_message_read(self, cr, uid, msg_ids, read, context=None):
