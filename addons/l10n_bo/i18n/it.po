# Italian translation for openobject-addons
# Copyright (c) 2014 Rosetta Contributors and Canonical Ltd 2014
# This file is distributed under the same license as the openobject-addons package.
# FIRST AUTHOR <EMAIL@ADDRESS>, 2014.
#
msgid ""
msgstr ""
<<<<<<< HEAD
"Project-Id-Version: openobject-addons\n"
"Report-Msgid-Bugs-To: FULL NAME <EMAIL@ADDRESS>\n"
"POT-Creation-Date: 2011-01-11 11:15+0000\n"
"PO-Revision-Date: 2014-08-14 16:10+0000\n"
"Last-Translator: FULL NAME <EMAIL@ADDRESS>\n"
"Language-Team: Italian <it@li.org>\n"
=======
"Project-Id-Version: Odoo 8.0\n"
"Report-Msgid-Bugs-To: soporte@cubicerp.com\n"
"POT-Creation-Date: 2011-01-11 11:15:31+0000\n"
"PO-Revision-Date: 2016-04-20 18:55+0000\n"
"Last-Translator: Martin Trigaux\n"
"Language-Team: Italian (http://www.transifex.com/odoo/odoo-8/language/it/)\n"
>>>>>>> 0410d118
"MIME-Version: 1.0\n"
"Content-Type: text/plain; charset=UTF-8\n"
"Content-Transfer-Encoding: 8bit\n"
"X-Launchpad-Export-Date: 2014-08-15 07:21+0000\n"
"X-Generator: Launchpad (build 17156)\n"

#. module: l10n_ar
#: model:ir.module.module,description:l10n_ar.module_meta_information
msgid ""
"\n"
"    Argentinian Accounting : chart of Account\n"
"    "
msgstr ""
"\n"
"    Contabilità Argentina: Piano dei conti\n"
"    "

#. module: l10n_ar
#: model:ir.module.module,shortdesc:l10n_ar.module_meta_information
msgid "Argentinian Chart of Account"
msgstr "Piano dei conti argentino"

#. module: l10n_ar
#: model:ir.actions.todo,note:l10n_ar.config_call_account_template_in_minimal
msgid ""
"Generate Chart of Accounts from a Chart Template. You will be asked to pass "
"the name of the company, the chart template to follow, the no. of digits to "
"generate the code for your accounts and Bank account, currency to create "
"Journals. Thus,the pure copy of chart Template is generated.\n"
"\tThis is the same wizard that runs from Financial "
"Management/Configuration/Financial Accounting/Financial Accounts/Generate "
"Chart of Accounts from a Chart Template."
msgstr ""
"Genera il Piano dei Conti da un Modello. Vi verrà richiesto di passare il "
"nome dell'azienda, il modello da seguire, il numero di decimali per generare "
"il codice dei tuoi conti e, per il conto della Banca, la valuta per creare "
"il Libro Giornale. Così una copia vergine del Piano dei Conti, derivatante "
"dal modello, viene generata.\n"
"\tQuesto è la stessa procedura automatica che viene lanciata da: Gestione "
"Finanziaria / Configurazione / Contabilità / Conti finanziari / Genera il "
"Piano dei conti da un modello."<|MERGE_RESOLUTION|>--- conflicted
+++ resolved
@@ -1,30 +1,22 @@
-# Italian translation for openobject-addons
-# Copyright (c) 2014 Rosetta Contributors and Canonical Ltd 2014
-# This file is distributed under the same license as the openobject-addons package.
-# FIRST AUTHOR <EMAIL@ADDRESS>, 2014.
-#
+# Translation of OpenERP Server.
+# This file contains the translation of the following modules:
+# * l10n_ar
+# 
+# Translators:
+# FIRST AUTHOR <EMAIL@ADDRESS>, 2014
 msgid ""
 msgstr ""
-<<<<<<< HEAD
-"Project-Id-Version: openobject-addons\n"
-"Report-Msgid-Bugs-To: FULL NAME <EMAIL@ADDRESS>\n"
-"POT-Creation-Date: 2011-01-11 11:15+0000\n"
-"PO-Revision-Date: 2014-08-14 16:10+0000\n"
-"Last-Translator: FULL NAME <EMAIL@ADDRESS>\n"
-"Language-Team: Italian <it@li.org>\n"
-=======
 "Project-Id-Version: Odoo 8.0\n"
 "Report-Msgid-Bugs-To: soporte@cubicerp.com\n"
 "POT-Creation-Date: 2011-01-11 11:15:31+0000\n"
 "PO-Revision-Date: 2016-04-20 18:55+0000\n"
 "Last-Translator: Martin Trigaux\n"
 "Language-Team: Italian (http://www.transifex.com/odoo/odoo-8/language/it/)\n"
->>>>>>> 0410d118
 "MIME-Version: 1.0\n"
 "Content-Type: text/plain; charset=UTF-8\n"
-"Content-Transfer-Encoding: 8bit\n"
-"X-Launchpad-Export-Date: 2014-08-15 07:21+0000\n"
-"X-Generator: Launchpad (build 17156)\n"
+"Content-Transfer-Encoding: \n"
+"Language: it\n"
+"Plural-Forms: nplurals=2; plural=(n != 1);\n"
 
 #. module: l10n_ar
 #: model:ir.module.module,description:l10n_ar.module_meta_information
@@ -32,10 +24,7 @@
 "\n"
 "    Argentinian Accounting : chart of Account\n"
 "    "
-msgstr ""
-"\n"
-"    Contabilità Argentina: Piano dei conti\n"
-"    "
+msgstr "\n    Contabilità Argentina: Piano dei conti\n    "
 
 #. module: l10n_ar
 #: model:ir.module.module,shortdesc:l10n_ar.module_meta_information
@@ -45,19 +34,6 @@
 #. module: l10n_ar
 #: model:ir.actions.todo,note:l10n_ar.config_call_account_template_in_minimal
 msgid ""
-"Generate Chart of Accounts from a Chart Template. You will be asked to pass "
-"the name of the company, the chart template to follow, the no. of digits to "
-"generate the code for your accounts and Bank account, currency to create "
-"Journals. Thus,the pure copy of chart Template is generated.\n"
-"\tThis is the same wizard that runs from Financial "
-"Management/Configuration/Financial Accounting/Financial Accounts/Generate "
-"Chart of Accounts from a Chart Template."
-msgstr ""
-"Genera il Piano dei Conti da un Modello. Vi verrà richiesto di passare il "
-"nome dell'azienda, il modello da seguire, il numero di decimali per generare "
-"il codice dei tuoi conti e, per il conto della Banca, la valuta per creare "
-"il Libro Giornale. Così una copia vergine del Piano dei Conti, derivatante "
-"dal modello, viene generata.\n"
-"\tQuesto è la stessa procedura automatica che viene lanciata da: Gestione "
-"Finanziaria / Configurazione / Contabilità / Conti finanziari / Genera il "
-"Piano dei conti da un modello."+"Generate Chart of Accounts from a Chart Template. You will be asked to pass the name of the company, the chart template to follow, the no. of digits to generate the code for your accounts and Bank account, currency to create Journals. Thus,the pure copy of chart Template is generated.\n"
+"\tThis is the same wizard that runs from Financial Management/Configuration/Financial Accounting/Financial Accounts/Generate Chart of Accounts from a Chart Template."
+msgstr "Genera il Piano dei Conti da un Modello. Vi verrà richiesto di passare il nome dell'azienda, il modello da seguire, il numero di decimali per generare il codice dei tuoi conti e, per il conto della Banca, la valuta per creare il Libro Giornale. Così una copia vergine del Piano dei Conti, derivatante dal modello, viene generata.\n\tQuesto è la stessa procedura automatica che viene lanciata da: Gestione Finanziaria / Configurazione / Contabilità / Conti finanziari / Genera il Piano dei conti da un modello."