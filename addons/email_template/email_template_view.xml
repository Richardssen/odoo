<?xml version="1.0" encoding="UTF-8"?>
<openerp>
    <data>

        <record model="ir.ui.view" id="email_template_form">
            <field name="name">email.template.form</field>
            <field name="model">email.template</field>
            <field name="type">form</field>
            <field name="arch" type="xml">
                <form string="Templates">
                    <field name="name" required="1"/>
                    <field name="model_id" required="1"
                        on_change="onchange_model_id(model_id)"/>
                    <field name="model" invisible="1"/>
                    <notebook colspan="4">
                        <page string="Email Details">
                            <group col="2" colspan="2">
                                <separator string="Addresses" colspan="2"/>
                                <field name="smtp_server_id"/>
                                <field name="email_to" required="1"/>
                                <field name="email_cc"/>
                                <field name="email_bcc"/>
                                <field name="reply_to"/>
                            </group>
                            <group col="2" colspan="2">
                                <separator string="Options" colspan="2"/>
                                <field name="lang" colspan="4" />
                                <field name="user_signature" colspan="4" />
                                <field name="track_campaign_item" colspan="4"/>
                            </group>
                            <group col="2" colspan="2">
                                <separator colspan="2" string="Email Content"/>
                                <field name="subject" colspan="4" required="1"/>
                                <notebook>
                                    <page string="Body">
                                        <field name="body" colspan="4" nolabel="1"/>
                                    </page>
                                    <!-- <page string="Body (Raw HTML)">
                                        <field name="def_body_html" colspan="4" nolabel="1"/>
                                        <label string="Note: This is Raw HTML." colspan="4"/>
                                    </page> -->
                                </notebook>
                            </group>
                            <group col="4" colspan="2">
                                <notebook>
                                    <page string="Insert Simple Field">
                                        <field name="model_object_field"
                                            domain="[('model_id','=',model_id),('ttype','!=','one2many'),('ttype','!=','many2many')]"
                                            on_change="onchange_sub_model_object_value_field(model_object_field)"
                                            colspan="4"/>
                                        <field name="sub_object" readonly="1" colspan="4"/>
                                        <field name="sub_model_object_field"
                                            domain="[('model_id','=',sub_object),('ttype','!=','one2many'),('ttype','!=','many2many')]"
                                            colspan="4"
                                            attrs="{'readonly':[('sub_object','=',False)],'required':[('sub_object','!=',False)]}"
                                            on_change="onchange_sub_model_object_value_field(model_object_field,sub_model_object_field)"/>
                                        <field name="null_value" colspan="4"
                                            on_change="onchange_sub_model_object_value_field(model_object_field,sub_model_object_field,null_value)" />
                                        <field name="copyvalue" colspan="4"/>
                                    </page>
                                </notebook>
                                <button name="%(wizard_email_template_preview)d" string="Preview Template"
                                    type="action" colspan="4" target="new" icon="gtk-zoom-fit" context="{'template_id':active_id}"/>
                            </group>
                        </page>
                        <page string="Advanced">
                            <group colspan="2" col="2">
                                <group colspan="2" col="2">
                                    <separator string="Actions" colspan="2"/>
                                    <button name="create_action" string="Create Action" type="object" icon="gtk-execute"  colspan="2" attrs="{'invisible':[('ref_ir_act_window','!=',False), ('ref_ir_value','!=',False)]}"/>
                                    <field name="ref_ir_act_window"/>
                                    <field name="ref_ir_value"/>
                                    <button name="unlink_action" string="Delete Action" type="object" icon="gtk-delete" colspan="2" attrs="{'invisible':[('ref_ir_act_window','=',False), ('ref_ir_value','=',False)]}"/>
                                </group>
                                <group colspan="2" col="2">
                                    <separator string="Advanced Options" colspan="2"/>
                                    <field name="message_id"/>
                                    <field name="auto_delete"/>
                                </group>
                            </group>
                            <group colspan="2" col="2">
                                <separator string="Attachments" colspan="2"/>
                                <notebook>
                                    <page string="Existing files">
                                        <field name="attachment_ids" colspan="4" nolabel="1" height="350"/>
                                    </page>
                                    <page string="Report">
                                        <field name="report_template" colspan="4"
                                            domain="[('model','=',model)]"/>
                                        <field name="report_name" colspan="4" />
                                    </page>
                                </notebook>
                            </group>
                        </page>
                    </notebook>
                </form>
            </field>
        </record>

        <record model="ir.ui.view" id="email_template_tree">
            <field name="name">email.template.tree</field>
            <field name="model">email.template</field>
            <field name="type">tree</field>
            <field name="arch" type="xml">
                <tree string="Templates">
                    <field name="name"/>
                    <field name="smtp_server_id"/>
                    <field name="model_id"/>
                    <field name="email_to"/>
                    <field name="email_cc"/>
                    <field name="email_bcc"/>
                    <field name="subject"/>
                    <field name="user_signature"/>
                    <field name="report_name"/>
                    <button name="%(wizard_email_template_preview)d" string="Preview Template"
                            type="action" target="new" icon="gtk-zoom-fit"/>
                </tree>
            </field>
        </record>

        <record id="view_email_template_search" model="ir.ui.view">
           <field name="name">email.template.search</field>
           <field name="model">email.template</field>
           <field name="type">search</field>
           <field name="arch" type="xml">
               <search string="Templates">
                    <group col="13" colspan="4">
                        <field name="name"/>
                        <field name="model_id"/>
                        <field name="email_to"/>
                        <separator orientation="vertical"/>
                        <field name="lang"/>
                        <field name="subject"/>
                        <field name="report_name"/>
                    </group>
                    <newline/>
                    <group expand="0" string="Group by..." colspan="4" col="10">
                        <filter string="SMTP Server" domain="[]" context="{'group_by':'smtp_server_id'}" icon="terp-folder-orange"/>
                        <separator orientation="vertical"/>
                        <filter string="Model" domain="[]" context="{'group_by':'model_id'}" icon="terp-accessories-archiver"/>
                    </group>
               </search>
           </field>
        </record>

        <record model="ir.actions.act_window" id="action_email_template_tree_all">
            <field name="name">Templates</field>
            <field name="res_model">email.template</field>
            <field name="view_type">form</field>
            <field name="view_mode">form,tree</field>
            <field name="view_id" ref="email_template_tree" />
            <field name="search_view_id" ref="view_email_template_search"/>
        </record>

<<<<<<< HEAD
        <menuitem name="Email Templates" id="menu_email_template_all"
            parent="menu_email_template" action="action_email_template_tree_all" />
=======
        <menuitem name="Templates" id="menu_email_template_all_tools"
            parent="mail.menu_email_message_tools" action="action_email_template_tree_all" />
>>>>>>> dd749822

    </data>
</openerp><|MERGE_RESOLUTION|>--- conflicted
+++ resolved
@@ -152,13 +152,8 @@
             <field name="search_view_id" ref="view_email_template_search"/>
         </record>
 
-<<<<<<< HEAD
-        <menuitem name="Email Templates" id="menu_email_template_all"
-            parent="menu_email_template" action="action_email_template_tree_all" />
-=======
         <menuitem name="Templates" id="menu_email_template_all_tools"
             parent="mail.menu_email_message_tools" action="action_email_template_tree_all" />
->>>>>>> dd749822
 
     </data>
 </openerp>