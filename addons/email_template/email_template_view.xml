<?xml version="1.0" encoding="UTF-8"?>
<openerp>
    <data>

        <record model="ir.ui.view" id="email_template_form">
            <field name="name">email.template.form</field>
            <field name="model">email.template</field>
            <field name="type">form</field>
            <field name="arch" type="xml">
                <form string="Templates">
                    <field name="name" required="1"/>
                    <field name="model_id" required="1"
                        on_change="onchange_model_id(model_id)"/>
                    <field name="model" invisible="1"/>
                    <notebook colspan="4">
                        <page string="Email Details">
                            <group col="2" colspan="2">
                                <separator string="Addresses" colspan="2"/>
                                <field name="smtp_server_id"/>
                                <field name="email_to" required="1"/>
                                <field name="email_cc"/>
                                <field name="email_bcc"/>
                                <field name="reply_to"/>
                            </group>
                            <group col="2" colspan="2">
                                <separator string="Options" colspan="2"/>
                                <field name="lang" colspan="4" />
                                <field name="user_signature" colspan="4" />
                                <field name="auto_delete"/>
                            </group>
                            <group col="2" colspan="2">
                                <separator colspan="2" string="Email Content"/>
                                <field name="subject" colspan="4" required="1"/>
                                <notebook>
                                    <page string="Body">
                                        <field name="body" colspan="4" nolabel="1"/>
                                    </page>
                                    <!-- <page string="Body (Raw HTML)">
                                        <field name="def_body_html" colspan="4" nolabel="1"/>
                                        <label string="Note: This is Raw HTML." colspan="4"/>
                                    </page> -->
                                </notebook>
                            </group>
                            <group col="4" colspan="2">
                                <notebook>
                                    <page string="Insert Simple Field">
                                        <field name="model_object_field"
                                            domain="[('model_id','=',model_id),('ttype','!=','one2many'),('ttype','!=','many2many')]"
                                            on_change="onchange_sub_model_object_value_field(model_object_field)"
                                            colspan="4"/>
                                        <field name="sub_object" readonly="1" colspan="4"/>
                                        <field name="sub_model_object_field"
                                            domain="[('model_id','=',sub_object),('ttype','!=','one2many'),('ttype','!=','many2many')]"
                                            colspan="4"
                                            attrs="{'readonly':[('sub_object','=',False)],'required':[('sub_object','!=',False)]}"
                                            on_change="onchange_sub_model_object_value_field(model_object_field,sub_model_object_field)"/>
                                        <field name="null_value" colspan="4"
                                            on_change="onchange_sub_model_object_value_field(model_object_field,sub_model_object_field,null_value)" />
                                        <field name="copyvalue" colspan="4"/>
                                    </page>
                                </notebook>
                                <button name="%(wizard_email_template_preview)d" string="Preview Template"
                                    type="action" colspan="4" target="new" icon="gtk-zoom-fit" context="{'template_id':active_id}"/>
                            </group>
                        </page>
                        <page string="Advanced">
                            <group colspan="2" col="2">
                                <group colspan="2" col="2">
                                    <separator string="Actions" colspan="2"/>
                                    <button name="create_action" string="Create Action" type="object" icon="gtk-execute"  colspan="2" attrs="{'invisible':[('ref_ir_act_window','!=',False), ('ref_ir_value','!=',False)]}"/>
                                    <field name="ref_ir_act_window"/>
                                    <field name="ref_ir_value"/>
                                    <button name="unlink_action" string="Delete Action" type="object" icon="gtk-delete" colspan="2" attrs="{'invisible':[('ref_ir_act_window','=',False), ('ref_ir_value','=',False)]}"/>
                                </group>
                            </group>
                            <group colspan="2" col="2">
                                <separator string="Attachments" colspan="2"/>
                                <notebook>
                                    <page string="Existing files">
                                        <field name="attachment_ids" colspan="4" nolabel="1" height="350"/>
                                    </page>
                                    <page string="Report">
                                        <field name="report_template" colspan="4"
                                            domain="[('model','=',model)]"/>
                                        <field name="report_name" colspan="4" />
                                    </page>
                                </notebook>
                            </group>
                        </page>
                    </notebook>
                </form>
            </field>
        </record>

        <record model="ir.ui.view" id="email_template_tree">
            <field name="name">email.template.tree</field>
            <field name="model">email.template</field>
            <field name="type">tree</field>
            <field name="arch" type="xml">
                <tree string="Templates">
                    <field name="name"/>
                    <field name="smtp_server_id"/>
                    <field name="model_id"/>
                    <field name="email_to"/>
                    <field name="email_cc"/>
                    <field name="email_bcc"/>
                    <field name="subject"/>
                    <field name="user_signature"/>
                    <field name="report_name"/>
                    <button name="%(wizard_email_template_preview)d" string="Preview Template"
                            type="action" target="new" icon="gtk-zoom-fit"/>
                </tree>
            </field>
        </record>

        <record id="view_email_template_search" model="ir.ui.view">
           <field name="name">email.template.search</field>
           <field name="model">email.template</field>
           <field name="type">search</field>
           <field name="arch" type="xml">
               <search string="Templates">
                    <group col="13" colspan="4">
                        <field name="name"/>
                        <field name="model_id"/>
                        <field name="email_to"/>
                        <separator orientation="vertical"/>
                        <field name="lang"/>
                        <field name="subject"/>
                        <field name="report_name"/>
                    </group>
                    <newline/>
                    <group expand="0" string="Group by..." colspan="4" col="10">
                        <filter string="SMTP Server" domain="[]" context="{'group_by':'smtp_server_id'}" icon="terp-folder-orange"/>
                        <separator orientation="vertical"/>
                        <filter string="Model" domain="[]" context="{'group_by':'model_id'}" icon="terp-accessories-archiver"/>
                    </group>
               </search>
           </field>
        </record>

        <record model="ir.actions.act_window" id="action_email_template_tree_all">
            <field name="name">Templates</field>
            <field name="res_model">email.template</field>
            <field name="view_type">form</field>
            <field name="view_mode">form,tree</field>
            <field name="view_id" ref="email_template_tree" />
            <field name="search_view_id" ref="view_email_template_search"/>
        </record>

<<<<<<< HEAD
        <menuitem name="Templates" id="menu_email_template_all_tools"
            parent="mail.menu_email_message_tools" action="action_email_template_tree_all" />
=======
        <menuitem name="Email Templates" id="menu_email_template_all"
            parent="menu_email_template" action="action_email_template_tree_all" />
>>>>>>> 7549fe14

    </data>
</openerp><|MERGE_RESOLUTION|>--- conflicted
+++ resolved
@@ -147,13 +147,9 @@
             <field name="search_view_id" ref="view_email_template_search"/>
         </record>
 
-<<<<<<< HEAD
-        <menuitem name="Templates" id="menu_email_template_all_tools"
+        <menuitem name="Email Templates" id="menu_email_template_all_tools"
             parent="mail.menu_email_message_tools" action="action_email_template_tree_all" />
-=======
-        <menuitem name="Email Templates" id="menu_email_template_all"
-            parent="menu_email_template" action="action_email_template_tree_all" />
->>>>>>> 7549fe14
+
 
     </data>
 </openerp>