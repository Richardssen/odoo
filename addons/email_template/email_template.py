--- conflicted
+++ resolved
@@ -740,12 +740,7 @@
             if default_id and default_id not in ref_obj_ids:
                 ref_obj_ids.insert(0, default_id)
             return model_obj.name_get(cr, uid, ref_obj_ids, context)
-<<<<<<< HEAD
-        else:
-            return []
-=======
         return []
->>>>>>> 15e29993
 
     def default_get(self, cr, uid, fields, context=None):
         if context is None:
@@ -769,13 +764,8 @@
                                                    user,
                                                    context['template_id'],
                                                    ['object_name'],
-<<<<<<< HEAD
-                                                   context)['object_name'] or False
-        
-=======
-                                                   context)['object_name']
-
->>>>>>> 15e29993
+                                                   context).get('object_name', False)
+
     _columns = {
         'ref_template':fields.many2one(
                                        'email.template',
