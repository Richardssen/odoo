# Translation of Odoo Server.
# This file contains the translation of the following modules:
# * payment_paypal
#
# Translators:
# Maxime Chambreuil <maxime.chambreuil@gmail.com>, 2015-2016
# Melanie Bernard <mbe@odoo.com>, 2015
msgid ""
msgstr ""
"Project-Id-Version: Odoo 9.0\n"
"Report-Msgid-Bugs-To: \n"
<<<<<<< HEAD
"POT-Creation-Date: 2016-08-19 10:25+0000\n"
=======
"POT-Creation-Date: 2016-08-18 14:07+0000\n"
>>>>>>> bc1a0a32
"PO-Revision-Date: 2016-01-08 20:19+0000\n"
"Last-Translator: Maxime Chambreuil <maxime.chambreuil@gmail.com>\n"
"Language-Team: French (http://www.transifex.com/odoo/odoo-9/language/fr/)\n"
"Language: fr\n"
"MIME-Version: 1.0\n"
"Content-Type: text/plain; charset=UTF-8\n"
"Content-Transfer-Encoding: \n"
"Plural-Forms: nplurals=2; plural=(n > 1);\n"

#. module: payment_paypal
<<<<<<< HEAD
=======
#: model:payment.acquirer,cancel_msg:payment_paypal.payment_acquirer_paypal
msgid "<span><i>Cancel,</i> Your payment has been cancelled.</span>"
msgstr "<span><i>Annulez,</i> Votre paiement a été annulé.</span>"

#. module: payment_paypal
#: model:payment.acquirer,done_msg:payment_paypal.payment_acquirer_paypal
msgid ""
"<span><i>Done,</i> Your online payment has been successfully processed. "
"Thank you for your order.</span>"
msgstr ""
"<span><i>Terminé,</i> votre paiement en ligne a été traité avec succès. "
"Merci de votre commande.</span>"

#. module: payment_paypal
#: model:payment.acquirer,error_msg:payment_paypal.payment_acquirer_paypal
msgid ""
"<span><i>Error,</i> Please be aware that an error occurred during the "
"transaction. The order has been confirmed but won't be paid. Don't hesitate "
"to contact us if you have any questions on the status of your order.</span>"
msgstr ""
"<span><i>Erreur,</i> une erreur est survenue pendant la transaction. La "
"commande a été confirmée mais ne sera pas payée. N'hésitez pas à nous "
"contacter si vous avez une question sur le statut de votre commande.</span>"

#. module: payment_paypal
#: model:payment.acquirer,pending_msg:payment_paypal.payment_acquirer_paypal
msgid ""
"<span><i>Pending,</i> Your online payment has been successfully processed. "
"But your order is not validated yet.</span>"
msgstr ""
"<span><i>En cours,</i> votre paiement en ligne a été enregistré. Mais votre "
"commande n'est pas encore validée.</span>"

#. module: payment_paypal
>>>>>>> bc1a0a32
#: model:ir.model.fields,field_description:payment_paypal.field_payment_acquirer_paypal_api_access_token
msgid "Access Token"
msgstr "Jeton d'accès"

#. module: payment_paypal
#: model:ir.model.fields,field_description:payment_paypal.field_payment_acquirer_paypal_api_access_token_validity
msgid "Access Token Validity"
msgstr "Validité du Jeton d'Accès"

#. module: payment_paypal
#: model:ir.ui.view,arch_db:payment_paypal.acquirer_form_paypal
msgid "How to configure your paypal account?"
msgstr "Comment configurer votre compte Payal?"

#. module: payment_paypal
#: model:ir.model,name:payment_paypal.model_payment_acquirer
msgid "Payment Acquirer"
msgstr "Intermédiaire de paiement"

#. module: payment_paypal
#: model:ir.model,name:payment_paypal.model_payment_transaction
msgid "Payment Transaction"
msgstr "Transaction"

#. module: payment_paypal
#: model:ir.model.fields,field_description:payment_paypal.field_payment_acquirer_paypal_email_account
msgid "Paypal Email ID"
msgstr "Identifiant Paypal"

#. module: payment_paypal
#: model:ir.model.fields,help:payment_paypal.field_payment_acquirer_paypal_use_ipn
msgid "Paypal Instant Payment Notification"
msgstr "Notification Instantanée de Paiement Paypal"

#. module: payment_paypal
#: model:ir.model.fields,field_description:payment_paypal.field_payment_acquirer_paypal_seller_account
msgid "Paypal Merchant ID"
msgstr "Identifiant Paypal du vendeur"

#. module: payment_paypal
#: model:ir.ui.view,arch_db:payment_paypal.transaction_form_paypal
msgid "Paypal TX Details"
msgstr "Détails de la transaction Paypal"

#. module: payment_paypal
<<<<<<< HEAD
#: code:addons/payment_paypal/models/paypal.py:164
=======
#: code:addons/payment_paypal/models/paypal.py:183
>>>>>>> bc1a0a32
#, python-format
msgid "Paypal: received data with missing reference (%s) or txn_id (%s)"
msgstr ""
"Paypal: données reçues contenant des références manquantes (%s)  ou txn_id "
"(%s)"

#. module: payment_paypal
#: model:ir.model.fields,field_description:payment_paypal.field_payment_acquirer_paypal_api_password
msgid "Rest API Password"
msgstr "Mot de passe de l'API Rest"

#. module: payment_paypal
#: model:ir.model.fields,field_description:payment_paypal.field_payment_acquirer_paypal_api_username
msgid "Rest API Username"
msgstr "Utilisateur de l'API Rest"

#. module: payment_paypal
#: model:ir.model.fields,help:payment_paypal.field_payment_acquirer_paypal_seller_account
msgid ""
"The Merchant ID is used to ensure communications coming from Paypal are "
"valid and secured."
msgstr ""
"L'identifiant du vendeur est utilisé afin de garantir la validité et la "
"sécurité des données provenant de Paypal."

#. module: payment_paypal
#: model:ir.model.fields,field_description:payment_paypal.field_payment_transaction_paypal_txn_type
msgid "Transaction type"
msgstr "Type de transaction"

#. module: payment_paypal
#: model:ir.model.fields,field_description:payment_paypal.field_payment_acquirer_paypal_use_ipn
msgid "Use IPN"
msgstr "Utiliser la Notification Instantanée de Paiement"

#. module: payment_paypal
#: model:ir.model.fields,field_description:payment_paypal.field_payment_acquirer_paypal_api_enabled
msgid "Use Rest API"
msgstr "Utiliser l'API Rest"

<<<<<<< HEAD
#~ msgid "<span><i>Cancel,</i> Your payment has been cancelled.</span>"
#~ msgstr "<span><i>Annulez,</i> Votre paiement a été annulé.</span>"

#~ msgid ""
#~ "<span><i>Done,</i> Your online payment has been successfully processed. "
#~ "Thank you for your order.</span>"
#~ msgstr ""
#~ "<span><i>Terminé,</i> votre paiement en ligne a été traité avec succès. "
#~ "Merci de votre commande.</span>"

#~ msgid ""
#~ "<span><i>Error,</i> Please be aware that an error occurred during the "
#~ "transaction. The order has been confirmed but won't be paid. Don't "
#~ "hesitate to contact us if you have any questions on the status of your "
#~ "order.</span>"
#~ msgstr ""
#~ "<span><i>Erreur,</i> une erreur est survenue pendant la transaction. La "
#~ "commande a été confirmée mais ne sera pas payée. N'hésitez pas à nous "
#~ "contacter si vous avez une question sur le statut de votre commande.</"
#~ "span>"

#~ msgid ""
#~ "<span><i>Pending,</i> Your online payment has been successfully "
#~ "processed. But your order is not validated yet.</span>"
#~ msgstr ""
#~ "<span><i>En cours,</i> votre paiement en ligne a été enregistré. Mais "
#~ "votre commande n'est pas encore validée.</span>"

#~ msgid "Companies"
#~ msgstr "Sociétés"

#~ msgid "Paypal"
#~ msgstr "Paypal"

#~ msgid ""
#~ "You will be redirected to the Paypal website after clicking on the "
#~ "payment button."
#~ msgstr ""
#~ "Vous serez redirigé vers le site de Paypal après avoir cliqué sur le "
#~ "bouton de paiement."
=======
#. module: payment_paypal
#: model:payment.acquirer,pre_msg:payment_paypal.payment_acquirer_paypal
msgid ""
"You will be redirected to the Paypal website after clicking on the payment "
"button."
msgstr ""
"Vous serez redirigé vers le site de Paypal après avoir cliqué sur le bouton "
"de paiement."
>>>>>>> bc1a0a32
<|MERGE_RESOLUTION|>--- conflicted
+++ resolved
@@ -9,11 +9,7 @@
 msgstr ""
 "Project-Id-Version: Odoo 9.0\n"
 "Report-Msgid-Bugs-To: \n"
-<<<<<<< HEAD
-"POT-Creation-Date: 2016-08-19 10:25+0000\n"
-=======
 "POT-Creation-Date: 2016-08-18 14:07+0000\n"
->>>>>>> bc1a0a32
 "PO-Revision-Date: 2016-01-08 20:19+0000\n"
 "Last-Translator: Maxime Chambreuil <maxime.chambreuil@gmail.com>\n"
 "Language-Team: French (http://www.transifex.com/odoo/odoo-9/language/fr/)\n"
@@ -24,8 +20,6 @@
 "Plural-Forms: nplurals=2; plural=(n > 1);\n"
 
 #. module: payment_paypal
-<<<<<<< HEAD
-=======
 #: model:payment.acquirer,cancel_msg:payment_paypal.payment_acquirer_paypal
 msgid "<span><i>Cancel,</i> Your payment has been cancelled.</span>"
 msgstr "<span><i>Annulez,</i> Votre paiement a été annulé.</span>"
@@ -60,7 +54,6 @@
 "commande n'est pas encore validée.</span>"
 
 #. module: payment_paypal
->>>>>>> bc1a0a32
 #: model:ir.model.fields,field_description:payment_paypal.field_payment_acquirer_paypal_api_access_token
 msgid "Access Token"
 msgstr "Jeton d'accès"
@@ -69,6 +62,11 @@
 #: model:ir.model.fields,field_description:payment_paypal.field_payment_acquirer_paypal_api_access_token_validity
 msgid "Access Token Validity"
 msgstr "Validité du Jeton d'Accès"
+
+#. module: payment_paypal
+#: model:ir.model,name:payment_paypal.model_res_company
+msgid "Companies"
+msgstr "Sociétés"
 
 #. module: payment_paypal
 #: model:ir.ui.view,arch_db:payment_paypal.acquirer_form_paypal
@@ -84,6 +82,11 @@
 #: model:ir.model,name:payment_paypal.model_payment_transaction
 msgid "Payment Transaction"
 msgstr "Transaction"
+
+#. module: payment_paypal
+#: model:payment.acquirer,name:payment_paypal.payment_acquirer_paypal
+msgid "Paypal"
+msgstr "Paypal"
 
 #. module: payment_paypal
 #: model:ir.model.fields,field_description:payment_paypal.field_payment_acquirer_paypal_email_account
@@ -106,11 +109,7 @@
 msgstr "Détails de la transaction Paypal"
 
 #. module: payment_paypal
-<<<<<<< HEAD
-#: code:addons/payment_paypal/models/paypal.py:164
-=======
 #: code:addons/payment_paypal/models/paypal.py:183
->>>>>>> bc1a0a32
 #, python-format
 msgid "Paypal: received data with missing reference (%s) or txn_id (%s)"
 msgstr ""
@@ -151,48 +150,6 @@
 msgid "Use Rest API"
 msgstr "Utiliser l'API Rest"
 
-<<<<<<< HEAD
-#~ msgid "<span><i>Cancel,</i> Your payment has been cancelled.</span>"
-#~ msgstr "<span><i>Annulez,</i> Votre paiement a été annulé.</span>"
-
-#~ msgid ""
-#~ "<span><i>Done,</i> Your online payment has been successfully processed. "
-#~ "Thank you for your order.</span>"
-#~ msgstr ""
-#~ "<span><i>Terminé,</i> votre paiement en ligne a été traité avec succès. "
-#~ "Merci de votre commande.</span>"
-
-#~ msgid ""
-#~ "<span><i>Error,</i> Please be aware that an error occurred during the "
-#~ "transaction. The order has been confirmed but won't be paid. Don't "
-#~ "hesitate to contact us if you have any questions on the status of your "
-#~ "order.</span>"
-#~ msgstr ""
-#~ "<span><i>Erreur,</i> une erreur est survenue pendant la transaction. La "
-#~ "commande a été confirmée mais ne sera pas payée. N'hésitez pas à nous "
-#~ "contacter si vous avez une question sur le statut de votre commande.</"
-#~ "span>"
-
-#~ msgid ""
-#~ "<span><i>Pending,</i> Your online payment has been successfully "
-#~ "processed. But your order is not validated yet.</span>"
-#~ msgstr ""
-#~ "<span><i>En cours,</i> votre paiement en ligne a été enregistré. Mais "
-#~ "votre commande n'est pas encore validée.</span>"
-
-#~ msgid "Companies"
-#~ msgstr "Sociétés"
-
-#~ msgid "Paypal"
-#~ msgstr "Paypal"
-
-#~ msgid ""
-#~ "You will be redirected to the Paypal website after clicking on the "
-#~ "payment button."
-#~ msgstr ""
-#~ "Vous serez redirigé vers le site de Paypal après avoir cliqué sur le "
-#~ "bouton de paiement."
-=======
 #. module: payment_paypal
 #: model:payment.acquirer,pre_msg:payment_paypal.payment_acquirer_paypal
 msgid ""
@@ -200,5 +157,4 @@
 "button."
 msgstr ""
 "Vous serez redirigé vers le site de Paypal après avoir cliqué sur le bouton "
-"de paiement."
->>>>>>> bc1a0a32
+"de paiement."