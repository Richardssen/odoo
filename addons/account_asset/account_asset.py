# -*- encoding: utf-8 -*-
##############################################################################
#
#    OpenERP, Open Source Management Solution
#    Copyright (C) 2004-2010 Tiny SPRL (<http://tiny.be>).
#
#    This program is free software: you can redistribute it and/or modify
#    it under the terms of the GNU Affero General Public License as
#    published by the Free Software Foundation, either version 3 of the
#    License, or (at your option) any later version.
#
#    This program is distributed in the hope that it will be useful,
#    but WITHOUT ANY WARRANTY; without even the implied warranty of
#    MERCHANTABILITY or FITNESS FOR A PARTICULAR PURPOSE.  See the
#    GNU Affero General Public License for more details.
#
#    You should have received a copy of the GNU Affero General Public License
#    along with this program.  If not, see <http://www.gnu.org/licenses/>.
#
##############################################################################

import time
from datetime import datetime
from dateutil.relativedelta import relativedelta

from osv import osv, fields
import decimal_precision as dp

class account_asset_category(osv.osv):
    _name = 'account.asset.category'
    _description = 'Asset category'

    _columns = {
        'name': fields.char('Name', size=64, required=True, select=1),
        'note': fields.text('Note'),
        'account_analytic_id': fields.many2one('account.analytic.account', 'Analytic account'),
        'account_asset_id': fields.many2one('account.account', 'Asset Account', required=True),
        'account_depreciation_id': fields.many2one('account.account', 'Depreciation Account', required=True),
        'account_expense_depreciation_id': fields.many2one('account.account', 'Depr. Expense Account', required=True),
        'journal_id': fields.many2one('account.journal', 'Journal', required=True),
        'company_id': fields.many2one('res.company', 'Company', required=True),
        'method': fields.selection([('linear','Linear'),('degressive','Degressive')], 'Computation Method', required=True, help="Choose the method to use to compute the amount of depreciation lines.\n"\
            "  * Linear: Calculated on basis of: Gross Value / Number of Depreciations\n" \
            "  * Degressive: Calculated on basis of: Remaining Value * Degressive Factor"),
        'method_number': fields.integer('Number of Depreciations'),
        'method_period': fields.integer('Period Length', help="State here the time between 2 depreciations, in months", required=True),
        'method_progress_factor': fields.float('Degressive Factor'),
        'method_time': fields.selection([('number','Number of Depreciations'),('end','Ending Date')], 'Time Method', required=True,
                                  help="Choose the method to use to compute the dates and number of depreciation lines.\n"\
                                       "  * Number of Depreciations: Fix the number of depreciation lines and the time between 2 depreciations.\n" \
                                       "  * Ending Date: Choose the time between 2 depreciations and the date the depreciations won't go beyond."),
        'method_end': fields.date('Ending date'),
        'prorata':fields.boolean('Prorata Temporis', help='Indicates that the first depreciation entry for this asset have to be done from the purchase date instead of the first January'),
        'open_asset': fields.boolean('Skip Draft State', help="Check this if you want to automatically confirm the assets of this category when created by invoices."),
    }

    _defaults = {
        'company_id': lambda self, cr, uid, context: self.pool.get('res.company')._company_default_get(cr, uid, 'account.asset.category', context=context),
        'method': 'linear',
        'method_number': 5,
        'method_time': 'number',
        'method_period': 12,
        'method_progress_factor': 0.3,
    }

    def onchange_account_asset(self, cr, uid, ids, account_asset_id, context=None):
        res = {'value':{}}
        if account_asset_id:
           res['value'] = {'account_depreciation_id': account_asset_id}
        return res

account_asset_category()

class account_asset_asset(osv.osv):
    _name = 'account.asset.asset'
    _description = 'Asset'

    def _get_period(self, cr, uid, context=None):
        periods = self.pool.get('account.period').find(cr, uid)
        if periods:
            return periods[0]
        else:
            return False

    def _get_last_depreciation_date(self, cr, uid, ids, context=None):
        """
        @param id: ids of a account.asset.asset objects
        @return: Returns a dictionary of the effective dates of the last depreciation entry made for given asset ids. If there isn't any, return the purchase date of this asset
        """
        cr.execute("""
            SELECT a.id as id, COALESCE(MAX(l.date),a.purchase_date) AS date
            FROM account_asset_asset a
            LEFT JOIN account_move_line l ON (l.asset_id = a.id)
            WHERE a.id IN %s
            GROUP BY a.id, a.purchase_date """, (tuple(ids),))
        return dict(cr.fetchall())

    def _compute_board_amount(self, cr, uid, asset, i, residual_amount, amount_to_depr, undone_dotation_number, posted_depreciation_line_ids, total_days, depreciation_date, context=None):
        #by default amount = 0
        amount = 0
        if i == undone_dotation_number:
            amount = residual_amount
        else:
            if asset.method == 'linear':
                amount = amount_to_depr / (undone_dotation_number - len(posted_depreciation_line_ids))
                if asset.prorata:
                    amount = amount_to_depr / asset.method_number
                    days = total_days - float(depreciation_date.strftime('%j'))
                    if i == 1:
                        amount = (amount_to_depr / asset.method_number) / total_days * days
                    elif i == undone_dotation_number:
                        amount = (amount_to_depr / asset.method_number) / total_days * (total_days - days)
            elif asset.method == 'degressive':
                amount = residual_amount * asset.method_progress_factor
                if asset.prorata:
                    days = total_days - float(depreciation_date.strftime('%j'))
                    if i == 1:
                        amount = (residual_amount * asset.method_progress_factor) / total_days * days
                    elif i == undone_dotation_number:
                        amount = (residual_amount * asset.method_progress_factor) / total_days * (total_days - days)
        return amount

    def _compute_board_undone_dotation_nb(self, cr, uid, asset, depreciation_date, total_days, context=None):
        undone_dotation_number = asset.method_number
        if asset.method_time == 'end':
            end_date = datetime.strptime(asset.method_end, '%Y-%m-%d')
            undone_dotation_number = 0
            while depreciation_date <= end_date:
                depreciation_date = (datetime(depreciation_date.year, depreciation_date.month, depreciation_date.day) + relativedelta(months=+asset.method_period))
                undone_dotation_number += 1
        if asset.prorata:
            undone_dotation_number += 1
        return undone_dotation_number

    def compute_depreciation_board(self, cr, uid, ids, context=None):
        depreciation_lin_obj = self.pool.get('account.asset.depreciation.line')
        currency_obj = self.pool.get('res.currency')
        for asset in self.browse(cr, uid, ids, context=context):
            if asset.value_residual == 0.0:
                continue
            posted_depreciation_line_ids = depreciation_lin_obj.search(cr, uid, [('asset_id', '=', asset.id), ('move_check', '=', True)],order='depreciation_date desc')
            old_depreciation_line_ids = depreciation_lin_obj.search(cr, uid, [('asset_id', '=', asset.id), ('move_id', '=', False)])
            if old_depreciation_line_ids:
                depreciation_lin_obj.unlink(cr, uid, old_depreciation_line_ids, context=context)

            amount_to_depr = residual_amount = asset.value_residual
            if asset.prorata:
                depreciation_date = datetime.strptime(self._get_last_depreciation_date(cr, uid, [asset.id], context)[asset.id], '%Y-%m-%d')
            else:
                # depreciation_date = 1st January of purchase year
                purchase_date = datetime.strptime(asset.purchase_date, '%Y-%m-%d')
                #if we already have some previous validated entries, starting date isn't 1st January but last entry + method period
                if (len(posted_depreciation_line_ids)>0):
                    last_depreciation_date = datetime.strptime(depreciation_lin_obj.browse(cr,uid,posted_depreciation_line_ids[0],context=context).depreciation_date, '%Y-%m-%d')
                    depreciation_date = (last_depreciation_date+relativedelta(months=+asset.method_period))
                else:
                    depreciation_date = datetime(purchase_date.year, 1, 1)
            day = depreciation_date.day
            month = depreciation_date.month
            year = depreciation_date.year
            total_days = (year % 4) and 365 or 366

            undone_dotation_number = self._compute_board_undone_dotation_nb(cr, uid, asset, depreciation_date, total_days, context=context)
            for x in range(len(posted_depreciation_line_ids), undone_dotation_number):
                i = x + 1
                amount = self._compute_board_amount(cr, uid, asset, i, residual_amount, amount_to_depr, undone_dotation_number, posted_depreciation_line_ids, total_days, depreciation_date, context=context)
                company_currency = asset.company_id.currency_id.id
                current_currency = asset.currency_id.id
                # compute amount into company currency
                amount = currency_obj.compute(cr, uid, current_currency, company_currency, amount, context=context)
                residual_amount -= amount
                vals = {
                     'amount': amount,
                     'asset_id': asset.id,
                     'sequence': i,
                     'name': str(asset.id) +'/' + str(i),
                     'remaining_value': residual_amount,
                     'depreciated_value': (asset.purchase_value - asset.salvage_value) - (residual_amount + amount),
                     'depreciation_date': depreciation_date.strftime('%Y-%m-%d'),
                }
                depreciation_lin_obj.create(cr, uid, vals, context=context)
                # Considering Depr. Period as months
                depreciation_date = (datetime(year, month, day) + relativedelta(months=+asset.method_period))
                day = depreciation_date.day
                month = depreciation_date.month
                year = depreciation_date.year
        return True

    def validate(self, cr, uid, ids, context=None):
        if context is None:
            context = {}
        return self.write(cr, uid, ids, {
            'state':'open'
        }, context)

    def set_to_close(self, cr, uid, ids, context=None):
        return self.write(cr, uid, ids, {'state': 'close'}, context=context)

    def set_to_draft(self, cr, uid, ids, context=None):
        return self.write(cr, uid, ids, {'state': 'draft'}, context=context)

    def _amount_residual(self, cr, uid, ids, name, args, context=None):
        cr.execute("""SELECT
                l.asset_id as id, SUM(abs(l.debit-l.credit)) AS amount
            FROM
                account_move_line l
            WHERE
                l.asset_id IN %s GROUP BY l.asset_id """, (tuple(ids),))
        res=dict(cr.fetchall())
        for asset in self.browse(cr, uid, ids, context):
            res[asset.id] = asset.purchase_value - res.get(asset.id, 0.0) - asset.salvage_value
        for id in ids:
            res.setdefault(id, 0.0)
        return res

    def onchange_company_id(self, cr, uid, ids, company_id=False, context=None):
        val = {}
        if company_id:
            company = self.pool.get('res.company').browse(cr, uid, company_id, context=context)
            if company.currency_id.company_id and company.currency_id.company_id.id != company_id:
                val['currency_id'] = False
            else:
                val['currency_id'] = company.currency_id.id
        return {'value': val}

    _columns = {
        'account_move_line_ids': fields.one2many('account.move.line', 'asset_id', 'Entries', readonly=True, states={'draft':[('readonly',False)]}),
        'name': fields.char('Asset Name', size=64, required=True, readonly=True, states={'draft':[('readonly',False)]}),
        'code': fields.char('Reference', size=32, readonly=True, states={'draft':[('readonly',False)]}),
        'purchase_value': fields.float('Gross Value', required=True, readonly=True, states={'draft':[('readonly',False)]}),
        'currency_id': fields.many2one('res.currency','Currency',required=True, readonly=True, states={'draft':[('readonly',False)]}),
        'company_id': fields.many2one('res.company', 'Company', required=True, readonly=True, states={'draft':[('readonly',False)]}),
        'note': fields.text('Note'),
        'category_id': fields.many2one('account.asset.category', 'Asset Category', required=True, change_default=True, readonly=True, states={'draft':[('readonly',False)]}),
        'parent_id': fields.many2one('account.asset.asset', 'Parent Asset', readonly=True, states={'draft':[('readonly',False)]}),
        'child_ids': fields.one2many('account.asset.asset', 'parent_id', 'Children Assets'),
        'purchase_date': fields.date('Purchase Date', required=True, readonly=True, states={'draft':[('readonly',False)]}),
        'state': fields.selection([('draft','Draft'),('open','Running'),('close','Close')], 'Status', required=True,
                                  help="When an asset is created, the status is 'Draft'.\n" \
                                       "If the asset is confirmed, the status goes in 'Running' and the depreciation lines can be posted in the accounting.\n" \
                                       "You can manually close an asset when the depreciation is over. If the last line of depreciation is posted, the asset automatically goes in that status."),
        'active': fields.boolean('Active'),
        'partner_id': fields.many2one('res.partner', 'Partner', readonly=True, states={'draft':[('readonly',False)]}),
        'method': fields.selection([('linear','Linear'),('degressive','Degressive')], 'Computation Method', required=True, readonly=True, states={'draft':[('readonly',False)]}, help="Choose the method to use to compute the amount of depreciation lines.\n"\
            "  * Linear: Calculated on basis of: Gross Value / Number of Depreciations\n" \
            "  * Degressive: Calculated on basis of: Remaining Value * Degressive Factor"),
        'method_number': fields.integer('Number of Depreciations', readonly=True, states={'draft':[('readonly',False)]}, help="Calculates Depreciation within specified interval"),
        'method_period': fields.integer('Number of Months in a Period', required=True, readonly=True, states={'draft':[('readonly',False)]}, help="State here the time during 2 depreciations, in months"),
        'method_end': fields.date('Ending Date', readonly=True, states={'draft':[('readonly',False)]}),
        'method_progress_factor': fields.float('Degressive Factor', readonly=True, states={'draft':[('readonly',False)]}),
        'value_residual': fields.function(_amount_residual, method=True, digits_compute=dp.get_precision('Account'), string='Residual Value'),
        'method_time': fields.selection([('number','Number of Depreciations'),('end','Ending Date')], 'Time Method', required=True, readonly=True, states={'draft':[('readonly',False)]},
                                  help="Choose the method to use to compute the dates and number of depreciation lines.\n"\
                                       "  * Number of Depreciations: Fix the number of depreciation lines and the time between 2 depreciations.\n" \
                                       "  * Ending Date: Choose the time between 2 depreciations and the date the depreciations won't go beyond."),
        'prorata':fields.boolean('Prorata Temporis', readonly=True, states={'draft':[('readonly',False)]}, help='Indicates that the first depreciation entry for this asset have to be done from the purchase date instead of the first January'),
        'history_ids': fields.one2many('account.asset.history', 'asset_id', 'History', readonly=True),
        'depreciation_line_ids': fields.one2many('account.asset.depreciation.line', 'asset_id', 'Depreciation Lines', readonly=True, states={'draft':[('readonly',False)],'open':[('readonly',False)]}),
        'salvage_value': fields.float('Salvage Value', digits_compute=dp.get_precision('Account'), help="It is the amount you plan to have that you cannot depreciate.", readonly=True, states={'draft':[('readonly',False)]}),
    }
    _defaults = {
        'code': lambda obj, cr, uid, context: obj.pool.get('ir.sequence').get(cr, uid, 'account.asset.code'),
        'purchase_date': lambda obj, cr, uid, context: time.strftime('%Y-%m-%d'),
        'active': True,
        'state': 'draft',
        'method': 'linear',
        'method_number': 5,
        'method_time': 'number',
        'method_period': 12,
        'method_progress_factor': 0.3,
        'currency_id': lambda self,cr,uid,c: self.pool.get('res.users').browse(cr, uid, uid, c).company_id.currency_id.id,
        'company_id': lambda self, cr, uid, context: self.pool.get('res.company')._company_default_get(cr, uid, 'account.asset.asset',context=context),
    }

    def _check_recursion(self, cr, uid, ids, context=None, parent=None):
        return super(account_asset_asset, self)._check_recursion(cr, uid, ids, context=context, parent=parent)

    def _check_prorata(self, cr, uid, ids, context=None):
        for asset in self.browse(cr, uid, ids, context=context):
            if asset.prorata and asset.method_time != 'number':
                return False
        return True

    _constraints = [
        (_check_recursion, 'Error ! You cannot create recursive assets.', ['parent_id']),
        (_check_prorata, 'Prorata temporis can be applied only for time method "number of depreciations".', ['prorata']),
    ]

    def onchange_category_id(self, cr, uid, ids, category_id, context=None):
        res = {'value':{}}
        asset_categ_obj = self.pool.get('account.asset.category')
        if category_id:
            category_obj = asset_categ_obj.browse(cr, uid, category_id, context=context)
            res['value'] = {
                            'method': category_obj.method,
                            'method_number': category_obj.method_number,
                            'method_time': category_obj.method_time,
                            'method_period': category_obj.method_period,
                            'method_progress_factor': category_obj.method_progress_factor,
                            'method_end': category_obj.method_end,
                            'prorata': category_obj.prorata,
            }
        return res

    def onchange_method_time(self, cr, uid, ids, method_time='number', context=None):
        res = {'value': {}}
        if method_time != 'number':
            res['value'] = {'prorata': False}
        return res

    def copy(self, cr, uid, id, default=None, context=None):
        if default is None:
            default = {}
        if context is None:
            context = {}
        default.update({'depreciation_line_ids': [], 'state': 'draft'})
        return super(account_asset_asset, self).copy(cr, uid, id, default, context=context)

    def _compute_entries(self, cr, uid, ids, period_id, context=None):
        result = []
        period_obj = self.pool.get('account.period')
        depreciation_obj = self.pool.get('account.asset.depreciation.line')
        period = period_obj.browse(cr, uid, period_id, context=context)
        depreciation_ids = depreciation_obj.search(cr, uid, [('asset_id', 'in', ids), ('depreciation_date', '<=', period.date_stop), ('depreciation_date', '>=', period.date_start), ('move_check', '=', False)], context=context)
        return depreciation_obj.create_move(cr, uid, depreciation_ids, context=context)

    def create(self, cr, uid, vals, context=None):
        asset_id = super(account_asset_asset, self).create(cr, uid, vals, context=context)
        self.compute_depreciation_board(cr, uid, [asset_id], context=context)
        return asset_id
    
    def open_entries(self, cr, uid, ids, context=None):
        if context is None:
            context = {}
        context.update({'search_default_asset_id': ids, 'default_asset_id': ids})
        return {
            'view_type': 'form',
            'view_mode': 'tree,form',
            'res_model': 'account.move.line',
            'view_id': False,
            'type': 'ir.actions.act_window',
            'context': context,
        }

account_asset_asset()

class account_asset_depreciation_line(osv.osv):
    _name = 'account.asset.depreciation.line'
    _description = 'Asset depreciation line'

    def _get_move_check(self, cr, uid, ids, name, args, context=None):
        res = {}
        for line in self.browse(cr, uid, ids, context=context):
            res[line.id] = bool(line.move_id)
        return res

    _columns = {
        'name': fields.char('Depreciation Name', size=64, required=True, select=1),
        'sequence': fields.integer('Sequence', required=True),
        'asset_id': fields.many2one('account.asset.asset', 'Asset', required=True),
        'parent_state': fields.related('asset_id', 'state', type='char', string='State of Asset'),
        'amount': fields.float('Depreciation Amount', digits_compute=dp.get_precision('Account'), required=True),
        'remaining_value': fields.float('Amount to Depreciate', digits_compute=dp.get_precision('Account'),required=True),
        'depreciated_value': fields.float('Amount Already Depreciated', required=True),
        'depreciation_date': fields.date('Depreciation Date', select=1),
        'move_id': fields.many2one('account.move', 'Depreciation Entry'),
        'move_check': fields.function(_get_move_check, method=True, type='boolean', string='Posted', store=True)
    }

    def create_move(self, cr, uid, ids, context=None):
        can_close = False
        if context is None:
            context = {}
        asset_obj = self.pool.get('account.asset.asset')
        period_obj = self.pool.get('account.period')
        move_obj = self.pool.get('account.move')
        move_line_obj = self.pool.get('account.move.line')
        currency_obj = self.pool.get('res.currency')
        created_move_ids = []
        for line in self.browse(cr, uid, ids, context=context):
<<<<<<< HEAD
            depreciation_date = line.asset_id.prorata and line.asset_id.purchase_date or time.strftime('%Y-%m-%d')
=======
            if currency_obj.is_zero(cr, uid, line.asset_id.currency_id, line.remaining_value):
                can_close = True
            depreciation_date = time.strftime('%Y-%m-%d')
>>>>>>> 9d8a2ea8
            period_ids = period_obj.find(cr, uid, depreciation_date, context=context)
            company_currency = line.asset_id.company_id.currency_id.id
            current_currency = line.asset_id.currency_id.id
            context.update({'date': depreciation_date})
            amount = currency_obj.compute(cr, uid, current_currency, company_currency, line.amount, context=context)
            sign = (line.asset_id.category_id.journal_id.type == 'purchase' and 1) or -1
            asset_name = line.asset_id.name
            reference = line.name
            move_vals = {
                'name': asset_name,
                'date': depreciation_date,
                'ref': reference,
                'period_id': period_ids and period_ids[0] or False,
                'journal_id': line.asset_id.category_id.journal_id.id,
                }
            move_id = move_obj.create(cr, uid, move_vals, context=context)
            journal_id = line.asset_id.category_id.journal_id.id
            partner_id = line.asset_id.partner_id.id
            move_line_obj.create(cr, uid, {
                'name': asset_name,
                'ref': reference,
                'move_id': move_id,
                'account_id': line.asset_id.category_id.account_depreciation_id.id,
                'debit': 0.0,
                'credit': amount,
                'period_id': period_ids and period_ids[0] or False,
                'journal_id': journal_id,
                'partner_id': partner_id,
                'currency_id': company_currency <> current_currency and  current_currency or False,
                'amount_currency': company_currency <> current_currency and - sign * line.amount or 0.0,
                'date': depreciation_date,
            })
            move_line_obj.create(cr, uid, {
                'name': asset_name,
                'ref': reference,
                'move_id': move_id,
                'account_id': line.asset_id.category_id.account_expense_depreciation_id.id,
                'credit': 0.0,
                'debit': amount,
                'period_id': period_ids and period_ids[0] or False,
                'journal_id': journal_id,
                'partner_id': partner_id,
                'currency_id': company_currency <> current_currency and  current_currency or False,
                'amount_currency': company_currency <> current_currency and sign * line.amount or 0.0,
                'analytic_account_id': line.asset_id.category_id.account_analytic_id.id,
                'date': depreciation_date,
                'asset_id': line.asset_id.id
            })
            self.write(cr, uid, line.id, {'move_id': move_id}, context=context)
            created_move_ids.append(move_id)
            if currency_obj.is_zero(cr, uid, line.asset_id.currency_id, line.asset_id.value_residual):
               can_close = True
            if can_close:
                asset_obj.write(cr, uid, [line.asset_id.id], {'state': 'close'}, context=context)
        return created_move_ids

account_asset_depreciation_line()

class account_move_line(osv.osv):
    _inherit = 'account.move.line'
    _columns = {
        'asset_id': fields.many2one('account.asset.asset', 'Asset'),
        'entry_ids': fields.one2many('account.move.line', 'asset_id', 'Entries', readonly=True, states={'draft':[('readonly',False)]}),

    }
account_move_line()

class account_asset_history(osv.osv):
    _name = 'account.asset.history'
    _description = 'Asset history'
    _columns = {
        'name': fields.char('History name', size=64, select=1),
        'user_id': fields.many2one('res.users', 'User', required=True),
        'date': fields.date('Date', required=True),
        'asset_id': fields.many2one('account.asset.asset', 'Asset', required=True),
        'method_time': fields.selection([('number','Number of Depreciations'),('end','Ending Date')], 'Time Method', required=True,
                                  help="The method to use to compute the dates and number of depreciation lines.\n"\
                                       "Number of Depreciations: Fix the number of depreciation lines and the time between 2 depreciations.\n" \
                                       "Ending Date: Choose the time between 2 depreciations and the date the depreciations won't go beyond."),
        'method_number': fields.integer('Number of Depreciations'),
        'method_period': fields.integer('Period Length', help="Time in month between two depreciations"),
        'method_end': fields.date('Ending date'),
        'note': fields.text('Note'),
    }
    _order = 'date desc'
    _defaults = {
        'date': lambda *args: time.strftime('%Y-%m-%d'),
        'user_id': lambda self, cr, uid, ctx: uid
    }

account_asset_history()

# vim:expandtab:smartindent:tabstop=4:softtabstop=4:shiftwidth=4:<|MERGE_RESOLUTION|>--- conflicted
+++ resolved
@@ -378,13 +378,7 @@
         currency_obj = self.pool.get('res.currency')
         created_move_ids = []
         for line in self.browse(cr, uid, ids, context=context):
-<<<<<<< HEAD
-            depreciation_date = line.asset_id.prorata and line.asset_id.purchase_date or time.strftime('%Y-%m-%d')
-=======
-            if currency_obj.is_zero(cr, uid, line.asset_id.currency_id, line.remaining_value):
-                can_close = True
             depreciation_date = time.strftime('%Y-%m-%d')
->>>>>>> 9d8a2ea8
             period_ids = period_obj.find(cr, uid, depreciation_date, context=context)
             company_currency = line.asset_id.company_id.currency_id.id
             current_currency = line.asset_id.currency_id.id
