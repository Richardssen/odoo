# #-#-#-#-#  de.po (Odoo 9.0)  #-#-#-#-#
# Translation of Odoo Server.
# This file contains the translation of the following modules:
# * mrp
#
# Translators:
# Ermin Trevisan <trevi@twanda.com>, 2016
# Pascal <paesce@gentlemansclub.de>, 2015
# Ralf Hilgenstock <rh@dialoge.info>, 2016
# Wolfgang Taferner, 2016
# #-#-#-#-#  de.po (Odoo 9.0)  #-#-#-#-#
# Translation of Odoo Server.
# This file contains the translation of the following modules:
# * mrp
#
# Translators:
# Pascal <paesce@gentlemansclub.de>, 2015
# Ralf Hilgenstock <rh@dialoge.info>, 2016
# Wolfgang Taferner, 2016
#, fuzzy
msgid ""
msgstr ""
"Project-Id-Version: Odoo 9.0\n"
"Report-Msgid-Bugs-To: \n"
<<<<<<< HEAD
"POT-Creation-Date: 2016-08-19 10:24+0000\n"
=======
"POT-Creation-Date: 2016-08-18 14:06+0000\n"
>>>>>>> bc1a0a32
"PO-Revision-Date: 2016-07-13 05:58+0000\n"
"Last-Translator: Wolfgang Taferner\n"
"Language-Team: German (http://www.transifex.com/odoo/odoo-9/language/de/)\n"
"Language: de\n"
"MIME-Version: 1.0\n"
"Content-Type: text/plain; charset=UTF-8\n"
"Content-Transfer-Encoding: \n"
"#-#-#-#-#  de.po (Odoo 9.0)  #-#-#-#-#\n"
"Plural-Forms: nplurals=2; plural=(n != 1);\n"
"#-#-#-#-#  de.po (Odoo 9.0)  #-#-#-#-#\n"
"Plural-Forms: nplurals=2; plural=(n != 1);\n"

#. module: mrp
<<<<<<< HEAD
#: code:addons/mrp/stock.py:250
=======
#: code:addons/mrp/stock.py:231
>>>>>>> bc1a0a32
#, python-format
msgid " Manufacture"
msgstr " Fertigung"

#. module: mrp
#: model:ir.model.fields,field_description:mrp.field_product_product_bom_count
#: model:ir.model.fields,field_description:mrp.field_product_template_bom_count
msgid "# Bill of Material"
msgstr "# Stücklisten"

#. module: mrp
#: model:ir.model.fields,field_description:mrp.field_product_product_mo_count
#: model:ir.model.fields,field_description:mrp.field_product_template_mo_count
msgid "# Manufacturing Orders"
msgstr "# Fertigungsaufträge"

#. module: mrp
<<<<<<< HEAD
#: code:addons/mrp/mrp.py:343
=======
#: code:addons/mrp/mrp.py:341
>>>>>>> bc1a0a32
#, python-format
msgid "%s (copy)"
msgstr "%s (copy)"

#. module: mrp
<<<<<<< HEAD
#: code:addons/mrp/mrp.py:1051
=======
#: code:addons/mrp/mrp.py:1052
>>>>>>> bc1a0a32
#, python-format
msgid "%s produced"
msgstr "%s gefertigt"

#. module: mrp
#: model:ir.model.fields,help:mrp.field_mrp_product_produce_mode
msgid ""
"'Consume only' mode will only consume the products with the quantity "
"selected.\n"
"'Consume & Produce' mode will consume as well as produce the products with "
"the quantity selected and it will finish the production order when total "
"ordered quantities are produced."
msgstr ""
"Der Modus 'Verbrauchen' bucht nur den Abgang der Komponenten mit der "
"angegebenen Menge.\n"
"Der Modus 'Verbrauchen & Produziere' bucht sowohl die Abgänge, als auch den "
"Zugang im Fertigprodukte Lager, \n"
"beendet außerdem auch den Fertigungsauftrag, wenn die geplante Anzahl "
"vollständig produziert wurde."

#. module: mrp
#: model:ir.ui.view,arch_db:mrp.report_mrporder
msgid "<strong>Consumed Products</strong>"
msgstr "<strong>Konsumierte Produkte</strong>"

#. module: mrp
#: model:ir.ui.view,arch_db:mrp.report_mrporder
msgid "<strong>Destination Location</strong>"
msgstr "<strong>Ziellagerort</strong>"

#. module: mrp
#: model:ir.ui.view,arch_db:mrp.report_mrporder
msgid "<strong>Name</strong>"
msgstr "<strong>Name</strong>"

#. module: mrp
#: model:ir.ui.view,arch_db:mrp.report_mrporder
msgid "<strong>No. Of Cycles</strong>"
msgstr "<strong>Anzahl der Zyklen</strong>"

#. module: mrp
#: model:ir.ui.view,arch_db:mrp.report_mrporder
msgid "<strong>No. Of Hours</strong>"
msgstr "<strong>Anzahl der Stunden</strong>"

#. module: mrp
#: model:ir.ui.view,arch_db:mrp.report_mrporder
msgid "<strong>Partner Ref:</strong><br/>"
msgstr "Partner Referenz"

#. module: mrp
#: model:ir.ui.view,arch_db:mrp.report_mrporder
msgid "<strong>Printing date:</strong><br/>"
msgstr "<strong>Druckdatum:</strong><br/>"

#. module: mrp
#: model:ir.ui.view,arch_db:mrp.report_mrporder
msgid "<strong>Product:</strong><br/>"
msgstr "<strong>Produkt:</strong><br/>"

#. module: mrp
#: model:ir.ui.view,arch_db:mrp.report_mrporder
msgid "<strong>Product</strong>"
msgstr "<strong>Produkt</strong>"

#. module: mrp
#: model:ir.ui.view,arch_db:mrp.report_mrporder
msgid "<strong>Products to Consume</strong>"
msgstr "Zu verwendende Produkte"

#. module: mrp
#: model:ir.ui.view,arch_db:mrp.report_mrporder
msgid "<strong>Quantity:</strong><br/>"
msgstr "<strong>Menge:</strong><br/>"

#. module: mrp
#: model:ir.ui.view,arch_db:mrp.report_mrporder
msgid "<strong>Quantity</strong>"
msgstr "<strong>Menge</strong>"

#. module: mrp
#: model:ir.ui.view,arch_db:mrp.report_mrporder
msgid "<strong>SO Number:</strong><br/>"
msgstr "<strong>SO Nummer:</strong><br/>"

#. module: mrp
#: model:ir.ui.view,arch_db:mrp.report_mrporder
msgid "<strong>Scheduled Date:</strong><br/>"
msgstr "<strong>Geplantes Datum:</strong><br/>"

#. module: mrp
#: model:ir.ui.view,arch_db:mrp.report_mrporder
msgid "<strong>Sequence</strong>"
msgstr "<strong>Sequenz</strong>"

#. module: mrp
#: model:ir.ui.view,arch_db:mrp.report_mrporder
msgid "<strong>Source Document:</strong><br/>"
msgstr "<strong>Quelldokument:</strong><br/>"

#. module: mrp
#: model:ir.ui.view,arch_db:mrp.report_mrporder
msgid "<strong>Source Location</strong>"
msgstr "<strong>Ursprungsort</strong>"

#. module: mrp
#: model:ir.ui.view,arch_db:mrp.report_mrporder
msgid "<strong>Work Orders</strong>"
msgstr "<strong>Arbeitsaufträge</strong>"

#. module: mrp
#: model:ir.ui.view,arch_db:mrp.report_mrporder
msgid "<strong>WorkCenter</strong>"
msgstr "Arbeitsplatz"

#. module: mrp
#: model:ir.model.fields,help:mrp.field_mrp_bom_product_efficiency
msgid "A factor of 0.9 means a loss of 10% during the production process."
msgstr ""
"Ein Faktor von 0,9 bedeutet einen eingeplanten Fertigungsausschuss von 10%."

#. module: mrp
#: model:ir.model.fields,help:mrp.field_mrp_bom_line_product_efficiency
msgid "A factor of 0.9 means a loss of 10% within the production process."
msgstr ""
"Ein Faktor 0,90 bedeutet, dass ein Ausschuss von 10% bei der Produktion "
"anfallen wird."

#. module: mrp
#: model:ir.actions.act_window,help:mrp.mrp_production_action
#: model:ir.actions.act_window,help:mrp.mrp_production_action_planning
msgid ""
"A manufacturing order, based on a bill of materials, will\n"
"                consume raw materials and produce finished products."
msgstr ""
"Ein Fertigungsauftrag mit Stückliste verbraucht Rohwaren und produziert "
"fertige Produkte."

#. module: mrp
#: model:ir.model.fields,field_description:mrp.field_mrp_bom_active
#: model:ir.model.fields,field_description:mrp.field_mrp_routing_active
#: model:ir.model.fields,field_description:mrp.field_mrp_workcenter_active
msgid "Active"
msgstr "Aktiv"

#. module: mrp
#: code:addons/mrp/wizard/change_production_qty.py:51
#, python-format
msgid "Active Id not found"
msgstr "Aktive ID wurde nicht gefunden"

#. module: mrp
#: sql_constraint:mrp.bom.line:0
msgid ""
"All product quantities must be greater than 0.\n"
"You should install the mrp_byproduct module if you want to manage extra "
"products on BoMs !"
msgstr ""
"Sämtliche Mengen müssen grösser als 0 sein.\n"
"Sie sollten das Modul mrp_byproduct installieren, wenn Sie auch "
"Kuppelprodukte in \n"
"Stücklisten verwalten wollen."

#. module: mrp
#: selection:mrp.config.settings,module_mrp_operations:0
msgid "Allow detailed planning of work orders"
msgstr "Detailierte Planung der Arbeitsauftrage ermöglichen"

#. module: mrp
#: model:ir.model.fields,help:mrp.field_mrp_config_settings_group_rounding_efficiency
msgid ""
"Allow to manage product rounding on quantity and product efficiency during "
"production process"
msgstr ""

#. module: mrp
#: model:ir.ui.view,arch_db:mrp.view_mrp_config
msgid "Apply"
msgstr "Anwenden"

#. module: mrp
#: model:ir.ui.view,arch_db:mrp.view_change_production_qty_wizard
msgid "Approve"
msgstr "Genehmigen"

#. module: mrp
#: model:ir.ui.view,arch_db:mrp.mrp_routing_search_view
#: model:ir.ui.view,arch_db:mrp.view_mrp_bom_filter
#: model:ir.ui.view,arch_db:mrp.view_mrp_workcenter_search
msgid "Archived"
msgstr ""

#. module: mrp
#: model:ir.model.fields,help:mrp.field_product_product_produce_delay
#: model:ir.model.fields,help:mrp.field_product_template_produce_delay
msgid ""
"Average delay in days to produce this product. In the case of multi-level "
"BOM, the manufacturing lead times of the components will be added."
msgstr ""
"Durchschnittliche Dauer zur Produktion dieses Produkts. Im Fall einer "
"mehrdimensionalen Stückliste muss die Dauer für alle Komponenten summiert "
"werden."

#. module: mrp
#: selection:mrp.production,state:0
msgid "Awaiting Raw Materials"
msgstr "Erwartetetes Rohmaterial"

#. module: mrp
#: model:ir.actions.report.xml,name:mrp.action_report_bom_price
msgid "BOM Cost"
msgstr ""

#. module: mrp
#: model:ir.ui.view,arch_db:mrp.report_mrpbomstructure
msgid "BOM Name"
msgstr "Stücklistenbezeichnung"

#. module: mrp
#: model:ir.model.fields,help:mrp.field_mrp_bom_line_attribute_value_ids
msgid "BOM Product Variants needed form apply this line."
msgstr "Anzuwendende Position für diese Produktvariante"

#. module: mrp
#: model:ir.ui.view,arch_db:mrp.report_mrpbomstructure
msgid "BOM Ref"
msgstr "Stückliste Referenz"

#. module: mrp
#: model:ir.actions.report.xml,name:mrp.action_report_bom_structure
#: model:ir.ui.view,arch_db:mrp.report_mrpbomstructure
msgid "BOM Structure"
msgstr "Struktur der Stückliste"

#. module: mrp
#: model:ir.model.fields,field_description:mrp.field_mrp_bom_line_child_line_ids
msgid "BOM lines of the referred bom"
msgstr "Stücklistenzeilen der bezeichneten Stückliste"

#. module: mrp
#: code:addons/mrp/stock.py:44
#, python-format
msgid ""
"Because the product %s requires it, you must assign a serial number to your "
"raw material %s to proceed further in your production. Please use the "
"'Produce' button to do so."
msgstr ""
"Da das Produkt %s  eine Seriennummer für die Komponente %s erfordert, müssen "
"Sie diese hier eingeben, um weiter fortzufahren. Bitte klicken Sie hierzu "
"auf 'Produziere'."

#. module: mrp
#: model:ir.ui.view,arch_db:mrp.report_mrporder
#: model:ir.ui.view,arch_db:mrp.view_mrp_bom_line_filter
msgid "Bill Of Material"
msgstr "Stückliste"

#. module: mrp
#: model:ir.model,name:mrp.model_mrp_bom
#: model:ir.model.fields,field_description:mrp.field_mrp_production_bom_id
#: model:ir.ui.view,arch_db:mrp.mrp_bom_form_view
msgid "Bill of Material"
msgstr "Stückliste"

#. module: mrp
#: model:ir.actions.act_window,name:mrp.mrp_bom_form_action
#: model:ir.actions.act_window,name:mrp.product_open_bom
#: model:ir.actions.act_window,name:mrp.template_open_bom
#: model:ir.model.fields,field_description:mrp.field_product_product_bom_ids
#: model:ir.model.fields,field_description:mrp.field_product_template_bom_ids
#: model:ir.ui.menu,name:mrp.menu_mrp_bom_form_action
#: model:ir.ui.view,arch_db:mrp.mrp_bom_line_tree_view
#: model:ir.ui.view,arch_db:mrp.mrp_bom_tree_view
#: model:ir.ui.view,arch_db:mrp.product_product_form_view_bom_button
#: model:ir.ui.view,arch_db:mrp.product_template_form_view_bom_button
msgid "Bill of Materials"
msgstr "Stückliste"

#. module: mrp
#: model:ir.actions.act_window,name:mrp.action2
msgid "Bill of Materials Structure"
msgstr "Stücklistenstruktur"

#. module: mrp
#: model:ir.model.fields,help:mrp.field_mrp_production_bom_id
msgid ""
"Bill of Materials allow you to define the list of required raw materials to "
"make a finished product."
msgstr ""
"Die Stückliste ermöglicht die Definition der benötigten Komponenten zur "
"Erstellung eines Endprodukts."

#. module: mrp
#: model:ir.actions.act_window,help:mrp.mrp_bom_form_action
msgid ""
"Bills of Materials allow you to define the list of required raw\n"
"                materials used to make a finished product; through a "
"manufacturing\n"
"                order or a pack of products."
msgstr ""

#. module: mrp
#: selection:mrp.config.settings,module_mrp_byproduct:0
msgid "Bills of materials may produce residual products (A + B --> C + D)"
msgstr ""

#. module: mrp
#: model:ir.model.fields,field_description:mrp.field_procurement_order_bom_id
msgid "BoM"
msgstr "BoM"

#. module: mrp
<<<<<<< HEAD
#: code:addons/mrp/mrp.py:318
=======
#: code:addons/mrp/mrp.py:316
>>>>>>> bc1a0a32
#, python-format
msgid "BoM \"%s\" contains a BoM line with a product recursion: \"%s\"."
msgstr "Die Stückliste \"%s\" beinhaltet eine rekursive Position: \"%s\"."

#. module: mrp
#: model:ir.model.fields,field_description:mrp.field_mrp_bom_bom_line_ids
msgid "BoM Lines"
msgstr "Stücklistenpositionen"

#. module: mrp
#: model:ir.model.fields,field_description:mrp.field_mrp_bom_type
msgid "BoM Type"
msgstr "Stücklisten Typ"

#. module: mrp
#: selection:mrp.product.produce,tracking:0
msgid "By Lots"
msgstr "mittels Chargen"

#. module: mrp
#: selection:mrp.product.produce,tracking:0
msgid "By Unique Serial Number"
msgstr "mittels Seriennummer"

#. module: mrp
#: model:ir.model.fields,field_description:mrp.field_mrp_config_settings_module_mrp_byproduct
msgid "By-Products"
msgstr ""

#. module: mrp
<<<<<<< HEAD
#: code:addons/mrp/stock.py:247
=======
#: code:addons/mrp/stock.py:228
>>>>>>> bc1a0a32
#, python-format
msgid "Can't find any generic Manufacture route."
msgstr "Ein passender Fertigungsablaufplan kann nicht ermittelt werden."

#. module: mrp
#: model:ir.ui.view,arch_db:mrp.view_change_production_qty_wizard
#: model:ir.ui.view,arch_db:mrp.view_mrp_config
#: model:ir.ui.view,arch_db:mrp.view_mrp_product_produce_wizard
#: model:ir.ui.view,arch_db:mrp.view_stock_move_consume_wizard
msgid "Cancel"
msgstr "Abbrechen"

#. module: mrp
#: model:ir.ui.view,arch_db:mrp.mrp_production_form_view
msgid "Cancel Production"
msgstr "Fertigung abbrechen"

#. module: mrp
#: selection:mrp.production,state:0
msgid "Cancelled"
msgstr "Abgebrochen"

#. module: mrp
<<<<<<< HEAD
#: code:addons/mrp/stock.py:169
=======
#: code:addons/mrp/stock.py:150
>>>>>>> bc1a0a32
#, python-format
msgid "Cannot consume a move with negative or zero quantity."
msgstr "Es kann keine Buchung vorgenommen werden mit negativer Menge oder '0'."

#. module: mrp
<<<<<<< HEAD
#: code:addons/mrp/mrp.py:651
=======
#: code:addons/mrp/mrp.py:649
>>>>>>> bc1a0a32
#, python-format
msgid "Cannot delete a manufacturing order in state '%s'."
msgstr "Ein Fertigungsauftrag mit Status '%s' kann nicht gelöscht werden."

#. module: mrp
<<<<<<< HEAD
#: code:addons/mrp/mrp.py:721
=======
#: code:addons/mrp/mrp.py:719
>>>>>>> bc1a0a32
#, python-format
msgid "Cannot find a bill of material for this product."
msgstr "Es konnte keine Stückliste gefunden werden."

#. module: mrp
#: code:addons/mrp/wizard/change_production_qty.py:67
#: code:addons/mrp/wizard/change_production_qty.py:72
#, python-format
msgid "Cannot find bill of material for this product."
msgstr "Es konnte keine Stückliste für dieses Produkt gefunden werden."

#. module: mrp
#: model:ir.ui.view,arch_db:mrp.mrp_workcenter_view
msgid "Capacity Information"
msgstr "Kapazitätsinformation"

#. module: mrp
#: model:ir.model.fields,field_description:mrp.field_mrp_workcenter_capacity_per_cycle
msgid "Capacity per Cycle"
msgstr "Kapazität pro Zyklus"

#. module: mrp
#: model:ir.actions.act_window,name:mrp.action_change_production_qty
#: model:ir.ui.view,arch_db:mrp.view_change_production_qty_wizard
msgid "Change Product Qty"
msgstr "Produktanzahl ändern"

#. module: mrp
#: model:ir.model,name:mrp.model_change_production_qty
msgid "Change Quantity of Products"
msgstr "Menge der Produkte ändern"

#. module: mrp
#: model:ir.actions.act_window,help:mrp.mrp_workcenter_action
msgid "Click to add a work center."
msgstr ""

#. module: mrp
#: model:ir.actions.act_window,help:mrp.mrp_bom_form_action
msgid "Click to create a bill of material."
msgstr "Hier klicken um eine Stückliste zu erstellen."

#. module: mrp
#: model:ir.actions.act_window,help:mrp.mrp_property_group_action
msgid "Click to create a group of properties."
msgstr ""

#. module: mrp
#: model:ir.actions.act_window,help:mrp.mrp_production_action
msgid "Click to create a manufacturing order."
msgstr ""

#. module: mrp
#: model:ir.actions.act_window,help:mrp.mrp_property_action
msgid "Click to create a new property."
msgstr ""

#. module: mrp
#: model:ir.actions.act_window,help:mrp.mrp_routing_action
msgid "Click to create a new routing."
msgstr ""

#. module: mrp
#: model:ir.actions.act_window,help:mrp.mrp_production_action_planning
msgid "Click to start a new manufacturing order."
msgstr ""

#. module: mrp
#: model:ir.model.fields,field_description:mrp.field_mrp_routing_code
#: model:ir.model.fields,field_description:mrp.field_mrp_workcenter_code
msgid "Code"
msgstr "Code"

#. module: mrp
#: model:ir.model,name:mrp.model_res_company
msgid "Companies"
msgstr "Unternehmen"

#. module: mrp
#: model:ir.model.fields,field_description:mrp.field_mrp_bom_company_id
#: model:ir.model.fields,field_description:mrp.field_mrp_production_company_id
#: model:ir.model.fields,field_description:mrp.field_mrp_routing_company_id
#: model:ir.model.fields,field_description:mrp.field_mrp_routing_workcenter_company_id
#: model:ir.model.fields,field_description:mrp.field_mrp_workcenter_company_id
#: model:ir.model.fields,field_description:mrp.field_report_mrp_inout_company_id
#: model:ir.ui.view,arch_db:mrp.view_mrp_workcenter_search
msgid "Company"
msgstr "Unternehmen"

#. module: mrp
#: model:ir.ui.view,arch_db:mrp.mrp_bom_component_tree_view
#: model:ir.ui.view,arch_db:mrp.mrp_bom_form_view
#: model:ir.ui.view,arch_db:mrp.product_template_search_view_procurment
#: model:ir.ui.view,arch_db:mrp.view_mrp_bom_filter
msgid "Components"
msgstr "Komponenten"

#. module: mrp
#: model:ir.ui.view,arch_db:mrp.mrp_production_form_view
msgid "Compute Data"
msgstr "Berechne Daten"

#. module: mrp
#: model:ir.ui.menu,name:mrp.menu_mrp_configuration
msgid "Configuration"
msgstr "Konfiguration"

#. module: mrp
#: model:ir.actions.act_window,name:mrp.action_mrp_configuration
#: model:ir.ui.view,arch_db:mrp.view_mrp_config
msgid "Configure Manufacturing"
msgstr "Konfiguration Fertigung"

#. module: mrp
#: model:ir.ui.view,arch_db:mrp.view_mrp_product_produce_wizard
msgid "Confirm"
msgstr "Bestätigen"

#. module: mrp
#: model:ir.ui.view,arch_db:mrp.mrp_production_form_view
msgid "Confirm Production"
msgstr "Fertigungsauftrag bestätigen"

#. module: mrp
#: selection:mrp.product.produce,mode:0
msgid "Consume & Produce"
msgstr "Verbrauche & Produziere"

#. module: mrp
#: model:ir.ui.view,arch_db:mrp.view_mrp_product_produce_wizard
msgid "Consume Lines"
msgstr "Verbrauchpositionen"

#. module: mrp
#: model:ir.actions.act_window,name:mrp.move_consume
#: model:ir.ui.view,arch_db:mrp.view_stock_move_consume_wizard
msgid "Consume Move"
msgstr "Verbrauchsbuchung"

#. module: mrp
#: selection:mrp.product.produce,mode:0
msgid "Consume Only"
msgstr "Nur Verbrauchen"

#. module: mrp
#: model:ir.model,name:mrp.model_stock_move_consume
#: model:ir.ui.view,arch_db:mrp.mrp_production_form_view
#: model:ir.ui.view,arch_db:mrp.view_stock_move_consume_wizard
msgid "Consume Products"
msgstr "Verbrauche Produkte"

#. module: mrp
#: model:ir.model.fields,field_description:mrp.field_mrp_production_move_lines2
#: model:ir.ui.view,arch_db:mrp.mrp_production_form_view
msgid "Consumed Products"
msgstr "Verbrauchte Produkte"

#. module: mrp
#: model:ir.model.fields,field_description:mrp.field_stock_move_consumed_for
msgid "Consumed for"
msgstr "Verbraucht für"

#. module: mrp
#: model:ir.ui.view,arch_db:mrp.mrp_bom_cost
msgid "Cost Structure"
msgstr ""

#. module: mrp
#: model:ir.model.fields,field_description:mrp.field_mrp_workcenter_costs_cycle
msgid "Cost per cycle"
msgstr "Kosten pro Zyklus"

#. module: mrp
#: model:ir.model.fields,field_description:mrp.field_mrp_workcenter_costs_hour
msgid "Cost per hour"
msgstr "Kosten pro Stunde"

#. module: mrp
#: model:ir.ui.view,arch_db:mrp.mrp_workcenter_view
msgid "Costing Information"
msgstr "Kosten Informationen"

#. module: mrp
#: model:ir.model.fields,field_description:mrp.field_change_production_qty_create_uid
#: model:ir.model.fields,field_description:mrp.field_mrp_bom_create_uid
#: model:ir.model.fields,field_description:mrp.field_mrp_bom_line_create_uid
#: model:ir.model.fields,field_description:mrp.field_mrp_config_settings_create_uid
#: model:ir.model.fields,field_description:mrp.field_mrp_product_produce_create_uid
#: model:ir.model.fields,field_description:mrp.field_mrp_product_produce_line_create_uid
#: model:ir.model.fields,field_description:mrp.field_mrp_production_create_uid
#: model:ir.model.fields,field_description:mrp.field_mrp_production_product_line_create_uid
#: model:ir.model.fields,field_description:mrp.field_mrp_production_workcenter_line_create_uid
#: model:ir.model.fields,field_description:mrp.field_mrp_property_create_uid
#: model:ir.model.fields,field_description:mrp.field_mrp_property_group_create_uid
#: model:ir.model.fields,field_description:mrp.field_mrp_routing_create_uid
#: model:ir.model.fields,field_description:mrp.field_mrp_routing_workcenter_create_uid
#: model:ir.model.fields,field_description:mrp.field_mrp_workcenter_create_uid
#: model:ir.model.fields,field_description:mrp.field_stock_move_consume_create_uid
msgid "Created by"
msgstr "Angelegt von"

#. module: mrp
#: model:ir.model.fields,field_description:mrp.field_change_production_qty_create_date
#: model:ir.model.fields,field_description:mrp.field_mrp_bom_create_date
#: model:ir.model.fields,field_description:mrp.field_mrp_bom_line_create_date
#: model:ir.model.fields,field_description:mrp.field_mrp_config_settings_create_date
#: model:ir.model.fields,field_description:mrp.field_mrp_product_produce_create_date
#: model:ir.model.fields,field_description:mrp.field_mrp_product_produce_line_create_date
#: model:ir.model.fields,field_description:mrp.field_mrp_production_create_date
#: model:ir.model.fields,field_description:mrp.field_mrp_production_product_line_create_date
#: model:ir.model.fields,field_description:mrp.field_mrp_production_workcenter_line_create_date
#: model:ir.model.fields,field_description:mrp.field_mrp_property_create_date
#: model:ir.model.fields,field_description:mrp.field_mrp_property_group_create_date
#: model:ir.model.fields,field_description:mrp.field_mrp_routing_create_date
#: model:ir.model.fields,field_description:mrp.field_mrp_routing_workcenter_create_date
#: model:ir.model.fields,field_description:mrp.field_mrp_workcenter_create_date
#: model:ir.model.fields,field_description:mrp.field_stock_move_consume_create_date
msgid "Created on"
msgstr "Angelegt am"

#. module: mrp
#: model:ir.model.fields,field_description:mrp.field_mrp_workcenter_costs_cycle_account_id
msgid "Cycle Account"
msgstr "Kostenstelle Zyklus"

#. module: mrp
#: model:ir.ui.view,arch_db:mrp.view_mrp_bom_filter
#: model:ir.ui.view,arch_db:mrp.view_mrp_bom_line_filter
msgid "Default Unit of Measure"
msgstr "Standard Mengeneinheit"

#. module: mrp
#: model:ir.actions.act_window,help:mrp.mrp_property_group_action
msgid ""
"Define specific property groups that can be assigned to your\n"
"                bill of materials and sales orders. Properties allows Odoo\n"
"                to automatically select the right bill of materials "
"according\n"
"                to properties selected in the sales order by salesperson."
msgstr ""

#. module: mrp
#: model:ir.model.fields,help:mrp.field_mrp_workcenter_calendar_id
msgid "Define the schedule of resource"
msgstr "Definieren Sie den Einsatzplan für diese Ressource"

#. module: mrp
#: model:ir.model.fields,field_description:mrp.field_mrp_property_description
#: model:ir.model.fields,field_description:mrp.field_mrp_property_group_description
#: model:ir.model.fields,field_description:mrp.field_mrp_routing_note
#: model:ir.model.fields,field_description:mrp.field_mrp_routing_workcenter_note
#: model:ir.model.fields,field_description:mrp.field_mrp_workcenter_note
#: model:ir.ui.view,arch_db:mrp.mrp_property_form_view
#: model:ir.ui.view,arch_db:mrp.mrp_property_group_form_view
#: model:ir.ui.view,arch_db:mrp.mrp_workcenter_view
msgid "Description"
msgstr "Beschreibung"

#. module: mrp
#: model:ir.model.fields,help:mrp.field_mrp_workcenter_note
msgid ""
"Description of the Work Center. Explain here what's a cycle according to "
"this Work Center."
msgstr ""
"Beschreibung des Arbeitsplatz. Es kann z.B. ein Zyklus dieses Arbeitsplatz "
"beschrieben werden."

#. module: mrp
#: model:ir.ui.view,arch_db:mrp.mrp_production_form_view
msgid "Destination Loc."
msgstr "Fertigprodukte Lager"

#. module: mrp
#: model:ir.model.fields,field_description:mrp.field_change_production_qty_display_name
#: model:ir.model.fields,field_description:mrp.field_mrp_bom_display_name
#: model:ir.model.fields,field_description:mrp.field_mrp_bom_line_display_name
#: model:ir.model.fields,field_description:mrp.field_mrp_config_settings_display_name
#: model:ir.model.fields,field_description:mrp.field_mrp_product_produce_display_name
#: model:ir.model.fields,field_description:mrp.field_mrp_product_produce_line_display_name
#: model:ir.model.fields,field_description:mrp.field_mrp_production_display_name
#: model:ir.model.fields,field_description:mrp.field_mrp_production_product_line_display_name
#: model:ir.model.fields,field_description:mrp.field_mrp_production_workcenter_line_display_name
#: model:ir.model.fields,field_description:mrp.field_mrp_property_display_name
#: model:ir.model.fields,field_description:mrp.field_mrp_property_group_display_name
#: model:ir.model.fields,field_description:mrp.field_mrp_routing_display_name
#: model:ir.model.fields,field_description:mrp.field_mrp_routing_workcenter_display_name
#: model:ir.model.fields,field_description:mrp.field_mrp_workcenter_display_name
#: model:ir.model.fields,field_description:mrp.field_report_mrp_bom_cost_display_name
#: model:ir.model.fields,field_description:mrp.field_report_mrp_inout_display_name
#: model:ir.model.fields,field_description:mrp.field_report_mrp_report_mrpbomstructure_display_name
#: model:ir.model.fields,field_description:mrp.field_report_workcenter_load_display_name
#: model:ir.model.fields,field_description:mrp.field_stock_move_consume_display_name
msgid "Display Name"
msgstr "Anzeigename"

#. module: mrp
#: selection:mrp.config.settings,module_mrp_operations:0
msgid "Do not use a planning for the work orders "
msgstr ""

#. module: mrp
#: selection:mrp.production,state:0
msgid "Done"
msgstr "Erledigt"

#. module: mrp
#: model:ir.model.fields,field_description:mrp.field_mrp_workcenter_time_efficiency
msgid "Efficiency Factor"
msgstr "Effizienzfaktor"

#. module: mrp
#: model:ir.model.fields,field_description:mrp.field_mrp_production_date_finished
msgid "End Date"
msgstr "Enddatum"

#. module: mrp
#: model:ir.ui.view,arch_db:mrp.mrp_production_form_view
msgid "Extra Information"
msgstr "Zusätzliche Informationen"

#. module: mrp
#: model:ir.model.fields,help:mrp.field_mrp_workcenter_costs_cycle_account_id
#: model:ir.model.fields,help:mrp.field_mrp_workcenter_costs_hour_account_id
#, fuzzy
msgid ""
"Fill this only if you want automatic analytic accounting entries on "
"production orders."
msgstr ""
"#-#-#-#-#  de.po (Odoo 9.0)  #-#-#-#-#\n"
"Nur ausfüllen, wenn Sie automatische Kostenbuchungen für Fertigungsaufträge "
"erzeugen möchten.\n"
"#-#-#-#-#  de.po (Odoo 9.0)  #-#-#-#-#\n"
"Tragen Sie nur Werte ein, wenn Sie automatische Kostenstellen Buchungen "
"durch die Fertigung erstellen wollen."

#. module: mrp
#: model:ir.model.fields,help:mrp.field_mrp_workcenter_product_id
#, fuzzy
msgid ""
"Fill this product to easily track your production costs in the analytic "
"accounting."
msgstr ""
"#-#-#-#-#  de.po (Odoo 9.0)  #-#-#-#-#\n"
"Tragen Sie das Produkt ein, um Ihre Fertigungskosten in der Kostenrechnung "
"einfach verfolgen zu können.\n"
"#-#-#-#-#  de.po (Odoo 9.0)  #-#-#-#-#\n"
"Tragen Sie hier ein Produkt ein, zur Verfolgung der Fertigungskosten in der "
"Kostenstellenrechnung."

#. module: mrp
#: model:ir.ui.view,arch_db:mrp.mrp_production_form_view
msgid "Finished Products"
msgstr "Fertigprodukte"

#. module: mrp
#: model:ir.model.fields,field_description:mrp.field_mrp_production_location_dest_id
msgid "Finished Products Location"
msgstr "Lagerort für Fertigprodukte"

#. module: mrp
#: model:ir.actions.act_window,help:mrp.mrp_property_group_action
msgid ""
"For instance, in the property group \"Warranty\", you an have\n"
"                two properties: 1 year warranty, 3 years warranty. "
"Depending\n"
"                on the propoerties selected in the sales order, Odoo will\n"
"                schedule a production using the matching bill of materials."
msgstr ""

#. module: mrp
#: model:ir.ui.view,arch_db:mrp.mrp_production_form_view
msgid "Force Reservation"
msgstr "Reservierung erzwingen"

#. module: mrp
#: model:ir.model.fields,field_description:mrp.field_mrp_workcenter_costs_general_account_id
msgid "General Account"
msgstr "Sachkonto"

#. module: mrp
#: model:ir.ui.view,arch_db:mrp.mrp_workcenter_view
msgid "General Information"
msgstr "Allgemeine Informationen"

#. module: mrp
#: model:ir.model.fields,help:mrp.field_mrp_bom_sequence
msgid "Gives the sequence order when displaying a list of bills of material."
msgstr "Reihenfolge bei der Anzeige einer Stücklisten Übersicht."

#. module: mrp
#: model:ir.model.fields,help:mrp.field_mrp_routing_workcenter_sequence
msgid ""
"Gives the sequence order when displaying a list of routing Work Centers."
msgstr "Bestimmt die Reihenfolge der angezeigten Arbeitsplätze"

#. module: mrp
#: model:ir.model.fields,help:mrp.field_mrp_production_workcenter_line_sequence
msgid "Gives the sequence order when displaying a list of work orders."
msgstr "Bestimmt die Anzeigereihenfolge der Arbeitsaufträge."

#. module: mrp
#: model:ir.model.fields,help:mrp.field_mrp_bom_line_sequence
msgid "Gives the sequence order when displaying."
msgstr "Zeigt die Reihenfolge an."

#. module: mrp
#: model:ir.ui.view,arch_db:mrp.view_mrp_property_search
msgid "Group By"
msgstr "Gruppiere nach"

#. module: mrp
#: model:ir.ui.view,arch_db:mrp.mrp_routing_search_view
#: model:ir.ui.view,arch_db:mrp.view_mrp_bom_filter
#: model:ir.ui.view,arch_db:mrp.view_mrp_bom_line_filter
#: model:ir.ui.view,arch_db:mrp.view_mrp_production_filter
#: model:ir.ui.view,arch_db:mrp.view_mrp_workcenter_search
msgid "Group By..."
msgstr "Gruppieren nach ..."

#. module: mrp
#: model:ir.model.fields,field_description:mrp.field_mrp_workcenter_costs_hour_account_id
msgid "Hour Account"
msgstr "Kostenstelle Arbeitskosten"

#. module: mrp
#: model:ir.model.fields,field_description:mrp.field_change_production_qty_id
#: model:ir.model.fields,field_description:mrp.field_mrp_bom_id
#: model:ir.model.fields,field_description:mrp.field_mrp_bom_line_id
#: model:ir.model.fields,field_description:mrp.field_mrp_config_settings_id
#: model:ir.model.fields,field_description:mrp.field_mrp_product_produce_id
#: model:ir.model.fields,field_description:mrp.field_mrp_product_produce_line_id
#: model:ir.model.fields,field_description:mrp.field_mrp_production_id
#: model:ir.model.fields,field_description:mrp.field_mrp_production_product_line_id
#: model:ir.model.fields,field_description:mrp.field_mrp_production_workcenter_line_id
#: model:ir.model.fields,field_description:mrp.field_mrp_property_group_id
#: model:ir.model.fields,field_description:mrp.field_mrp_property_id
#: model:ir.model.fields,field_description:mrp.field_mrp_routing_id
#: model:ir.model.fields,field_description:mrp.field_mrp_routing_workcenter_id
#: model:ir.model.fields,field_description:mrp.field_mrp_workcenter_id
#: model:ir.model.fields,field_description:mrp.field_report_mrp_bom_cost_id
#: model:ir.model.fields,field_description:mrp.field_report_mrp_inout_id
#: model:ir.model.fields,field_description:mrp.field_report_mrp_report_mrpbomstructure_id
#: model:ir.model.fields,field_description:mrp.field_report_workcenter_load_id
#: model:ir.model.fields,field_description:mrp.field_stock_move_consume_id
msgid "ID"
msgstr "ID"

#. module: mrp
#: model:ir.model.fields,help:mrp.field_mrp_bom_product_id
msgid ""
"If a product variant is defined the BOM is available only for this product."
msgstr ""
"Wenn eine Produktvariante ausgewählt wird, bezieht sich die Stückliste nur "
"auf dieses Produkt."

#. module: mrp
#: model:ir.model.fields,help:mrp.field_mrp_bom_active
msgid ""
"If the active field is set to False, it will allow you to hide the bills of "
"material without removing it."
msgstr ""
"Durch Deaktivierung der Checkbox können Sie die Stückliste ausblenden ohne "
"diese Löschen zu müssen."
<<<<<<< HEAD
=======

#. module: mrp
#: model:ir.model.fields,help:mrp.field_mrp_workcenter_active
msgid ""
"If the active field is set to False, it will allow you to hide the resource "
"record without removing it."
msgstr "Bei Deaktivierung kann die Ansicht der Ressource ausgeblendet werden."
>>>>>>> bc1a0a32

#. module: mrp
#: model:ir.model.fields,help:mrp.field_mrp_routing_active
msgid ""
"If the active field is set to False, it will allow you to hide the routing "
"without removing it."
msgstr "Durch Deaktivierung können Sie den Arbeitsplan ausblenden."

#. module: mrp
#: model:ir.ui.view,arch_db:mrp.view_mrp_production_filter
msgid "In Production"
msgstr "In Produktion"

#. module: mrp
#: model:ir.model.fields,field_description:mrp.field_mrp_bom_position
msgid "Internal Reference"
msgstr "Interne Referenz"

#. module: mrp
#: model:ir.model.fields,help:mrp.field_mrp_routing_location_id
msgid ""
"Keep empty if you produce at the location where the finished products are "
"needed.Set a location if you produce at a fixed location. This can be a "
"partner location if you subcontract the manufacturing operations."
msgstr ""
"Leer lassen, wenn die Produktion an jenen Orten erfolgt, an denen die "
"Fertigprodukte gebraucht werden.\r\n"
"Setze einen Ort, wenn an fixen Orten produziert wird.\r\n"
"Das kann auch ein Partner-Ort sein, wenn Sie Subkontrakte haben."

#. module: mrp
#: model:ir.model.fields,field_description:mrp.field_change_production_qty___last_update
#: model:ir.model.fields,field_description:mrp.field_mrp_bom___last_update
#: model:ir.model.fields,field_description:mrp.field_mrp_bom_line___last_update
#: model:ir.model.fields,field_description:mrp.field_mrp_config_settings___last_update
#: model:ir.model.fields,field_description:mrp.field_mrp_product_produce___last_update
#: model:ir.model.fields,field_description:mrp.field_mrp_product_produce_line___last_update
#: model:ir.model.fields,field_description:mrp.field_mrp_production___last_update
#: model:ir.model.fields,field_description:mrp.field_mrp_production_product_line___last_update
#: model:ir.model.fields,field_description:mrp.field_mrp_production_workcenter_line___last_update
#: model:ir.model.fields,field_description:mrp.field_mrp_property___last_update
#: model:ir.model.fields,field_description:mrp.field_mrp_property_group___last_update
#: model:ir.model.fields,field_description:mrp.field_mrp_routing___last_update
#: model:ir.model.fields,field_description:mrp.field_mrp_routing_workcenter___last_update
#: model:ir.model.fields,field_description:mrp.field_mrp_workcenter___last_update
#: model:ir.model.fields,field_description:mrp.field_report_mrp_bom_cost___last_update
#: model:ir.model.fields,field_description:mrp.field_report_mrp_inout___last_update
#: model:ir.model.fields,field_description:mrp.field_report_mrp_report_mrpbomstructure___last_update
#: model:ir.model.fields,field_description:mrp.field_report_workcenter_load___last_update
#: model:ir.model.fields,field_description:mrp.field_stock_move_consume___last_update
msgid "Last Modified on"
msgstr "Zuletzt geändert am"

#. module: mrp
#: model:ir.model.fields,field_description:mrp.field_change_production_qty_write_uid
#: model:ir.model.fields,field_description:mrp.field_mrp_bom_line_write_uid
#: model:ir.model.fields,field_description:mrp.field_mrp_bom_write_uid
#: model:ir.model.fields,field_description:mrp.field_mrp_config_settings_write_uid
#: model:ir.model.fields,field_description:mrp.field_mrp_product_produce_line_write_uid
#: model:ir.model.fields,field_description:mrp.field_mrp_product_produce_write_uid
#: model:ir.model.fields,field_description:mrp.field_mrp_production_product_line_write_uid
#: model:ir.model.fields,field_description:mrp.field_mrp_production_workcenter_line_write_uid
#: model:ir.model.fields,field_description:mrp.field_mrp_production_write_uid
#: model:ir.model.fields,field_description:mrp.field_mrp_property_group_write_uid
#: model:ir.model.fields,field_description:mrp.field_mrp_property_write_uid
#: model:ir.model.fields,field_description:mrp.field_mrp_routing_workcenter_write_uid
#: model:ir.model.fields,field_description:mrp.field_mrp_routing_write_uid
#: model:ir.model.fields,field_description:mrp.field_mrp_workcenter_write_uid
#: model:ir.model.fields,field_description:mrp.field_stock_move_consume_write_uid
msgid "Last Updated by"
msgstr "Zuletzt aktualisiert durch"

#. module: mrp
#: model:ir.model.fields,field_description:mrp.field_change_production_qty_write_date
#: model:ir.model.fields,field_description:mrp.field_mrp_bom_line_write_date
#: model:ir.model.fields,field_description:mrp.field_mrp_bom_write_date
#: model:ir.model.fields,field_description:mrp.field_mrp_config_settings_write_date
#: model:ir.model.fields,field_description:mrp.field_mrp_product_produce_line_write_date
#: model:ir.model.fields,field_description:mrp.field_mrp_product_produce_write_date
#: model:ir.model.fields,field_description:mrp.field_mrp_production_product_line_write_date
#: model:ir.model.fields,field_description:mrp.field_mrp_production_workcenter_line_write_date
#: model:ir.model.fields,field_description:mrp.field_mrp_production_write_date
#: model:ir.model.fields,field_description:mrp.field_mrp_property_group_write_date
#: model:ir.model.fields,field_description:mrp.field_mrp_property_write_date
#: model:ir.model.fields,field_description:mrp.field_mrp_routing_workcenter_write_date
#: model:ir.model.fields,field_description:mrp.field_mrp_routing_write_date
#: model:ir.model.fields,field_description:mrp.field_mrp_workcenter_write_date
#: model:ir.model.fields,field_description:mrp.field_stock_move_consume_write_date
msgid "Last Updated on"
msgstr "Zuletzt aktualisiert am"

#. module: mrp
#: model:ir.ui.view,arch_db:mrp.view_mrp_production_filter
msgid "Late"
msgstr "Verspätet"

#. module: mrp
#: model:ir.model.fields,field_description:mrp.field_stock_move_consume_location_id
msgid "Location"
msgstr "Lagerort"

#. module: mrp
#: model:ir.model.fields,help:mrp.field_mrp_production_location_src_id
msgid "Location where the system will look for components."
msgstr "Lagerort für Komponenten der Produktion."

#. module: mrp
#: model:ir.model.fields,help:mrp.field_mrp_production_location_dest_id
msgid "Location where the system will stock the finished products."
msgstr "Lagerort, wo das System die Fertigprodukte lagert."

#. module: mrp
#: model:ir.model.fields,field_description:mrp.field_mrp_product_produce_line_lot_id
#: model:ir.model.fields,field_description:mrp.field_mrp_product_produce_lot_id
#: model:ir.model.fields,field_description:mrp.field_stock_move_consume_restrict_lot_id
msgid "Lot"
msgstr "Fertigungslos"

#. module: mrp
#: model:res.groups,name:mrp.group_mrp_routings
msgid "Manage Work Order Operations"
msgstr ""

#. module: mrp
#: selection:mrp.config.settings,group_mrp_routings:0
msgid "Manage production by manufacturing orders"
msgstr ""

#. module: mrp
#: selection:mrp.config.settings,group_mrp_routings:0
msgid "Manage production by work orders"
msgstr ""

#. module: mrp
#: model:res.groups,name:mrp.group_rounding_efficiency
msgid "Manage rounding and efficiency of BoM components"
msgstr ""

#. module: mrp
#: selection:mrp.config.settings,group_rounding_efficiency:0
msgid "Manage rounding and efficiency of bills of materials components"
msgstr ""

#. module: mrp
#: model:res.groups,name:mrp.group_mrp_manager
msgid "Manager"
msgstr "Manager"

#. module: mrp
<<<<<<< HEAD
#: code:addons/mrp/procurement.py:15 code:addons/mrp/stock.py:244
=======
#: code:addons/mrp/procurement.py:15 code:addons/mrp/stock.py:225
>>>>>>> bc1a0a32
#: model:stock.location.route,name:mrp.route_warehouse0_manufacture
#, python-format
msgid "Manufacture"
msgstr "Fertigung"

#. module: mrp
#: model:ir.model.fields,field_description:mrp.field_stock_warehouse_manufacture_pull_id
msgid "Manufacture Rule"
msgstr "Fertigungsregel"

#. module: mrp
#: model:ir.model.fields,field_description:mrp.field_stock_warehouse_manufacture_to_resupply
msgid "Manufacture in this Warehouse"
msgstr "Herstellung an diesem Lagerstandort"

#. module: mrp
#: selection:mrp.bom,type:0
msgid "Manufacture this product"
msgstr ""

#. module: mrp
#: model:ir.ui.menu,name:mrp.menu_mrp_manufacturing
#: model:ir.ui.view,arch_db:mrp.product_product_form_view_bom_button
#: model:ir.ui.view,arch_db:mrp.product_template_form_view_bom_button
msgid "Manufacturing"
msgstr "Fertigung"

#. module: mrp
#: model:ir.model.fields,field_description:mrp.field_mrp_bom_line_product_efficiency
#: model:ir.model.fields,field_description:mrp.field_mrp_bom_product_efficiency
msgid "Manufacturing Efficiency"
msgstr "Fertigungseffizienz"

#. module: mrp
#: model:ir.model.fields,field_description:mrp.field_product_product_produce_delay
#: model:ir.model.fields,field_description:mrp.field_product_template_produce_delay
#: model:ir.model.fields,field_description:mrp.field_res_company_manufacturing_lead
msgid "Manufacturing Lead Time"
msgstr "Durchlaufzeit der Fertigung"

#. module: mrp
#: model:ir.model.fields,field_description:mrp.field_mrp_production_workcenter_line_production_id
#: model:ir.model.fields,field_description:mrp.field_procurement_order_production_id
#: model:ir.ui.view,arch_db:mrp.view_mrp_config
msgid "Manufacturing Order"
msgstr "Fertigungsauftrag"

#. module: mrp
#: code:addons/mrp/procurement.py:114
#, python-format
msgid "Manufacturing Order <em>%s</em> created."
msgstr "Fertigungsauftrag <em>%s</em> wurde erstellt."

#. module: mrp
#: model:ir.actions.act_window,name:mrp.act_product_mrp_production
#: model:ir.actions.act_window,name:mrp.mrp_production_action
#: model:ir.actions.act_window,name:mrp.mrp_production_action_planning
#: model:ir.ui.menu,name:mrp.menu_mrp_production_action
#: model:ir.ui.view,arch_db:mrp.mrp_production_form_view
#: model:ir.ui.view,arch_db:mrp.mrp_production_tree_view
#: model:ir.ui.view,arch_db:mrp.view_production_calendar
#: model:ir.ui.view,arch_db:mrp.view_production_graph
#: model:ir.ui.view,arch_db:mrp.view_production_pivot
msgid "Manufacturing Orders"
msgstr "Fertigungsaufträge"

#. module: mrp
#: model:ir.ui.view,arch_db:mrp.view_mrp_production_filter
msgid "Manufacturing Orders which are currently in production."
msgstr "In Arbeit befindliche Fertigungsaufträge"

#. module: mrp
#: model:ir.ui.view,arch_db:mrp.view_mrp_production_filter
msgid "Manufacturing Orders which are ready to start production."
msgstr "Startbereite Fertigungsaufträge"

#. module: mrp
#: model:ir.ui.view,arch_db:mrp.view_mrp_production_filter
msgid "Manufacturing Orders which are waiting for raw materials."
msgstr "Fertigungsaufträge in Erwartung von Material"

#. module: mrp
#: model:ir.ui.view,arch_db:mrp.mrp_production_form_view
msgid "Manufacturing Reference"
msgstr "Fertigungsreferenz"

#. module: mrp
<<<<<<< HEAD
#: code:addons/mrp/mrp.py:786
=======
#: code:addons/mrp/mrp.py:784
>>>>>>> bc1a0a32
#, python-format
msgid "Manufacturing order cancelled."
msgstr ""

#. module: mrp
#: model:ir.actions.act_window,help:mrp.mrp_production_action
#: model:ir.actions.act_window,help:mrp.mrp_production_action_planning
msgid ""
"Manufacturing orders are usually proposed automatically based\n"
"                on customer requirements or automated rules like the "
"minimum\n"
"                stock rule."
msgstr ""

#. module: mrp
#: model:ir.ui.view,arch_db:mrp.mrp_production_form_view
msgid "Mark as Started"
msgstr "Fertigung starten"

#. module: mrp
#: model:ir.ui.view,arch_db:mrp.view_mrp_config
msgid "Master Data"
msgstr "Stammdaten"

#. module: mrp
#: model:ir.model.fields,field_description:mrp.field_mrp_product_produce_mode
msgid "Mode"
msgstr "Modus"

#. module: mrp
#: model:ir.ui.view,arch_db:mrp.view_mrp_workcenter_search
msgid "Mrp Workcenter"
msgstr "Arbeitsplatz"

#. module: mrp
#: model:ir.model.fields,field_description:mrp.field_mrp_production_product_line_name
#: model:ir.model.fields,field_description:mrp.field_mrp_property_name
#: model:ir.model.fields,field_description:mrp.field_mrp_routing_name
#: model:ir.model.fields,field_description:mrp.field_mrp_routing_workcenter_name
#: model:ir.model.fields,field_description:mrp.field_mrp_workcenter_name
#: model:ir.ui.view,arch_db:mrp.view_mrp_property_search
msgid "Name"
msgstr "Name"

#. module: mrp
#: selection:mrp.production,state:0
msgid "New"
msgstr "Neu"

#. module: mrp
#: code:addons/mrp/procurement.py:110
#, python-format
msgid "No BoM exists for this product!"
msgstr "Es gibt keine Stückliste für dieses Produkt!"

#. module: mrp
#: selection:mrp.product.produce,tracking:0
msgid "No Tracking"
msgstr ""

#. module: mrp
#: selection:mrp.config.settings,module_mrp_byproduct:0
msgid "No by-products in bills of materials (A + B --> C)"
msgstr ""

#. module: mrp
#: selection:mrp.config.settings,group_rounding_efficiency:0
msgid "No rounding and efficiency on bills of materials"
msgstr ""

#. module: mrp
#: selection:mrp.config.settings,group_product_variant:0
msgid "No variants on products"
msgstr "Keine Produktvarianten"

#. module: mrp
#: selection:mrp.production,priority:0
msgid "Normal"
msgstr "Normal"

#. module: mrp
#: selection:mrp.production,priority:0
msgid "Not urgent"
msgstr "Nicht dringend"

#. module: mrp
#: model:ir.model.fields,help:mrp.field_mrp_property_composition
msgid "Not used in computations, for information purpose only."
msgstr "Nicht genutzt für die Berechnung, nur zu Informationszwecken"

#. module: mrp
#: model:ir.ui.view,arch_db:mrp.mrp_routing_form_view
msgid "Notes"
msgstr "Notizen"

#. module: mrp
#: model:ir.model.fields,field_description:mrp.field_mrp_production_workcenter_line_cycle
#: model:ir.model.fields,field_description:mrp.field_mrp_routing_workcenter_cycle_nbr
#: model:ir.model.fields,field_description:mrp.field_report_workcenter_load_cycle
msgid "Number of Cycles"
msgstr "Anzahl der Zyklen"

#. module: mrp
#: model:ir.model.fields,field_description:mrp.field_mrp_production_workcenter_line_hour
#: model:ir.model.fields,field_description:mrp.field_mrp_routing_workcenter_hour_nbr
#: model:ir.model.fields,field_description:mrp.field_report_workcenter_load_hour
msgid "Number of Hours"
msgstr "Anzahl der Stunden"

#. module: mrp
#: model:ir.model.fields,help:mrp.field_mrp_routing_workcenter_cycle_nbr
msgid ""
"Number of iterations this work center has to do in the specified operation "
"of the routing."
msgstr ""
"Anzahl der Wiederholungen, die an diesem Arbeitsplatz für gegebene Vorgänge "
"des Arbeitsplans erforderlich sind."

#. module: mrp
#: model:ir.model.fields,help:mrp.field_mrp_workcenter_capacity_per_cycle
msgid ""
"Number of operations this Work Center can do in parallel. If this Work "
"Center represents a team of 5 workers, the capacity per cycle is 5."
msgstr ""
"Anzahl der parallel, durchführbaren Arbeitsaufträge je Arbeitsplatz. Wenn "
"der Arbeitsplatz fünf Mitarbeiter darstellt, dann beträgt die Kapazität 5."

#. module: mrp
#: model:ir.actions.act_window,help:mrp.mrp_bom_form_action
msgid ""
"Odoo uses these BoMs to automatically propose manufacturing\n"
"                orders according to procurement needs."
msgstr ""

#. module: mrp
#: model:ir.ui.view,arch_db:mrp.view_stock_move_consume_wizard
msgid "Ok"
msgstr "Ok"

#. module: mrp
#: model:ir.ui.view,arch_db:mrp.mrp_routing_form_view
msgid "Operation"
msgstr "Vorgang"

#. module: mrp
#: model:ir.ui.menu,name:mrp.menu_mrp_production_order_action
msgid "Order Planning"
msgstr "Auftragsplanung"

#. module: mrp
#: constraint:mrp.production:0
msgid "Order quantity cannot be negative or zero!"
msgstr "Die Bestellmenge muss positiv sein!"

#. module: mrp
#: model:ir.model.fields,field_description:mrp.field_mrp_bom_line_bom_id
msgid "Parent BoM"
msgstr "Mutterstückliste"

#. module: mrp
#: model:ir.model.fields,field_description:mrp.field_mrp_routing_workcenter_routing_id
msgid "Parent Routing"
msgstr ""

#. module: mrp
#: model:ir.ui.view,arch_db:mrp.view_mrp_production_filter
msgid "Pending"
msgstr "Anstehend"

#. module: mrp
#: model:ir.ui.menu,name:mrp.menu_mrp_planning
msgid "Planning"
msgstr "Planung"

#. module: mrp
<<<<<<< HEAD
#: code:addons/mrp/stock.py:155
=======
#: code:addons/mrp/stock.py:136
>>>>>>> bc1a0a32
#, python-format
msgid "Please provide proper quantity."
msgstr "Bitte geben Sie eine korrekte Menge an."

#. module: mrp
#: model:ir.model.fields,field_description:mrp.field_mrp_production_priority
msgid "Priority"
msgstr "Priorität"

#. module: mrp
#: model:ir.model,name:mrp.model_procurement_order
msgid "Procurement"
msgstr "Beschaffung"

#. module: mrp
#: model:ir.model,name:mrp.model_procurement_rule
msgid "Procurement Rule"
msgstr "Beschaffungsregel"

#. module: mrp
#: model:ir.actions.act_window,name:mrp.act_mrp_product_produce
#: model:ir.model.fields,field_description:mrp.field_mrp_product_produce_line_produce_id
#: model:ir.ui.view,arch_db:mrp.mrp_production_form_view
#: model:ir.ui.view,arch_db:mrp.view_mrp_product_produce_wizard
msgid "Produce"
msgstr "Produziere"

#. module: mrp
#: model:ir.model.fields,field_description:mrp.field_mrp_production_move_created_ids2
#: model:ir.ui.view,arch_db:mrp.mrp_production_form_view
msgid "Produced Products"
msgstr "Erzeugte Produkte"

#. module: mrp
#: model:ir.model,name:mrp.model_product_product
#: model:ir.model.fields,field_description:mrp.field_mrp_bom_line_product_id
#: model:ir.model.fields,field_description:mrp.field_mrp_bom_product_tmpl_id
#: model:ir.model.fields,field_description:mrp.field_mrp_product_produce_line_product_id
#: model:ir.model.fields,field_description:mrp.field_mrp_production_product_id
#: model:ir.model.fields,field_description:mrp.field_mrp_production_product_line_product_id
#: model:ir.model.fields,field_description:mrp.field_mrp_production_product_tmpl_id
#: model:ir.model.fields,field_description:mrp.field_stock_move_consume_product_id
#: model:ir.ui.view,arch_db:mrp.view_mrp_bom_filter
#: model:ir.ui.view,arch_db:mrp.view_mrp_bom_line_filter
#: model:ir.ui.view,arch_db:mrp.view_mrp_production_filter
msgid "Product"
msgstr "Produkt"

#. module: mrp
#: model:ir.model.fields,field_description:mrp.field_mrp_production_move_prod_id
msgid "Product Move"
msgstr "Produkt Lagerbuchung"

#. module: mrp
#: model:ir.model,name:mrp.model_mrp_product_produce
msgid "Product Produce"
msgstr "Produkt fertigen"

#. module: mrp
#: model:ir.model,name:mrp.model_mrp_product_produce_line
msgid "Product Produce Consume lines"
msgstr "Produktverbräuche bei Fertigung"

#. module: mrp
#: model:ir.model.fields,field_description:mrp.field_change_production_qty_product_qty
msgid "Product Qty"
msgstr "Produktmenge"

#. module: mrp
#: model:ir.model.fields,field_description:mrp.field_mrp_bom_line_product_qty
#: model:ir.model.fields,field_description:mrp.field_mrp_bom_product_qty
#: model:ir.model.fields,field_description:mrp.field_mrp_production_product_line_product_qty
#: model:ir.model.fields,field_description:mrp.field_mrp_production_product_qty
msgid "Product Quantity"
msgstr "Produktmenge"

#. module: mrp
#: model:ir.model.fields,field_description:mrp.field_mrp_bom_line_product_rounding
#: model:ir.model.fields,field_description:mrp.field_mrp_bom_product_rounding
msgid "Product Rounding"
msgstr "Produkt Rundung"

#. module: mrp
#: model:ir.model,name:mrp.model_product_template
msgid "Product Template"
msgstr "Produktvorlage"

#. module: mrp
#: model:ir.model.fields,field_description:mrp.field_mrp_bom_line_product_uom
#: model:ir.model.fields,field_description:mrp.field_mrp_bom_product_uom
#: model:ir.model.fields,field_description:mrp.field_mrp_production_product_line_product_uom
#: model:ir.model.fields,field_description:mrp.field_mrp_production_product_uom
#: model:ir.model.fields,field_description:mrp.field_stock_move_consume_product_uom
msgid "Product Unit of Measure"
msgstr "Mengeneinheit des Produkts"

#. module: mrp
#: model:ir.model.fields,field_description:mrp.field_mrp_bom_product_id
msgid "Product Variant"
msgstr "Produktvarianten"

#. module: mrp
#: model:ir.model.fields,field_description:mrp.field_mrp_config_settings_group_product_variant
msgid "Product Variants"
msgstr "Produktvarianten"

#. module: mrp
#: model:ir.model,name:mrp.model_mrp_production
#: model:ir.ui.view,arch_db:mrp.view_mrp_production_filter
msgid "Production"
msgstr "Produktionsstätte"

#. module: mrp
#: model:ir.model.fields,field_description:mrp.field_mrp_routing_location_id
#: model:ir.ui.view,arch_db:mrp.mrp_routing_search_view
msgid "Production Location"
msgstr "Fertigungort (virtuelles Lager)"

#. module: mrp
#: model:ir.actions.report.xml,name:mrp.action_report_production_order
#: model:ir.model.fields,field_description:mrp.field_mrp_production_product_line_production_id
msgid "Production Order"
msgstr "Fertigungsauftrag"

#. module: mrp
#: model:ir.ui.view,arch_db:mrp.report_mrporder
msgid "Production Order # :"
msgstr "Fertigungsauftrag #:"

#. module: mrp
#: model:ir.model.fields,field_description:mrp.field_stock_move_production_id
msgid "Production Order for Produced Products"
msgstr "Fertigungsauftrag für Fertigprodukte"

#. module: mrp
#: model:ir.model.fields,field_description:mrp.field_stock_move_raw_material_production_id
msgid "Production Order for Raw Materials"
msgstr "Fertigungsauftrag für Komponenten"

#. module: mrp
#: model:ir.model,name:mrp.model_mrp_production_product_line
msgid "Production Scheduled Product"
msgstr "Geplantes anzufertigendes Produkt"

#. module: mrp
#: selection:mrp.production,state:0
msgid "Production Started"
msgstr "Produktion begonnen"

#. module: mrp
#: model:ir.ui.view,arch_db:mrp.mrp_production_form_view
msgid "Production Work Centers"
msgstr "Arbeitsplätze der Produktion"

#. module: mrp
#: model:ir.model.fields,field_description:mrp.field_mrp_production_progress
msgid "Production progress"
msgstr "Fertigungsfortschritt"

#. module: mrp
#: model:ir.ui.view,arch_db:mrp.view_mrp_production_filter
msgid "Production started late"
msgstr "Produktion begann zu spät"

#. module: mrp
#: model:ir.ui.view,arch_db:mrp.view_production_gantt
msgid "Productions"
msgstr "Produktion"

#. module: mrp
#: model:ir.actions.act_window,name:mrp.product_template_action
#: model:ir.ui.menu,name:mrp.menu_mrp_bom
#: model:ir.ui.menu,name:mrp.menu_mrp_product_form
msgid "Products"
msgstr "Produktvorlagen"

#. module: mrp
#: model:ir.model.fields,field_description:mrp.field_mrp_product_produce_consume_lines
msgid "Products Consumed"
msgstr "Produktverbrauch"

#. module: mrp
#: selection:mrp.config.settings,group_product_variant:0
msgid ""
"Products can have several attributes, defining variants (Example: size, "
"color,...)"
msgstr ""
"Produkte können mehrere Attribute haben, die Varianten definieren "
"(Beispiele: Größe, Farbe...)"

#. module: mrp
#: model:ir.model.fields,field_description:mrp.field_mrp_production_move_lines
#: model:ir.ui.view,arch_db:mrp.mrp_production_form_view
msgid "Products to Consume"
msgstr "Benötigte Produkte"

#. module: mrp
#: model:ir.ui.view,arch_db:mrp.mrp_production_form_view
msgid "Products to Finish"
msgstr "Fertigzustellende Produkte"

#. module: mrp
#: model:ir.model.fields,field_description:mrp.field_mrp_production_move_created_ids
#: model:ir.ui.view,arch_db:mrp.mrp_production_form_view
msgid "Products to Produce"
msgstr "Zu fertigende Produkte"

#. module: mrp
#: model:ir.actions.act_window,name:mrp.mrp_property_action
#: model:ir.model.fields,field_description:mrp.field_mrp_bom_line_property_ids
#: model:ir.model.fields,field_description:mrp.field_mrp_bom_property_ids
#: model:ir.model.fields,field_description:mrp.field_procurement_order_property_ids
#: model:ir.ui.menu,name:mrp.menu_mrp_property_action
#: model:ir.ui.view,arch_db:mrp.mrp_bom_form_view
#: model:ir.ui.view,arch_db:mrp.mrp_property_form_view
#: model:ir.ui.view,arch_db:mrp.mrp_property_tree_view
msgid "Properties"
msgstr "Eigenschaften"

#. module: mrp
#: model:ir.ui.view,arch_db:mrp.mrp_property_group_form_view
msgid "Properties categories"
msgstr "Kategorien von Eigenschaften"

#. module: mrp
#: model:ir.model.fields,field_description:mrp.field_mrp_property_composition
msgid "Properties composition"
msgstr "Konfiguration Eigenschaften"

#. module: mrp
#: model:ir.model,name:mrp.model_mrp_property
msgid "Property"
msgstr "Eigenschaften"

#. module: mrp
#: model:ir.model,name:mrp.model_mrp_property_group
<<<<<<< HEAD
#: model:ir.model.fields,field_description:mrp.field_mrp_property_group_id_9622
=======
#: model:ir.model.fields,field_description:mrp.field_mrp_property_group_id_9665
>>>>>>> bc1a0a32
#: model:ir.model.fields,field_description:mrp.field_mrp_property_group_name
#: model:ir.ui.view,arch_db:mrp.view_mrp_property_search
msgid "Property Group"
msgstr "Gruppe von Eigenschaften"

#. module: mrp
#: model:ir.actions.act_window,name:mrp.mrp_property_group_action
#: model:ir.ui.menu,name:mrp.menu_mrp_property_group_action
msgid "Property Groups"
msgstr "Gruppe von Eigenschaften"

#. module: mrp
#: model:ir.model.fields,field_description:mrp.field_stock_move_consume_product_qty
#: model:ir.ui.view,arch_db:mrp.mrp_bom_cost
#: model:ir.ui.view,arch_db:mrp.mrp_bom_form_view
#: model:ir.ui.view,arch_db:mrp.mrp_production_form_view
#: model:ir.ui.view,arch_db:mrp.report_mrpbomstructure
msgid "Quantity"
msgstr "Anzahl"

#. module: mrp
#: model:ir.model.fields,field_description:mrp.field_mrp_product_produce_line_product_qty
msgid "Quantity (in default UoM)"
msgstr "Menge (in Standard ME)"

#. module: mrp
#: model:ir.ui.view,arch_db:mrp.mrp_bom_cost
msgid "Raw Materials"
msgstr ""

#. module: mrp
#: model:ir.model.fields,field_description:mrp.field_mrp_production_location_src_id
msgid "Raw Materials Location"
msgstr "Komponenten Lager"

#. module: mrp
#: model:ir.ui.view,arch_db:mrp.view_mrp_production_filter
msgid "Ready"
msgstr "Bereit"

#. module: mrp
#: model:ir.model.fields,field_description:mrp.field_mrp_production_ready_production
msgid "Ready for production"
msgstr "Bereit zur Fertigung"

#. module: mrp
#: selection:mrp.production,state:0
msgid "Ready to Produce"
msgstr "Bereit für Produktion"

#. module: mrp
#: model:ir.model.fields,field_description:mrp.field_mrp_bom_code
#: model:ir.model.fields,field_description:mrp.field_mrp_production_name
msgid "Reference"
msgstr "Referenz"

#. module: mrp
#: sql_constraint:mrp.production:0
msgid "Reference must be unique per Company!"
msgstr "Die Referenz muss pro Unternehmen eindeutig sein!"

#. module: mrp
#: model:ir.model.fields,help:mrp.field_mrp_production_origin
msgid "Reference of the document that generated this production order request."
msgstr "Referenz zu Dokument, welches den Fertigungsauftrag ausgelöst hat."

#. module: mrp
#: model:ir.model.fields,help:mrp.field_mrp_bom_position
msgid "Reference to a position in an external plan."
msgstr "Referenz auf Position in externem Plan."

#. module: mrp
#: model:ir.model.fields,help:mrp.field_mrp_workcenter_user_id
msgid "Related user name for the resource to manage its access."
msgstr "Der mit der Ressource verbunden Benutzer für die Zugriffsberechtigung"

#. module: mrp
#: model:ir.ui.view,arch_db:mrp.mrp_production_form_view
msgid "Reserve"
msgstr "Reservieren"

#. module: mrp
#: model:ir.model.fields,field_description:mrp.field_mrp_workcenter_resource_id
msgid "Resource"
msgstr "Ressource (Objekt)"

#. module: mrp
#: model:ir.ui.menu,name:mrp.menu_view_resource_calendar_leaves_search_mrp
msgid "Resource Leaves"
msgstr "Ressource Abwesenheiten"

#. module: mrp
#: model:ir.model.fields,field_description:mrp.field_mrp_workcenter_resource_type
msgid "Resource Type"
msgstr "Ressource Typ"

#. module: mrp
#: model:ir.ui.menu,name:mrp.menu_pm_resources_config
msgid "Resources"
msgstr "Ressourcen"

#. module: mrp
#: model:ir.model.fields,field_description:mrp.field_mrp_production_user_id
msgid "Responsible"
msgstr "Verantwortlich"

#. module: mrp
#: model:ir.model.fields,help:mrp.field_mrp_bom_line_product_rounding
#: model:ir.model.fields,help:mrp.field_mrp_bom_product_rounding
msgid "Rounding applied on the product quantity."
msgstr "Rundung wird auf die Produktmenge angewandt"

#. module: mrp
#: model:ir.model.fields,field_description:mrp.field_mrp_config_settings_group_rounding_efficiency
msgid "Rounding efficiency"
msgstr ""

#. module: mrp
#: model:ir.model.fields,field_description:mrp.field_mrp_bom_line_routing_id
#: model:ir.model.fields,field_description:mrp.field_mrp_bom_routing_id
#: model:ir.model.fields,field_description:mrp.field_mrp_production_routing_id
#: model:ir.ui.view,arch_db:mrp.mrp_routing_form_view
#: model:ir.ui.view,arch_db:mrp.mrp_routing_search_view
#: model:ir.ui.view,arch_db:mrp.mrp_routing_tree_view
#: model:ir.ui.view,arch_db:mrp.view_mrp_production_filter
msgid "Routing"
msgstr ""

#. module: mrp
#: model:ir.ui.view,arch_db:mrp.mrp_routing_workcenter_form_view
#: model:ir.ui.view,arch_db:mrp.mrp_routing_workcenter_tree_view
msgid "Routing Work Centers"
msgstr "Arbeitzplätze der Arbeitspläne"

#. module: mrp
#: model:ir.actions.act_window,name:mrp.mrp_routing_action
#: model:ir.model,name:mrp.model_mrp_routing
#: model:ir.model.fields,field_description:mrp.field_mrp_config_settings_group_mrp_routings
#: model:ir.ui.menu,name:mrp.menu_mrp_routing_action
#: model:ir.ui.view,arch_db:mrp.view_mrp_bom_filter
#: model:ir.ui.view,arch_db:mrp.view_mrp_bom_line_filter
msgid "Routings"
msgstr "Arbeitspläne"

#. module: mrp
#: model:ir.actions.act_window,help:mrp.mrp_routing_action
msgid ""
"Routings allow you to create and manage the manufacturing\n"
"                operations that should be followed within your work centers "
"in\n"
"                order to produce a product.  They are attached to bills of\n"
"                materials that will define the required raw materials."
msgstr ""

#. module: mrp
#: model:ir.model.fields,help:mrp.field_mrp_routing_workcenter_routing_id
msgid ""
"Routings indicates all the Work Centers used, for how long and/or cycles.If "
"Routings is set then,the third tab of a production order (Work Centers) will "
"be automatically pre-completed."
msgstr ""

#. module: mrp
#: model:ir.model.fields,field_description:mrp.field_mrp_production_date_planned
msgid "Scheduled Date"
msgstr "Geplantes Datum"

#. module: mrp
#: model:ir.ui.view,arch_db:mrp.view_mrp_production_filter
msgid "Scheduled Date by Month"
msgstr "Plandatum nach Monat"

#. module: mrp
#: model:ir.ui.view,arch_db:mrp.view_mrp_production_filter
msgid "Scheduled Month"
msgstr "Geplanter Monat"

#. module: mrp
#: model:ir.ui.view,arch_db:mrp.mrp_production_form_view
#: model:ir.ui.view,arch_db:mrp.mrp_production_product_form_view
#: model:ir.ui.view,arch_db:mrp.mrp_production_product_tree_view
msgid "Scheduled Products"
msgstr "Terminierte Produkte"

#. module: mrp
#: model:ir.model.fields,field_description:mrp.field_mrp_production_product_lines
msgid "Scheduled goods"
msgstr "Planverbrauch"

#. module: mrp
#: model:ir.ui.view,arch_db:mrp.mrp_production_form_view
msgid "Scrap Products"
msgstr "Ausschuss buchen"

#. module: mrp
#: model:ir.ui.view,arch_db:mrp.view_mrp_property_search
msgid "Search"
msgstr "Suche"

#. module: mrp
#: model:ir.ui.view,arch_db:mrp.view_mrp_bom_filter
msgid "Search Bill Of Material"
msgstr "Stücklisten durchsuchen"

#. module: mrp
#: model:ir.ui.view,arch_db:mrp.view_mrp_bom_line_filter
msgid "Search Bill Of Material Components"
msgstr "Komponenten in Stückliste suchen"

#. module: mrp
#: model:ir.ui.view,arch_db:mrp.view_mrp_production_filter
msgid "Search Production"
msgstr "Fertigungsauftrag suchen"

#. module: mrp
#: model:ir.ui.view,arch_db:mrp.view_mrp_workcenter_search
msgid "Search for mrp workcenter"
msgstr "Suche nach Arbeitsplatz"

#. module: mrp
#: model:ir.model.fields,help:mrp.field_res_company_manufacturing_lead
msgid "Security days for each manufacturing operation."
msgstr "Sicherheitstage für jede Position in Arbeitsaufträgen"

#. module: mrp
#: model:ir.model.fields,field_description:mrp.field_mrp_product_produce_product_qty
msgid "Select Quantity"
msgstr "Menge wählen"

#. module: mrp
#: model:ir.model.fields,field_description:mrp.field_mrp_bom_line_sequence
#: model:ir.model.fields,field_description:mrp.field_mrp_bom_sequence
#: model:ir.model.fields,field_description:mrp.field_mrp_production_workcenter_line_sequence
#: model:ir.model.fields,field_description:mrp.field_mrp_routing_workcenter_sequence
msgid "Sequence"
msgstr "Reihenfolge"

#. module: mrp
#: model:ir.model.fields,help:mrp.field_mrp_bom_type
msgid ""
"Set: When processing a sales order for this product, the delivery order will "
"contain the raw materials, instead of the finished product."
msgstr ""
"Set: Bei Fortführung eines Produktverkaufs, enthält dieser "
"Auslieferungsauftrag die Produktkomponenten anstelle des fertigen Produkts."

#. module: mrp
#: selection:mrp.bom,type:0
msgid "Ship this product as a set of components (kit)"
msgstr ""

#. module: mrp
#: model:ir.model.fields,field_description:mrp.field_mrp_production_origin
msgid "Source Document"
msgstr "Quelle Dokument"

#. module: mrp
#: model:ir.model.fields,help:mrp.field_mrp_workcenter_costs_cycle
msgid "Specify Cost of Work Center per cycle."
msgstr "Arbeitsplatzkosten je Zyklus"

#. module: mrp
#: model:ir.model.fields,help:mrp.field_mrp_workcenter_costs_hour
msgid "Specify Cost of Work Center per hour."
msgstr "Definieren Sie die Kosten des Arbeitsplatzes pro Stunde"

#. module: mrp
#: model:ir.model.fields,field_description:mrp.field_mrp_production_date_start
msgid "Start Date"
msgstr "Startdatum"

#. module: mrp
#: model:ir.model.fields,field_description:mrp.field_mrp_production_state
#: model:ir.ui.view,arch_db:mrp.view_mrp_production_filter
msgid "Status"
msgstr "Status"

#. module: mrp
#: model:ir.model,name:mrp.model_stock_move
msgid "Stock Move"
msgstr "Lagerbuchung"

#. module: mrp
#: model:ir.model.fields,field_description:mrp.field_report_mrp_inout_value
msgid "Stock value"
msgstr "Bestandswert"

#. module: mrp
#: model:ir.model,name:mrp.model_report_mrp_inout
#: model:ir.ui.view,arch_db:mrp.view_report_in_out_picking_form
#: model:ir.ui.view,arch_db:mrp.view_report_in_out_picking_graph
#: model:ir.ui.view,arch_db:mrp.view_report_in_out_picking_tree
msgid "Stock value variation"
msgstr "Bestandwertsveränderung"

#. module: mrp
#: model:ir.model.fields,help:mrp.field_stock_move_consumed_for
msgid "Technical field used to make the traceability of produced products"
msgstr "Datenfeld, das zur Verfolgung der Fertigungsprodukte eingesetzt wird"

#. module: mrp
<<<<<<< HEAD
#: code:addons/mrp/mrp.py:353 code:addons/mrp/mrp.py:452
=======
#: code:addons/mrp/mrp.py:351 code:addons/mrp/mrp.py:450
>>>>>>> bc1a0a32
#, python-format
msgid ""
"The Product Unit of Measure you chose has a different category than in the "
"product form."
msgstr ""
"Die ausgewählte Mengeneinheit ist in einer anderen Kategorie als die dieses "
"Produkts"

#. module: mrp
#: model:ir.actions.act_window,help:mrp.mrp_property_action
msgid ""
"The Properties in Odoo are used to select the right bill of\n"
"                materials for manufacturing a product when you have "
"different\n"
"                ways of building the same product.  You can assign several\n"
"                properties to each bill of materials.  When a salesperson\n"
"                creates a sales order, they can relate it to several "
"properties\n"
"                and Odoo will automatically select the BoM to use according\n"
"                the needs."
msgstr ""

#. module: mrp
#: constraint:mrp.workcenter:0
msgid "The capacity per cycle must be strictly positive."
msgstr ""

#. module: mrp
#: model:ir.model.fields,help:mrp.field_mrp_production_routing_id
msgid ""
"The list of operations (list of work centers) to produce the finished "
"product. The routing is mainly used to compute work center costs during "
"operations and to plan future loads on work centers based on production "
"plannification."
msgstr ""
"Die Vorgangsliste (Arbeitsplatzliste) für die Herstellung eines Endprodukts. "
"Die Arbeitspläne werden primär genutzt, um die Auslastung und die Kosten der "
"Arbeitsplätze aktuell und auf Basis der Produktionsplanung für die Zukunft "
"zu kalkulieren."

#. module: mrp
#: model:ir.model.fields,help:mrp.field_mrp_bom_line_routing_id
#: model:ir.model.fields,help:mrp.field_mrp_bom_routing_id
msgid ""
"The list of operations (list of work centers) to produce the finished "
"product. The routing is mainly used to compute work center costs during "
"operations and to plan future loads on work centers based on production "
"planning."
msgstr ""
"Liste der Vorgänge (an Arbeitsplätzen), um ein Fertigteil zu produzieren. "
"Arbeitspläne werden primär zur Berechnung der Auslastung von Arbeitsplätzen "
"und deren Kosten genutzt, sowie um die zukünftige Auslastung der "
"Arbeitsplätze über einen Fertigungsplan zu ermitteln."

#. module: mrp
#: model:ir.model.fields,help:mrp.field_mrp_config_settings_module_mrp_operations
msgid ""
"This allows to add state, date_start,date_stop in production order operation "
"lines (in the \"Work Centers\" tab).\n"
"-This installs the module mrp_operations."
msgstr ""
"Hierdurch können Sie Status, das Anfangsdatum, das voraussichtliche Enddatum "
"für die einzelnen Arbeitsaufträge (im Aktenreiter Arbeitsaufträge) "
"definieren. \n"
"- Es wird das Modul mrp_operations installiert."

#. module: mrp
#: model:ir.model.fields,help:mrp.field_mrp_workcenter_time_efficiency
msgid ""
"This field depict the efficiency of the resource to complete tasks. e.g  "
"resource put alone on a phase of 5 days with 5 tasks assigned to him, will "
"show a load of 100% for this phase by default, but if we put a efficiency of "
"200%, then his load will only be 50%."
msgstr ""
"Dieses Feld beschreibt die Effizienz von Ressourcen, bei der Erledigung von "
"Arbeitsaufträgen. Wenn Sie z.B. im Standard einer einzige Ressource einer "
"Phase über 5 Tagen mit 5 Aufgaben zuweisen, wird bei ihm eine Auslastung von "
"100% für diese Phase standardmäßig angezeigt, wenn wir allerdings die "
"Effizienz auf 200% ändern, würde seine Auslastung im Ergebnis nur noch 50% "
"betragen."

#. module: mrp
#: model:ir.model.fields,field_description:mrp.field_mrp_workcenter_time_stop
msgid "Time after prod."
msgstr "Abrüstzeit"

#. module: mrp
#: model:ir.model.fields,field_description:mrp.field_mrp_workcenter_time_start
msgid "Time before prod."
msgstr "Aufrüstzeit"

#. module: mrp
#: model:ir.model.fields,field_description:mrp.field_mrp_workcenter_time_cycle
msgid "Time for 1 cycle (hour)"
msgstr "Zeit für einen Zyklus (Stunden)"

#. module: mrp
#: model:ir.model.fields,help:mrp.field_mrp_workcenter_time_cycle
msgid "Time in hours for doing one cycle."
msgstr "Zeit in Stunden für einen Zyklus"

#. module: mrp
#: model:ir.model.fields,help:mrp.field_mrp_workcenter_time_stop
msgid "Time in hours for the cleaning."
msgstr "Zeit in Stunden für die Abrüstung"

#. module: mrp
#: model:ir.model.fields,help:mrp.field_mrp_workcenter_time_start
msgid "Time in hours for the setup."
msgstr "Rüstzeit in Stunden"

#. module: mrp
#: model:ir.model.fields,help:mrp.field_mrp_routing_workcenter_hour_nbr
msgid ""
"Time in hours for this Work Center to achieve the operation of the specified "
"routing."
msgstr ""
"Zeitbedarf dieses Arbeitsplatzes in Stunden um die Aufgabe für die "
"spezifizierte Arbeit zu erledigen."

#. module: mrp
#: model:ir.ui.view,arch_db:mrp.view_mrp_product_produce_wizard
msgid "To Consume"
msgstr "Benötigte Produkte"

#. module: mrp
#: model:ir.ui.view,arch_db:mrp.mrp_bom_cost
msgid "Total Cost"
msgstr ""

#. module: mrp
#: model:ir.ui.view,arch_db:mrp.mrp_bom_cost
msgid "Total Cost of Raw Materials"
msgstr ""

#. module: mrp
#: model:ir.model.fields,field_description:mrp.field_mrp_production_cycle_total
#: model:ir.ui.view,arch_db:mrp.mrp_production_tree_view
msgid "Total Cycles"
msgstr "Gesamtzyklen"

#. module: mrp
#: model:ir.model.fields,field_description:mrp.field_mrp_production_hour_total
#: model:ir.ui.view,arch_db:mrp.mrp_production_tree_view
msgid "Total Hours"
msgstr "Gesamtstunden"

#. module: mrp
#: model:ir.ui.view,arch_db:mrp.mrp_production_tree_view
msgid "Total Qty"
msgstr "Gesamtmenge"

#. module: mrp
#: model:ir.ui.view,arch_db:mrp.view_mrp_workcenter_search
msgid "Type"
msgstr "Typ"

#. module: mrp
#: model:ir.ui.view,arch_db:mrp.mrp_bom_cost
msgid "Unit Cost"
msgstr ""

#. module: mrp
#: model:ir.ui.view,arch_db:mrp.mrp_production_form_view
msgid "Unit of Measure"
msgstr "Mengeneinheit"

#. module: mrp
#: model:ir.model.fields,help:mrp.field_mrp_bom_line_product_uom
#: model:ir.model.fields,help:mrp.field_mrp_bom_product_uom
msgid ""
"Unit of Measure (Unit of Measure) is the unit of measurement for the "
"inventory control"
msgstr ""
"Mengeneinheit (ME) ist die Einheit, in der der Lagerbestand geführt wird."

#. module: mrp
#: model:ir.ui.view,arch_db:mrp.mrp_production_form_view
msgid "Update"
msgstr "Aktualisieren"

#. module: mrp
#: selection:mrp.production,priority:0
msgid "Urgent"
msgstr "Dringend"

#. module: mrp
#: model:ir.model.fields,field_description:mrp.field_mrp_workcenter_user_id
#: model:res.groups,name:mrp.group_mrp_user
msgid "User"
msgstr "Benutzer"

#. module: mrp
#: model:ir.model.fields,field_description:mrp.field_mrp_bom_date_start
#: model:ir.model.fields,field_description:mrp.field_mrp_bom_line_date_start
msgid "Valid From"
msgstr "Gültig ab"

#. module: mrp
#: model:ir.ui.view,arch_db:mrp.view_mrp_bom_filter
#: model:ir.ui.view,arch_db:mrp.view_mrp_bom_line_filter
msgid "Valid From Date by Month"
msgstr "Gültig ab Datum nach Monat"

#. module: mrp
#: model:ir.ui.view,arch_db:mrp.view_mrp_bom_filter
#: model:ir.ui.view,arch_db:mrp.view_mrp_bom_line_filter
msgid "Valid From Month"
msgstr "Gültig ab Monat"

#. module: mrp
#: model:ir.model.fields,field_description:mrp.field_mrp_bom_date_stop
#: model:ir.model.fields,field_description:mrp.field_mrp_bom_line_date_stop
msgid "Valid Until"
msgstr "Gültig bis"

#. module: mrp
#: model:ir.model.fields,help:mrp.field_mrp_bom_line_date_start
#: model:ir.model.fields,help:mrp.field_mrp_bom_line_date_stop
msgid "Validity of component. Keep empty if it's always valid."
msgstr "Gültig ab Datum einer Komponente. Leer lassen , wenn immer Gültig."

#. module: mrp
#: model:ir.model.fields,help:mrp.field_mrp_bom_date_start
#: model:ir.model.fields,help:mrp.field_mrp_bom_date_stop
msgid "Validity of this BoM. Keep empty if it's always valid."
msgstr "Gültig ab Datum einer Komponente. Leer lassen , wenn immer Gültig."

#. module: mrp
#: model:ir.model.fields,field_description:mrp.field_mrp_bom_line_attribute_value_ids
msgid "Variants"
msgstr "Varianten"

#. module: mrp
#: selection:mrp.production,priority:0
msgid "Very Urgent"
msgstr "Sehr dringend"

#. module: mrp
#: model:ir.model,name:mrp.model_stock_warehouse
msgid "Warehouse"
msgstr "Lager"

#. module: mrp
<<<<<<< HEAD
#: code:addons/mrp/mrp.py:353 code:addons/mrp/mrp.py:452
=======
#: code:addons/mrp/mrp.py:351 code:addons/mrp/mrp.py:450
>>>>>>> bc1a0a32
#, python-format
msgid "Warning"
msgstr "Warnung"

#. module: mrp
#: model:ir.model.fields,field_description:mrp.field_report_mrp_inout_date
#: model:ir.model.fields,field_description:mrp.field_report_workcenter_load_name
#: model:ir.ui.view,arch_db:mrp.view_workcenter_load_search
msgid "Week"
msgstr "Woche"

#. module: mrp
#: model:ir.actions.act_window,name:mrp.action_report_in_out_picking_tree
msgid "Weekly Stock Value Variation"
msgstr "Wöchentliche Bestandsveränderung"

#. module: mrp
#: model:ir.actions.act_window,help:mrp.action_report_in_out_picking_tree
msgid ""
"Weekly Stock Value Variation enables you to track the stock value evolution "
"linked to manufacturing activities, receipts of products and delivery orders."
msgstr ""
"Die wöchentliche Bestandsentwicklung, ermöglicht die Verfolgung von "
"Veränderungen durch Fertigung, Zu und -abgang von Produkten."

#. module: mrp
#: model:ir.model.fields,help:mrp.field_stock_warehouse_manufacture_to_resupply
msgid ""
"When products are manufactured, they can be manufactured in this warehouse."
msgstr "Wenn Produkte gefertigt werden, erfolgt dies in diesem Lager."

#. module: mrp
#: model:ir.model.fields,help:mrp.field_mrp_production_state
msgid ""
"When the production order is created the status is set to 'Draft'.\n"
"If the order is confirmed the status is set to 'Waiting Goods.\n"
"If any exceptions are there, the status is set to 'Picking Exception.\n"
"If the stock is available then the status is set to 'Ready to Produce.\n"
"When the production gets started then the status is set to 'In Production.\n"
"When the production is over, the status is set to 'Done'."
msgstr ""

#. module: mrp
#: model:ir.model,name:mrp.model_mrp_workcenter
#: model:ir.model.fields,field_description:mrp.field_mrp_production_workcenter_line_workcenter_id
#: model:ir.model.fields,field_description:mrp.field_mrp_routing_workcenter_workcenter_id
#: model:ir.model.fields,field_description:mrp.field_report_workcenter_load_workcenter_id
#: model:ir.ui.view,arch_db:mrp.mrp_workcenter_tree_view
#: model:ir.ui.view,arch_db:mrp.mrp_workcenter_view
msgid "Work Center"
msgstr "Arbeitsplatz"

#. module: mrp
#: model:ir.model,name:mrp.model_report_workcenter_load
msgid "Work Center Load"
msgstr "Arbeitsplatzauslastung"

#. module: mrp
#: model:ir.ui.view,arch_db:mrp.view_workcenter_load_tree
msgid "Work Center Loads"
msgstr "Arbeitsplätzeauslastung"

#. module: mrp
#: model:ir.ui.view,arch_db:mrp.mrp_routing_form_view
msgid "Work Center Operations"
msgstr "Arbeitsplatzvorgänge"

#. module: mrp
#: model:ir.model.fields,field_description:mrp.field_mrp_workcenter_product_id
msgid "Work Center Product"
msgstr "Arbeitsplatz Ergebnisprodukt"

#. module: mrp
#: model:ir.model,name:mrp.model_mrp_routing_workcenter
msgid "Work Center Usage"
msgstr "Arbeitsplatz Auslastung"

#. module: mrp
#: model:ir.ui.view,arch_db:mrp.view_workcenter_load_graph
#: model:ir.ui.view,arch_db:mrp.view_workcenter_load_search
msgid "Work Center load"
msgstr "Arbeitsplatzauslastung"

#. module: mrp
#: model:ir.actions.act_window,name:mrp.mrp_workcenter_action
#: model:ir.model.fields,field_description:mrp.field_mrp_routing_workcenter_lines
#: model:ir.ui.menu,name:mrp.menu_view_resource_search_mrp
msgid "Work Centers"
msgstr "Arbeitsplätze"

#. module: mrp
#: model:ir.model.fields,field_description:mrp.field_mrp_production_workcenter_lines
msgid "Work Centers Utilisation"
msgstr "Arbeitsplätzeauslastung"

#. module: mrp
#: model:ir.actions.act_window,help:mrp.mrp_workcenter_action
msgid ""
"Work Centers allow you to create and manage manufacturing\n"
"                units. They consist of workers and/or machines, which are\n"
"                considered as units for task assignation as well as "
"capacity\n"
"                and planning forecast."
msgstr ""

#. module: mrp
#: model:ir.model,name:mrp.model_mrp_production_workcenter_line
#: model:ir.model.fields,field_description:mrp.field_mrp_production_workcenter_line_name
msgid "Work Order"
msgstr "Arbeitsauftrag"

#. module: mrp
#: model:ir.model.fields,help:mrp.field_mrp_config_settings_group_mrp_routings
msgid ""
"Work Order Operations allow you to create and manage the manufacturing "
"operations that should be followed within your work centers in order to "
"produce a product. They are attached to bills of materials that will define "
"the required raw materials."
msgstr ""

#. module: mrp
#: model:ir.model.fields,field_description:mrp.field_mrp_config_settings_module_mrp_operations
msgid "Work Order Planning"
msgstr ""

#. module: mrp
#: model:ir.ui.view,arch_db:mrp.mrp_production_form_view
msgid "Work Orders"
msgstr "Arbeitsaufträge"

#. module: mrp
#: model:ir.model.fields,help:mrp.field_mrp_config_settings_group_product_variant
msgid ""
"Work with product variant allows you to define some variant of the same "
"products, an ease the product management in the ecommerce for example"
msgstr ""
"Nutzen Sie Varianten, um Abwandlungen des gleichen Produkts zu definieren "
"und damit die Produktverwaltung, zum Beispiel im Ecommerce, zu vereinfachen"

#. module: mrp
#: model:ir.model.fields,field_description:mrp.field_mrp_workcenter_calendar_id
#: model:ir.ui.menu,name:mrp.menu_view_resource_calendar_search_mrp
msgid "Working Time"
msgstr "Arbeitszeit"

#. module: mrp
#: model:ir.model.fields,help:mrp.field_mrp_config_settings_module_mrp_byproduct
msgid ""
"You can configure by-products in the bill of material.\n"
"Without this module: A + B + C -> D.\n"
"With this module: A + B + C -> D + E.\n"
"-This installs the module mrp_byproduct."
msgstr ""
"Sie können Kuppelprodukte in einer Stückliste definieren.\n"
"                Ohne diese Module: A + B + C -> D.\n"
"                Mit diesem Modul: A + B + C -> D + E.\n"
"                - Sie installieren hier das Modul mrp_byproduct."

#. module: mrp
<<<<<<< HEAD
#: code:addons/mrp/mrp.py:359
=======
#: code:addons/mrp/mrp.py:357
>>>>>>> bc1a0a32
#, python-format
msgid ""
"You can not delete a Bill of Material with running manufacturing orders.\n"
"Please close or cancel it first."
msgstr ""
"Sie können eine Stückliste nicht löschen, wenn dazu noch Fertigungsaufträge "
"laufen. Bitte schließen Sie die entsprechenden Fertigungsaufträge zuerst."

#. module: mrp
#: model:ir.ui.view,arch_db:mrp.view_mrp_product_template_form_inherited
msgid "days"
msgstr "Tage"

#. module: mrp
#: selection:mrp.property,composition:0
msgid "max"
msgstr "max"

#. module: mrp
#: selection:mrp.property,composition:0
msgid "min"
msgstr "min"

#. module: mrp
#: model:ir.model,name:mrp.model_mrp_bom_line
msgid "mrp.bom.line"
msgstr "mrp.bom.line"

#. module: mrp
#: model:ir.model,name:mrp.model_mrp_config_settings
msgid "mrp.config.settings"
msgstr "mrp.config.settings"

#. module: mrp
#: selection:mrp.property,composition:0
msgid "plus"
msgstr "plus"

#. module: mrp
#: model:ir.model,name:mrp.model_report_mrp_report_mrpbomstructure
msgid "report.mrp.report_mrpbomstructure"
msgstr ""

#. module: mrp
#: model:ir.model,name:mrp.model_report_mrp_bom_cost
msgid "report.mrp_bom_cost"
msgstr ""

#. module: mrp
#: model:ir.model.fields,field_description:mrp.field_mrp_product_produce_product_id
#: model:ir.model.fields,field_description:mrp.field_mrp_product_produce_tracking
msgid "unknown"
msgstr "unbekannt"

#~ msgid "Action Needed"
#~ msgstr "Aktion notwendig"

#~ msgid "Change Quantity"
#~ msgstr "Anzahl ändern"

#~ msgid "Date of the last message posted on the record."
#~ msgstr "Datum der letzten Nachricht."

#~ msgid "Followers"
#~ msgstr "Beobachter"

#~ msgid "Followers (Channels)"
#~ msgstr "Beobachter (Kanäle)"

#~ msgid "Followers (Partners)"
#~ msgstr "Beobachter (Partner)"

#~ msgid "If checked new messages require your attention."
#~ msgstr "Falls markiert, benötigen neue Nachrichten Ihre Kenntnisnahme."

#~ msgid "If checked, new messages require your attention."
#~ msgstr "Falls markiert, benötigen neue Nachrichten Ihre Kenntnisnahme."

<<<<<<< HEAD
#~ msgid ""
#~ "If the active field is set to False, it will allow you to hide the "
#~ "resource record without removing it."
#~ msgstr ""
#~ "Bei Deaktivierung kann die Ansicht der Ressource ausgeblendet werden."

#~ msgid "Inactive"
#~ msgstr "Inaktiv"

=======
>>>>>>> bc1a0a32
#~ msgid "Is Follower"
#~ msgstr "Ist Beobachter"

#~ msgid "Last Message Date"
#~ msgstr "Letzte Benachrichtigung"

#~ msgid "Messages"
#~ msgstr "Nachrichten"

#~ msgid "Messages and communication history"
#~ msgstr "Nachrichten- und Kommunikationshistorie"

#~ msgid "Number of Actions"
#~ msgstr "Anzahl der Aktionen"

#~ msgid "Number of messages which requires an action"
#~ msgstr "Anzahl der Nachrichten, die eine Aktion erfordern"

#~ msgid "Number of unread messages"
#~ msgstr "Anzahl ungelesener Nachrichten"

#~ msgid "Open MRP Menu"
#~ msgstr "Menü Fertigungsplanung"

#~ msgid "Unread Messages"
#~ msgstr "Ungelesene Nachrichten"

#~ msgid "Unread Messages Counter"
#~ msgstr "Zähler der ungelesenen Nachrichten"

#~ msgid "Website Messages"
#~ msgstr "Website Nachrichten"

#~ msgid "Website communication history"
#~ msgstr "Website Kommunikationshistorie"<|MERGE_RESOLUTION|>--- conflicted
+++ resolved
@@ -22,11 +22,7 @@
 msgstr ""
 "Project-Id-Version: Odoo 9.0\n"
 "Report-Msgid-Bugs-To: \n"
-<<<<<<< HEAD
-"POT-Creation-Date: 2016-08-19 10:24+0000\n"
-=======
 "POT-Creation-Date: 2016-08-18 14:06+0000\n"
->>>>>>> bc1a0a32
 "PO-Revision-Date: 2016-07-13 05:58+0000\n"
 "Last-Translator: Wolfgang Taferner\n"
 "Language-Team: German (http://www.transifex.com/odoo/odoo-9/language/de/)\n"
@@ -40,11 +36,7 @@
 "Plural-Forms: nplurals=2; plural=(n != 1);\n"
 
 #. module: mrp
-<<<<<<< HEAD
-#: code:addons/mrp/stock.py:250
-=======
 #: code:addons/mrp/stock.py:231
->>>>>>> bc1a0a32
 #, python-format
 msgid " Manufacture"
 msgstr " Fertigung"
@@ -62,21 +54,13 @@
 msgstr "# Fertigungsaufträge"
 
 #. module: mrp
-<<<<<<< HEAD
-#: code:addons/mrp/mrp.py:343
-=======
 #: code:addons/mrp/mrp.py:341
->>>>>>> bc1a0a32
 #, python-format
 msgid "%s (copy)"
 msgstr "%s (copy)"
 
 #. module: mrp
-<<<<<<< HEAD
-#: code:addons/mrp/mrp.py:1051
-=======
 #: code:addons/mrp/mrp.py:1052
->>>>>>> bc1a0a32
 #, python-format
 msgid "%s produced"
 msgstr "%s gefertigt"
@@ -263,13 +247,6 @@
 msgstr "Genehmigen"
 
 #. module: mrp
-#: model:ir.ui.view,arch_db:mrp.mrp_routing_search_view
-#: model:ir.ui.view,arch_db:mrp.view_mrp_bom_filter
-#: model:ir.ui.view,arch_db:mrp.view_mrp_workcenter_search
-msgid "Archived"
-msgstr ""
-
-#. module: mrp
 #: model:ir.model.fields,help:mrp.field_product_product_produce_delay
 #: model:ir.model.fields,help:mrp.field_product_template_produce_delay
 msgid ""
@@ -317,7 +294,7 @@
 msgstr "Stücklistenzeilen der bezeichneten Stückliste"
 
 #. module: mrp
-#: code:addons/mrp/stock.py:44
+#: code:addons/mrp/stock.py:25
 #, python-format
 msgid ""
 "Because the product %s requires it, you must assign a serial number to your "
@@ -389,11 +366,7 @@
 msgstr "BoM"
 
 #. module: mrp
-<<<<<<< HEAD
-#: code:addons/mrp/mrp.py:318
-=======
 #: code:addons/mrp/mrp.py:316
->>>>>>> bc1a0a32
 #, python-format
 msgid "BoM \"%s\" contains a BoM line with a product recursion: \"%s\"."
 msgstr "Die Stückliste \"%s\" beinhaltet eine rekursive Position: \"%s\"."
@@ -424,11 +397,7 @@
 msgstr ""
 
 #. module: mrp
-<<<<<<< HEAD
-#: code:addons/mrp/stock.py:247
-=======
 #: code:addons/mrp/stock.py:228
->>>>>>> bc1a0a32
 #, python-format
 msgid "Can't find any generic Manufacture route."
 msgstr "Ein passender Fertigungsablaufplan kann nicht ermittelt werden."
@@ -452,31 +421,19 @@
 msgstr "Abgebrochen"
 
 #. module: mrp
-<<<<<<< HEAD
-#: code:addons/mrp/stock.py:169
-=======
 #: code:addons/mrp/stock.py:150
->>>>>>> bc1a0a32
 #, python-format
 msgid "Cannot consume a move with negative or zero quantity."
 msgstr "Es kann keine Buchung vorgenommen werden mit negativer Menge oder '0'."
 
 #. module: mrp
-<<<<<<< HEAD
-#: code:addons/mrp/mrp.py:651
-=======
 #: code:addons/mrp/mrp.py:649
->>>>>>> bc1a0a32
 #, python-format
 msgid "Cannot delete a manufacturing order in state '%s'."
 msgstr "Ein Fertigungsauftrag mit Status '%s' kann nicht gelöscht werden."
 
 #. module: mrp
-<<<<<<< HEAD
-#: code:addons/mrp/mrp.py:721
-=======
 #: code:addons/mrp/mrp.py:719
->>>>>>> bc1a0a32
 #, python-format
 msgid "Cannot find a bill of material for this product."
 msgstr "Es konnte keine Stückliste gefunden werden."
@@ -940,8 +897,6 @@
 msgstr ""
 "Durch Deaktivierung der Checkbox können Sie die Stückliste ausblenden ohne "
 "diese Löschen zu müssen."
-<<<<<<< HEAD
-=======
 
 #. module: mrp
 #: model:ir.model.fields,help:mrp.field_mrp_workcenter_active
@@ -949,7 +904,6 @@
 "If the active field is set to False, it will allow you to hide the resource "
 "record without removing it."
 msgstr "Bei Deaktivierung kann die Ansicht der Ressource ausgeblendet werden."
->>>>>>> bc1a0a32
 
 #. module: mrp
 #: model:ir.model.fields,help:mrp.field_mrp_routing_active
@@ -962,6 +916,12 @@
 #: model:ir.ui.view,arch_db:mrp.view_mrp_production_filter
 msgid "In Production"
 msgstr "In Produktion"
+
+#. module: mrp
+#: model:ir.ui.view,arch_db:mrp.mrp_routing_search_view
+#: model:ir.ui.view,arch_db:mrp.view_mrp_workcenter_search
+msgid "Inactive"
+msgstr "Inaktiv"
 
 #. module: mrp
 #: model:ir.model.fields,field_description:mrp.field_mrp_bom_position
@@ -1099,11 +1059,7 @@
 msgstr "Manager"
 
 #. module: mrp
-<<<<<<< HEAD
-#: code:addons/mrp/procurement.py:15 code:addons/mrp/stock.py:244
-=======
 #: code:addons/mrp/procurement.py:15 code:addons/mrp/stock.py:225
->>>>>>> bc1a0a32
 #: model:stock.location.route,name:mrp.route_warehouse0_manufacture
 #, python-format
 msgid "Manufacture"
@@ -1152,7 +1108,7 @@
 msgstr "Fertigungsauftrag"
 
 #. module: mrp
-#: code:addons/mrp/procurement.py:114
+#: code:addons/mrp/procurement.py:112
 #, python-format
 msgid "Manufacturing Order <em>%s</em> created."
 msgstr "Fertigungsauftrag <em>%s</em> wurde erstellt."
@@ -1191,11 +1147,7 @@
 msgstr "Fertigungsreferenz"
 
 #. module: mrp
-<<<<<<< HEAD
-#: code:addons/mrp/mrp.py:786
-=======
 #: code:addons/mrp/mrp.py:784
->>>>>>> bc1a0a32
 #, python-format
 msgid "Manufacturing order cancelled."
 msgstr ""
@@ -1246,7 +1198,7 @@
 msgstr "Neu"
 
 #. module: mrp
-#: code:addons/mrp/procurement.py:110
+#: code:addons/mrp/procurement.py:108
 #, python-format
 msgid "No BoM exists for this product!"
 msgstr "Es gibt keine Stückliste für dieses Produkt!"
@@ -1371,11 +1323,7 @@
 msgstr "Planung"
 
 #. module: mrp
-<<<<<<< HEAD
-#: code:addons/mrp/stock.py:155
-=======
 #: code:addons/mrp/stock.py:136
->>>>>>> bc1a0a32
 #, python-format
 msgid "Please provide proper quantity."
 msgstr "Bitte geben Sie eine korrekte Menge an."
@@ -1612,11 +1560,7 @@
 
 #. module: mrp
 #: model:ir.model,name:mrp.model_mrp_property_group
-<<<<<<< HEAD
-#: model:ir.model.fields,field_description:mrp.field_mrp_property_group_id_9622
-=======
 #: model:ir.model.fields,field_description:mrp.field_mrp_property_group_id_9665
->>>>>>> bc1a0a32
 #: model:ir.model.fields,field_description:mrp.field_mrp_property_group_name
 #: model:ir.ui.view,arch_db:mrp.view_mrp_property_search
 msgid "Property Group"
@@ -1918,11 +1862,7 @@
 msgstr "Datenfeld, das zur Verfolgung der Fertigungsprodukte eingesetzt wird"
 
 #. module: mrp
-<<<<<<< HEAD
-#: code:addons/mrp/mrp.py:353 code:addons/mrp/mrp.py:452
-=======
 #: code:addons/mrp/mrp.py:351 code:addons/mrp/mrp.py:450
->>>>>>> bc1a0a32
 #, python-format
 msgid ""
 "The Product Unit of Measure you chose has a different category than in the "
@@ -2167,11 +2107,7 @@
 msgstr "Lager"
 
 #. module: mrp
-<<<<<<< HEAD
-#: code:addons/mrp/mrp.py:353 code:addons/mrp/mrp.py:452
-=======
 #: code:addons/mrp/mrp.py:351 code:addons/mrp/mrp.py:450
->>>>>>> bc1a0a32
 #, python-format
 msgid "Warning"
 msgstr "Warnung"
@@ -2331,11 +2267,7 @@
 "                - Sie installieren hier das Modul mrp_byproduct."
 
 #. module: mrp
-<<<<<<< HEAD
-#: code:addons/mrp/mrp.py:359
-=======
 #: code:addons/mrp/mrp.py:357
->>>>>>> bc1a0a32
 #, python-format
 msgid ""
 "You can not delete a Bill of Material with running manufacturing orders.\n"
@@ -2414,18 +2346,6 @@
 #~ msgid "If checked, new messages require your attention."
 #~ msgstr "Falls markiert, benötigen neue Nachrichten Ihre Kenntnisnahme."
 
-<<<<<<< HEAD
-#~ msgid ""
-#~ "If the active field is set to False, it will allow you to hide the "
-#~ "resource record without removing it."
-#~ msgstr ""
-#~ "Bei Deaktivierung kann die Ansicht der Ressource ausgeblendet werden."
-
-#~ msgid "Inactive"
-#~ msgstr "Inaktiv"
-
-=======
->>>>>>> bc1a0a32
 #~ msgid "Is Follower"
 #~ msgstr "Ist Beobachter"
 
