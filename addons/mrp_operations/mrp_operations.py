--- conflicted
+++ resolved
@@ -228,15 +228,9 @@
         workcenter_pool = self.pool.get('mrp.production.workcenter.line')
         for workcenter_line in obj.workcenter_lines:
             if workcenter_line.state == 'draft':
-<<<<<<< HEAD
                 workcenter_pool.signal_button_start_working(cr, uid, [workcenter_line.id])
             workcenter_pool.signal_button_done(cr, uid, [workcenter_line.id])
-        return super(mrp_production,self).action_production_end(cr, uid, ids)
-=======
-                wf_service.trg_validate(uid, 'mrp.production.workcenter.line', workcenter_line.id, 'button_start_working', cr)
-            wf_service.trg_validate(uid, 'mrp.production.workcenter.line', workcenter_line.id, 'button_done', cr)
         return super(mrp_production,self).action_production_end(cr, uid, ids, context=context)
->>>>>>> 856bc6f2
 
     def action_in_production(self, cr, uid, ids, context=None):
         """ Changes state to In Production and writes starting date.
@@ -245,13 +239,8 @@
         workcenter_pool = self.pool.get('mrp.production.workcenter.line')
         for prod in self.browse(cr, uid, ids):
             if prod.workcenter_lines:
-<<<<<<< HEAD
                 workcenter_pool.signal_button_start_working(cr, uid, [prod.workcenter_lines[0].id])
-        return super(mrp_production,self).action_in_production(cr, uid, ids)
-=======
-                wf_service.trg_validate(uid, 'mrp.production.workcenter.line', prod.workcenter_lines[0].id, 'button_start_working', cr)
         return super(mrp_production,self).action_in_production(cr, uid, ids, context=context)
->>>>>>> 856bc6f2
     
     def action_cancel(self, cr, uid, ids, context=None):
         """ Cancels work order if production order is canceled.
