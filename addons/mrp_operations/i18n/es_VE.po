--- conflicted
+++ resolved
@@ -1,166 +1,92 @@
-# Translation of OpenERP Server.
+# Translation of Odoo Server.
 # This file contains the translation of the following modules:
-#	* mrp_operations
-#
-msgid ""
-msgstr ""
-<<<<<<< HEAD
-"Project-Id-Version: OpenERP Server 6.0dev\n"
-"Report-Msgid-Bugs-To: support@openerp.com\n"
-"POT-Creation-Date: 2011-01-03 16:58+0000\n"
-"PO-Revision-Date: 2011-01-13 10:26+0000\n"
-"Last-Translator: Alberto Luengo Cabanillas (Pexego) <alberto@pexego.es>\n"
-"Language-Team: \n"
-=======
+# * mrp_operations
+# 
+# Translators:
+msgid ""
+msgstr ""
 "Project-Id-Version: Odoo 8.0\n"
 "Report-Msgid-Bugs-To: \n"
 "POT-Creation-Date: 2015-01-21 14:08+0000\n"
 "PO-Revision-Date: 2016-05-15 18:50+0000\n"
 "Last-Translator: Martin Trigaux\n"
 "Language-Team: Spanish (Venezuela) (http://www.transifex.com/odoo/odoo-8/language/es_VE/)\n"
->>>>>>> 0af32f3f
 "MIME-Version: 1.0\n"
 "Content-Type: text/plain; charset=UTF-8\n"
-"Content-Transfer-Encoding: 8bit\n"
-"X-Launchpad-Export-Date: 2011-09-05 05:35+0000\n"
-"X-Generator: Launchpad (build 13830)\n"
-
-#. module: mrp_operations
-#: model:ir.actions.act_window,name:mrp_operations.mrp_production_wc_action_form
-#: model:ir.ui.menu,name:mrp_operations.menu_mrp_production_wc_action_planning
-#: model:ir.ui.menu,name:mrp_operations.menu_mrp_production_wc_order
-#: view:mrp.production.workcenter.line:0
-#: view:mrp.workorder:0
-msgid "Work Orders"
-msgstr "Órdenes de trabajo"
-
-#. module: mrp_operations
-#: model:process.node,note:mrp_operations.process_node_canceloperation0
-msgid "Cancel the operation."
-msgstr "Cancelar la operación"
-
-#. module: mrp_operations
-#: model:ir.model,name:mrp_operations.model_mrp_operations_operation_code
-msgid "mrp_operations.operation.code"
-msgstr "mrp_operations.operation.code"
-
-#. module: mrp_operations
-#: code:addons/mrp_operations/mrp_operations.py:133
-#, python-format
-msgid "Production Order Cannot start in [%s] state"
-msgstr "Orden de producción no puede empezar en estado [%s]"
-
-#. module: mrp_operations
-#: view:mrp.production.workcenter.line:0
-#: view:mrp.workorder:0
-msgid "Group By..."
-msgstr "Agrupar por..."
-
-#. module: mrp_operations
-#: model:process.node,note:mrp_operations.process_node_workorder0
-msgid "Information from the routing definition."
-msgstr "Información sobre la definición de la ruta"
-
-#. module: mrp_operations
-#: selection:mrp.workorder,month:0
-msgid "March"
-msgstr "Marzo"
-
-#. module: mrp_operations
-#: model:ir.actions.act_window,name:mrp_operations.mrp_production_wc_resource_planning
-#: model:ir.ui.menu,name:mrp_operations.menu_mrp_production_wc_resource_planning
-msgid "Work Centers"
-msgstr "Centros de producción"
-
-#. module: mrp_operations
-#: view:mrp.production:0
-#: view:mrp.production.workcenter.line:0
-#: selection:mrp_operations.operation.code,start_stop:0
-msgid "Resume"
-msgstr "Reanudar"
-
-#. module: mrp_operations
-#: report:mrp.code.barcode:0
-msgid "("
-msgstr "("
-
-#. module: mrp_operations
-#: view:mrp.production.workcenter.line:0
-msgid "Product to Produce"
-msgstr "Producto a producir"
-
-#. module: mrp_operations
-#: view:mrp_operations.operation:0
-msgid "Production Operation"
-msgstr "Operación de producción"
-
-#. module: mrp_operations
-<<<<<<< HEAD
-#: field:mrp.production,allow_reorder:0
-msgid "Free Serialisation"
-msgstr "Serializado Libre"
-=======
-#: field:mrp_operations.operation,create_uid:0
-#: field:mrp_operations.operation.code,create_uid:0
-msgid "Created by"
-msgstr "Creado por"
->>>>>>> 0af32f3f
-
-#. module: mrp_operations
-#: model:process.process,name:mrp_operations.process_process_mrpoperationprocess0
-msgid "Mrp Operations"
-msgstr "Operaciones Mrp"
-
-#. module: mrp_operations
-#: view:mrp.workorder:0
-#: field:mrp.workorder,day:0
-msgid "Day"
-msgstr "Día"
-
-#. module: mrp_operations
-#: model:process.node,name:mrp_operations.process_node_productionorder0
-msgid "Production Order"
-msgstr "Orden de producción"
+"Content-Transfer-Encoding: \n"
+"Language: es_VE\n"
+"Plural-Forms: nplurals=2; plural=(n != 1);\n"
+
+#. module: mrp_operations
+#: field:mrp.workorder,nbr:0
+msgid "# of Lines"
+msgstr "Nº de líneas"
+
+#. module: mrp_operations
+#: help:mrp.production.workcenter.line,state:0
+msgid ""
+"* When a work order is created it is set in 'Draft' status.\n"
+"* When user sets work order in start mode that time it will be set in 'In Progress' status.\n"
+"* When work order is in running mode, during that time if user wants to stop or to make changes in order then can set in 'Pending' status.\n"
+"* When the user cancels the work order it will be set in 'Canceled' status.\n"
+"* When order is completely processed that time it is set in 'Finished' status."
+msgstr ""
+
+#. module: mrp_operations
+#: model:ir.actions.act_window,help:mrp_operations.mrp_production_wc_action_planning
+msgid ""
+"<p class=\"oe_view_nocontent_create\">\n"
+"            Click to start a new work order.\n"
+"          </p><p>\n"
+"            To manufacture or assemble products, and use raw materials and\n"
+"            finished products you must also handle manufacturing operations.\n"
+"            Manufacturing operations are often called Work Orders. The various\n"
+"            operations will have different impacts on the costs of\n"
+"            manufacturing and planning depending on the available workload.\n"
+"          </p>\n"
+"        "
+msgstr ""
+
+#. module: mrp_operations
+#: model:ir.actions.act_window,help:mrp_operations.mrp_production_wc_action_form
+msgid ""
+"<p class=\"oe_view_nocontent_create\">\n"
+"            Click to start a new work order. \n"
+"          </p><p>\n"
+"            Work Orders is the list of operations to be performed for each\n"
+"            manufacturing order. Once you start the first work order of a\n"
+"            manufacturing order, the manufacturing order is automatically\n"
+"            marked as started. Once you finish the latest operation of a\n"
+"            manufacturing order, the MO is automatically done and the related\n"
+"            products are produced.\n"
+"          </p>\n"
+"        "
+msgstr ""
+
+#. module: mrp_operations
+#: view:mrp.production.workcenter.line:mrp_operations.mrp_production_workcenter_form_view_inherit
+msgid "Actual Production Date"
+msgstr ""
+
+#. module: mrp_operations
+#: view:mrp_operations.operation:mrp_operations.operation_calendar_view
+msgid "Calendar View"
+msgstr "Vista calendario"
+
+#. module: mrp_operations
+#: view:mrp.production.workcenter.line:mrp_operations.mrp_production_workcenter_form_view_inherit
+msgid "Cancel"
+msgstr "Cancelar"
+
+#. module: mrp_operations
+#: view:mrp.production:mrp_operations.mrp_production_form_inherit_view
+msgid "Cancel Order"
+msgstr "Cancelar pedido"
 
 #. module: mrp_operations
 #: selection:mrp.production.workcenter.line,production_state:0
-msgid "Picking Exception"
-msgstr "Excepción albarán"
-
-#. module: mrp_operations
-#: model:process.transition,name:mrp_operations.process_transition_productionstart0
-msgid "Creation of the work order"
-msgstr "Creación de órden de trabajo"
-
-#. module: mrp_operations
-#: code:addons/mrp_operations/mrp_operations.py:463
-#, python-format
-msgid "You cannot Pause the Operation other then Start/Resume state !"
-msgstr ""
-"¡No puede detener las operaciones que no estén en estado iniciada o "
-"reanudada!"
-
-#. module: mrp_operations
-#: view:mrp.production.workcenter.line:0
-#: view:mrp.workorder:0
-#: field:mrp.workorder,workcenter_id:0
-msgid "Workcenter"
-msgstr "Centro de producción"
-
-#. module: mrp_operations
-#: model:process.transition,note:mrp_operations.process_transition_productionstart0
-msgid "The work orders are created on the basis of the production order."
-msgstr "Las órdenes de trabajo son creadas en base a la orden de producción."
-
-#. module: mrp_operations
-#: code:addons/mrp_operations/mrp_operations.py:133
-#: code:addons/mrp_operations/mrp_operations.py:463
-#: code:addons/mrp_operations/mrp_operations.py:467
-#: code:addons/mrp_operations/mrp_operations.py:479
-#: code:addons/mrp_operations/mrp_operations.py:482
-#, python-format
-msgid "Error!"
-msgstr "¡Error!"
+msgid "Canceled"
+msgstr "Cancelada"
 
 #. module: mrp_operations
 #: selection:mrp.production.workcenter.line,state:0
@@ -170,28 +96,69 @@
 msgstr "Cancelada"
 
 #. module: mrp_operations
+#: help:mrp.production,allow_reorder:0
+msgid ""
+"Check this to be able to move independently all production orders, without "
+"moving dependent ones."
+msgstr "Selecciona esta opcion para poder mover independientemente todas las ordenes de producción, sin mover sus dependientes"
+
+#. module: mrp_operations
+#: field:stock.move,move_dest_id_lines:0
+msgid "Children Moves"
+msgstr "Hijo se mueve"
+
+#. module: mrp_operations
+#: field:mrp_operations.operation,code_id:0
+#: field:mrp_operations.operation.code,code:0
+msgid "Code"
+msgstr "Código"
+
+#. module: mrp_operations
 #: model:ir.actions.act_window,name:mrp_operations.mrp_production_wc_confirm_action
 msgid "Confirmed Work Orders"
 msgstr "Órdenes de trabajo confirmadas"
 
 #. module: mrp_operations
-#: model:ir.actions.act_window,name:mrp_operations.mrp_production_operation_action
-#: view:mrp.production.workcenter.line:0
-msgid "Operations"
-msgstr "Operaciones"
-
-#. module: mrp_operations
-#: model:ir.model,name:mrp_operations.model_stock_move
-msgid "Stock Move"
-msgstr "Moviemiento de stock"
-
-#. module: mrp_operations
-#: field:mrp.workorder,nbr:0
-msgid "# of Lines"
-msgstr "Nº de líneas"
-
-#. module: mrp_operations
-#: view:mrp.production.workcenter.line:0
+#: field:mrp_operations.operation,create_uid:0
+#: field:mrp_operations.operation.code,create_uid:0
+msgid "Created by"
+msgstr "Creado por"
+
+#. module: mrp_operations
+#: field:mrp_operations.operation,create_date:0
+#: field:mrp_operations.operation.code,create_date:0
+msgid "Created on"
+msgstr "Creado en"
+
+#. module: mrp_operations
+#: view:mrp.workorder:mrp_operations.view_report_mrp_workorder_filter
+msgid "Current"
+msgstr "Actual"
+
+#. module: mrp_operations
+#: model:ir.filters,name:mrp_operations.filter_mrp_workorder_current_production
+msgid "Current Production"
+msgstr ""
+
+#. module: mrp_operations
+#: field:mrp.workorder,date:0
+msgid "Date"
+msgstr "Fecha"
+
+#. module: mrp_operations
+#: field:mrp.workorder,delay:0
+msgid "Delay"
+msgstr "Retraso"
+
+#. module: mrp_operations
+#: selection:mrp.production.workcenter.line,production_state:0
+#: view:mrp.workorder:mrp_operations.view_report_mrp_workorder_filter
+#: selection:mrp_operations.operation.code,start_stop:0
+msgid "Done"
+msgstr "Realizado"
+
+#. module: mrp_operations
+#: view:mrp.production.workcenter.line:mrp_operations.view_mrp_production_workcenter_form_view_filter
 #: selection:mrp.production.workcenter.line,production_state:0
 #: selection:mrp.production.workcenter.line,state:0
 #: selection:mrp.workorder,state:0
@@ -199,606 +166,9 @@
 msgstr "Borrador"
 
 #. module: mrp_operations
-#: selection:mrp.production.workcenter.line,production_state:0
-msgid "In Production"
-msgstr "En Producción"
-
-#. module: mrp_operations
-#: view:mrp.production.workcenter.line:0
-#: field:mrp.production.workcenter.line,state:0
-#: view:mrp.workorder:0
-#: field:mrp.workorder,state:0
-msgid "State"
-msgstr "Estado"
-
-#. module: mrp_operations
-#: model:ir.actions.act_window,name:mrp_operations.action_report_mrp_workorder
-#: model:ir.model,name:mrp_operations.model_mrp_production_workcenter_line
-msgid "Work Order"
-msgstr "Orden de trabajo"
-
-#. module: mrp_operations
-#: model:process.transition,note:mrp_operations.process_transition_workstartoperation0
-msgid ""
-"There is 1 work order per work center. The information about the number of "
-"cycles or the cycle time."
-msgstr ""
-"Hay una orden de trabajo por centro de producción. La información sobre el "
-"número de ciclos o duración del ciclo."
-
-#. module: mrp_operations
-#: view:mrp.workorder:0
-msgid "Month -1"
-msgstr "Mes -1"
-
-#. module: mrp_operations
-#: help:mrp.production.workcenter.line,state:0
-msgid ""
-"* When a work order is created it is set in 'Draft' state.\n"
-"* When user sets work order in start mode that time it will be set in 'In "
-"Progress' state.\n"
-"* When work order is in running mode, during that time if user wants to stop "
-"or to make changes in order then can set in 'Pause' state.\n"
-"* When the user cancels the work order it will be set in 'Canceled' state.\n"
-"* When order is completely processed that time it is set in 'Finished' state."
-msgstr ""
-"*Cuando una orden de trabajo es creada, su estado es 'Borrador'.\n"
-"*Cuando un usuario inicia la orden de trabajo, su estado pasará a 'En "
-"curso'.\n"
-"*Cuando la orden de trabajo está en modo 'En funcionamiento', si un usuario "
-"quiere detenerla o realizar cambios sobre ella, debe pasarla al estado "
-"'Pausa'.\n"
-"*Cuando el usuario cancela la orden de trabajo pasará al estado "
-"'Cancelada'.\n"
-"*Cuando la orden es completamente procesada, pasará al estado 'Terminada'."
-
-#. module: mrp_operations
-#: code:addons/mrp_operations/mrp_operations.py:472
-#, python-format
-msgid "You cannot finish the operation without Starting/Resuming it !"
-msgstr "¡No puede finalizar la operación sin iniciarla o reanudarla!"
-
-#. module: mrp_operations
-#: view:mrp.production.workcenter.line:0
-msgid "Planned Date"
-msgstr "Fecha planeada"
-
-#. module: mrp_operations
-#: code:addons/mrp_operations/mrp_operations.py:479
-#, python-format
-msgid "There is no Operation to be cancelled !"
-msgstr "¡No hay operación a cancelar!"
-
-#. module: mrp_operations
-<<<<<<< HEAD
-#: view:mrp.workorder:0
-#: field:mrp.workorder,product_qty:0
-msgid "Product Qty"
-msgstr "Ctdad producto"
-
-#. module: mrp_operations
-#: selection:mrp.workorder,month:0
-msgid "July"
-msgstr "Julio"
-=======
-#: field:mrp_operations.operation,write_uid:0
-#: field:mrp_operations.operation.code,write_uid:0
-msgid "Last Updated by"
-msgstr "Última actualización realizada por"
-
-#. module: mrp_operations
-#: field:mrp_operations.operation,write_date:0
-#: field:mrp_operations.operation.code,write_date:0
-msgid "Last Updated on"
-msgstr "Ultima actualizacion en"
->>>>>>> 0af32f3f
-
-#. module: mrp_operations
-#: field:mrp_operations.operation.code,name:0
-msgid "Operation Name"
-msgstr "Nombre operación"
-
-#. module: mrp_operations
-#: field:mrp_operations.operation.code,start_stop:0
-msgid "Status"
-msgstr "Estado"
-
-#. module: mrp_operations
-#: model:ir.actions.act_window,help:mrp_operations.mrp_production_wc_action_planning
-msgid ""
-"To manufacture or assemble products, and use raw materials and finished "
-"products you must also handle manufacturing operations. Manufacturing "
-"operations are often called Work Orders. The various operations will have "
-"different impacts on the costs of manufacturing and planning depending on "
-"the available workload."
-msgstr ""
-"Para fabricar o ensamblar productos, y usar materias primas y productos "
-"acabados también debe controlar las operaciones de fabricación. Las "
-"operaciones de fabricación a menudo se llaman órdenes de trabajo. Las "
-"diferentes intervenciones tendrán diferentes impactos en los costes de "
-"fabricación y la planificación en función de la carga de trabajo disponible."
-
-#. module: mrp_operations
-#: field:mrp_operations.operation,order_date:0
-msgid "Order Date"
-msgstr "Fecha orden"
-
-#. module: mrp_operations
-#: model:ir.actions.act_window,name:mrp_operations.mrp_production_wc_draft_action
-msgid "Future Work Orders"
-msgstr "Órdenes de trabajo futuras"
-
-#. module: mrp_operations
-#: code:addons/mrp_operations/mrp_operations.py:459
-#, python-format
-msgid ""
-"Operation has already started !You  can either Pause /Finish/Cancel the "
-"operation"
-msgstr ""
-"¡La operación ha sido iniciada! Puede ponerla en pausa / finalizar/cancelar "
-"la operación"
-
-#. module: mrp_operations
-#: model:process.node,name:mrp_operations.process_node_canceloperation0
-msgid "Operation Cancelled"
-msgstr "Operación cancelada"
-
-#. module: mrp_operations
-#: selection:mrp.workorder,month:0
-msgid "September"
-msgstr "Septiembre"
-
-#. module: mrp_operations
-#: selection:mrp.workorder,month:0
-msgid "December"
-msgstr "Diciembre"
-
-#. module: mrp_operations
-#: view:mrp.workorder:0
-#: field:mrp.workorder,month:0
-msgid "Month"
-msgstr "Mes"
-
-#. module: mrp_operations
-#: selection:mrp.production.workcenter.line,production_state:0
-msgid "Canceled"
-msgstr "Cancelada"
-
-#. module: mrp_operations
-#: model:ir.model,name:mrp_operations.model_mrp_operations_operation
-msgid "mrp_operations.operation"
-msgstr "mrp_operations.operation"
-
-#. module: mrp_operations
-#: model:ir.model,name:mrp_operations.model_mrp_workorder
-msgid "Work Order Report"
-msgstr "Informe orden de trabajo"
-
-#. module: mrp_operations
-#: field:mrp.production.workcenter.line,date_start:0
-#: field:mrp.production.workcenter.line,date_start_date:0
-#: field:mrp_operations.operation,date_start:0
-msgid "Start Date"
-msgstr "Fecha inicial"
-
-#. module: mrp_operations
-#: selection:mrp.production.workcenter.line,production_state:0
-msgid "Waiting Goods"
-msgstr "Esperando mercancía"
-
-#. module: mrp_operations
-#: view:mrp.production:0
-#: view:mrp.production.workcenter.line:0
-#: selection:mrp.production.workcenter.line,state:0
-#: selection:mrp.workorder,state:0
-#: selection:mrp_operations.operation.code,start_stop:0
-msgid "Pause"
-msgstr "Detener"
-
-#. module: mrp_operations
-#: view:mrp.production.workcenter.line:0
-#: selection:mrp.production.workcenter.line,state:0
-#: selection:mrp.workorder,state:0
-msgid "In Progress"
-msgstr "En proceso"
-
-#. module: mrp_operations
-#: model:ir.model,name:mrp_operations.model_mrp_production
-msgid "Manufacturing Order"
-msgstr "Orden de fabricación"
-
-#. module: mrp_operations
-#: view:mrp.production:0
-#: view:mrp.production.workcenter.line:0
-#: selection:mrp_operations.operation.code,start_stop:0
-msgid "Start"
-msgstr "Iniciar"
-
-#. module: mrp_operations
-#: view:mrp_operations.operation:0
-msgid "Calendar View"
-msgstr "Vista calendario"
-
-#. module: mrp_operations
-#: model:process.transition,note:mrp_operations.process_transition_startcanceloperation0
-msgid ""
-"When the operation needs to be cancelled, you can do it in the work order "
-"form."
-msgstr ""
-"Cuando la operación necesita ser cancelada, puede hacerlo en el formulario "
-"de la orden de trabajo."
-
-#. module: mrp_operations
-#: view:mrp.production:0
-#: view:mrp.production.workcenter.line:0
-msgid "Set Draft"
-msgstr "Cambiar a borrador"
-
-#. module: mrp_operations
-#: view:mrp.workorder:0
-#: field:mrp.workorder,total_cycles:0
-msgid "Total Cycles"
-msgstr "Ciclos totales"
-
-#. module: mrp_operations
-#: view:mrp.production.workcenter.line:0
-msgid "Pending"
-msgstr "Pendiente"
-
-#. module: mrp_operations
-#: view:mrp_operations.operation.code:0
-msgid "Production Operation Code"
-msgstr "Código operación de producción"
-
-#. module: mrp_operations
-#: code:addons/mrp_operations/mrp_operations.py:467
-#, python-format
-msgid " You cannot Resume the operation other then Pause state !"
-msgstr " ¡No puede reanudar las operaciones que no estén en estado Detenida!"
-
-#. module: mrp_operations
-#: selection:mrp.workorder,month:0
-msgid "August"
-msgstr "Agosto"
-
-#. module: mrp_operations
-#: view:mrp.workorder:0
-msgid "Started"
-msgstr "Iniciada"
-
-#. module: mrp_operations
-#: model:ir.module.module,description:mrp_operations.module_meta_information
-msgid ""
-"\n"
-"     This module adds state, date_start,date_stop in production order "
-"operation lines\n"
-"     (in the \"Work Centers\" tab)\n"
-"     State: draft, confirm, done, cancel\n"
-"     When finishing/confirming,cancelling production orders set all state "
-"lines to the according state\n"
-"     Create menus:\n"
-"         Production Management > All Operations\n"
-"         Production Management > All Operations > Operations To Do "
-"(state=\"confirm\")\n"
-"     Which is a view on \"Work Centers\" lines in production order,\n"
-"     editable tree\n"
-"\n"
-"    Add buttons in the form view of production order under workcenter tab:\n"
-"    * start (set state to confirm), set date_start\n"
-"    * done (set state to done), set date_stop\n"
-"    * set to draft (set state to draft)\n"
-"    * cancel set state to cancel\n"
-"\n"
-"    When the production order becomes \"ready to produce\", operations must\n"
-"    become 'confirmed'. When the production order is done, all operations\n"
-"    must become done.\n"
-"\n"
-"    The field delay is the delay(stop date - start date).\n"
-"    So that we can compare the theoretic delay and real delay.\n"
-"\n"
-"    "
-msgstr ""
-"\n"
-"     Este módulo añade estado, fecha de comiento, fecha de fin a las lineas "
-"de operación de las órdenes de producción\n"
-"     (en la pestaña \"Centros de Trabajo\")\n"
-"     Estado: borrador, confirmado, hecho, cancelado\n"
-"     Cuando se finalizan, confirman o cancelan las órdenes de producción se "
-"establecen todos las líneas al estado correspondiente\n"
-"     Menús creados:\n"
-"         Gestión de productos > Todas las operaciones\n"
-"         Gestión de productos > Todas las operaciones > Operaciones a "
-"realizar (estado=\"confirmada\")\n"
-"     La cual es una vista en las líneas de \"Centros de Trabajo\" en las "
-"órdenes de producción,\n"
-"     árbol editable\n"
-"\n"
-"     Añade botones a la vista formulario de las órdenes de producción bajo "
-"la pestaña de centros de trabajo:\n"
-"     * comenzar (cambia el estado a 'confirmada'), rellena la fecha de "
-"comienzo\n"
-"     * finalizar (cambia el estado a 'finalizada'), rellena la fecha de fin\n"
-"     * cambiar a borrador (cambia el estado a 'borrador')\n"
-"     * cancelar (cambia el estado a cancelada)\n"
-"\n"
-"    Cuando las órdenes de producción estén \"preparadas para producirse\", "
-"las operaciones deben\n"
-"    confirmarse. Cuando se realice la órden de producción, todas las "
-"operaciones\n"
-"    quedar realizadas.\n"
-"\n"
-"    El campo 'retraso' es el retraso (fecha de fin - fecha de comienzo).\n"
-"    Así podremos compara el retraso teórico con el retraso real.\n"
-"\n"
-"    "
-
-#. module: mrp_operations
-#: selection:mrp.workorder,month:0
-msgid "June"
-msgstr "Junio"
-
-#. module: mrp_operations
-#: code:addons/mrp_operations/mrp_operations.py:482
-#, python-format
-msgid "Operation is already finished !"
-msgstr "¡La operación ya está finalizada!"
-
-#. module: mrp_operations
-#: selection:mrp.production.workcenter.line,production_state:0
-msgid "Ready to Produce"
-msgstr "Listo para producir"
-
-#. module: mrp_operations
-#: field:stock.move,move_dest_id_lines:0
-msgid "Children Moves"
-msgstr "Hijo se mueve"
-
-#. module: mrp_operations
-#: model:ir.actions.act_window,name:mrp_operations.mrp_production_wc_action_planning
-msgid "Work Orders Planning"
-msgstr "Planificación de órdenes de trabajo"
-
-#. module: mrp_operations
-#: view:mrp.production.workcenter.line:0
-#: field:mrp.workorder,date:0
-msgid "Date"
-msgstr "Fecha"
-
-#. module: mrp_operations
-#: selection:mrp.workorder,month:0
-msgid "November"
-msgstr "Noviembre"
-
-#. module: mrp_operations
-#: help:mrp.production.workcenter.line,delay:0
-msgid "This is lead time between operation start and stop in this workcenter"
-msgstr ""
-"Este es el plazo de ejecución entre las operaciones de inicio y parada en "
-"este centro de producción."
-
-#. module: mrp_operations
-#: view:mrp.workorder:0
-msgid "Search"
-msgstr "Buscar"
-
-#. module: mrp_operations
-#: selection:mrp.workorder,month:0
-msgid "October"
-msgstr "Octubre"
-
-#. module: mrp_operations
-#: selection:mrp.workorder,month:0
-msgid "January"
-msgstr "Enero"
-
-#. module: mrp_operations
-#: model:process.node,note:mrp_operations.process_node_doneoperation0
-msgid "Finish the operation."
-msgstr "Terminar la operación."
-
-#. module: mrp_operations
-#: code:addons/mrp_operations/mrp_operations.py:452
-#, python-format
-msgid "Operation is not started yet !"
-msgstr "¡La operación todavía no se ha iniciado!"
-
-#. module: mrp_operations
-#: model:process.node,note:mrp_operations.process_node_productionorder0
-msgid "Information from the production order."
-msgstr "Inforamción de la orden de fabricación"
-
-#. module: mrp_operations
-#: code:addons/mrp_operations/mrp_operations.py:452
-#: code:addons/mrp_operations/mrp_operations.py:459
-#: code:addons/mrp_operations/mrp_operations.py:472
-#: code:addons/mrp_operations/mrp_operations.py:475
-#, python-format
-msgid "Sorry!"
-msgstr "¡Disculpe!"
-
-#. module: mrp_operations
-#: view:mrp.workorder:0
-msgid "Current"
-msgstr "Actual"
-
-#. module: mrp_operations
-#: field:mrp_operations.operation,code_id:0
-#: field:mrp_operations.operation.code,code:0
-msgid "Code"
-msgstr "Código"
-
-#. module: mrp_operations
-#: code:addons/mrp_operations/mrp_operations.py:475
-#, python-format
-msgid "Operation is Already Cancelled  !"
-msgstr "¡La operación ya está cancelada!"
-
-#. module: mrp_operations
-#: model:ir.module.module,shortdesc:mrp_operations.module_meta_information
-msgid "Work Center Production start end workflow"
-msgstr "Flujo de inicio-final de la producción en los centros de producción"
-
-#. module: mrp_operations
-#: model:ir.actions.act_window,name:mrp_operations.mrp_production_code_action
-msgid "Operation Codes"
-msgstr "Códigos de operaciones"
-
-#. module: mrp_operations
-#: field:mrp.production.workcenter.line,qty:0
-msgid "Qty"
-msgstr "Ctd."
-
-#. module: mrp_operations
-#: model:process.node,name:mrp_operations.process_node_doneoperation0
-msgid "Operation Done"
-msgstr "Operación realizada"
-
-#. module: mrp_operations
-#: selection:mrp.production.workcenter.line,production_state:0
-#: view:mrp.workorder:0
-#: selection:mrp_operations.operation.code,start_stop:0
-msgid "Done"
-msgstr "Realizado"
-
-#. module: mrp_operations
-#: model:ir.actions.report.xml,name:mrp_operations.report_code_barcode
-msgid "Start/Stop Barcode"
-msgstr "Código de barras Iniciar/Parar"
-
-#. module: mrp_operations
-#: view:mrp.production:0
-#: view:mrp.production.workcenter.line:0
-msgid "Cancel"
-msgstr "Cancelar"
-
-#. module: mrp_operations
-#: model:ir.actions.act_window,help:mrp_operations.mrp_production_wc_action_form
-msgid ""
-"Work Orders is the list of operations to be performed for each manufacturing "
-"order. Once you start the first work order of a manufacturing order, the "
-"manufacturing order is automatically marked as started. Once you finish the "
-"latest operation of a manufacturing order, the MO is automatically done and "
-"the related products are produced."
-msgstr ""
-"Las órdenes de trabajo es la lista de operaciones que se realizarán para "
-"cada orden de producción. Una vez que se inicia el primer trabajo de una "
-"orden de producción, esta se marca automáticamente como iniciada. Una vez "
-"que termine la última operación de una orden de producción, esta se realiza "
-"automáticamente y los productos relacionados son producidos."
-
-#. module: mrp_operations
-#: model:process.node,name:mrp_operations.process_node_startoperation0
-msgid "Start Operation"
-msgstr "Operación inicio"
-
-#. module: mrp_operations
-#: view:mrp.production.workcenter.line:0
-msgid "Information"
-msgstr "Información"
-
-#. module: mrp_operations
-#: model:ir.actions.report.xml,name:mrp_operations.report_wc_barcode
-msgid "Work Centers Barcode"
-msgstr "Códigos de barra de centros de producción"
-
-#. module: mrp_operations
-#: constraint:stock.move:0
-msgid "You must assign a production lot for this product"
-msgstr "Debe asignar un lote de producción para este producto"
-
-#. module: mrp_operations
-#: view:mrp.production.workcenter.line:0
-msgid "Late"
-msgstr "Retrasado"
-
-#. module: mrp_operations
-#: field:mrp.workorder,delay:0
-msgid "Delay"
-msgstr "Retraso"
-
-#. module: mrp_operations
-#: view:mrp.production.workcenter.line:0
-#: view:mrp.workorder:0
-#: field:mrp.workorder,production_id:0
-#: field:mrp_operations.operation,production_id:0
-msgid "Production"
-msgstr "Producción"
-
-#. module: mrp_operations
-#: view:mrp.production.workcenter.line:0
-msgid "Search Work Orders"
-msgstr "Buscar órdenes de trabajo"
-
-#. module: mrp_operations
-#: field:mrp_operations.operation,workcenter_id:0
-#: model:process.node,name:mrp_operations.process_node_workorder0
-msgid "Work Center"
-msgstr "Centro de producción"
-
-#. module: mrp_operations
-#: view:mrp.production.workcenter.line:0
-msgid "Real"
-msgstr "Real"
-
-#. module: mrp_operations
-#: field:mrp.production.workcenter.line,date_planned:0
-msgid "Scheduled Date"
-msgstr "Fecha programada"
-
-#. module: mrp_operations
-#: field:mrp.production.workcenter.line,product:0
-#: view:mrp.workorder:0
-#: field:mrp.workorder,product_id:0
-msgid "Product"
-msgstr "Producto"
-
-#. module: mrp_operations
-#: view:mrp.workorder:0
-#: field:mrp.workorder,total_hours:0
-msgid "Total Hours"
-msgstr "Total horas"
-
-#. module: mrp_operations
-#: help:mrp.production,allow_reorder:0
-msgid ""
-"Check this to be able to move independently all production orders, without "
-"moving dependent ones."
-msgstr ""
-"Selecciona esta opcion para poder mover independientemente todas las ordenes "
-"de producción, sin mover sus dependientes"
-
-#. module: mrp_operations
-#: report:mrp.code.barcode:0
-msgid ")"
-msgstr ")"
-
-#. module: mrp_operations
-#: model:ir.ui.menu,name:mrp_operations.menu_report_mrp_workorders_tree
-msgid "Work Order Analysis"
-msgstr "Análisis de órdenes de trabajo"
-
-#. module: mrp_operations
-#: view:mrp.production:0
-#: view:mrp.production.workcenter.line:0
-#: selection:mrp.production.workcenter.line,state:0
-#: selection:mrp.workorder,state:0
-msgid "Finished"
-msgstr "Finalizada"
-
-#. module: mrp_operations
-#: field:mrp.production.workcenter.line,uom:0
-msgid "UOM"
-msgstr "UdM"
-
-#. module: mrp_operations
-#: view:mrp.production.workcenter.line:0
-msgid "Hours by Work Center"
-msgstr "Horas por centro de producción"
-
-#. module: mrp_operations
-#: field:mrp.production.workcenter.line,delay:0
-msgid "Working Hours"
-msgstr "Horas laborales"
+#: view:mrp.production.workcenter.line:mrp_operations.mrp_production_workcenter_form_view_inherit
+msgid "Duration"
+msgstr "Duración"
 
 #. module: mrp_operations
 #: field:mrp.production.workcenter.line,date_finished:0
@@ -808,177 +178,463 @@
 msgstr "Fecha final"
 
 #. module: mrp_operations
-#: selection:mrp.workorder,month:0
-msgid "February"
-msgstr "Febrero"
-
-#. module: mrp_operations
-#: model:process.transition,name:mrp_operations.process_transition_startcanceloperation0
-msgid "Operation cancelled"
-msgstr "Operación cancelada"
-
-#. module: mrp_operations
-#: model:process.node,note:mrp_operations.process_node_startoperation0
-msgid "Start the operation."
-msgstr "Iniciar la operación"
-
-#. module: mrp_operations
-#: selection:mrp.workorder,month:0
-msgid "April"
-msgstr "Abril"
-
-#. module: mrp_operations
-#: model:process.transition,name:mrp_operations.process_transition_startdoneoperation0
-msgid "Operation done"
-msgstr "Operación realizada"
-
-#. module: mrp_operations
-#: view:mrp.workorder:0
-msgid "#Line Orders"
-msgstr "Nº línea órdenes"
-
-#. module: mrp_operations
-#: model:process.transition,note:mrp_operations.process_transition_startdoneoperation0
-msgid ""
-"When the operation is finished, the operator updates the system by finishing "
-"the work order."
-msgstr ""
-"Cuando se finaliza la operación, el operador actualiza el sistema "
-"finalizando la orden de trabajo."
-
-#. module: mrp_operations
-#: selection:mrp.workorder,month:0
-msgid "May"
-msgstr "Mayo"
-
-#. module: mrp_operations
-#: model:process.transition,name:mrp_operations.process_transition_workstartoperation0
-msgid "Details of the work order"
-msgstr "Detalles de la orden de trabajo"
+#: code:addons/mrp_operations/mrp_operations.py:122
+#: code:addons/mrp_operations/mrp_operations.py:445
+#: code:addons/mrp_operations/mrp_operations.py:449
+#: code:addons/mrp_operations/mrp_operations.py:461
+#: code:addons/mrp_operations/mrp_operations.py:464
+#, python-format
+msgid "Error!"
+msgstr "¡Error!"
+
+#. module: mrp_operations
+#: view:mrp.production:mrp_operations.mrp_production_form_inherit_view
+msgid "Finish Order"
+msgstr ""
+
+#. module: mrp_operations
+#: view:mrp.production:mrp_operations.mrp_production_form_inherit_view
+#: view:mrp.production:mrp_operations.mrp_production_form_inherit_view2
+#: view:mrp.production.workcenter.line:mrp_operations.mrp_production_workcenter_form_view_inherit
+#: selection:mrp.production.workcenter.line,state:0
+#: selection:mrp.workorder,state:0
+msgid "Finished"
+msgstr "Finalizada"
+
+#. module: mrp_operations
+#: field:mrp.production,allow_reorder:0
+msgid "Free Serialisation"
+msgstr "Serializado Libre"
+
+#. module: mrp_operations
+#: model:ir.actions.act_window,name:mrp_operations.mrp_production_wc_draft_action
+msgid "Future Work Orders"
+msgstr "Órdenes de trabajo futuras"
+
+#. module: mrp_operations
+#: view:mrp.production.workcenter.line:mrp_operations.view_mrp_production_workcenter_form_view_filter
+#: view:mrp.workorder:mrp_operations.view_report_mrp_workorder_filter
+msgid "Group By"
+msgstr "Agrupar por"
+
+#. module: mrp_operations
+#: view:mrp.production.workcenter.line:mrp_operations.graph_in_hrs_workcenter
+msgid "Hours by Work Center"
+msgstr "Horas por centro de producción"
+
+#. module: mrp_operations
+#: field:mrp.workorder,id:0 field:mrp_operations.operation,id:0
+#: field:mrp_operations.operation.code,id:0
+msgid "ID"
+msgstr "ID"
+
+#. module: mrp_operations
+#: selection:mrp.production.workcenter.line,production_state:0
+msgid "In Production"
+msgstr "En Producción"
+
+#. module: mrp_operations
+#: view:mrp.production.workcenter.line:mrp_operations.view_mrp_production_workcenter_form_view_filter
+#: selection:mrp.production.workcenter.line,state:0
+#: selection:mrp.workorder,state:0
+msgid "In Progress"
+msgstr "En proceso"
+
+#. module: mrp_operations
+#: code:addons/mrp_operations/mrp_operations.py:454
+#, python-format
+msgid ""
+"In order to Finish the operation, it must be in the Start or Resume state!"
+msgstr ""
+
+#. module: mrp_operations
+#: code:addons/mrp_operations/mrp_operations.py:445
+#, python-format
+msgid ""
+"In order to Pause the operation, it must be in the Start or Resume state!"
+msgstr ""
+
+#. module: mrp_operations
+#: code:addons/mrp_operations/mrp_operations.py:449
+#, python-format
+msgid "In order to Resume the operation, it must be in the Pause state!"
+msgstr ""
+
+#. module: mrp_operations
+#: view:mrp.production.workcenter.line:mrp_operations.mrp_production_workcenter_form_view_inherit
+msgid "Information"
+msgstr "Información"
+
+#. module: mrp_operations
+#: field:mrp_operations.operation,write_uid:0
+#: field:mrp_operations.operation.code,write_uid:0
+msgid "Last Updated by"
+msgstr "Última actualización realizada por"
+
+#. module: mrp_operations
+#: field:mrp_operations.operation,write_date:0
+#: field:mrp_operations.operation.code,write_date:0
+msgid "Last Updated on"
+msgstr "Ultima actualizacion en"
+
+#. module: mrp_operations
+#: view:mrp.production.workcenter.line:mrp_operations.view_mrp_production_workcenter_form_view_filter
+msgid "Late"
+msgstr "Retrasado"
+
+#. module: mrp_operations
+#: model:ir.model,name:mrp_operations.model_mrp_production
+msgid "Manufacturing Order"
+msgstr "Orden de fabricación"
+
+#. module: mrp_operations
+#: code:addons/mrp_operations/mrp_operations.py:122
+#, python-format
+msgid "Manufacturing order cannot be started in state \"%s\"!"
+msgstr ""
+
+#. module: mrp_operations
+#: view:mrp.workorder:mrp_operations.view_report_mrp_workorder_filter
+msgid "Month Planned"
+msgstr ""
+
+#. module: mrp_operations
+#: code:addons/mrp_operations/mrp_operations.py:461
+#, python-format
+msgid "No operation to cancel."
+msgstr ""
+
+#. module: mrp_operations
+#: model:ir.actions.act_window,name:mrp_operations.mrp_production_code_action
+msgid "Operation Codes"
+msgstr "Códigos de operaciones"
+
+#. module: mrp_operations
+#: field:mrp_operations.operation.code,name:0
+msgid "Operation Name"
+msgstr "Nombre operación"
+
+#. module: mrp_operations
+#: code:addons/mrp_operations/mrp_operations.py:441
+#, python-format
+msgid ""
+"Operation has already started! You can either Pause/Finish/Cancel the "
+"operation."
+msgstr ""
+
+#. module: mrp_operations
+#: code:addons/mrp_operations/mrp_operations.py:457
+#, python-format
+msgid "Operation is Already Cancelled!"
+msgstr ""
+
+#. module: mrp_operations
+#: code:addons/mrp_operations/mrp_operations.py:464
+#, python-format
+msgid "Operation is already finished!"
+msgstr ""
+
+#. module: mrp_operations
+#: code:addons/mrp_operations/mrp_operations.py:434
+#, python-format
+msgid "Operation is not started yet!"
+msgstr ""
+
+#. module: mrp_operations
+#: model:ir.actions.act_window,name:mrp_operations.mrp_production_operation_action
+#: view:mrp.production.workcenter.line:mrp_operations.workcenter_line_calendar
+#: view:mrp.production.workcenter.line:mrp_operations.workcenter_line_gantt
+msgid "Operations"
+msgstr "Operaciones"
+
+#. module: mrp_operations
+#: field:mrp_operations.operation,order_date:0
+msgid "Order Date"
+msgstr "Fecha orden"
+
+#. module: mrp_operations
+#: selection:mrp.workorder,state:0
+#: selection:mrp_operations.operation.code,start_stop:0
+msgid "Pause"
+msgstr "Detener"
+
+#. module: mrp_operations
+#: view:mrp.production:mrp_operations.mrp_production_form_inherit_view
+msgid "Pause Work Order"
+msgstr ""
+
+#. module: mrp_operations
+#: view:mrp.production:mrp_operations.mrp_production_form_inherit_view
+#: view:mrp.production:mrp_operations.mrp_production_form_inherit_view2
+#: view:mrp.production.workcenter.line:mrp_operations.mrp_production_workcenter_form_view_inherit
+#: view:mrp.production.workcenter.line:mrp_operations.view_mrp_production_workcenter_form_view_filter
+#: selection:mrp.production.workcenter.line,state:0
+msgid "Pending"
+msgstr "Pendiente"
+
+#. module: mrp_operations
+#: view:mrp.production.workcenter.line:mrp_operations.mrp_production_workcenter_form_view_inherit
+msgid "Planned Date"
+msgstr "Fecha planeada"
+
+#. module: mrp_operations
+#: view:mrp.workorder:mrp_operations.view_report_mrp_workorder_filter
+msgid "Planned Month"
+msgstr ""
+
+#. module: mrp_operations
+#: field:mrp.production.workcenter.line,product:0
+#: view:mrp.workorder:mrp_operations.view_report_mrp_workorder_filter
+#: field:mrp.workorder,product_id:0
+msgid "Product"
+msgstr "Producto"
+
+#. module: mrp_operations
+#: field:mrp.workorder,product_qty:0
+msgid "Product Qty"
+msgstr "Ctdad producto"
+
+#. module: mrp_operations
+#: view:mrp.production.workcenter.line:mrp_operations.mrp_production_workcenter_form_view_inherit
+msgid "Product to Produce"
+msgstr "Producto a producir"
+
+#. module: mrp_operations
+#: view:mrp.production.workcenter.line:mrp_operations.view_mrp_production_workcenter_form_view_filter
+#: view:mrp.workorder:mrp_operations.view_report_mrp_workorder_filter
+#: field:mrp.workorder,production_id:0
+#: field:mrp_operations.operation,production_id:0
+msgid "Production"
+msgstr "Producción"
+
+#. module: mrp_operations
+#: view:mrp_operations.operation:mrp_operations.mrp_production_operation_tree_view
+msgid "Production Operation"
+msgstr "Operación de producción"
+
+#. module: mrp_operations
+#: view:mrp_operations.operation.code:mrp_operations.mrp_production_code_form_view
+#: view:mrp_operations.operation.code:mrp_operations.mrp_production_code_tree_view
+msgid "Production Operation Code"
+msgstr "Código operación de producción"
 
 #. module: mrp_operations
 #: field:mrp.production.workcenter.line,production_state:0
-msgid "Production State"
-msgstr "Estado producción"
-
-#. module: mrp_operations
-#: view:mrp.workorder:0
-#: field:mrp.workorder,year:0
-msgid "Year"
-msgstr "Año"
-
-#. module: mrp_operations
-#: view:mrp.production.workcenter.line:0
-msgid "Duration"
-msgstr "Duración"
-
-#. module: mrp_operations
-#: constraint:mrp.production:0
-msgid "Order quantity cannot be negative or zero !"
-msgstr "¡La cantidad de la orden no puede ser negativa o cero!"
-
-#. module: mrp_operations
-#: constraint:stock.move:0
-msgid "You try to assign a lot which is not from the same product"
-msgstr "Está intentando asignar un lote que no es del mismo producto"
-
-#~ msgid ""
-#~ "The Object name must start with x_ and not contain any special character !"
-#~ msgstr ""
-#~ "¡El nombre del objeto debe empezar con x_ y no contener ningún carácter "
-#~ "especial!"
-
-#~ msgid "Operation is started"
-#~ msgstr "Operación es iniciada"
-
-#~ msgid "Start working"
-#~ msgstr "Iniciar producción"
-
-#~ msgid "Operations Code"
-#~ msgstr "Código operaciones"
-
-#~ msgid "Mrp Operation Process"
-#~ msgstr "Proceso operación MRP"
-
-#~ msgid "Work Order Events Using Bar Codes"
-#~ msgstr "Eventos de órdenes de producción usando códigos de barras"
-
-#~ msgid "Date Planned"
-#~ msgstr "Fecha prevista"
-
-#~ msgid "Start - Stop Codes"
-#~ msgstr "Códigos Iniciar - Parar"
-
-#~ msgid "From production order, create the workorder"
-#~ msgstr "Desde orden de producción, crear la orden de trabajo"
-
-#~ msgid "Start Cancel Operation"
-#~ msgstr "Operación cancelación inicio"
-
-#~ msgid "Workcenters Barcode"
-#~ msgstr "Código de barras centros de producción"
-
-#~ msgid "Operation is done"
-#~ msgstr "Operación es realizada"
-
-#~ msgid "Start Done Operation"
-#~ msgstr "Operación realizado inicio"
-
-#~ msgid "Production order for any products"
-#~ msgstr "Orden de producción para cualquier producto"
-
-#~ msgid "Invalid XML for View Architecture!"
-#~ msgstr "¡XML inválido para la definición de la vista!"
-
-#~ msgid "This is delay between operation start and stop in this workcenter"
-#~ msgstr ""
-#~ "Este es el retraso entre las operaciones de inicio y finalización en este "
-#~ "centro de producción"
-
-#~ msgid "Production Work Center"
-#~ msgstr "Centro de trabajo de producción"
-
-#~ msgid "Production start Operation"
-#~ msgstr "Operación inicio de producción"
-
-#~ msgid "Graph view in hours by workcenter"
-#~ msgstr "Vista gráfica en horas por centro de producción"
-
-#~ msgid "Work Orders to Do"
-#~ msgstr "Órdenes de producción a realizar"
-
-#~ msgid "Cancel Operation"
-#~ msgstr "Operación cancelación"
-
-#~ msgid "Work start Operation"
-#~ msgstr "Operación inicio de trabajo"
-
-#~ msgid "Done Operation"
-#~ msgstr "Operación realizado"
-
-#~ msgid "Operation is cancelled"
-#~ msgstr "Operación es cancelada"
-
-#, python-format
-#~ msgid ""
-#~ "Operation has already started !' 'You  can either Pause /Finish/Cancel the "
-#~ "operation"
-#~ msgstr ""
-#~ "¡La operación ya se ha iniciado! Puede Detener/Finalizar/Cancelar la "
-#~ "operación"
-
-#~ msgid "From work order, define the cycles and hour for creating product"
-#~ msgstr ""
-#~ "Desde orden de producción, define los ciclos y hora para crear producto"
-
-#~ msgid "Prod.State"
-#~ msgstr "Estado producción"
-
-#~ msgid "Workcenter Production start end workflow"
-#~ msgstr "Flujo de inicio y fin producción del centro de producción"
-
-#~ msgid "All Work Orders"
-#~ msgstr "Todas las órdenes de producción"
-
-#~ msgid "Invalid model name in the action definition."
-#~ msgstr "Nombre de modelo no válido en la definición de acción."+msgid "Production Status"
+msgstr ""
+
+#. module: mrp_operations
+#: view:mrp.production.workcenter.line:mrp_operations.mrp_production_workcenter_form_view_inherit
+msgid "Production Workcenter"
+msgstr ""
+
+#. module: mrp_operations
+#: view:mrp.production.workcenter.line:mrp_operations.view_mrp_production_workcenter_form_view_filter
+msgid "Production started late"
+msgstr ""
+
+#. module: mrp_operations
+#: field:mrp.production.workcenter.line,qty:0
+msgid "Qty"
+msgstr "Ctd."
+
+#. module: mrp_operations
+#: model:ir.filters,name:mrp_operations.filter_mrp_workorder_quantity_produced
+msgid "Quantity Produced"
+msgstr ""
+
+#. module: mrp_operations
+#: selection:mrp.production.workcenter.line,production_state:0
+msgid "Ready to Produce"
+msgstr "Listo para producir"
+
+#. module: mrp_operations
+#: view:mrp.production:mrp_operations.mrp_production_form_inherit_view
+#: view:mrp.production:mrp_operations.mrp_production_form_inherit_view2
+#: view:mrp.production.workcenter.line:mrp_operations.mrp_production_workcenter_form_view_inherit
+#: selection:mrp_operations.operation.code,start_stop:0
+msgid "Resume"
+msgstr "Reanudar"
+
+#. module: mrp_operations
+#: view:mrp.production:mrp_operations.mrp_production_form_inherit_view
+msgid "Resume Work Order"
+msgstr ""
+
+#. module: mrp_operations
+#: field:mrp.production.workcenter.line,date_planned:0
+msgid "Scheduled Date"
+msgstr "Fecha programada"
+
+#. module: mrp_operations
+#: view:mrp.production.workcenter.line:mrp_operations.view_mrp_production_workcenter_form_view_filter
+msgid "Scheduled Date by Month"
+msgstr ""
+
+#. module: mrp_operations
+#: view:mrp.production.workcenter.line:mrp_operations.view_mrp_production_workcenter_form_view_filter
+msgid "Scheduled Month"
+msgstr ""
+
+#. module: mrp_operations
+#: view:mrp.workorder:mrp_operations.view_report_mrp_workorder_filter
+msgid "Search"
+msgstr "Buscar"
+
+#. module: mrp_operations
+#: view:mrp.production.workcenter.line:mrp_operations.view_mrp_production_workcenter_form_view_filter
+msgid "Search Work Orders"
+msgstr "Buscar órdenes de trabajo"
+
+#. module: mrp_operations
+#: view:mrp.production:mrp_operations.mrp_production_form_inherit_view
+#: view:mrp.production:mrp_operations.mrp_production_form_inherit_view2
+#: view:mrp.production.workcenter.line:mrp_operations.mrp_production_workcenter_form_view_inherit
+msgid "Set Draft"
+msgstr "Cambiar a borrador"
+
+#. module: mrp_operations
+#: view:mrp.production:mrp_operations.mrp_production_form_inherit_view
+msgid "Set to Draft"
+msgstr "Cambiar a borrador"
+
+#. module: mrp_operations
+#: code:addons/mrp_operations/mrp_operations.py:434
+#: code:addons/mrp_operations/mrp_operations.py:441
+#: code:addons/mrp_operations/mrp_operations.py:454
+#: code:addons/mrp_operations/mrp_operations.py:457
+#, python-format
+msgid "Sorry!"
+msgstr "¡Disculpe!"
+
+#. module: mrp_operations
+#: view:mrp.production:mrp_operations.mrp_production_form_inherit_view
+#: view:mrp.production:mrp_operations.mrp_production_form_inherit_view2
+#: view:mrp.production.workcenter.line:mrp_operations.mrp_production_workcenter_form_view_inherit
+#: selection:mrp_operations.operation.code,start_stop:0
+msgid "Start"
+msgstr "Iniciar"
+
+#. module: mrp_operations
+#: field:mrp.production.workcenter.line,date_start:0
+#: field:mrp_operations.operation,date_start:0
+msgid "Start Date"
+msgstr "Fecha inicial"
+
+#. module: mrp_operations
+#: view:mrp.production:mrp_operations.mrp_production_form_inherit_view
+msgid "Start Working"
+msgstr "Empezar a trabajar"
+
+#. module: mrp_operations
+#: model:ir.actions.report.xml,name:mrp_operations.report_code_barcode
+msgid "Start/Stop Barcode"
+msgstr "Código de barras Iniciar/Parar"
+
+#. module: mrp_operations
+#: view:mrp.workorder:mrp_operations.view_report_mrp_workorder_filter
+msgid "Started"
+msgstr "Iniciada"
+
+#. module: mrp_operations
+#: view:mrp.production.workcenter.line:mrp_operations.view_mrp_production_workcenter_form_view_filter
+#: field:mrp.production.workcenter.line,state:0
+#: view:mrp.workorder:mrp_operations.view_report_mrp_workorder_filter
+#: field:mrp.workorder,state:0
+#: field:mrp_operations.operation.code,start_stop:0
+msgid "Status"
+msgstr "Estado"
+
+#. module: mrp_operations
+#: model:ir.model,name:mrp_operations.model_stock_move
+msgid "Stock Move"
+msgstr "Moviemiento de stock"
+
+#. module: mrp_operations
+#: help:mrp.production.workcenter.line,delay:0
+msgid "The elapsed time between operation start and stop in this Work Center"
+msgstr ""
+
+#. module: mrp_operations
+#: field:mrp.workorder,total_cycles:0
+msgid "Total Cycles"
+msgstr "Ciclos totales"
+
+#. module: mrp_operations
+#: field:mrp.workorder,total_hours:0
+msgid "Total Hours"
+msgstr "Total horas"
+
+#. module: mrp_operations
+#: field:mrp.production.workcenter.line,uom:0
+msgid "Unit of Measure"
+msgstr "Unidad de medida"
+
+#. module: mrp_operations
+#: selection:mrp.production.workcenter.line,production_state:0
+msgid "Waiting Goods"
+msgstr "Esperando mercancía"
+
+#. module: mrp_operations
+#: view:mrp.production.workcenter.line:mrp_operations.view_mrp_production_workcenter_form_view_filter
+#: view:mrp.workorder:mrp_operations.view_report_mrp_workorder_filter
+#: field:mrp.workorder,workcenter_id:0
+#: field:mrp_operations.operation,workcenter_id:0
+msgid "Work Center"
+msgstr "Centro de producción"
+
+#. module: mrp_operations
+#: model:ir.actions.act_window,name:mrp_operations.mrp_production_wc_resource_planning
+msgid "Work Centers"
+msgstr "Centros de producción"
+
+#. module: mrp_operations
+#: model:ir.actions.report.xml,name:mrp_operations.report_wc_barcode
+msgid "Work Centers Barcode"
+msgstr "Códigos de barra de centros de producción"
+
+#. module: mrp_operations
+#: model:ir.actions.act_window,name:mrp_operations.action_report_mrp_workorder
+#: model:ir.model,name:mrp_operations.model_mrp_production_workcenter_line
+msgid "Work Order"
+msgstr "Orden de trabajo"
+
+#. module: mrp_operations
+#: model:ir.ui.menu,name:mrp_operations.menu_report_mrp_workorders_tree
+msgid "Work Order Analysis"
+msgstr "Análisis de órdenes de trabajo"
+
+#. module: mrp_operations
+#: model:ir.model,name:mrp_operations.model_mrp_workorder
+msgid "Work Order Report"
+msgstr "Informe orden de trabajo"
+
+#. module: mrp_operations
+#: model:ir.actions.act_window,name:mrp_operations.mrp_production_wc_action_form
+#: model:ir.ui.menu,name:mrp_operations.menu_mrp_production_wc_order
+#: view:mrp.production.workcenter.line:mrp_operations.mrp_production_workcenter_form_view_inherit
+#: view:mrp.production.workcenter.line:mrp_operations.mrp_production_workcenter_tree_view_inherit
+#: view:mrp.production.workcenter.line:mrp_operations.view_mrp_production_workcenter_form_view_filter
+#: view:mrp.workorder:mrp_operations.view_report_mrp_workorder_graph
+msgid "Work Orders"
+msgstr "Órdenes de trabajo"
+
+#. module: mrp_operations
+#: model:ir.ui.menu,name:mrp_operations.menu_mrp_production_wc_action_planning
+msgid "Work Orders By Resource"
+msgstr ""
+
+#. module: mrp_operations
+#: model:ir.actions.act_window,name:mrp_operations.mrp_production_wc_action_planning
+msgid "Work Orders Planning"
+msgstr "Planificación de órdenes de trabajo"
+
+#. module: mrp_operations
+#: field:mrp.production.workcenter.line,delay:0
+msgid "Working Hours"
+msgstr "Horas laborales"
+
+#. module: mrp_operations
+#: model:ir.filters,name:mrp_operations.filter_mrp_workorder_workload
+msgid "Workload"
+msgstr ""