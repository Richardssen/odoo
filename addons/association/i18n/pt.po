--- conflicted
+++ resolved
@@ -6,52 +6,65 @@
 msgstr ""
 "Project-Id-Version: OpenERP Server 6.0dev\n"
 "Report-Msgid-Bugs-To: support@openerp.com\n"
-<<<<<<< HEAD
-"POT-Creation-Date: 2010-10-18 17:46+0000\n"
-"PO-Revision-Date: 2010-11-12 11:46+0000\n"
-"Last-Translator: Madalena_prime <madalena.barreto@prime.cv>\n"
-=======
 "POT-Creation-Date: 2010-11-18 16:11+0000\n"
 "PO-Revision-Date: 2010-11-24 09:38+0000\n"
 "Last-Translator: OpenERP Administrators <Unknown>\n"
->>>>>>> cc7031ec
 "Language-Team: \n"
 "MIME-Version: 1.0\n"
 "Content-Type: text/plain; charset=UTF-8\n"
 "Content-Transfer-Encoding: 8bit\n"
-<<<<<<< HEAD
-"X-Launchpad-Export-Date: 2010-11-13 04:57+0000\n"
-=======
 "X-Launchpad-Export-Date: 2010-11-25 04:57+0000\n"
->>>>>>> cc7031ec
 "X-Generator: Launchpad (build Unknown)\n"
 
 #. module: association
-#: field:profile.association.config.install_modules_wizard,wiki:0
-msgid "Wiki"
+#: constraint:ir.model:0
+msgid ""
+"The Object name must start with x_ and not contain any special character !"
+msgstr ""
+"O nome do objecto tem de começar com x_e não pode conter nenhum caractere  "
+"especial!"
+
+#. module: association
+#: help:profile.association.config.install_modules_wizard,event_project:0
+msgid "Helps you to manage and organize your events."
+msgstr "Ajuda-o a organizar os seus eventos"
+
+#. module: association
+#: help:profile.association.config.install_modules_wizard,project_gtd:0
+msgid ""
+"GTD is a methodology to efficiently organise yourself and your tasks. This "
+"module fully integrates GTD principle with OpenERP's project management."
+msgstr ""
+
+#. module: association
+#: sql_constraint:ir.module.module:0
+msgid "The name of the module must be unique !"
+msgstr ""
+
+#. module: association
+#: constraint:ir.actions.act_window:0
+msgid "Invalid model name in the action definition."
+msgstr ""
+
+#. module: association
+#: view:profile.association.config.install_modules_wizard:0
+msgid "Resources Management"
+msgstr ""
+
+#. module: association
+#: field:profile.association.config.install_modules_wizard,event_project:0
+msgid "Events"
+msgstr ""
+
+#. module: association
+#: sql_constraint:ir.module.module:0
+msgid "The certificate ID of the module must be unique !"
 msgstr ""
 
 #. module: association
 #: view:profile.association.config.install_modules_wizard:0
 msgid "Event Management"
 msgstr ""
-
-#. module: association
-#: field:profile.association.config.install_modules_wizard,project_gtd:0
-msgid "Getting Things Done"
-msgstr ""
-
-#. module: association
-#: model:ir.module.module,description:association.module_meta_information
-msgid "This module is to create Profile for Associates"
-msgstr ""
-
-#. module: association
-#: constraint:ir.model:0
-msgid ""
-"The Object name must start with x_ and not contain any special character !"
-msgstr ""
-"O nome do objecto deve começar com x_ e não pode conter um carácter especial!"
 
 #. module: association
 #: field:profile.association.config.install_modules_wizard,progress:0
@@ -61,17 +74,7 @@
 #. module: association
 #: view:profile.association.config.install_modules_wizard:0
 msgid "title"
-msgstr ""
-
-#. module: association
-#: help:profile.association.config.install_modules_wizard,event_project:0
-msgid "Helps you to manage and organize your events."
-msgstr ""
-
-#. module: association
-#: field:profile.association.config.install_modules_wizard,config_logo:0
-msgid "Image"
-msgstr ""
+msgstr "título"
 
 #. module: association
 #: help:profile.association.config.install_modules_wizard,hr_expense:0
@@ -79,38 +82,61 @@
 "Tracks and manages employee expenses, and can automatically re-invoice "
 "clients if the expenses are project-related."
 msgstr ""
+"Regista e gere as despesas dos empregados, e pode ainda facturar aos "
+"clientes se as despesas estão relacionadas com projectos."
+
+#. module: association
+#: model:ir.module.module,shortdesc:association.module_meta_information
+msgid "Association profile"
+msgstr "Perfil Associação"
+
+#. module: association
+#: model:ir.module.module,description:association.module_meta_information
+msgid "This module is to create Profile for Associates"
+msgstr ""
+
+#. module: association
+#: model:ir.model,name:association.model_profile_association_config_install_modules_wizard
+msgid "profile.association.config.install_modules_wizard"
+msgstr "profile.association.config.install_modules_wizard"
 
 #. module: association
 #: constraint:ir.ui.view:0
 msgid "Invalid XML for View Architecture!"
-msgstr "XML inválido para a arquitectura de vista"
-
-#. module: association
-#: help:profile.association.config.install_modules_wizard,project_gtd:0
-msgid ""
-"GTD is a methodology to efficiently organise yourself and your tasks. This "
-"module fully integrates GTD principle with OpenERP's project management."
-msgstr ""
-
-#. module: association
-#: model:ir.module.module,shortdesc:association.module_meta_information
-msgid "Association profile"
-msgstr ""
-
-#. module: association
-#: constraint:ir.actions.act_window:0
-msgid "Invalid model name in the action definition."
-msgstr ""
+msgstr "XML inválido para a arquitectura da vista"
 
 #. module: association
 #: field:profile.association.config.install_modules_wizard,hr_expense:0
 msgid "Expenses Tracking"
+msgstr "Controlo de Despesas"
+
+#. module: association
+#: view:profile.association.config.install_modules_wizard:0
+#: field:profile.association.config.install_modules_wizard,project:0
+msgid "Project Management"
+msgstr "Gestão de projetos"
+
+#. module: association
+#: field:profile.association.config.install_modules_wizard,wiki:0
+msgid "Wiki"
+msgstr "Wiki"
+
+#. module: association
+#: field:profile.association.config.install_modules_wizard,project_gtd:0
+msgid "Getting Things Done"
+msgstr "Ter as Coisas Prontas"
+
+#. module: association
+#: help:profile.association.config.install_modules_wizard,project:0
+msgid ""
+"Helps you manage your projects and tasks by tracking them, generating "
+"plannings, etc..."
 msgstr ""
 
 #. module: association
-#: view:profile.association.config.install_modules_wizard:0
-msgid "Resources Management"
-msgstr ""
+#: field:profile.association.config.install_modules_wizard,config_logo:0
+msgid "Image"
+msgstr "Imagem"
 
 #. module: association
 #: help:profile.association.config.install_modules_wizard,wiki:0
@@ -120,24 +146,6 @@
 msgstr ""
 
 #. module: association
-#: help:profile.association.config.install_modules_wizard,project:0
-msgid ""
-"Helps you manage your projects and tasks by tracking them, generating "
-"plannings, etc..."
-msgstr ""
-
-#. module: association
-#: model:ir.model,name:association.model_profile_association_config_install_modules_wizard
-msgid "profile.association.config.install_modules_wizard"
-msgstr ""
-
-#. module: association
-#: field:profile.association.config.install_modules_wizard,event_project:0
-msgid "Events"
-msgstr ""
-
-#. module: association
-#: view:profile.association.config.install_modules_wizard:0
-#: field:profile.association.config.install_modules_wizard,project:0
-msgid "Project Management"
+#: sql_constraint:ir.model.fields:0
+msgid "Size of the field can never be less than 1 !"
 msgstr ""