<?xml version="1.0" encoding="utf-8"?>
<openerp>
<data>

  <template id="assets_frontend" inherit_id="website.assets_frontend" name="Website Quote frontend assets">
    <xpath expr="." position="inside">
      <script type="text/javascript" src="/website_quote/static/src/js/website_quotation.js"></script>
      <script type="text/javascript" src="/website_quote/static/lib/jSignature/jSignature.min.js"></script>
      <link rel='stylesheet' href='/website_quote/static/src/css/website_quotation.css'/>
    </xpath>
  </template>

  <template id="pricing" name="Price">
      <section id="quote">
          <h1 class="page-header">Pricing</h1>
          <table class="table wq-table">
              <thead>
                  <tr>
                      <th>Products</th>
                      <th>Quantity</th>
                      <th>Taxes</th>
                      <th><span t-if="True in [line.discount > 0 for line in quotation.order_line]">Discount</span></th>
                      <th class="text-right">Unit Price</th>
                      <th class="text-right">Price</th>
                      <th></th>
                  </tr>
              </thead>
              <tbody>
                  <tr t-foreach="quotation.order_line" t-as="line">
                      <td>
                          <span t-field="line.name"/>
                      </td>
                      <td>
                          <div id="quote_qty">
                              <span t-field="line.product_uom_qty"/>
                              <span t-field="line.product_uom"/>
                          </div>
                      </td>
                      <td>
                          <div t-foreach="line.tax_id" t-as="tax">
                              <t t-esc="tax.name"/>
                          </div>
                      </td>
                      <td>
                          <strong t-if="line.discount" class="text-info">
                              <t t-esc="((line.discount % 1) and '%s' or '%d') % line.discount"/>% discount
                          </strong>
                      </td>
                      <td>
                            <div t-field="line.price_unit"
                                t-field-options='{"widget": "monetary", "display_currency": "quotation.pricelist_id.currency_id"}'
                                t-att-style="line.discount and 'text-decoration: line-through' or ''"
                                t-att-class="(line.discount and 'text-danger' or '') + 'text-right'"/>
                            <!-- TODO: apply monetary widget formating -->
                            <div t-if="line.discount">
                                <t t-esc="'%.2f' % ((1-line.discount / 100.0) * line.price_unit)"/>
                            </div>
                      </td>
                      <td>
                          <div class="text-right"
                              t-field="line.price_subtotal"
                              t-field-options='{"widget": "monetary", "display_currency": "quotation.pricelist_id.currency_id"}'/>
                      </td>
                      <td class="text-center">
                          <a t-attf-href="./update_line/#{ line.id }/?order_id=#{ quotation.id }&amp;unlink=True&amp;token=#{ quotation.access_token }" class="mb8 js_update_line_json hidden-print" t-if="line.option_line_id">
                              <span class="fa fa-trash-o"></span>
                          </a>
                      </td>
                  </tr>
                  <tr>
                      <td></td><td></td><td></td><td></td>
                      <td class="text-right"><strong>Subtotal:</strong></td>
                      <td class="text-right">
                          <strong data-id="total_amount" t-field="quotation.amount_untaxed" t-field-options='{"widget": "monetary","display_currency": "quotation.pricelist_id.currency_id"}'/>
                      </td>
                  </tr>
                  <tr>
                      <td></td><td></td><td></td><td></td>
                      <td class="text-right">Taxes:</td>
                      <td class="text-right">
                          <span data-id="total_amount" t-field="quotation.amount_tax" t-field-options='{"widget": "monetary","display_currency": "quotation.pricelist_id.currency_id"}'/>
                      </td>
                  </tr>
                  <tr>
                      <td></td><td></td><td></td><td></td>
                      <td class="text-right"><strong>Total:</strong></td>
                      <td class="text-right">
                          <strong data-id="total_amount" t-field="quotation.amount_total" t-field-options='{"widget": "monetary","display_currency": "quotation.pricelist_id.currency_id"}'/>
                      </td>
                  </tr>
              </tbody>
          </table>
      </section>
      <section id="terms" class="container" t-if="quotation.note">
          <h2 class="page-header">Terms &amp; Conditions</h2>
          <p t-field="quotation.note"/>
      </section>
  </template>

  <template id="change_quantity" inherit_id="website_quote.pricing" active="False" customize_show="True" name="Change Quantity">
      <xpath expr="//div[@id='quote_qty']" position="replace">
          <div class="input-group oe_website_spinner">
              <span class="input-group-addon hidden-print">
                  <a t-attf-href="./update_line/#{ line.id }/?order_id=#{ quotation.id }&amp;remove=True&amp;token=#{ quotation.access_token }" class="mb8 js_update_line_json">
                      <span class="fa fa-minus"/>
                  </a>
              </span>
              <input type="text" class="js_quantity form-control" t-att-data-id="line.id" t-att-value="line.product_uom_qty"/>
              <span class="input-group-addon hidden-print">
                  <a t-attf-href="./update_line/#{ line.id }/?order_id=#{ quotation.id }&amp;token=#{ quotation.access_token }" class="mb8 js_update_line_json">
                      <span class="fa fa-plus"/>
                  </a>
              </span>
          </div>
      </xpath>
  </template>

<<<<<<< HEAD
=======
  <template id="chatter">
      <section id="discussion" class="hidden-print">
          <h1 class="page-header">History</h1>
          <ul class="media-list" id="comments-list">
              <t t-foreach="quotation.message_ids" t-as="message">
                  <li class="media" t-if="message.type not in ['comment', 'notification'] or message.subtype_id">
                      <div class="media-body">
                          <img class="media-object pull-left" t-att-src="website.image_url(message.author_id, 'image_small')" style="width: 50px; margin-right: 10px;"/>
                          <div class="media-body">
                              <h5 class="media-heading">
                                  <span t-field="message.author_id"/> <small>on <span t-field="message.date"/></small>
                              </h5>
                              <div t-raw="message.body"/>
                          </div>
                      </div>
                  </li>
              </t>
          </ul>
      </section>
  </template>

  <!-- Options:Quotation Chatter: user can reply -->
  <template id="opt_quotation_chatter_post_complete_comment" name="Allow Comments" customize_show="True" inherit_id="website_quote.chatter">
      <xpath expr="//h1" position="after">
          <section class="mb32 css_editable_mode_hidden hidden-print">
              <form id="comment" t-attf-action="/quote/#{quotation.id}/#{quotation.access_token}/post" method="POST">
                  <img class="img pull-left img-rounded" t-att-src="website.image_url(user_id.partner_id, 'image_small')" style="width: 50px; margin-right: 10px;"/>
                  <div class="pull-left mb32" style="width: 75%%">
                      <textarea rows="4" name="comment" class="form-control" placeholder="Send us a note..."></textarea>
                      <button type="submit" class="btn btn-primary mt8">Send</button>
                  </div>
              </form>
          </section>
          <div class="clearfix"/>
      </xpath>
  </template>

  <template id="quotation_toolbar">
      <div class="text-center hidden-print" t-if="quotation.state in ('draft', 'sent', 'waiting_date')">
          <a class="btn btn-success" data-toggle="modal" data-target="#modalaccept"
            t-if="days_valid &gt;= 0">
              <i class="fa fa-check"></i> Accept
          </a>
          <a class="btn btn-info" type="submit" href="#discussion">
              <i class="fa fa-comment"></i> Feedback
          </a>
          <a class="btn btn-danger" data-toggle="modal" data-target="#modaldecline">
              <i class="fa fa-times"></i> Reject
          </a>
      </div>
  </template>

>>>>>>> 81b5c601
  <!-- Complete page of the quotation -->
  <template id="so_quotation" name="Product Quotation">
      <t t-call="website.layout">
        <body data-spy="scroll" data-target=".navspy" data-offset="50">
            <div class="container o_website_quote">
              <div class="row mt16">
                <!-- Sidebar -->
                  <div class="col-md-3 hidden-print">
                      <div class="bs-sidebar">
                          <div class="text-center" t-if="quotation.state in ('draft', 'sent', 'waiting_date')" style="padding: 10px">
                              <a t-if="order_valid" class="btn btn-primary btn-block" data-toggle="modal" data-target="#modalaccept">
                                  <i class="fa fa-check"></i> Accept Order
                              </a>
                              <a t-if="not order_valid" href="#discussion" class="btn btn-info btn-block">
                                  <strong>This offer expired!</strong><br/>
                                  Contact us for new quote.
                              </a>
                              <div class="mt8" t-if="order_valid">
                                  <a data-toggle="modal" data-target="#modaldecline">
                                      Reject
                                  </a>
                              </div>
                          </div>
                          <div class="text-center" t-if="need_payment" style="padding: 10px">
                              <a class="btn btn-primary btn-block" data-toggle="modal" data-target="#modalaccept">
                                  <i class="fa fa-check"></i> Pay Now
                              </a>
                          </div>
                          <hr class="mt0 mb0"/>
                          <t t-call="website_quote.navigation_menu"/>
                          <hr class="mt0 mb0"/>
                          <div t-if="order_valid" class="text-center">
                              <input type="hidden" t-att-value="quotation.validity_date" id="validity_date"/>
                              <div class="mt8" t-if="days_valid &gt; 0">
                                  <strong>This offer expires in</strong>
                                  <div class="day_counter mt8 mb16">
                                      <i class="fa fa-clock-o"></i>
                                      <t t-esc="days_valid"/>
                                      <t t-if="days_valid &gt; 1">
                                          days
                                      </t>
                                      <t t-if="days_valid &lt;= 1">
                                          day
                                      </t>
                                  </div>
                              </div>


                              <div class="text-center mb16" t-if="quotation.amount_undiscounted &gt; quotation.amount_untaxed">
                                  <p class="text-muted mb8">Your advantage:</p>
                                  <t t-if="quotation.amount_untaxed == quotation.amount_total">
                                      <strong t-field="quotation.amount_total"
                                          t-field-options='{"widget": "monetary", "display_currency": "quotation.pricelist_id.currency_id"}'/>
                                      <strong t-field="quotation.amount_undiscounted"
                                          t-field-options='{"widget": "monetary", "display_currency": "quotation.pricelist_id.currency_id"}'
                                          style="text-decoration: line-through"
                                          class="text-danger"/>
                                  </t>
                                  <t t-if="quotation.amount_untaxed != quotation.amount_total">
                                      <strong t-field="quotation.amount_untaxed"
                                          t-field-options='{"widget": "monetary", "display_currency": "quotation.pricelist_id.currency_id"}'/>
                                      <strong t-field="quotation.amount_undiscounted"
                                          t-field-options='{"widget": "monetary", "display_currency": "quotation.pricelist_id.currency_id"}'
                                          style="text-decoration: line-through"
                                          class="text-danger"/>
                                      <br />
                                      (<span t-field="quotation.amount_total"
                                          t-field-options='{"widget": "monetary", "display_currency": "quotation.pricelist_id.currency_id"}'/> Incl. tax)
                                  </t>
                              </div>
                         </div>
                      </div>
                  </div>
                  <!-- Page content -->
                  <div id="quote_content" class="col-md-9">

                      <div class="alert alert-success alert-dismissable" t-if="message==1">
                          <button type="button" class="close" data-dismiss="alert" aria-hidden="true">&amp;times;</button>
                          Your message has been successfully sent!
                      </div>
                      <div class="alert alert-warning alert-dismissable" t-if="message==2">
                          <button type="button" class="close" data-dismiss="alert" aria-hidden="true">&amp;times;</button>
                          This quotation has been rejected. <a href="#discussion">Contact us</a> if you want a new one.
                      </div>
                      <div class="alert alert-warning alert-dismissable" t-if="message==3">
                          <button type="button" class="close" data-dismiss="alert" aria-hidden="true">&amp;times;</button>
                          This order has been validated. Thanks for your trust
                          and do not hesitate to <a href="#discussion">contact us</a> for
                          any question.
                      </div>
                      <div class="alert alert-warning alert-dismissable" t-if="tx_id and tx_state == 'done'">
                          <button type="button" class="close" data-dismiss="alert" aria-hidden="true">&amp;times;</button>
                          Your payment has been received, thank you for your trust.
                          <span t-if='tx_post_msg' t-raw="tx_post_msg"/>
                      </div>
                      <div class="alert alert-warning alert-dismissable" t-if="tx_id and tx_state == 'pending'">
                          <button type="button" class="close" data-dismiss="alert" aria-hidden="true">&amp;times;</button>
                          Your transaction is waiting confirmation.
                          <span t-if='tx_post_msg' t-raw="tx_post_msg"/>
                      </div>

                      <!-- modal relative to the actions Accept/Reject/Cancel -->
                      <div class="modal fade" id="modalaccept" role="dialog" aria-hidden="true">
<<<<<<< HEAD
                        <div class="modal-dialog">
                          <form id="accept" method="POST" t-attf-action="/quote/accept/#{quotation.id}/?token=#{quotation.access_token}" class="js_accept_json modal-content js_website_submit_form">
=======
                        <div class="modal-dialog" t-if="not quotation.require_payment and not need_payment">
                          <form id="accept" method="POST" t-attf-action="/quote/accept/#{quotation.id}/?token=#{quotation.access_token}" class="js_accept_json modal-content">
>>>>>>> 81b5c601
                            <div class="modal-header">
                              <button type="button" class="close" data-dismiss="modal" aria-hidden="true">&amp;times;</button>
                              <h4 class="modal-title">Validate Order</h4>
                            </div>
                            <div class="modal-body" id="sign-dialog">
                              <p>
                                  <span>I agree that by signing this proposal, I
                                  accept it on the behalf of </span><b t-field="quotation.company_id"/><span>, for an amount of </span>
                                  <b data-id="total_amount" t-field="quotation.amount_total"
                                    t-field-options='{"widget": "monetary", "display_currency": "quotation.pricelist_id.currency_id"}'/>
                                  <span>with payment terms: </span><b t-field="quotation.payment_term_id"/>.
                              </p>
                              <div id="signer" class="form-group">
                                  <label class="control-label" for="name">Your Name:</label>
                                  <input type="text" name="signer" id="name" class="form-control"/>
                              </div>
                            </div>
                            <div class="modal-footer">
                                <div t-if="not acquirers">
                                  <button type="submit" t-attf-class="btn btn-primary">Sign &amp; Confirm</button> or
                                  <button type="button" class="btn btn-link" data-dismiss="modal" style="padding: 0">Cancel</button>
                                </div>
                            </div>
                          </form>
                        </div>

                        <div class="modal-dialog modal-content" t-if="quotation.require_payment or need_payment">
                          <div class="modal-header">
                            <button type="button" class="close" data-dismiss="modal" aria-hidden="true">&amp;times;</button>
                            <h4 class="modal-title">Validate Order</h4>
                          </div>
                          <div class="modal-body" id="sign-dialog">
                            <p>
                                <span>I agree that by paying this proposal, I
                                accept it on the behalf of </span><b t-field="quotation.company_id"/><span>, for an amount of </span>
                                <b data-id="total_amount" t-field="quotation.amount_total"
                                  t-field-options='{"widget": "monetary", "display_currency": "quotation.pricelist_id.currency_id"}'/>
                                <span>with payment terms: </span><b t-field="quotation.payment_term"/>.
                            </p>
                          </div>
                          <div class="modal-footer">
                              <!-- begin website_sale code -->
                              <div t-if="acquirers" id="payment_method" class="row text-left">
                                <div class="col-md-6">
                                  <h4>Payment Method:</h4>
                                  <ul class="list-unstyled">
                                    <li t-foreach="acquirers or []" t-as="acquirer">
                                      <label t-if="acquirer.button">
                                          <input t-att-value="acquirer.id" type="radio" name="acquirer" t-att-checked="acquirers[0] == acquirer"/>
                                          <img class="media-object" style="width: 60px; display: inline-block;"
                                              t-att-title="acquirer.name"
                                              t-att-src="'/payment_%s/static/src/img/%s_icon.png' % (acquirer.provider, acquirer.provider)"/>
                                              <span t-field="acquirer.name"/>
                                      </label>
                                    </li>
                                  </ul>
                                </div>
                                <div class="col-md-6">
                                    <t t-foreach="acquirers or []" t-as="acquirer">
                                        <div t-att-data-id="acquirer.id" class="oe_quote_acquirer_button hidden pull-right">
                                          <div t-raw="acquirer.button"/>
                                          <div t-field="acquirer.pre_msg"/>
                                          <button type="button" class="btn btn-link" data-dismiss="modal" style="padding: 0">Cancel</button>
                                        </div>
                                    </t>
                                </div>
                              </div>
                              <!-- end website_sale code -->
                          </div>
                        </div>
                      </div>

                      <div class="modal fade" id="modaldecline" role="dialog" aria-hidden="true">
                        <div class="modal-dialog">
                          <form id="decline" method="POST" t-attf-action="/quote/#{quotation.id}/#{quotation.access_token}/decline" class="modal-content">
                            <div class="modal-header">
                              <button type="button" class="close" data-dismiss="modal" aria-hidden="true">&amp;times;</button>
                              <h4 class="modal-title">Reject This Quote</h4>
                            </div>
                            <div class="modal-body">
                              <p>
                                  Tell us why you are refusing this quotation, this will help us improve our services.
                              </p>
                              <textarea rows="4" name="decline_message" placeholder="Your feedback....." class="form-control"/>
                            </div>
                            <div class="modal-footer">
                                <button type="submit" t-att-id="quotation.id" class="btn btn-primary">Reject</button> or
                                <button type="button" class="btn btn-link" data-dismiss="modal" style="padding: 0">Cancel</button>
                            </div>
                          </form>
                        </div>
                      </div>

                      <div class="alert alert-warning alert-dismissable hidden-print" t-if="quotation.state == 'cancel'">
                          <button type="button" class="close" data-dismiss="alert" aria-hidden="true">&amp;times;</button>
                          <strong>This quotation has been canceled.</strong> Contact us to get a new quote.
                      </div>

                      <t t-call="website_quote.so_quotation_content"/>

                      <div class="text-center hidden-print mt16 mb16" id="quotation_toolbar" t-if="quotation.state in ('draft', 'sent', 'waiting_date')">
                          <a class="btn btn-success fa fa-check" data-toggle="modal" data-target="#modalaccept" t-if="order_valid">
                              Accept
                          </a>
                          <a class="btn btn-danger fa fa-times" data-toggle="modal" data-target="#modaldecline">
                              Reject
                          </a>
                      </div>

                  </div><!-- //col-md-9 -->
              </div>
            </div>
        </body>
      </t>
  </template>

  <template id="chatter" name="Allow Comments &amp; History" customize_show="True" inherit_id="website_quote.so_quotation">
      <xpath expr="//div[@id='quote_content']" position="inside">
          <section id="discussion" class="hidden-print">
              <h1 class="page-header">History</h1>
              <!-- Options:Quotation Chatter: user can reply -->
              <section class="mb32 css_editable_mode_hidden hidden-print">
                  <form id="comment" class="js_website_submit_form" t-attf-action="/quote/#{quotation.id}/#{quotation.access_token}/post" method="POST">
                      <img class="img pull-left img-rounded" t-att-src="website.image_url(user_id.partner_id, 'image_small')" style="width: 50px; margin-right: 10px;"/>
                      <div class="pull-left mb32" style="width: 75%%">
                          <textarea rows="4" name="comment" class="form-control" placeholder="Send us a note..."></textarea>
                          <button type="submit" class="btn btn-primary mt8">Send</button>
                      </div>
                  </form>
              </section>
              <div class="clearfix"/>
              <!-- Options:Quotation Chatter: user can view history -->
              <ul class="media-list" id="comments-list">
                  <t t-foreach="quotation.message_ids" t-as="message">
                      <li class="media" t-if="message.message_type not in ['comment', 'notification'] or message.subtype_id">
                          <div class="media-body">
                              <img class="media-object pull-left" t-att-src="website.image_url(message.author_id, 'image_small')" style="width: 50px; margin-right: 10px;"/>
                              <div class="media-body">
                                  <h5 class="media-heading">
                                      <span t-field="message.author_id"/> <small>on <span t-field="message.date"/></small>
                                  </h5>
                                  <div t-field="message.body"/>
                              </div>
                          </div>
                      </li>
                  </t>
              </ul>
          </section>
      </xpath>
      <xpath expr="//a[@data-target='#modaldecline']" position="before">
          <a type="submit" href="#discussion">
              Ask Changes
          </a> or
      </xpath>
      <xpath expr="//div[@id='quotation_toolbar']/a[@data-target='#modaldecline']" position="before">
          <a class="btn btn-info fa fa-comment" type="submit" href="#discussion">
              Feedback
          </a>
      </xpath>
  </template>

  <!--
      Quotation content : intro, informations, order lines, remarks, descriptions ....
      This template should contains all the printable element of the SO. This is the
      template rendered in PDF with the report engine.
  -->
  <template id="so_quotation_content" name="Quotation Content">
      <!-- Intro -->
      <div id="introduction" class="page-header mt16">
        <h1>
            <t t-if="quotation.state in ('draft','sent','cancel')">Your Quotation</t>
            <t t-if="quotation.state not in ('draft','sent','cancel')">Your Order</t>
            <em t-esc="quotation.name"/>
            <small t-field="quotation.state"/>
            <div t-ignore="true" class="pull-right css_editable_mode_hidden hidden-print">
		<div groups="base.group_website_publisher">
                    <a t-if="quotation.state not in ('manual')" class="btn btn-info" t-att-href="'/web#return_label=Website&amp;model=%s&amp;id=%s&amp;action=%s&amp;view_type=form' % (quotation._name, quotation.id, action)">Update Quote</a>
   		    <a t-if="quotation.state in ('manual')" class=" btn btn-info" t-att-href="'/web#return_label=Website&amp;model=%s&amp;id=%s&amp;action=%s&amp;view_type=form' % (quotation._name, quotation.id, action)">Back to Sale Order</a>
                </div>
                <a class="btn btn-info" target="_blank" t-att-href="'/quote/%s/%s' % (quotation.id,quotation.access_token)+'?pdf=True'">Print</a>
            </div>
        </h1>
      </div>
      <!-- Informations -->
      <div class="row mt32">
          <div class="col-md-6 col-xs-6">
              <div class="row">
                  <label class="col-sm-4 col-xs-4 text-right">Customer:</label>
                  <div class="col-sm-8 col-xs-8">
                      <div t-field="quotation.partner_id"/>
                  </div>
              </div>
              <div class="row">
                  <label class="col-sm-4 col-xs-4 text-right">Bill To:</label>
                  <div class="col-sm-8 col-xs-8">
                      <div t-field="quotation.partner_invoice_id" t-field-options='{
                          "widget": "contact",
                          "fields": ["address", "name", "phone", "email"]
                          }'/>
                  </div>
              </div>
              <div t-if="quotation.partner_shipping_id.id != quotation.partner_invoice_id.id" class="row">
                  <label class="col-sm-4 col-xs-4 text-right">Ship To:</label>
                  <div class="col-sm-8 col-xs-8">
                      <div t-field="quotation.partner_shipping_id" t-field-options='{
                        "widget": "contact",
                        "fields": ["address", "name", "phone"]
                        }'/>
                  </div>
              </div>
          </div>
          <div class="col-md-6 col-xs-6">
              <div class="row">
                  <label class="col-sm-5 col-xs-5 text-right">Your Contact:</label>
                  <div class="col-sm-7 col-xs-7">
                      <div t-field="quotation.user_id" t-field-options='{
                          "widget": "contact",
                          "fields": ["name", "phone", "email"]
                          }'/>
                  </div>
              </div>
              <div class="row">
                  <label class="col-sm-5 col-xs-5 text-right">Quote Date:</label>
                  <div class="col-sm-7 col-xs-7">
                      <span t-field="quotation.date_order"/>
                  </div>
                  <div class="clearfix"/>
                  <div t-if="quotation.validity_date">
                    <label class="col-sm-5 col-xs-5 text-right">Expiration Date:</label>
                    <div class="col-sm-7 col-xs-7">
                        <span t-field="quotation.validity_date"/>
                    </div>
                  </div>
                  <div class="clearfix"/>
                  <div t-if="quotation.client_order_ref">
                      <label class="col-sm-5 col-xs-5 text-right">Your Reference:</label>
                      <div class="col-sm-7 col-xs-7">
                          <span t-field="quotation.client_order_ref"/>
                      </div>
                  </div>
              </div>
          </div>
      </div>
      <!-- Descriptions -->
      <div t-field="quotation.website_description" class="oe_no_empty"/>
      <t t-foreach="quotation.order_line" t-as="line">
          <a t-att-id="line.id"/>
          <div t-att-class="'oe_no_empty' if line.website_description else 'oe_no_empty hidden-print'" t-field="line.website_description"/>
      </t>
      <div class="oe_structure"/>
      <!-- Pricing -->
      <t t-call="website_quote.pricing"/>
      <!-- Options -->
      <t t-call="website_quote.optional_products"/>
  </template>


  <template id="navigation_menu">
    <div class="navspy" t-ignore="true" role="complementary">
        <ul class="nav bs-sidenav" data-id="quote_sidebar">
            <li><a href="#introduction">Introduction</a></li>
        </ul>
    </div>
  </template>

  <!-- Options:Quotation Signature -->
  <template id="opt_quotation_signature" name="Ask Signature" customize_show="True" inherit_id="website_quote.so_quotation">
      <xpath expr="//div[@id='sign-dialog']" position="inside">
        <div class="panel panel-default mt16 mb0" id="drawsign">
            <div class="panel-heading">
                <div class="pull-right">
                    <a id="sign_clean" class="btn btn-xs">Clear</a>
                </div>
                <strong>Draw your signature</strong>
            </div>
            <div id="signature" class="panel-body" style="padding: 0"/>
        </div>
      </xpath>
  </template>

  <template id="optional_products">
        <section t-if="quotation.options" id="options">
<<<<<<< HEAD
            <h1 class="page-header">Suggested Products</h1>
            <table class="table table-hover">
=======
            <h1 class="page-header">Options</h1>
        </section>
        <section t-if="quotation.options" id="options">
            <table class="table table-hover wq-table">
>>>>>>> 81b5c601
                <thead>
                    <tr>
                        <th>Products</th>
                        <th>Description</th>
                        <th></th>
                        <th class="text-right">Price</th>
                        <th></th>
                    </tr>
                </thead>
                <tbody>
                    <tr t-foreach="quotation.options" t-as="option">
                        <t t-if="not option.line_id">
                            <td>
                                <div t-field="option.product_id.name_template"/>
                            </td>
                            <td>
                                <div t-field="option.name"/>
                            </td>
                            <td>
                                <strong t-if="option.discount" class="text-info">
                                    <t t-esc="((option.discount % 1) and '%s' or '%d') % option.discount"/>% discount
                                </strong>
                            </td>
                            <td>
                                <strong class="text-right">
                                    <div t-field="option.price_unit"
                                    t-field-options='{"widget": "monetary", "display_currency": "quotation.pricelist_id.currency_id"}'
                                    t-att-style="option.discount and 'text-decoration: line-through' or ''"
                                    t-att-class="option.discount and 'text-danger' or ''"/>
                                    <div t-if="option.discount">
                                        <t t-esc="'%.2f' % ((1-option.discount / 100.0) * option.price_unit)"/>
                                    </div>
                                </strong>
                            </td>
                            <td class="text-center" t-if="quotation.state in ['draft', 'sent']">
                                <a t-attf-href="/quote/add_line/#{ option.id }/#{ quotation.id }/#{ quotation.access_token }" class="mb8 hidden-print">
                                    <span class="fa fa-shopping-cart"/>
                                </a>
                            </td>
                        </t>
                    </tr>
                </tbody>
            </table>
        </section>
  </template>

  <!-- Template to edit the quotation template with the website editor -->
  <template id="so_template" name="SO Template">
    <t t-call="website.layout">
        <body data-spy="scroll" data-target=".navspy" data-offset="50">
            <div class="container o_website_quote">
                <div class="row mt16">
                    <div class="col-md-3 hidden-print">
                        <div class="bs-sidebar">
                            <div class="navspy" role="complementary" t-ignore="True">
                                <ul class="nav bs-sidenav" data-id="quote_sidebar"/>
                            </div>
                        </div>
                    </div>
                    <div class="col-md-9">
                        <div class="alert alert-info alert-dismissable" t-ignore="True">
                            <button type="button" class="close" data-dismiss="alert" aria-hidden="true">&amp;times;</button>
                            <p>
                                <strong>Template Header:</strong> this content
                                will appear on all quotations using this
                                template.
                            </p>
                            <p class="text-muted">
                                Titles with style <i>Heading 1</i> and
                                <i>Heading 2</i> will be used to generate the
                                table of content automatically.
                            </p>
                        </div>
                        <div id="template_introduction" t-field="template.website_description" class="oe_no_empty"/>
                        <t t-foreach="template.quote_line" t-as="line">
                            <div class="alert alert-info alert-dismissable" t-ignore="True">
                                <button type="button" class="close" data-dismiss="alert" aria-hidden="true">&amp;times;</button>
                                Product: <strong t-esc="line.product_id.name"/>:
                                this content will appear on the quotation only if this
                                product is put on the quote.
                            </div>
                            <div t-field="line.website_description" class="oe_no_empty"/>
                        </t>
                        <t t-foreach="template.options" t-as="option_line">
                            <div class="alert alert-info alert-dismissable" t-ignore="True">
                                <button type="button" class="close" data-dismiss="alert" aria-hidden="true">&amp;times;</button>
                                Optional Product: <strong t-esc="option_line.product_id.name"/>:
                                this content will appear on the quotation only if this
                                product is used in the quote.
                            </div>
                            <div t-field="option_line.website_description" class="oe_no_empty"/>
                        </t>
                        <section id="terms" class="container" t-if="template.note">
                            <h1 t-ignore="True">Terms &amp; Conditions</h1>
                            <p t-field="template.note"/>
                        </section>
                    </div>
                </div>
            </div>
        </body>
        </t>
  </template>

  <template id="website.layout_footer_copyright" inherit_id="website.layout" name="Footer Copyright">
      <xpath expr="//footer" position="inside">
          <div class="container mt16 mb8">
              <div class="pull-right" t-ignore="true" t-if="not editable">
                  Powered by <a class="label label-danger" href="http://www.odoo.com/page/website-builder">Odoo</a>,
                  an awesome <a href="http://www.odoo.com/page/crm">Open Source CRM</a>.
              </div>
              <div class="pull-left text-muted">
                  Copyright &amp;copy; <span t-field="res_company.name">Company name</span>
              </div>
          </div>
      </xpath>
  </template>

  <template id="quotations" inherit_id="website_portal.quotations">
      <xpath expr="//t[@t-foreach='quotations']" position="replace">
          <t t-foreach="quotations" t-as="quotation">
              <tr t-att-class="'hidden to_hide' if quotation_index &gt; 4 else ''">
                  <td>
                      <a t-att-href="'/quote/'+str(quotation.id)"><t t-esc="quotation.name"/></a>
                  </td>
                  <td><span t-field="quotation.validity_date"/></td>
                      <td>
                        <t t-if="quotation.state == 'cancel'">
                          <span class="label label-default"><i class="fa fa-fw fa-remove"/> Cancelled</span>
                        </t>
                        <t t-if="quotation.validity_date and quotation.validity_date &lt; date">
                          <span class="label label-default"><i class="fa fa-fw fa-clock-o"/> Expired</span>
                        </t>
                      </td>
                      <td><span t-esc="quotation.amount_total" t-esc-options='{"widget": "monetary", "display_currency": "quotation.pricelist_id.currency_id"}'/>
                      </td>
              </tr>
          </t>
      </xpath>
  </template>

</data>
</openerp><|MERGE_RESOLUTION|>--- conflicted
+++ resolved
@@ -115,61 +115,6 @@
       </xpath>
   </template>
 
-<<<<<<< HEAD
-=======
-  <template id="chatter">
-      <section id="discussion" class="hidden-print">
-          <h1 class="page-header">History</h1>
-          <ul class="media-list" id="comments-list">
-              <t t-foreach="quotation.message_ids" t-as="message">
-                  <li class="media" t-if="message.type not in ['comment', 'notification'] or message.subtype_id">
-                      <div class="media-body">
-                          <img class="media-object pull-left" t-att-src="website.image_url(message.author_id, 'image_small')" style="width: 50px; margin-right: 10px;"/>
-                          <div class="media-body">
-                              <h5 class="media-heading">
-                                  <span t-field="message.author_id"/> <small>on <span t-field="message.date"/></small>
-                              </h5>
-                              <div t-raw="message.body"/>
-                          </div>
-                      </div>
-                  </li>
-              </t>
-          </ul>
-      </section>
-  </template>
-
-  <!-- Options:Quotation Chatter: user can reply -->
-  <template id="opt_quotation_chatter_post_complete_comment" name="Allow Comments" customize_show="True" inherit_id="website_quote.chatter">
-      <xpath expr="//h1" position="after">
-          <section class="mb32 css_editable_mode_hidden hidden-print">
-              <form id="comment" t-attf-action="/quote/#{quotation.id}/#{quotation.access_token}/post" method="POST">
-                  <img class="img pull-left img-rounded" t-att-src="website.image_url(user_id.partner_id, 'image_small')" style="width: 50px; margin-right: 10px;"/>
-                  <div class="pull-left mb32" style="width: 75%%">
-                      <textarea rows="4" name="comment" class="form-control" placeholder="Send us a note..."></textarea>
-                      <button type="submit" class="btn btn-primary mt8">Send</button>
-                  </div>
-              </form>
-          </section>
-          <div class="clearfix"/>
-      </xpath>
-  </template>
-
-  <template id="quotation_toolbar">
-      <div class="text-center hidden-print" t-if="quotation.state in ('draft', 'sent', 'waiting_date')">
-          <a class="btn btn-success" data-toggle="modal" data-target="#modalaccept"
-            t-if="days_valid &gt;= 0">
-              <i class="fa fa-check"></i> Accept
-          </a>
-          <a class="btn btn-info" type="submit" href="#discussion">
-              <i class="fa fa-comment"></i> Feedback
-          </a>
-          <a class="btn btn-danger" data-toggle="modal" data-target="#modaldecline">
-              <i class="fa fa-times"></i> Reject
-          </a>
-      </div>
-  </template>
-
->>>>>>> 81b5c601
   <!-- Complete page of the quotation -->
   <template id="so_quotation" name="Product Quotation">
       <t t-call="website.layout">
@@ -273,13 +218,8 @@
 
                       <!-- modal relative to the actions Accept/Reject/Cancel -->
                       <div class="modal fade" id="modalaccept" role="dialog" aria-hidden="true">
-<<<<<<< HEAD
-                        <div class="modal-dialog">
+                        <div class="modal-dialog" t-if="not quotation.require_payment and not need_payment">
                           <form id="accept" method="POST" t-attf-action="/quote/accept/#{quotation.id}/?token=#{quotation.access_token}" class="js_accept_json modal-content js_website_submit_form">
-=======
-                        <div class="modal-dialog" t-if="not quotation.require_payment and not need_payment">
-                          <form id="accept" method="POST" t-attf-action="/quote/accept/#{quotation.id}/?token=#{quotation.access_token}" class="js_accept_json modal-content">
->>>>>>> 81b5c601
                             <div class="modal-header">
                               <button type="button" class="close" data-dismiss="modal" aria-hidden="true">&amp;times;</button>
                               <h4 class="modal-title">Validate Order</h4>
@@ -381,11 +321,11 @@
                       <t t-call="website_quote.so_quotation_content"/>
 
                       <div class="text-center hidden-print mt16 mb16" id="quotation_toolbar" t-if="quotation.state in ('draft', 'sent', 'waiting_date')">
-                          <a class="btn btn-success fa fa-check" data-toggle="modal" data-target="#modalaccept" t-if="order_valid">
-                              Accept
+                          <a class="btn btn-success" data-toggle="modal" data-target="#modalaccept" t-if="order_valid">
+                              <i class="fa fa-check"></i> Accept
                           </a>
-                          <a class="btn btn-danger fa fa-times" data-toggle="modal" data-target="#modaldecline">
-                              Reject
+                          <a class="btn btn-danger" data-toggle="modal" data-target="#modaldecline">
+                              <i class="fa fa-times"></i> Reject
                           </a>
                       </div>
 
@@ -435,8 +375,8 @@
           </a> or
       </xpath>
       <xpath expr="//div[@id='quotation_toolbar']/a[@data-target='#modaldecline']" position="before">
-          <a class="btn btn-info fa fa-comment" type="submit" href="#discussion">
-              Feedback
+          <a class="btn btn-info" type="submit" href="#discussion">
+              <i class="fa fa-comment"></i> Feedback
           </a>
       </xpath>
   </template>
@@ -562,15 +502,10 @@
 
   <template id="optional_products">
         <section t-if="quotation.options" id="options">
-<<<<<<< HEAD
             <h1 class="page-header">Suggested Products</h1>
-            <table class="table table-hover">
-=======
-            <h1 class="page-header">Options</h1>
         </section>
         <section t-if="quotation.options" id="options">
             <table class="table table-hover wq-table">
->>>>>>> 81b5c601
                 <thead>
                     <tr>
                         <th>Products</th>
