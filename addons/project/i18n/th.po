--- conflicted
+++ resolved
@@ -9,11 +9,7 @@
 msgstr ""
 "Project-Id-Version: Odoo 9.0\n"
 "Report-Msgid-Bugs-To: \n"
-<<<<<<< HEAD
-"POT-Creation-Date: 2016-08-19 10:24+0000\n"
-=======
 "POT-Creation-Date: 2016-08-18 14:06+0000\n"
->>>>>>> bc1a0a32
 "PO-Revision-Date: 2016-07-08 03:29+0000\n"
 "Last-Translator: Khwunchai Jaengsawang <khwunchai.j@ku.th>\n"
 "Language-Team: Thai (http://www.transifex.com/odoo/odoo-9/language/th/)\n"
@@ -217,11 +213,7 @@
 
 #. module: project
 #: code:addons/project/project.py:273 code:addons/project/project.py:294
-<<<<<<< HEAD
-#: code:addons/project/project.py:438
-=======
 #: code:addons/project/project.py:446
->>>>>>> bc1a0a32
 #, python-format
 msgid "%s (copy)"
 msgstr "%s (สำเนา)"
@@ -1009,15 +1001,9 @@
 
 #. module: project
 #: code:addons/project/project.py:133
-<<<<<<< HEAD
-#, fuzzy, python-format
-msgid "All employees"
-msgstr "สำหรับพนักงาน "
-=======
 #, python-format
 msgid "All Employees Project: all employees can access"
 msgstr ""
->>>>>>> bc1a0a32
 
 #. module: project
 #: selection:project.config.settings,module_rating_project:0
@@ -1255,11 +1241,7 @@
 msgstr ""
 
 #. module: project
-<<<<<<< HEAD
-#: code:addons/project/project.py:640
-=======
 #: code:addons/project/project.py:648
->>>>>>> bc1a0a32
 #, python-format
 msgid ""
 "Child task still open.\n"
@@ -1481,11 +1463,7 @@
 msgstr ""
 
 #. module: project
-<<<<<<< HEAD
-#: code:addons/project/project.py:860
-=======
 #: code:addons/project/project.py:868
->>>>>>> bc1a0a32
 #: model:ir.model.fields,field_description:project.field_project_project_partner_id
 #: model:ir.model.fields,field_description:project.field_project_task_partner_id
 #: model:ir.ui.view,arch_db:project.edit_project
@@ -1494,25 +1472,18 @@
 msgstr "ลูกค้า"
 
 #. module: project
-<<<<<<< HEAD
-#: code:addons/project/project.py:860
-=======
 #: code:addons/project/project.py:868
->>>>>>> bc1a0a32
 #, python-format
 msgid "Customer Email"
 msgstr "อีเมลลูกค้า"
 
 #. module: project
-<<<<<<< HEAD
-=======
 #: code:addons/project/project.py:132
 #, python-format
 msgid "Customer Project: visible in portal if the customer is a follower"
 msgstr ""
 
 #. module: project
->>>>>>> bc1a0a32
 #: model:ir.ui.view,arch_db:project.project_planner
 msgid "Customer Service"
 msgstr ""
@@ -1537,12 +1508,6 @@
 #, python-format
 msgid "Customer has reported new issue"
 msgstr ""
-
-#. module: project
-#: code:addons/project/project.py:132
-#, fuzzy, python-format
-msgid "Customer project"
-msgstr "ลูกค้า"
 
 #. module: project
 #. openerp-web
@@ -2075,11 +2040,7 @@
 msgstr ""
 
 #. module: project
-<<<<<<< HEAD
-#: code:addons/project/project.py:791
-=======
 #: code:addons/project/project.py:799
->>>>>>> bc1a0a32
 #, python-format
 msgid "I take it"
 msgstr ""
@@ -2491,12 +2452,6 @@
 msgstr "เพิ่มเติม <i class=\"fa fa-caret-down\"/>"
 
 #. module: project
-#: model:ir.ui.view,arch_db:project.view_config_settings
-#, fuzzy
-msgid "More Info"
-msgstr "ข้อมูลเพิ่มเติม"
-
-#. module: project
 #: model:ir.ui.view,arch_db:project.project_planner
 msgid "More efficient communication between employees"
 msgstr ""
@@ -2536,11 +2491,7 @@
 msgstr "ใหม่"
 
 #. module: project
-<<<<<<< HEAD
-#: code:addons/project/project.py:793
-=======
 #: code:addons/project/project.py:801
->>>>>>> bc1a0a32
 #, python-format
 msgid "New Task"
 msgstr "งานใหม่"
@@ -2761,11 +2712,7 @@
 msgstr ""
 
 #. module: project
-<<<<<<< HEAD
-#: code:addons/project/project.py:953
-=======
 #: code:addons/project/project.py:961
->>>>>>> bc1a0a32
 #, python-format
 msgid ""
 "Please remove existing tasks in the project linked to the accounts you want "
@@ -2806,7 +2753,7 @@
 #. module: project
 #: code:addons/project/project.py:134
 #, python-format
-msgid "Private: followers only"
+msgid "Private Project: followers only"
 msgstr ""
 
 #. module: project
@@ -2899,12 +2846,6 @@
 msgstr "โปรเจค"
 
 #. module: project
-#: model:mail.channel,name:project.mail_channel_project_task
-#, fuzzy
-msgid "Projects & Tasks"
-msgstr "งานของโปรเจค"
-
-#. module: project
 #: model:ir.ui.view,arch_db:project.task_type_edit
 msgid "Projects using this stage"
 msgstr ""
@@ -3246,6 +3187,11 @@
 #: model:ir.model.fields,field_description:project.field_project_task_date_start
 msgid "Starting Date"
 msgstr "วันที่เริ่ม"
+
+#. module: project
+#: model:ir.model.fields,field_description:project.field_project_project_account_type
+msgid "State"
+msgstr ""
 
 #. module: project
 #: model:ir.model.fields,field_description:project.field_project_project_state
@@ -3991,11 +3937,7 @@
 msgstr "ส่งอีเมลถึงเรา"
 
 #. module: project
-<<<<<<< HEAD
-#: code:addons/project/project.py:597
-=======
 #: code:addons/project/project.py:605
->>>>>>> bc1a0a32
 #, python-format
 msgid "tasks"
 msgstr ""
