--- conflicted
+++ resolved
@@ -214,15 +214,9 @@
 
     def _get_visibility_selection(self, cr, uid, context=None):
         """ Overriden in portal_project to offer more options """
-<<<<<<< HEAD
         return [('public', 'Public project'),
                 ('employees', 'Internal project: all employees can access'),
                 ('followers', 'Private project: followers Only')]
-=======
-        return [('public', 'Public'),
-                ('employees', 'Employees Only'),
-                ('followers', 'Followers Only')]
->>>>>>> 3c0b65f5
 
     def attachment_tree_view(self, cr, uid, ids, context):
         task_ids = self.pool.get('project.task').search(cr, uid, [('project_id', 'in', ids)])
