--- conflicted
+++ resolved
@@ -1095,17 +1095,10 @@
 
     def create(self, cr, uid, vals, context=None):
         task_id = super(task, self).create(cr, uid, vals, context=context)
-<<<<<<< HEAD
         task_record = self.browse(cr, uid, task_id, context=context)
         if task_record.project_id:
             project_follower_ids = [follower.id for follower in task_record.project_id.message_follower_ids]
             self.message_subscribe(cr, uid, [task_id], project_follower_ids, context=context)
-=======
-        project_id = self.browse(cr, uid, task_id, context=context).project_id
-        if project_id:
-            followers = [follower.id for follower in project_id.message_follower_ids]
-            self.message_subscribe(cr, uid, [task_id], followers, context=context)
->>>>>>> d952128b
         self._store_history(cr, uid, [task_id], context=context)
         self.create_send_note(cr, uid, [task_id], context=context)
         return task_id
