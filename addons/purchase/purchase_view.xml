--- conflicted
+++ resolved
@@ -136,15 +136,9 @@
                     <button name="invoice_ok" states="except_invoice" string="Manually Corrected"/>
                     <button name="purchase_appbuyer" states="wait_auth" string="Approve Purchase" class="oe_highlight"/>
                     <button name="purchase_approve" states="confirmed" string="Approve Order" class="oe_highlight"/>
-<<<<<<< HEAD
                     <button name="view_invoice" string="Receive Invoice" type="object" attrs="{'invisible': ['|', ('invoice_method','=','picking'), '|', ('state','!=', 'approved'), ('invoiced','=',True) ]}" class="oe_highlight"/>
                     <button name="view_picking" string="Receive Products" type="object" attrs="{'invisible': ['|', ('shipped','=',True), ('state','!=', 'approved')]}" class="oe_highlight"/>
                     <button name="action_cancel_draft" states="cancel,sent,confirmed" string="Set to Draft" type="object" class="oe_form_button_return_flow"/>
-=======
-                    <button name="view_invoice" string="Receive Invoice" type="object" attrs="{'invisible': ['|', ('invoice_method','=','picking'), '|', ('state','!=', 'approved'), ('invoiced','=',True) ]}"/>
-                    <button name="view_picking" string="Receive Products" type="object" attrs="{'invisible': ['|', ('shipped','=',True), ('state','!=', 'approved')]}"/>
-                    <button name="action_cancel_draft" states="cancel,sent,confirmed" string="Set to Draft" type="object"/>
->>>>>>> 855c4258
                     <button name="purchase_cancel" states="draft,confirmed,wait_auth,sent" string="Cancel"/>
                     <field name="state" widget="statusbar" statusbar_visible="draft,approved,done" statusbar_colors='{"except_picking":"red","except_invoice":"red","confirmed":"blue","wait":"blue"}' readonly="1"/>
                 </header>
@@ -404,7 +398,7 @@
                 	<sheet>
 	                    <label for="order_id" class="oe_edit_only"/>
 	                    <h1>
-	                        <field name="order_id" class="oe_inline"/>, 
+	                        <field name="order_id" class="oe_inline"/>
 	                        <field name="date_order" class="oe_inline"/>
 	                    </h1>
 	                    <label for="partner_id" class="oe_edit_only"/>
