--- conflicted
+++ resolved
@@ -395,42 +395,6 @@
             <field name="priority" eval="20"/>
             <field name="arch" type="xml">
                 <form string="Purchase Order Line" version="7.0">
-<<<<<<< HEAD
-                    <label for="order_id" class="oe_form_readonly_hidden"/>
-                    <h1>
-                        <field name="order_id" class="oe_form_inline"/>,
-                        <field name="date_order" class="oe_form_inline"/>
-                    </h1>
-                    <label for="partner_id" class="oe_form_readonly_hidden"/>
-                    <h2><field name="partner_id"/></h2>
-
-                    <group>
-                        <group>
-                            <field name="name"/>
-                            <field name="product_id" readonly="1"/>
-                            <label for="product_qty"/>
-                            <div>
-                                <field name="product_qty" readonly="1" class="oe_form_inline"/>
-                                <field name="product_uom" readonly="1" groups="product.group_uom" class="oe_form_inline"/>
-                            </div>
-                            <field name="price_unit"/>
-                        </group>
-                        <group>
-                            <field name="date_planned" widget="date"  readonly="1"/>
-                            <field name="company_id" groups="base.group_multi_company" widget="selection"/>
-                            <field name="account_analytic_id" colspan="4" groups="purchase.group_analytic_accounting" domain="[('parent_id','!=',False)]"/>
-                            <field name="taxes_id" widget="many2many_tags"
-                                domain="[('parent_id','=',False),('type_tax_use','!=','sale')]"/>
-                            <field name="invoiced"/>
-                        </group>
-                    </group>
-                    <separator string="Manual Invoices"/>
-                    <field name="invoice_lines"/>
-                    <separator string="Notes"/>
-                    <field name="notes"/>
-                    <separator string="Stock Moves"/>
-                    <field name="move_ids"/>
-=======
                 	<sheet>
 	                    <label for="order_id" class="oe_form_readonly_hidden"/>
 	                    <h1>
@@ -467,7 +431,6 @@
 	                    <separator string="Stock Moves"/>
 	                    <field name="move_ids"/>
 	            	</sheet>
->>>>>>> c9c27a24
                 </form>
             </field>
         </record>
