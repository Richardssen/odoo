<?xml version="1.0" encoding="utf-8"?>
<openerp>
    <data>
       <menuitem icon="terp-purchase" id="base.menu_purchase_root" name="Purchases"
            groups="group_purchase_user" sequence="3"/>
       <menuitem id="menu_procurement_management" name="Purchase Management"
            parent="base.menu_purchase_root" sequence="1"/>
        
        <!--supplier addresses action-->
        <record id="action_supplier_address_form" model="ir.actions.act_window">
            <field name="name">Addresses</field>
            <field name="type">ir.actions.act_window</field>
            <field name="res_model">res.partner.address</field>
            <field name="view_type">form</field>
            <field name="context">{"search_default_supplier":1}</field>
            <field name="search_view_id" ref="base.view_res_partner_address_filter"/>
        </record>
        <record id="action_supplier_address_form_view1" model="ir.actions.act_window.view">
            <field eval="10" name="sequence"/>
            <field name="view_mode">tree</field>
            <field name="view_id" ref="base.view_partner_address_tree"/>
            <field name="act_window_id" ref="action_supplier_address_form"/>
        </record>
        <record id="action_supplier_address_form_view2" model="ir.actions.act_window.view">
            <field eval="20" name="sequence"/>
            <field name="view_mode">form</field>
            <field name="view_id" ref="base.view_partner_address_form1"/>
            <field name="act_window_id" ref="action_supplier_address_form"/>
        </record>

     <!--supplier menu-->
      <menuitem id="base.menu_procurement_management_supplier" name="Address Book"
            parent="base.menu_purchase_root" sequence="3"/>
      <menuitem id="base.menu_procurement_management_supplier_name" name="Suppliers"
            parent="base.menu_procurement_management_supplier"
            action="base.action_partner_supplier_form" sequence="1"/>

          <!--Inventory control-->
      <menuitem id="menu_procurement_management_inventory" name="Inventory Control"
            parent="base.menu_purchase_root" sequence="4"/>
      <menuitem action="stock.action_picking_tree4" id="menu_action_picking_tree4" parent="menu_procurement_management_inventory"
            name="Incoming Shipments" sequence="9"/>
      <menuitem action="stock.action_reception_picking_move" id="menu_action_picking_tree_in_move"
            parent="menu_procurement_management_inventory" sequence="11"/>

     <!--Invoice control-->
     <menuitem id="menu_procurement_management_invoice" name="Invoice Control"
          parent="base.menu_purchase_root" sequence="6"/>
     <menuitem name="Supplier Invoices to Receive"
          id="menu_procurement_management_pending_invoice"
          action="account.action_invoice_tree_pending_invoice"
          parent="menu_procurement_management_invoice"
          sequence="13"/>

      <!--product menu-->
      <menuitem id="menu_procurement_management_product" name="Products"
          parent="base.menu_purchase_root" sequence="8"/>
      <menuitem name="Products" id="menu_procurement_partner_contact_form" action="product.product_normal_action_puchased"
          parent="menu_procurement_management_product"/>

       <record model="ir.ui.view" id="purchase_order_calendar">
            <field name="name">purchase.order.calendar</field>
            <field name="model">purchase.order</field>
            <field name="type">calendar</field>
            <field name="priority" eval="2"/>
            <field name="arch" type="xml">
                <calendar string="Calendar View" date_start="minimum_planned_date" color="partner_id">
                    <field name="name"/>
                    <field name="amount_total"/>
                    <field name="partner_id"/>
                </calendar>
            </field>
        </record>
        <record model="ir.ui.view" id="view_purchase_order_graph">
            <field name="name">purchase.order.graph</field>
            <field name="model">purchase.order</field>
            <field name="type">graph</field>
            <field name="arch" type="xml">
                <graph string="Purchase Order" type="bar">
                    <field name="partner_id"/>
                    <field name="amount_total" operator="+"/>
                </graph>
            </field>
        </record>

        <record id="purchase_order_form" model="ir.ui.view">
            <field name="name">purchase.order.form</field>
            <field name="model">purchase.order</field>
            <field name="type">form</field>
            <field name="arch" type="xml">
                <form string="Purchase Order">
                    <group col="6" colspan="4">
                        <field name="name"/>
                        <field name="date_order"/>
                        <field name="invoiced"/>
                        <newline/>
                        <field name="warehouse_id" on_change="onchange_warehouse_id(warehouse_id)" widget="selection"/>
                        <field name="partner_ref"/>
                        <field name="shipped"/>
                        <field name="company_id" groups="base.group_multi_company" widget="selection"/>
                    </group>
                    <notebook colspan="4">
                        <page string="Purchase Order">
                            <field name="partner_id" on_change="onchange_partner_id(partner_id)" domain="[('supplier','=', 1)]"/>
                            <field name="partner_address_id"/>
                            <field domain="[('type','=','purchase')]" name="pricelist_id" groups="base.group_extended"/>
                            <field name="origin" groups="base.group_extended"/>
                            <newline/>
                            <field colspan="4" name="order_line" nolabel="1" mode="tree,form">
                                <tree colors="red:date_planned&lt;=current_date;black:date_planned&gt;current_date" string="Purchase Order Lines">
                                    <field name="date_planned"/>
                                    <field name="name"/>
                                    <field name="product_qty"/>
                                    <field name="product_uom"/>
                                    <field name="price_unit"/>
                                    <field name="price_subtotal"/>
                                </tree>
                                <!-- default form view -->
                            </field>
                            <group col="7" colspan="4">
                                <field name="amount_untaxed" sum="Untaxed amount"/>
                                <field name="amount_tax"/>
                                <field name="amount_total" sum="Total amount"/>
                                <button name="button_dummy" states="draft" string="Compute" type="object" icon="gtk-execute"/>
                            </group>
                            <group col="11" colspan="4">
                                <field name="state" readonly="1"/>
                                <button name="purchase_confirm" states="draft" string="Confirm Purchase Order" icon="gtk-apply"/>
                                <button name="purchase_appbuyer" states="wait_auth" string="Approve Purchase" icon="gtk-ok"/>
                                <button name="purchase_approve" states="confirmed" string="Approved by Supplier" icon="gtk-ok"/>
                                <button name="purchase_cancel" states="draft,confirmed,wait_auth" string="Cancel Purchase Order" icon="gtk-cancel"/>
                                <button name="action_cancel_draft" states="cancel" string="Set to Draft" type="object" icon="gtk-convert"/>
                                <button name="action_cancel" states="approved,except_picking,except_invoice" string="Cancel Purchase Order" type="object" icon="gtk-cancel"/>

                                <button name="picking_ok" states="except_picking" string="Manually Corrected" icon="gtk-convert"/>
                                <button name="invoice_ok" states="except_invoice" string="Manually Corrected" icon="gtk-convert"/>
                            </group>
                        </page>
                        <page string="Delivery &amp; Invoices" groups="base.group_extended">
                            <group colspan="2" col="2">
                                <separator string="Delivery" colspan="2"/>
                                <field name="dest_address_id" on_change="onchange_dest_address_id(dest_address_id)"/>
                                <field name="minimum_planned_date"/>
                                <field name="location_id"/>
                            </group>
                            <group colspan="2" col="2">
                                <separator string="Invoice Control" colspan="2"/>
                                <field name="invoice_method"/>
                                <field name="invoice_id" readonly="1" groups="base.group_extended"/>
                                <field name="fiscal_position" widget="selection"/>
                            </group>
                            <newline/>
                            <separator string="Purchase Control" colspan="4"/>
                            <field name="validator"/>
                            <field name="date_approve"/>
                        </page>
                        <page string="Notes">
                            <field colspan="4" name="notes" nolabel="1"/>
                        </page>
                    </notebook>
                </form>
            </field>
        </record>

       <record id="view_purchase_order_filter" model="ir.ui.view">
            <field name="name">purchase.order.list.select</field>
            <field name="model">purchase.order</field>
            <field name="type">search</field>
            <field name="arch" type="xml">
                <search string="Search Purchase Order">
                 <group col='10' colspan='4'>
<<<<<<< HEAD
                    <filter icon="terp-document-new" name="draft" string="Quotations" domain="[('state','=','draft')]"/>
                    <filter icon="terp-accessories-archiver" name="sale_ok" string="Sales" domain="[('state','&lt;&gt;','draft'),('state','&lt;&gt;','cancel')]"/>
                    <separator orientation="vertical"/>
                    <filter icon="terp-camera_test" name="confirmed" string="To Approve" domain="[('state','in',('wait','confirmed'))]" separator="1"/>
                    <filter icon="terp-emblem-important" name="exception" string="Exception" domain="[('state','in',('except_invoice','except_picking'))]" separator="1"/>
                    <separator orientation="vertical"/>
=======
                    <filter icon="terp-document-new" name="draft" string="Quotations" domain="[('state','=','draft')]" separator="1" help="Purchase order which are in draft state"/>
                    <filter icon="terp-camera_test" name="confirmed" string="To Approve" domain="[('state','in',('wait','confirmed'))]" separator="1" help="Purchase order to be approved"/>
                    <filter icon="terp-check" name="approved" string="Approved" domain="[('state','in',('approved','done'))]" separator="1" help="Approved purchase order"/>
                    <filter icon="terp-emblem-important" name="exception" string="Exception" domain="[('state','in',('except_invoice','except_picking'))]" separator="1" help="Purchase order which are in the exception state"/>
                    <separator orientation="vertical"/>
                    <filter icon="terp-gtk-go-back-rtl" string="To Invoice" domain="[('invoiced','=',1)]" separator="1" help="Purchase order to be invoiced"/>
                    <separator orientation="vertical"/>
>>>>>>> 59487231
                    <field name="name" select="1" string="Reference"/>
                    <field name="partner_id" select="1"/>
                    <field name="product_id" select="1"/>
                    <field name="create_uid" select="1"/>
                </group>
                <newline/>
                  <group expand="0" string="Group By..." colspan="4" col="10" groups="base.group_extended">
                    <filter string="Supplier" icon="terp-personal" domain="[]" context="{'group_by':'partner_id'}"/>
                    <filter string="State" icon="terp-stock_effects-object-colorize" domain="[]" context="{'group_by':'state'}"/>
                    <filter string="Order Date" icon="terp-go-month" domain="[]" context="{'group_by':'date_order'}"/>
                    <separator orientation="vertical"/>
                    <filter string="Expected Date" icon="terp-go-month" domain="[]" context="{'group_by':'minimum_planned_date'}"/>
                    <filter string="Source Document" icon="terp-gtk-jump-to-rtl" domain="[]" context="{'group_by':'origin'}"/>
                </group>
              </search>
            </field>
        </record>
        <record id="purchase_order_tree" model="ir.ui.view">
            <field name="name">purchase.order.tree</field>
            <field name="model">purchase.order</field>
            <field name="type">tree</field>
            <field name="arch" type="xml">
                <tree colors="grey:state in ('approved','done');blue:state in ('wait','confirmed');red:state in ('except_invoice','except_picking')" string="Purchase Order">
                    <field name="name" string="Reference"/>
                    <field name="date_order" string="Order Date"/>
                    <field name="partner_id"/>
                    <field name="company_id" groups="base.group_multi_company" widget="selection"/>
                    <field name="location_id"/>
                    <field name="minimum_planned_date"/>
                    <field name="origin"/>
                    <field name="invoiced_rate" widget="progressbar"/>
                    <field name="shipped_rate" widget="progressbar"/>
                    <field name="amount_untaxed" sum="Total Untaxed amount"/>
                    <field name="amount_total" sum="Total amount"/>
                    <field name="state"/>
                </tree>
            </field>
        </record>

        <record id="purchase_rfq" model="ir.actions.act_window">
            <field name="name">Requests for Quotation</field>
            <field name="type">ir.actions.act_window</field>
            <field name="res_model">purchase.order</field>
            <field name="view_type">form</field>
            <field name="context">{'search_default_draft': 1,'search_default_create_uid':uid}</field>
            <field name="view_mode">tree,form,graph,calendar</field>
            <field name="search_view_id" ref="view_purchase_order_filter"/>
        </record>
        <menuitem action="purchase_rfq" id="menu_purchase_rfq" parent="menu_procurement_management"
                sequence="6"/>

        <record id="purchase_form_action" model="ir.actions.act_window">
            <field name="name">Purchase Orders</field>
            <field name="type">ir.actions.act_window</field>
            <field name="res_model">purchase.order</field>
            <field name="view_mode">tree,form,graph,calendar</field>
            <field name="context">{'search_default_approved': 1,'search_default_create_uid':uid}</field>
            <field name="search_view_id" ref="view_purchase_order_filter"/>
        </record>
        <menuitem action="purchase_form_action" id="menu_purchase_form_action" parent="menu_procurement_management"/>


        <record id="purchase_order_line_form" model="ir.ui.view">
            <field name="name">purchase.order.line.form</field>
            <field name="model">purchase.order.line</field>
            <field name="type">form</field>
            <field name="arch" type="xml">
                <form string="Purchase Order Line">
                    <notebook colspan="4">
                        <page string="Order Line">
                            <field colspan="4" context="partner_id=parent.partner_id,quantity=product_qty,pricelist=parent.pricelist_id,uom=product_uom,warehouse=parent.warehouse_id" name="product_id" on_change="product_id_change(parent.pricelist_id,product_id,product_qty,product_uom,parent.partner_id, parent.date_order,parent.fiscal_position,date_planned,name,price_unit,notes)"/>
                            <field context="partner_id=parent.partner_id,quantity=product_qty,pricelist=parent.pricelist_id,uom=product_uom,warehouse=parent.warehouse_id" name="product_qty" on_change="product_id_change(parent.pricelist_id,product_id,product_qty,product_uom,parent.partner_id,parent.date_order,parent.fiscal_position,date_planned,name,price_unit,notes)"/>
                            <field name="product_uom" on_change="product_uom_change(parent.pricelist_id,product_id,product_qty,product_uom,parent.partner_id, parent.date_order,parent.fiscal_position)"/>
                            <field colspan="4" name="name"/>
                            <field name="date_planned" widget="date"/>
                            <field name="price_unit"/>
                            <field name="company_id" groups="base.group_multi_company" widget="selection"/>
                            <field name="account_analytic_id" colspan="4" groups="base.group_extended"/>
                            <group colspan="4" col="4" groups="base.group_extended">
                                <separator colspan="4" string="Taxes"/>
                                <field colspan="4" nolabel="1" name="taxes_id"
                                    domain="[('parent_id','=',False),('type_tax_use','!=','sale')]"/>
                            </group>
                        </page>
                        <page string="Notes">
                            <field colspan="4" name="notes" nolabel="1"/>
                        </page>
                        <page string="History" groups="base.group_extended">
                               <separator colspan="4" string="Stock Moves"/>
                               <field colspan="4" name="move_ids" nolabel="1" widget="many2many"/>
                        </page>
                        <page string="Invoicing" groups="base.group_extended">
                            <separator colspan="4" string="Manual Invoices"/>
                            <field name="invoiced"/>
                            <newline/>
                            <field colspan="4" name="invoice_lines" nolabel="1" widget="many2many"/>
                        </page>
                    </notebook>
                </form>
            </field>
        </record>

        <record id="purchase_order_line_tree" model="ir.ui.view">
            <field name="name">purchase.order.line.tree</field>
            <field name="model">purchase.order.line</field>
            <field name="type">tree</field>
            <field name="arch" type="xml">
                <tree colors="red:date_planned&lt;=current_date;black:date_planned&gt;current_date" string="Purchase Order Lines">
                    <field name="order_id"/>
                    <field name="name"/>
                    <field name="date_planned" widget="date" width="135"/>
                    <field name="product_id"/>
                    <field name="product_qty"/>
                    <field name="product_uom"/>
                    <field name="price_unit"/>
                    <field name="price_subtotal"/>
                    <field name="invoiced"/>
                </tree>
            </field>
        </record>

          <record id="purchase_order_line_search" model="ir.ui.view">
            <field name="name">purchase.order.line.search</field>
            <field name="model">purchase.order.line</field>
            <field name="type">search</field>
            <field name="arch" type="xml">
                <search string="Search Purchase Order">
                		 <group>
                        <field name='order_id'/>
                        <field name="product_id"/>
                        </group>
                        <newline/>
                        <group expand="0" string="Group By...">
                        <filter string="State" icon="terp-stock_effects-object-colorize" domain="[]" context="{'group_by' : 'state'}" />
                        <filter string="Product" icon="terp-gtk-jump-to-rtl" domain="[]" context="{'group_by' : 'product_id'}" />
                        <filter icon="terp-gtk-jump-to-rtl" string="Order Reference" domain="[('group_by' : 'order_id')]"/>
                        </group>
               </search>
            </field>
        </record>

        <act_window
            context="{'partner_id': active_id}"
            domain="[('partner_id', '=', active_id)]"
            id="act_res_partner_2_purchase_order"
            name="Purchase orders"
            res_model="purchase.order"
            src_model="res.partner"/>

        <act_window
            domain="[('product_id','=',active_id)]"
            id="action_purchase_line_product_tree"
            name="Product purchases"
            res_model="purchase.order.line"
            src_model="product.product"
            groups="base.group_extended"/>
<!--
    <record model="ir.values" id="action_merge_purchase_order">
                <field name="object" eval="1" />
                <field name="name">Purchase Order</field>
                <field name="key2">client_action_multi</field>
                <field name="value" eval="'ir.actions.act_window,' + str(ref('action_view_purchase_order_group'))" />
                <field name="key">action</field>
                <field name="model">purchase.order</field>
         </record>
          -->

        <record id="purchase_line_form_action2" model="ir.actions.act_window">
            <field name="name">Purchase Lines not Invoiced</field>
            <field name="type">ir.actions.act_window</field>
            <field name="res_model">purchase.order.line</field>
            <field name="domain">[('state','in',('confirmed','done')), ('invoiced','=',False)]</field>
            <field name="view_type">form</field>
            <field name="view_mode">tree,form</field>
             <field name="search_view_id" ref="purchase_order_line_search"/>
        </record>
        <record id="purchase_line_form_action_tree2" model="ir.actions.act_window.view">
            <field eval="1" name="sequence"/>
            <field name="view_mode">tree</field>
            <field name="view_id" ref="purchase_order_line_tree"/>
            <field name="act_window_id" ref="purchase_line_form_action2"/>
        </record>
        <record id="purchase_line_form_action_form2" model="ir.actions.act_window.view">
            <field eval="2" name="sequence"/>
            <field name="view_mode">form</field>
            <field name="view_id" ref="purchase_order_line_form"/>
            <field name="act_window_id" ref="purchase_line_form_action2"/>
        </record>
        <menuitem
            action="purchase_line_form_action2"
            id="menu_purchase_line_order_draft"
            groups="base.group_extended"
            parent="menu_procurement_management_invoice"
            sequence="12"/>

        <!--
            Procurements
        -->

        <record id="view_procurement_form_inherit" model="ir.ui.view">
            <field name="name">procurement.order.form.inherit</field>
            <field name="model">procurement.order</field>
            <field name="inherit_id" ref="procurement.procurement_form_view"/>
            <field name="type">form</field>
            <field name="arch" type="xml">
                <xpath expr="/form/notebook/page/field[@name='close_move']" position="before">
                    <field name="purchase_id"/>
                </xpath>
            </field>
        </record>

    </data>
</openerp><|MERGE_RESOLUTION|>--- conflicted
+++ resolved
@@ -5,7 +5,7 @@
             groups="group_purchase_user" sequence="3"/>
        <menuitem id="menu_procurement_management" name="Purchase Management"
             parent="base.menu_purchase_root" sequence="1"/>
-        
+
         <!--supplier addresses action-->
         <record id="action_supplier_address_form" model="ir.actions.act_window">
             <field name="name">Addresses</field>
@@ -169,14 +169,6 @@
             <field name="arch" type="xml">
                 <search string="Search Purchase Order">
                  <group col='10' colspan='4'>
-<<<<<<< HEAD
-                    <filter icon="terp-document-new" name="draft" string="Quotations" domain="[('state','=','draft')]"/>
-                    <filter icon="terp-accessories-archiver" name="sale_ok" string="Sales" domain="[('state','&lt;&gt;','draft'),('state','&lt;&gt;','cancel')]"/>
-                    <separator orientation="vertical"/>
-                    <filter icon="terp-camera_test" name="confirmed" string="To Approve" domain="[('state','in',('wait','confirmed'))]" separator="1"/>
-                    <filter icon="terp-emblem-important" name="exception" string="Exception" domain="[('state','in',('except_invoice','except_picking'))]" separator="1"/>
-                    <separator orientation="vertical"/>
-=======
                     <filter icon="terp-document-new" name="draft" string="Quotations" domain="[('state','=','draft')]" separator="1" help="Purchase order which are in draft state"/>
                     <filter icon="terp-camera_test" name="confirmed" string="To Approve" domain="[('state','in',('wait','confirmed'))]" separator="1" help="Purchase order to be approved"/>
                     <filter icon="terp-check" name="approved" string="Approved" domain="[('state','in',('approved','done'))]" separator="1" help="Approved purchase order"/>
@@ -184,7 +176,6 @@
                     <separator orientation="vertical"/>
                     <filter icon="terp-gtk-go-back-rtl" string="To Invoice" domain="[('invoiced','=',1)]" separator="1" help="Purchase order to be invoiced"/>
                     <separator orientation="vertical"/>
->>>>>>> 59487231
                     <field name="name" select="1" string="Reference"/>
                     <field name="partner_id" select="1"/>
                     <field name="product_id" select="1"/>
