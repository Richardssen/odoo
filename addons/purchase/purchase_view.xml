--- conflicted
+++ resolved
@@ -377,12 +377,8 @@
                         </group> 
                         <newline/>
                         <group expand="0" string="Group By...">
-<<<<<<< HEAD
                         <filter string="Product" icon="terp-accessories-archiver" domain="[]" context="{'group_by' : 'product_id'}" />
-=======
-                        <filter string="Product" icon="terp-gtk-jump-to-rtl" domain="[]" context="{'group_by' : 'product_id'}" />
                         <filter string="Supplier" icon="terp-gtk-jump-to-rtl" domain="[]" context="{'group_by' : 'partner_id'}" />
->>>>>>> 3c07ea75
                         <filter icon="terp-gtk-jump-to-rtl" string="Order Reference" domain="[]" context="{'group_by' :'order_id'}"/>
                          <separator orientation="vertical"/>
                         <filter string="State" icon="terp-stock_effects-object-colorize" domain="[]" context="{'group_by' : 'state'}" />
