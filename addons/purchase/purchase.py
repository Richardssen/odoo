# -*- coding: utf-8 -*-
##############################################################################
#
#    OpenERP, Open Source Management Solution
#    Copyright (C) 2004-2010 Tiny SPRL (<http://tiny.be>).
#
#    This program is free software: you can redistribute it and/or modify
#    it under the terms of the GNU Affero General Public License as
#    published by the Free Software Foundation, either version 3 of the
#    License, or (at your option) any later version.
#
#    This program is distributed in the hope that it will be useful,
#    but WITHOUT ANY WARRANTY; without even the implied warranty of
#    MERCHANTABILITY or FITNESS FOR A PARTICULAR PURPOSE.  See the
#    GNU Affero General Public License for more details.
#
#    You should have received a copy of the GNU Affero General Public License
#    along with this program.  If not, see <http://www.gnu.org/licenses/>.
#
##############################################################################

import pytz
from openerp import SUPERUSER_ID, workflow
from datetime import datetime
from dateutil.relativedelta import relativedelta
from operator import attrgetter
from openerp.tools.safe_eval import safe_eval as eval
from openerp.osv import fields, osv
from openerp.tools.translate import _
import openerp.addons.decimal_precision as dp
from openerp.osv.orm import browse_record, browse_null
from openerp.tools import DEFAULT_SERVER_DATE_FORMAT, DEFAULT_SERVER_DATETIME_FORMAT, DATETIME_FORMATS_MAP

class purchase_order(osv.osv):

    def _amount_all(self, cr, uid, ids, field_name, arg, context=None):
        res = {}
        cur_obj=self.pool.get('res.currency')
        for order in self.browse(cr, uid, ids, context=context):
            res[order.id] = {
                'amount_untaxed': 0.0,
                'amount_tax': 0.0,
                'amount_total': 0.0,
            }
            val = val1 = 0.0
            cur = order.pricelist_id.currency_id
            for line in order.order_line:
               val1 += line.price_subtotal
               for c in self.pool.get('account.tax').compute_all(cr, uid, line.taxes_id, line.price_unit, line.product_qty, line.product_id, order.partner_id)['taxes']:
                    val += c.get('amount', 0.0)
            res[order.id]['amount_tax']=cur_obj.round(cr, uid, cur, val)
            res[order.id]['amount_untaxed']=cur_obj.round(cr, uid, cur, val1)
            res[order.id]['amount_total']=res[order.id]['amount_untaxed'] + res[order.id]['amount_tax']
        return res

    def _set_minimum_planned_date(self, cr, uid, ids, name, value, arg, context=None):
        if not value: return False
        if type(ids)!=type([]):
            ids=[ids]
        for po in self.browse(cr, uid, ids, context=context):
            if po.order_line:
                cr.execute("""update purchase_order_line set
                        date_planned=%s
                    where
                        order_id=%s and
                        (date_planned=%s or date_planned<%s)""", (value,po.id,po.minimum_planned_date,value))
            cr.execute("""update purchase_order set
                    minimum_planned_date=%s where id=%s""", (value, po.id))
        return True

    def _minimum_planned_date(self, cr, uid, ids, field_name, arg, context=None):
        res={}
        purchase_obj=self.browse(cr, uid, ids, context=context)
        for purchase in purchase_obj:
            res[purchase.id] = False
            if purchase.order_line:
                min_date=purchase.order_line[0].date_planned
                for line in purchase.order_line:
                    if line.date_planned < min_date:
                        min_date=line.date_planned
                res[purchase.id]=min_date
        return res


    def _invoiced_rate(self, cursor, user, ids, name, arg, context=None):
        res = {}
        for purchase in self.browse(cursor, user, ids, context=context):
            tot = 0.0
            for invoice in purchase.invoice_ids:
                if invoice.state not in ('draft','cancel'):
                    tot += invoice.amount_untaxed
            if purchase.amount_untaxed:
                res[purchase.id] = tot * 100.0 / purchase.amount_untaxed
            else:
                res[purchase.id] = 0.0
        return res

    def _shipped_rate(self, cr, uid, ids, name, arg, context=None):
        if not ids: return {}
        res = {}
        for id in ids:
            res[id] = [0.0,0.0]
        cr.execute('''SELECT
                p.order_id, sum(m.product_qty), m.state
            FROM
                stock_move m
            LEFT JOIN
                purchase_order_line p on (p.id=m.purchase_line_id)
            WHERE
                p.order_id IN %s GROUP BY m.state, p.order_id''',(tuple(ids),))
        for oid,nbr,state in cr.fetchall():
            if state=='cancel':
                continue
            if state=='done':
                res[oid][0] += nbr or 0.0
                res[oid][1] += nbr or 0.0
            else:
                res[oid][1] += nbr or 0.0
        for r in res:
            if not res[r][1]:
                res[r] = 0.0
            else:
                res[r] = 100.0 * res[r][0] / res[r][1]
        return res

    def _get_order(self, cr, uid, ids, context=None):
        result = {}
        for line in self.pool.get('purchase.order.line').browse(cr, uid, ids, context=context):
            result[line.order_id.id] = True
        return result.keys()

    def _invoiced(self, cursor, user, ids, name, arg, context=None):
        res = {}
        for purchase in self.browse(cursor, user, ids, context=context):
            res[purchase.id] = all(line.invoiced for line in purchase.order_line)
        return res
    
    def _get_journal(self, cr, uid, context=None):
        if context is None:
            context = {}
        user = self.pool.get('res.users').browse(cr, uid, uid, context=context)
        company_id = context.get('company_id', user.company_id.id)
        journal_obj = self.pool.get('account.journal')
        res = journal_obj.search(cr, uid, [('type', '=', 'purchase'),
                                            ('company_id', '=', company_id)],
                                                limit=1)
        return res and res[0] or False  

<<<<<<< HEAD
    def _get_picking_in(self, cr, uid, context=None):
        obj_data = self.pool.get('ir.model.data')
        return obj_data.get_object_reference(cr, uid, 'stock','picking_type_in') and obj_data.get_object_reference(cr, uid, 'stock','picking_type_in')[1] or False

    def _get_picking_ids(self, cr, uid, ids, field_names, args, context=None):
        res = {}
        for po_id in ids:
            res[po_id] = []
        query = """
        SELECT picking_id, po.id FROM stock_picking p, stock_move m, purchase_order_line pol, purchase_order po
            WHERE po.id in %s and po.id = pol.order_id and pol.id = m.purchase_line_id and m.picking_id = p.id
            GROUP BY picking_id, po.id
             
        """
        cr.execute(query, (tuple(ids), ))
        picks = cr.fetchall()
        for pick_id, po_id in picks:
            res[po_id].append(pick_id)
        return res
=======
    def _count_all(self, cr, uid, ids, field_name, arg, context=None):
        return {
            purchase.id: {
                'shipment_count': len(purchase.picking_ids),
                'invoice_count': len(purchase.invoice_ids),                
            }
            for purchase in self.browse(cr, uid, ids, context=context)
        }
>>>>>>> 95e1bd06

    STATE_SELECTION = [
        ('draft', 'Draft PO'),
        ('sent', 'RFQ'),
        ('bid', 'Bid Received'),
        ('confirmed', 'Waiting Approval'),
        ('approved', 'Purchase Confirmed'),
        ('except_picking', 'Shipping Exception'),
        ('except_invoice', 'Invoice Exception'),
        ('done', 'Done'),
        ('cancel', 'Cancelled')
    ]
    _track = {
        'state': {
            'purchase.mt_rfq_confirmed': lambda self, cr, uid, obj, ctx=None: obj.state == 'confirmed',
            'purchase.mt_rfq_approved': lambda self, cr, uid, obj, ctx=None: obj.state == 'approved',
            'purchase.mt_rfq_done': lambda self, cr, uid, obj, ctx=None: obj.state == 'done',
        },
    }
    _columns = {
        'name': fields.char('Order Reference', size=64, required=True, select=True, help="Unique number of the purchase order, computed automatically when the purchase order is created."),
        'origin': fields.char('Source Document', size=64,
            help="Reference of the document that generated this purchase order request; a sales order or an internal procurement request."
        ),
        'partner_ref': fields.char('Supplier Reference', states={'confirmed':[('readonly',True)], 'approved':[('readonly',True)],'done':[('readonly',True)]}, size=64,
            help="Reference of the sales order or bid sent by your supplier. It's mainly used to do the matching when you receive the products as this reference is usually written on the delivery order sent by your supplier."),
        'date_order':fields.date('Order Date', required=True, states={'confirmed':[('readonly',True)], 'approved':[('readonly',True)]}, select=True, help="Date on which this document has been created."),
        'date_approve':fields.date('Date Approved', readonly=1, select=True, help="Date on which purchase order has been approved"),
        'partner_id':fields.many2one('res.partner', 'Supplier', required=True, states={'confirmed':[('readonly',True)], 'approved':[('readonly',True)],'done':[('readonly',True)]},
            change_default=True, track_visibility='always'),
        'dest_address_id':fields.many2one('res.partner', 'Customer Address (Direct Delivery)',
            states={'confirmed':[('readonly',True)], 'approved':[('readonly',True)],'done':[('readonly',True)]},
            help="Put an address if you want to deliver directly from the supplier to the customer. " \
                "Otherwise, keep empty to deliver to your own company."
        ),
        'location_id': fields.many2one('stock.location', 'Destination', required=True, domain=[('usage','<>','view')], states={'confirmed':[('readonly',True)], 'approved':[('readonly',True)],'done':[('readonly',True)]} ),
        'pricelist_id':fields.many2one('product.pricelist', 'Pricelist', required=True, states={'confirmed':[('readonly',True)], 'approved':[('readonly',True)],'done':[('readonly',True)]}, help="The pricelist sets the currency used for this purchase order. It also computes the supplier price for the selected products/quantities."),
        'currency_id': fields.many2one('res.currency','Currency', readonly=True, required=True,states={'draft': [('readonly', False)],'sent': [('readonly', False)]}),
        'state': fields.selection(STATE_SELECTION, 'Status', readonly=True, help="The status of the purchase order or the quotation request. A request for quotation is a purchase order in a 'Draft' status. Then the order has to be confirmed by the user, the status switch to 'Confirmed'. Then the supplier must confirm the order to change the status to 'Approved'. When the purchase order is paid and received, the status becomes 'Done'. If a cancel action occurs in the invoice or in the reception of goods, the status becomes in exception.", select=True),
        'order_line': fields.one2many('purchase.order.line', 'order_id', 'Order Lines', states={'approved':[('readonly',True)],'done':[('readonly',True)]}),
        'validator' : fields.many2one('res.users', 'Validated by', readonly=True),
        'notes': fields.text('Terms and Conditions'),
        'invoice_ids': fields.many2many('account.invoice', 'purchase_invoice_rel', 'purchase_id', 'invoice_id', 'Invoices', help="Invoices generated for a purchase order"),
        'picking_ids': fields.function(_get_picking_ids, method=True, type='one2many', relation='stock.picking', string='Picking List', help="This is the list of reception operations that have been generated for this purchase order."),
        'shipped':fields.boolean('Received', readonly=True, select=True, help="It indicates that a picking has been done"),
        'shipped_rate': fields.function(_shipped_rate, string='Received Ratio', type='float'),
        'invoiced': fields.function(_invoiced, string='Invoice Received', type='boolean', help="It indicates that an invoice has been paid"),
        'invoiced_rate': fields.function(_invoiced_rate, string='Invoiced', type='float'),
        'invoice_method': fields.selection([('manual','Based on Purchase Order lines'),('order','Based on generated draft invoice'),('picking','Based on incoming shipments')], 'Invoicing Control', required=True,
            readonly=True, states={'draft':[('readonly',False)], 'sent':[('readonly',False)]},
            help="Based on Purchase Order lines: place individual lines in 'Invoice Control / On Purchase Order lines' from where you can selectively create an invoice.\n" \
                "Based on generated invoice: create a draft invoice you can validate later.\n" \
                "Based on incoming shipments: let you create an invoice when receptions are validated."
        ),
        'minimum_planned_date':fields.function(_minimum_planned_date, fnct_inv=_set_minimum_planned_date, string='Expected Date', type='date', select=True, help="This is computed as the minimum scheduled date of all purchase order lines' products.",
            store = {
                'purchase.order.line': (_get_order, ['date_planned'], 10),
            }
        ),
        'amount_untaxed': fields.function(_amount_all, digits_compute=dp.get_precision('Account'), string='Untaxed Amount',
            store={
                'purchase.order.line': (_get_order, None, 10),
            }, multi="sums", help="The amount without tax", track_visibility='always'),
        'amount_tax': fields.function(_amount_all, digits_compute=dp.get_precision('Account'), string='Taxes',
            store={
                'purchase.order.line': (_get_order, None, 10),
            }, multi="sums", help="The tax amount"),
        'amount_total': fields.function(_amount_all, digits_compute=dp.get_precision('Account'), string='Total',
            store={
                'purchase.order.line': (_get_order, None, 10),
            }, multi="sums", help="The total amount"),
        'fiscal_position': fields.many2one('account.fiscal.position', 'Fiscal Position'),
        'payment_term_id': fields.many2one('account.payment.term', 'Payment Term'),
        'incoterm_id': fields.many2one('stock.incoterms', 'Incoterm', help="International Commercial Terms are a series of predefined commercial terms used in international transactions."),
        'product_id': fields.related('order_line', 'product_id', type='many2one', relation='product.product', string='Product'),
        'create_uid': fields.many2one('res.users', 'Responsible'),
        'company_id': fields.many2one('res.company', 'Company', required=True, select=1, states={'confirmed': [('readonly', True)], 'approved': [('readonly', True)]}),
        'journal_id': fields.many2one('account.journal', 'Journal'),
<<<<<<< HEAD
        'bid_date': fields.date('Bid Received On', readonly=True, help="Date on which the bid was received"),
        'bid_validity': fields.date('Bid Valid Until', help="Date on which the bid expired"),
        'picking_type_id': fields.many2one('stock.picking.type', 'Deliver To', help="This will determine picking type of incoming shipment", required=True,
                                           states={'confirmed': [('readonly', True)], 'approved': [('readonly', True)], 'done': [('readonly', True)]}),
        'related_location_id': fields.related('picking_type_id', 'default_location_dest_id', type='many2one', relation='stock.location', string="Related location", store=True),        
=======
        'shipment_count': fields.function(_count_all, type='integer', string='Incoming Shipments', multi=True),
        'invoice_count': fields.function(_count_all, type='integer', string='Invoices', multi=True)
>>>>>>> 95e1bd06
    }
    _defaults = {
        'date_order': fields.date.context_today,
        'state': 'draft',
        'name': lambda obj, cr, uid, context: '/',
        'shipped': 0,
        'invoice_method': 'order',
        'invoiced': 0,
        'pricelist_id': lambda self, cr, uid, context: context.get('partner_id', False) and self.pool.get('res.partner').browse(cr, uid, context['partner_id']).property_product_pricelist_purchase.id,
        'company_id': lambda self, cr, uid, c: self.pool.get('res.company')._company_default_get(cr, uid, 'purchase.order', context=c),
        'journal_id': _get_journal,
        'currency_id': lambda self, cr, uid, context: self.pool.get('res.users').browse(cr, uid, uid, context=context).company_id.currency_id.id,
        'picking_type_id': _get_picking_in,
    }
    _sql_constraints = [
        ('name_uniq', 'unique(name, company_id)', 'Order Reference must be unique per Company!'),
    ]
    _name = "purchase.order"
    _inherit = ['mail.thread', 'ir.needaction_mixin']
    _description = "Purchase Order"
    _order = 'date_order desc, id desc'

    def create(self, cr, uid, vals, context=None):
        if vals.get('name','/')=='/':
            vals['name'] = self.pool.get('ir.sequence').get(cr, uid, 'purchase.order') or '/'
        if context is None:
            context = {}
        context.update({'mail_create_nolog': True})
        order =  super(purchase_order, self).create(cr, uid, vals, context=context)
        self.message_post(cr, uid, [order], body=_("RFQ created"), context=context)
        return order

    def unlink(self, cr, uid, ids, context=None):
        purchase_orders = self.read(cr, uid, ids, ['state'], context=context)
        unlink_ids = []
        for s in purchase_orders:
            if s['state'] in ['draft','cancel']:
                unlink_ids.append(s['id'])
            else:
                raise osv.except_osv(_('Invalid Action!'), _('In order to delete a purchase order, you must cancel it first.'))

        # automatically sending subflow.delete upon deletion
        self.signal_purchase_cancel(cr, uid, unlink_ids)

        return super(purchase_order, self).unlink(cr, uid, unlink_ids, context=context)

    def set_order_line_status(self, cr, uid, ids, status, context=None):
        line = self.pool.get('purchase.order.line')
        order_line_ids = []
        proc_obj = self.pool.get('procurement.order')
        for order in self.browse(cr, uid, ids, context=context):
            order_line_ids += [po_line.id for po_line in order.order_line]
        if order_line_ids:
            line.write(cr, uid, order_line_ids, {'state': status}, context=context)
        if order_line_ids and status == 'cancel':
            procs = proc_obj.search(cr, uid, [('purchase_line_id', 'in', order_line_ids)], context=context)
            if procs:
                proc_obj.write(cr, uid, procs, {'state': 'exception'}, context=context)
        return True

    def button_dummy(self, cr, uid, ids, context=None):
        return True

    def onchange_pricelist(self, cr, uid, ids, pricelist_id, context=None):
        if not pricelist_id:
            return {}
        return {'value': {'currency_id': self.pool.get('product.pricelist').browse(cr, uid, pricelist_id, context=context).currency_id.id}}

   #Destination address is used when dropshipping 
    def onchange_dest_address_id(self, cr, uid, ids, address_id):
        if not address_id:
            return {}
        address = self.pool.get('res.partner')
        values = {}
        supplier = address.browse(cr, uid, address_id)
        if supplier:
            location_id = supplier.property_stock_customer.id
            values.update({'location_id': location_id})
        return {'value':values}

    def onchange_picking_type_id(self, cr, uid, ids, picking_type_id, context=None):
        value = {}
        if picking_type_id:
            picktype = self.pool.get("stock.picking.type").browse(cr, uid, picking_type_id, context=context)
            if picktype.default_location_dest_id:
                value.update({'location_id': picktype.default_location_dest_id.id})
            value.update({'related_location_id': picktype.default_location_dest_id and picktype.default_location_dest_id.id or False})
        return {'value': value}

    def onchange_partner_id(self, cr, uid, ids, partner_id):
        partner = self.pool.get('res.partner')
        if not partner_id:
            return {'value': {
                'fiscal_position': False,
                'payment_term_id': False,
                }}
        supplier_address = partner.address_get(cr, uid, [partner_id], ['default'])
        supplier = partner.browse(cr, uid, partner_id)
        return {'value': {
            'pricelist_id': supplier.property_product_pricelist_purchase.id,
            'fiscal_position': supplier.property_account_position and supplier.property_account_position.id or False,
            'payment_term_id': supplier.property_supplier_payment_term.id or False,
            }}

    def invoice_open(self, cr, uid, ids, context=None):
        mod_obj = self.pool.get('ir.model.data')
        act_obj = self.pool.get('ir.actions.act_window')

        result = mod_obj.get_object_reference(cr, uid, 'account', 'action_invoice_tree2')
        id = result and result[1] or False
        result = act_obj.read(cr, uid, [id], context=context)[0]
        inv_ids = []
        for po in self.browse(cr, uid, ids, context=context):
            inv_ids+= [invoice.id for invoice in po.invoice_ids]
        if not inv_ids:
            raise osv.except_osv(_('Error!'), _('Please create Invoices.'))
         #choose the view_mode accordingly
        if len(inv_ids)>1:
            result['domain'] = "[('id','in',["+','.join(map(str, inv_ids))+"])]"
        else:
            res = mod_obj.get_object_reference(cr, uid, 'account', 'invoice_supplier_form')
            result['views'] = [(res and res[1] or False, 'form')]
            result['res_id'] = inv_ids and inv_ids[0] or False
        return result

    def view_invoice(self, cr, uid, ids, context=None):
        '''
        This function returns an action that display existing invoices of given sales order ids. It can either be a in a list or in a form view, if there is only one invoice to show.
        '''
        mod_obj = self.pool.get('ir.model.data')
        wizard_obj = self.pool.get('purchase.order.line_invoice')
        #compute the number of invoices to display
        inv_ids = []
        for po in self.browse(cr, uid, ids, context=context):
            if po.invoice_method == 'manual':
                if not po.invoice_ids:
                    context.update({'active_ids' :  [line.id for line in po.order_line]})
                    wizard_obj.makeInvoices(cr, uid, [], context=context)

        for po in self.browse(cr, uid, ids, context=context):
            inv_ids+= [invoice.id for invoice in po.invoice_ids]
        res = mod_obj.get_object_reference(cr, uid, 'account', 'invoice_supplier_form')
        res_id = res and res[1] or False

        return {
            'name': _('Supplier Invoices'),
            'view_type': 'form',
            'view_mode': 'form',
            'view_id': [res_id],
            'res_model': 'account.invoice',
            'context': "{'type':'in_invoice', 'journal_type': 'purchase'}",
            'type': 'ir.actions.act_window',
            'nodestroy': True,
            'target': 'current',
            'res_id': inv_ids and inv_ids[0] or False,
        }

    def view_picking(self, cr, uid, ids, context=None):
        '''
        This function returns an action that display existing picking orders of given purchase order ids.
        '''
        if context is None:
            context = {}
        mod_obj = self.pool.get('ir.model.data')
        dummy, action_id = tuple(mod_obj.get_object_reference(cr, uid, 'stock', 'action_picking_tree'))
        action = self.pool.get('ir.actions.act_window').read(cr, uid, action_id, context=context)

        pick_ids = []
        for po in self.browse(cr, uid, ids, context=context):
            pick_ids += [picking.id for picking in po.picking_ids]

        #override the context to get rid of the default filtering on picking type
        action['context'] = {}
        #choose the view_mode accordingly
        if len(pick_ids) > 1:
            action['domain'] = "[('id','in',[" + ','.join(map(str, pick_ids)) + "])]"
        else:
            res = mod_obj.get_object_reference(cr, uid, 'stock', 'view_picking_form')
            action['views'] = [(res and res[1] or False, 'form')]
            action['res_id'] = pick_ids and pick_ids[0] or False
        return action

    def wkf_approve_order(self, cr, uid, ids, context=None):
        self.write(cr, uid, ids, {'state': 'approved', 'date_approve': fields.date.context_today(self,cr,uid,context=context)})
        return True

    def wkf_bid_received(self, cr, uid, ids, context=None):
        return self.write(cr, uid, ids, {'state':'bid', 'bid_date': fields.date.context_today(self,cr,uid,context=context)})

    def wkf_send_rfq(self, cr, uid, ids, context=None):
        '''
        This function opens a window to compose an email, with the edi purchase template message loaded by default
        '''
        if not context:
            context= {}
        ir_model_data = self.pool.get('ir.model.data')
        try:
            if context.get('send_rfq', False):
                template_id = ir_model_data.get_object_reference(cr, uid, 'purchase', 'email_template_edi_purchase')[1]
            else:
                template_id = ir_model_data.get_object_reference(cr, uid, 'purchase', 'email_template_edi_purchase_done')[1]
        except ValueError:
            template_id = False
        try:
            compose_form_id = ir_model_data.get_object_reference(cr, uid, 'mail', 'email_compose_message_wizard_form')[1]
        except ValueError:
            compose_form_id = False 
        ctx = dict(context)
        ctx.update({
            'default_model': 'purchase.order',
            'default_res_id': ids[0],
            'default_use_template': bool(template_id),
            'default_template_id': template_id,
            'default_composition_mode': 'comment',
        })
        return {
            'name': _('Compose Email'),
            'type': 'ir.actions.act_window',
            'view_type': 'form',
            'view_mode': 'form',
            'res_model': 'mail.compose.message',
            'views': [(compose_form_id, 'form')],
            'view_id': compose_form_id,
            'target': 'new',
            'context': ctx,
        }

    def print_quotation(self, cr, uid, ids, context=None):
        '''
        This function prints the request for quotation and mark it as sent, so that we can see more easily the next step of the workflow
        '''
        assert len(ids) == 1, 'This option should only be used for a single id at a time'
        self.signal_send_rfq(cr, uid, ids)
        return self.pool['report'].get_action(cr, uid, ids, 'purchase.report_purchasequotation', context=context)

    def wkf_confirm_order(self, cr, uid, ids, context=None):
        todo = []
        for po in self.browse(cr, uid, ids, context=context):
            if not po.order_line:
                raise osv.except_osv(_('Error!'),_('You cannot confirm a purchase order without any purchase order line.'))
            for line in po.order_line:
                if line.state=='draft':
                    todo.append(line.id)        
        self.pool.get('purchase.order.line').action_confirm(cr, uid, todo, context)
        for id in ids:
            self.write(cr, uid, [id], {'state' : 'confirmed', 'validator' : uid})
        return True

    def _choose_account_from_po_line(self, cr, uid, po_line, context=None):
        fiscal_obj = self.pool.get('account.fiscal.position')
        property_obj = self.pool.get('ir.property')
        if po_line.product_id:
            acc_id = po_line.product_id.property_account_expense.id
            if not acc_id:
                acc_id = po_line.product_id.categ_id.property_account_expense_categ.id
            if not acc_id:
                raise osv.except_osv(_('Error!'), _('Define an expense account for this product: "%s" (id:%d).') % (po_line.product_id.name, po_line.product_id.id,))
        else:
            acc_id = property_obj.get(cr, uid, 'property_account_expense_categ', 'product.category', context=context).id
        fpos = po_line.order_id.fiscal_position or False
        return fiscal_obj.map_account(cr, uid, fpos, acc_id)

    def _prepare_inv_line(self, cr, uid, account_id, order_line, context=None):
        """Collects require data from purchase order line that is used to create invoice line
        for that purchase order line
        :param account_id: Expense account of the product of PO line if any.
        :param browse_record order_line: Purchase order line browse record
        :return: Value for fields of invoice lines.
        :rtype: dict
        """
        return {
            'name': order_line.name,
            'account_id': account_id,
            'price_unit': order_line.price_unit or 0.0,
            'quantity': order_line.product_qty,
            'product_id': order_line.product_id.id or False,
            'uos_id': order_line.product_uom.id or False,
            'invoice_line_tax_id': [(6, 0, [x.id for x in order_line.taxes_id])],
            'account_analytic_id': order_line.account_analytic_id.id or False,
            'purchase_line_id': order_line.id,
        }

    def _prepare_invoice(self, cr, uid, order, line_ids, context=None):
        """Prepare the dict of values to create the new invoice for a
           purchase order. This method may be overridden to implement custom
           invoice generation (making sure to call super() to establish
           a clean extension chain).

           :param browse_record order: purchase.order record to invoice
           :param list(int) line_ids: list of invoice line IDs that must be
                                      attached to the invoice
           :return: dict of value to create() the invoice
        """
        journal_ids = self.pool['account.journal'].search(
                            cr, uid, [('type', '=', 'purchase'),
                                      ('company_id', '=', order.company_id.id)],
                            limit=1)
        if not journal_ids:
            raise osv.except_osv(
                _('Error!'),
                _('Define purchase journal for this company: "%s" (id:%d).') % \
                    (order.company_id.name, order.company_id.id))
        return {
            'name': order.partner_ref or order.name,
            'reference': order.partner_ref or order.name,
            'account_id': order.partner_id.property_account_payable.id,
            'type': 'in_invoice',
            'partner_id': order.partner_id.id,
            'currency_id': order.currency_id.id,
            'journal_id': len(journal_ids) and journal_ids[0] or False,
            'invoice_line': [(6, 0, line_ids)],
            'origin': order.name,
            'fiscal_position': order.fiscal_position.id or False,
            'payment_term': order.payment_term_id.id or False,
            'company_id': order.company_id.id,
        }

    def action_cancel_draft(self, cr, uid, ids, context=None):
        if not len(ids):
            return False
        self.write(cr, uid, ids, {'state':'draft','shipped':0})
        self.set_order_line_status(cr, uid, ids, 'draft', context=context)
        for p_id in ids:
            # Deleting the existing instance of workflow for PO
            self.delete_workflow(cr, uid, [p_id]) # TODO is it necessary to interleave the calls?
            self.create_workflow(cr, uid, [p_id])
        return True

    def wkf_po_done(self, cr, uid, ids, context=None):
        self.write(cr, uid, ids, {'state': 'done'}, context=context)
        self.set_order_line_status(cr, uid, ids, 'done', context=context)

    def action_invoice_create(self, cr, uid, ids, context=None):
        """Generates invoice for given ids of purchase orders and links that invoice ID to purchase order.
        :param ids: list of ids of purchase orders.
        :return: ID of created invoice.
        :rtype: int
        """
        if context is None:
            context = {}
        
        inv_obj = self.pool.get('account.invoice')
        inv_line_obj = self.pool.get('account.invoice.line')

        res = False
        uid_company_id = self.pool.get('res.users').browse(cr, uid, uid, context=context).company_id.id
        for order in self.browse(cr, uid, ids, context=context):
            context.pop('force_company', None)
            if order.company_id.id != uid_company_id:
                #if the company of the document is different than the current user company, force the company in the context
                #then re-do a browse to read the property fields for the good company.
                context['force_company'] = order.company_id.id
                order = self.browse(cr, uid, order.id, context=context)
            
            # generate invoice line correspond to PO line and link that to created invoice (inv_id) and PO line
            inv_lines = []
            for po_line in order.order_line:
                acc_id = self._choose_account_from_po_line(cr, uid, po_line, context=context)
                inv_line_data = self._prepare_inv_line(cr, uid, acc_id, po_line, context=context)
                inv_line_id = inv_line_obj.create(cr, uid, inv_line_data, context=context)
                inv_lines.append(inv_line_id)
                po_line.write({'invoice_lines': [(4, inv_line_id)]}, context=context)

            # get invoice data and create invoice
            inv_data = self._prepare_invoice(cr, uid, order, inv_lines, context=context)
            inv_id = inv_obj.create(cr, uid, inv_data, context=context)

            # compute the invoice
            inv_obj.button_compute(cr, uid, [inv_id], context=context, set_total=True)

            # Link this new invoice to related purchase order
            order.write({'invoice_ids': [(4, inv_id)]}, context=context)
            res = inv_id
        return res

    def invoice_done(self, cr, uid, ids, context=None):
        self.write(cr, uid, ids, {'state': 'approved'}, context=context)
        return True

    def has_stockable_product(self, cr, uid, ids, *args):
        for order in self.browse(cr, uid, ids):
            for order_line in order.order_line:
                if order_line.product_id and order_line.product_id.type in ('product', 'consu'):
                    return True
        return False

    def action_cancel(self, cr, uid, ids, context=None):
        for purchase in self.browse(cr, uid, ids, context=context):
            for pick in purchase.picking_ids:
                if pick.state not in ('draft', 'cancel'):
                    raise osv.except_osv(
                        _('Unable to cancel the purchase order %s.') % (purchase.name),
                        _('First cancel all receptions related to this purchase order.'))
            self.pool.get('stock.picking') \
                .signal_button_cancel(cr, uid, map(attrgetter('id'), purchase.picking_ids))
            for inv in purchase.invoice_ids:
                if inv and inv.state not in ('cancel', 'draft'):
                    raise osv.except_osv(
                        _('Unable to cancel this purchase order.'),
                        _('You must first cancel all invoices related to this purchase order.'))
            self.pool.get('account.invoice') \
                .signal_invoice_cancel(cr, uid, map(attrgetter('id'), purchase.invoice_ids))
        self.write(cr, uid, ids, {'state': 'cancel'})
        self.set_order_line_status(cr, uid, ids, 'cancel', context=context)
        self.signal_purchase_cancel(cr, uid, ids)
        return True

    def _prepare_order_line_move(self, cr, uid, order, order_line, picking_id, group_id, context=None):
        ''' prepare the stock move data from the PO line. This function returns a list of dictionary ready to be used in stock.move's create()'''
        product_uom = self.pool.get('product.uom')
        price_unit = order_line.price_unit
        if order_line.product_uom.id != order_line.product_id.uom_id.id:
            price_unit *= order_line.product_uom.factor
        if order.currency_id.id != order.company_id.currency_id.id:
            #we don't round the price_unit, as we may want to store the standard price with more digits than allowed by the currency
            price_unit = self.pool.get('res.currency').compute(cr, uid, order.currency_id.id, order.company_id.currency_id.id, price_unit, round=False, context=context)
        res = []
        move_template = {
            'name': order_line.name or '',
            'product_id': order_line.product_id.id,
            'product_uom': order_line.product_uom.id,
            'product_uos': order_line.product_uom.id,
            'date': fields.date.date_to_datetime(self, cr, uid, order.date_order, context),
            'date_expected': fields.date.date_to_datetime(self, cr, uid, order_line.date_planned, context),
            'location_id': order.partner_id.property_stock_supplier.id,
            'location_dest_id': order.location_id.id,
            'picking_id': picking_id,
            'partner_id': order.dest_address_id.id or order.partner_id.id,
            'move_dest_id': False,
            'state': 'draft',
            'purchase_line_id': order_line.id,
            'company_id': order.company_id.id,
            'price_unit': price_unit,
            'picking_type_id': order.picking_type_id.id,
            'group_id': group_id,
            'procurement_id': False,
            'origin': order.name,
            'route_ids': order.picking_type_id.warehouse_id and [(6, 0, [x.id for x in order.picking_type_id.warehouse_id.route_ids])] or [],
            'warehouse_id':order.picking_type_id.warehouse_id.id,
        }

        diff_quantity = order_line.product_qty
        for procurement in order_line.procurement_ids:
            procurement_qty = product_uom._compute_qty(cr, uid, procurement.product_uom.id, procurement.product_qty, to_uom_id=order_line.product_uom.id)
            tmp = move_template.copy()
            tmp.update({
                'product_uom_qty': min(procurement_qty, diff_quantity),
                'product_uos_qty': min(procurement_qty, diff_quantity),
                'move_dest_id': procurement.move_dest_id.id,  # blabla
                'group_id': procurement.group_id.id or group_id,  # blabla to check ca devrait etre bon et groupé dans le meme picking qd meme
                'procurement_id': procurement.id,
            })
            diff_quantity -= min(procurement_qty, diff_quantity)
            res.append(tmp)
        #if the order line has a bigger quantity than the procurement it was for (manually changed or minimal quantity), then
        #split the future stock move in two because the route followed may be different.
        if diff_quantity > 0:
            move_template['product_uom_qty'] = diff_quantity
            move_template['product_uos_qty'] = diff_quantity
            res.append(move_template)
        return res

    def _create_stock_moves(self, cr, uid, order, order_lines, picking_id=False, context=None):
        """Creates appropriate stock moves for given order lines, whose can optionally create a
        picking if none is given or no suitable is found, then confirms the moves, makes them
        available, and confirms the pickings.

        If ``picking_id`` is provided, the stock moves will be added to it, otherwise a standard
        incoming picking will be created to wrap the stock moves (default behavior of the stock.move)

        Modules that wish to customize the procurements or partition the stock moves over
        multiple stock pickings may override this method and call ``super()`` with
        different subsets of ``order_lines`` and/or preset ``picking_id`` values.

        :param browse_record order: purchase order to which the order lines belong
        :param list(browse_record) order_lines: purchase order line records for which picking
                                                and moves should be created.
        :param int picking_id: optional ID of a stock picking to which the created stock moves
                               will be added. A new picking will be created if omitted.
        :return: None
        """
        stock_move = self.pool.get('stock.move')
        todo_moves = []
        new_group = self.pool.get("procurement.group").create(cr, uid, {'name': order.name, 'partner_id': order.partner_id.id}, context=context)

        for order_line in order_lines:
            if not order_line.product_id:
                continue

            if order_line.product_id.type in ('product', 'consu'):
                for vals in self._prepare_order_line_move(cr, uid, order, order_line, picking_id, new_group, context=context):
                    move = stock_move.create(cr, uid, vals, context=context)
                    todo_moves.append(move)

        todo_moves = stock_move.action_confirm(cr, uid, todo_moves)
        stock_move.force_assign(cr, uid, todo_moves)

    def test_moves_done(self, cr, uid, ids, context=None):
        '''PO is done at the delivery side if all the incoming shipments are done'''
        for purchase in self.browse(cr, uid, ids, context=context):
            for picking in purchase.picking_ids:
                if picking.state != 'done':
                    return False
        return True

    def test_moves_except(self, cr, uid, ids, context=None):
        ''' PO is in exception at the delivery side if one of the picking is canceled
            and the other pickings are completed (done or canceled)
        '''
        at_least_one_canceled = False
        alldoneorcancel = True
        for purchase in self.browse(cr, uid, ids, context=context):
            for picking in purchase.picking_ids:
                if picking.state == 'cancel':
                    at_least_one_canceled = True
                if picking.state not in ['done', 'cancel']:
                    alldoneorcancel = False
        return at_least_one_canceled and alldoneorcancel

    def move_lines_get(self, cr, uid, ids, *args):
        res = []
        for order in self.browse(cr, uid, ids, context={}):
            for line in order.order_line:
                res += [x.id for x in line.move_ids]
        return res

    def action_picking_create(self, cr, uid, ids, context=None):
        for order in self.browse(cr, uid, ids):
            picking_id = self.pool.get('stock.picking').create(cr, uid, {'picking_type_id': order.picking_type_id.id, 'partner_id': order.dest_address_id.id or order.partner_id.id}, context=context)
            self._create_stock_moves(cr, uid, order, order.order_line, picking_id, context=context)

    def picking_done(self, cr, uid, ids, context=None):
        self.write(cr, uid, ids, {'shipped':1,'state':'approved'}, context=context)
        # Do check on related procurements:
        proc_obj = self.pool.get("procurement.order")
        po_lines = []
        for po in self.browse(cr, uid, ids, context=context):
            po_lines += [x.id for x in po.order_line]
        if po_lines:
            procs = proc_obj.search(cr, uid, [('purchase_line_id', 'in', po_lines)], context=context)
            if procs:
                proc_obj.check(cr, uid, procs, context=context)
        self.message_post(cr, uid, ids, body=_("Products received"), context=context)
        return True

    def copy(self, cr, uid, id, default=None, context=None):
        if not default:
            default = {}
        default.update({
            'state':'draft',
            'shipped':False,
            'invoiced':False,
            'invoice_ids': [],
            'origin': '',
            'partner_ref': '',
            'name': self.pool.get('ir.sequence').get(cr, uid, 'purchase.order'),
        })
        return super(purchase_order, self).copy(cr, uid, id, default, context)

    def do_merge(self, cr, uid, ids, context=None):
        """
        To merge similar type of purchase orders.
        Orders will only be merged if:
        * Purchase Orders are in draft
        * Purchase Orders belong to the same partner
        * Purchase Orders are have same stock location, same pricelist
        Lines will only be merged if:
        * Order lines are exactly the same except for the quantity and unit

         @param self: The object pointer.
         @param cr: A database cursor
         @param uid: ID of the user currently logged in
         @param ids: the ID or list of IDs
         @param context: A standard dictionary

         @return: new purchase order id

        """
        #TOFIX: merged order line should be unlink
        def make_key(br, fields):
            list_key = []
            for field in fields:
                field_val = getattr(br, field)
                if field in ('product_id', 'account_analytic_id'):
                    if not field_val:
                        field_val = False
                if isinstance(field_val, browse_record):
                    field_val = field_val.id
                elif isinstance(field_val, browse_null):
                    field_val = False
                elif isinstance(field_val, list):
                    field_val = ((6, 0, tuple([v.id for v in field_val])),)
                list_key.append((field, field_val))
            list_key.sort()
            return tuple(list_key)

        if context is None:
            context = {}

        # Compute what the new orders should contain
        new_orders = {}

        order_lines_to_move = []
        for porder in [order for order in self.browse(cr, uid, ids, context=context) if order.state == 'draft']:
            order_key = make_key(porder, ('partner_id', 'location_id', 'pricelist_id'))
            new_order = new_orders.setdefault(order_key, ({}, []))
            new_order[1].append(porder.id)
            order_infos = new_order[0]

            if not order_infos:
                order_infos.update({
                    'origin': porder.origin,
                    'date_order': porder.date_order,
                    'partner_id': porder.partner_id.id,
                    'dest_address_id': porder.dest_address_id.id,
                    'picking_type_id': porder.picking_type_id.id,
                    'location_id': porder.location_id.id,
                    'pricelist_id': porder.pricelist_id.id,
                    'state': 'draft',
                    'order_line': {},
                    'notes': '%s' % (porder.notes or '',),
                    'fiscal_position': porder.fiscal_position and porder.fiscal_position.id or False,
                })
            else:
                if porder.date_order < order_infos['date_order']:
                    order_infos['date_order'] = porder.date_order
                if porder.notes:
                    order_infos['notes'] = (order_infos['notes'] or '') + ('\n%s' % (porder.notes,))
                if porder.origin:
                    order_infos['origin'] = (order_infos['origin'] or '') + ' ' + porder.origin

            for order_line in porder.order_line:
                order_lines_to_move += [order_line.id]

        allorders = []
        orders_info = {}
        for order_key, (order_data, old_ids) in new_orders.iteritems():
            # skip merges with only one order
            if len(old_ids) < 2:
                allorders += (old_ids or [])
                continue

            # cleanup order line data
            for key, value in order_data['order_line'].iteritems():
                del value['uom_factor']
                value.update(dict(key))
            order_data['order_line'] = [(6, 0, order_lines_to_move)]

            # create the new order
            context.update({'mail_create_nolog': True})
            neworder_id = self.create(cr, uid, order_data)
            self.message_post(cr, uid, [neworder_id], body=_("RFQ created"), context=context)
            orders_info.update({neworder_id: old_ids})
            allorders.append(neworder_id)

            # make triggers pointing to the old orders point to the new order
            for old_id in old_ids:
                self.redirect_workflow(cr, uid, [(old_id, neworder_id)])
                self.signal_purchase_cancel(cr, uid, [old_id])

        return orders_info


class purchase_order_line(osv.osv):
    def _amount_line(self, cr, uid, ids, prop, arg, context=None):
        res = {}
        cur_obj=self.pool.get('res.currency')
        tax_obj = self.pool.get('account.tax')
        for line in self.browse(cr, uid, ids, context=context):
            taxes = tax_obj.compute_all(cr, uid, line.taxes_id, line.price_unit, line.product_qty, line.product_id, line.order_id.partner_id)
            cur = line.order_id.pricelist_id.currency_id
            res[line.id] = cur_obj.round(cr, uid, cur, taxes['total'])
        return res

    def _get_uom_id(self, cr, uid, context=None):
        try:
            proxy = self.pool.get('ir.model.data')
            result = proxy.get_object_reference(cr, uid, 'product', 'product_uom_unit')
            return result[1]
        except Exception, ex:
            return False

    _columns = {
        'name': fields.text('Description', required=True),
        'product_qty': fields.float('Quantity', digits_compute=dp.get_precision('Product Unit of Measure'), required=True),
        'date_planned': fields.date('Scheduled Date', required=True, select=True),
        'taxes_id': fields.many2many('account.tax', 'purchase_order_taxe', 'ord_id', 'tax_id', 'Taxes'),
        'product_uom': fields.many2one('product.uom', 'Product Unit of Measure', required=True),
        'product_id': fields.many2one('product.product', 'Product', domain=[('purchase_ok','=',True)], change_default=True),
        'move_ids': fields.one2many('stock.move', 'purchase_line_id', 'Reservation', readonly=True, ondelete='set null'),
        'price_unit': fields.float('Unit Price', required=True, digits_compute= dp.get_precision('Product Price')),
        'price_subtotal': fields.function(_amount_line, string='Subtotal', digits_compute= dp.get_precision('Account')),
        'order_id': fields.many2one('purchase.order', 'Order Reference', select=True, required=True, ondelete='cascade'),
        'account_analytic_id':fields.many2one('account.analytic.account', 'Analytic Account',),
        'company_id': fields.related('order_id','company_id',type='many2one',relation='res.company',string='Company', store=True, readonly=True),
        'state': fields.selection([('draft', 'Draft'), ('confirmed', 'Confirmed'), ('done', 'Done'), ('cancel', 'Cancelled')], 'Status', required=True, readonly=True,
                                  help=' * The \'Draft\' status is set automatically when purchase order in draft status. \
                                       \n* The \'Confirmed\' status is set automatically as confirm when purchase order in confirm status. \
                                       \n* The \'Done\' status is set automatically when purchase order is set as done. \
                                       \n* The \'Cancelled\' status is set automatically when user cancel purchase order.'),
        'invoice_lines': fields.many2many('account.invoice.line', 'purchase_order_line_invoice_rel', 'order_line_id', 'invoice_id', 'Invoice Lines', readonly=True),
        'invoiced': fields.boolean('Invoiced', readonly=True),
        'partner_id': fields.related('order_id','partner_id',string='Partner',readonly=True,type="many2one", relation="res.partner", store=True),
        'date_order': fields.related('order_id','date_order',string='Order Date',readonly=True,type="date"),
        'procurement_ids': fields.one2many('procurement.order', 'purchase_line_id', string='Associated procurements'),
    }
    _defaults = {
        'product_uom' : _get_uom_id,
        'product_qty': lambda *a: 1.0,
        'state': lambda *args: 'draft',
        'invoiced': lambda *a: 0,
    }
    _table = 'purchase_order_line'
    _name = 'purchase.order.line'
    _description = 'Purchase Order Line'

    def copy_data(self, cr, uid, id, default=None, context=None):
        if not default:
            default = {}
        default.update({'state':'draft', 'move_ids':[], 'invoiced':0, 'invoice_lines':[], 'procurement_ids': False})
        return super(purchase_order_line, self).copy_data(cr, uid, id, default, context)

    def unlink(self, cr, uid, ids, context=None):
        procurement_obj = self.pool.get('procurement.order')
        procurement_ids_to_cancel = procurement_obj.search(cr, uid, [('purchase_line_id', 'in', ids)], context=context)
        if procurement_ids_to_cancel:
            self.pool['procurement.order'].cancel(cr, uid, procurement_ids_to_cancel)
        return super(purchase_order_line, self).unlink(cr, uid, ids, context=context)

    def onchange_product_uom(self, cr, uid, ids, pricelist_id, product_id, qty, uom_id,
            partner_id, date_order=False, fiscal_position_id=False, date_planned=False,
            name=False, price_unit=False, state='draft', context=None):
        """
        onchange handler of product_uom.
        """
        if context is None:
            context = {}
        if not uom_id:
            return {'value': {'price_unit': price_unit or 0.0, 'name': name or '', 'product_uom' : uom_id or False}}
        context = dict(context, purchase_uom_check=True)
        return self.onchange_product_id(cr, uid, ids, pricelist_id, product_id, qty, uom_id,
            partner_id, date_order=date_order, fiscal_position_id=fiscal_position_id, date_planned=date_planned,
            name=name, price_unit=price_unit, state=state, context=context)

    def _get_date_planned(self, cr, uid, supplier_info, date_order_str, context=None):
        """Return the datetime value to use as Schedule Date (``date_planned``) for
           PO Lines that correspond to the given product.supplierinfo,
           when ordered at `date_order_str`.

           :param browse_record | False supplier_info: product.supplierinfo, used to
               determine delivery delay (if False, default delay = 0)
           :param str date_order_str: date of order, as a string in
               DEFAULT_SERVER_DATE_FORMAT
           :rtype: datetime
           :return: desired Schedule Date for the PO line
        """
        supplier_delay = int(supplier_info.delay) if supplier_info else 0
        return datetime.strptime(date_order_str, DEFAULT_SERVER_DATE_FORMAT) + relativedelta(days=supplier_delay)

    def action_cancel(self, cr, uid, ids, context=None):
        self.write(cr, uid, ids, {'state': 'cancel'}, context=context)
        for po_line in self.browse(cr, uid, ids, context=context):
            if all([l.state == 'cancel' for l in po_line.order_id.order_line]):
                self.pool.get('purchase.order').action_cancel(cr, uid, [po_line.order_id.id], context=context)

    def _check_product_uom_group(self, cr, uid, context=None):
        group_uom = self.pool.get('ir.model.data').get_object(cr, uid, 'product', 'group_uom')
        res = [user for user in group_uom.users if user.id == uid]
        return len(res) and True or False


    def onchange_product_id(self, cr, uid, ids, pricelist_id, product_id, qty, uom_id,
            partner_id, date_order=False, fiscal_position_id=False, date_planned=False,
            name=False, price_unit=False, state='draft', context=None):
        """
        onchange handler of product_id.
        """
        if context is None:
            context = {}

        res = {'value': {'price_unit': price_unit or 0.0, 'name': name or '', 'product_uom' : uom_id or False}}
        if not product_id:
            return res

        product_product = self.pool.get('product.product')
        product_uom = self.pool.get('product.uom')
        res_partner = self.pool.get('res.partner')
        product_pricelist = self.pool.get('product.pricelist')
        account_fiscal_position = self.pool.get('account.fiscal.position')
        account_tax = self.pool.get('account.tax')

        # - check for the presence of partner_id and pricelist_id
        #if not partner_id:
        #    raise osv.except_osv(_('No Partner!'), _('Select a partner in purchase order to choose a product.'))
        #if not pricelist_id:
        #    raise osv.except_osv(_('No Pricelist !'), _('Select a price list in the purchase order form before choosing a product.'))

        # - determine name and notes based on product in partner lang.
        context_partner = context.copy()
        if partner_id:
            lang = res_partner.browse(cr, uid, partner_id).lang
            context_partner.update( {'lang': lang, 'partner_id': partner_id} )
        product = product_product.browse(cr, uid, product_id, context=context_partner)
        #call name_get() with partner in the context to eventually match name and description in the seller_ids field
        dummy, name = product_product.name_get(cr, uid, product_id, context=context_partner)[0]
        if product.description_purchase:
            name += '\n' + product.description_purchase
        res['value'].update({'name': name})

        # - set a domain on product_uom
        res['domain'] = {'product_uom': [('category_id','=',product.uom_id.category_id.id)]}

        # - check that uom and product uom belong to the same category
        product_uom_po_id = product.uom_po_id.id
        if not uom_id:
            uom_id = product_uom_po_id

        if product.uom_id.category_id.id != product_uom.browse(cr, uid, uom_id, context=context).category_id.id:
            if context.get('purchase_uom_check') and self._check_product_uom_group(cr, uid, context=context):
                res['warning'] = {'title': _('Warning!'), 'message': _('Selected Unit of Measure does not belong to the same category as the product Unit of Measure.')}
            uom_id = product_uom_po_id

        res['value'].update({'product_uom': uom_id})

        # - determine product_qty and date_planned based on seller info
        if not date_order:
            date_order = fields.date.context_today(self,cr,uid,context=context)


        supplierinfo = False
        for supplier in product.seller_ids:
            if partner_id and (supplier.name.id == partner_id):
                supplierinfo = supplier
                if supplierinfo.product_uom.id != uom_id:
                    res['warning'] = {'title': _('Warning!'), 'message': _('The selected supplier only sells this product by %s') % supplierinfo.product_uom.name }
                min_qty = product_uom._compute_qty(cr, uid, supplierinfo.product_uom.id, supplierinfo.min_qty, to_uom_id=uom_id)
                if (qty or 0.0) < min_qty: # If the supplier quantity is greater than entered from user, set minimal.
                    if qty:
                        res['warning'] = {'title': _('Warning!'), 'message': _('The selected supplier has a minimal quantity set to %s %s, you should not purchase less.') % (supplierinfo.min_qty, supplierinfo.product_uom.name)}
                    qty = min_qty
        dt = self._get_date_planned(cr, uid, supplierinfo, date_order, context=context).strftime(DEFAULT_SERVER_DATETIME_FORMAT)
        qty = qty or 1.0
        res['value'].update({'date_planned': date_planned or dt})
        if qty:
            res['value'].update({'product_qty': qty})

        price = price_unit
        if state not in ('sent','bid'):
            # - determine price_unit and taxes_id
            if pricelist_id:
                price = product_pricelist.price_get(cr, uid, [pricelist_id],
                        product.id, qty or 1.0, partner_id or False, {'uom': uom_id, 'date': date_order})[pricelist_id]
            else:
                price = product.standard_price

        taxes = account_tax.browse(cr, uid, map(lambda x: x.id, product.supplier_taxes_id))
        fpos = fiscal_position_id and account_fiscal_position.browse(cr, uid, fiscal_position_id, context=context) or False
        taxes_ids = account_fiscal_position.map_tax(cr, uid, fpos, taxes)
        res['value'].update({'price_unit': price, 'taxes_id': taxes_ids})

        return res

    product_id_change = onchange_product_id
    product_uom_change = onchange_product_uom 

    def action_confirm(self, cr, uid, ids, context=None):
        self.write(cr, uid, ids, {'state': 'confirmed'}, context=context)
        return True

class procurement_rule(osv.osv):
    _inherit = 'procurement.rule'

    def _get_action(self, cr, uid, context=None):
        return [('buy', _('Buy'))] + super(procurement_rule, self)._get_action(cr, uid, context=context)


class procurement_order(osv.osv):
    _inherit = 'procurement.order'
    _columns = {
        'purchase_line_id': fields.many2one('purchase.order.line', 'Purchase Order Line'),
        'purchase_id': fields.related('purchase_line_id', 'order_id', type='many2one', relation='purchase.order', string='Purchase Order'),
    }

    def propagate_cancel(self, cr, uid, procurement, context=None):
        if procurement.rule_id.action == 'buy' and procurement.purchase_line_id:
            purchase_line_obj = self.pool.get('purchase.order.line')
            if procurement.purchase_line_id.product_qty > procurement.product_qty and procurement.purchase_line_id.order_id.state == 'draft':
                purchase_line_obj.write(cr, uid, [procurement.purchase_line_id.id], {'product_qty': procurement.purchase_line_id.product_qty - procurement.product_qty}, context=context)
            else:
                purchase_line_obj.action_cancel(cr, uid, [procurement.purchase_line_id.id], context=context)
        return super(procurement_order, self).propagate_cancel(cr, uid, procurement, context=context)

    def _run(self, cr, uid, procurement, context=None):
        if procurement.rule_id and procurement.rule_id.action == 'buy':
            #make a purchase order for the procurement
            return self.make_po(cr, uid, [procurement.id], context=context)[procurement.id]
        return super(procurement_order, self)._run(cr, uid, procurement, context=context)

    def _check(self, cr, uid, procurement, context=None):
        if procurement.purchase_line_id and procurement.purchase_line_id.order_id.shipped:  # TOCHECK: does it work for several deliveries?
            return True
        return super(procurement_order, self)._check(cr, uid, procurement, context=context)

    def _check_supplier_info(self, cr, uid, ids, context=None):
        ''' Check the supplier info field of a product and write an error message on the procurement if needed.
        Returns True if all needed information is there, False if some configuration mistake is detected.
        '''
        partner_obj = self.pool.get('res.partner')
        user = self.pool.get('res.users').browse(cr, uid, uid, context=context)
        for procurement in self.browse(cr, uid, ids, context=context):
            message = ''
            partner = procurement.product_id.seller_id #Taken Main Supplier of Product of Procurement.

            if not procurement.product_id.seller_ids:
                message = _('No supplier defined for this product !')
            elif not partner:
                message = _('No default supplier defined for this product')
            elif not partner_obj.address_get(cr, uid, [partner.id], ['delivery'])['delivery']:
                message = _('No address defined for the supplier')

            if message:
                if procurement.message != message:
                    cr.execute('update procurement_order set message=%s where id=%s', (message, procurement.id))
                return False

            if user.company_id and user.company_id.partner_id:
                if partner.id == user.company_id.partner_id.id:
                    raise osv.except_osv(_('Configuration Error!'), _('The product "%s" has been defined with your company as reseller which seems to be a configuration error!' % procurement.product_id.name))

        return True

    def create_procurement_purchase_order(self, cr, uid, procurement, po_vals, line_vals, context=None):
        """Create the purchase order from the procurement, using
           the provided field values, after adding the given purchase
           order line in the purchase order.

           :params procurement: the procurement object generating the purchase order
           :params dict po_vals: field values for the new purchase order (the
                                 ``order_line`` field will be overwritten with one
                                 single line, as passed in ``line_vals``).
           :params dict line_vals: field values of the single purchase order line that
                                   the purchase order will contain.
           :return: id of the newly created purchase order
           :rtype: int
        """
        po_vals.update({'order_line': [(0,0,line_vals)]})
        return self.pool.get('purchase.order').create(cr, uid, po_vals, context=context)

    def _get_purchase_schedule_date(self, cr, uid, procurement, company, context=None):
        """Return the datetime value to use as Schedule Date (``date_planned``) for the
           Purchase Order Lines created to satisfy the given procurement.

           :param browse_record procurement: the procurement for which a PO will be created.
           :param browse_report company: the company to which the new PO will belong to.
           :rtype: datetime
           :return: the desired Schedule Date for the PO lines
        """
        procurement_date_planned = datetime.strptime(procurement.date_planned, DEFAULT_SERVER_DATETIME_FORMAT)
        schedule_date = (procurement_date_planned - relativedelta(days=company.po_lead))
        return schedule_date

    def _get_purchase_order_date(self, cr, uid, procurement, company, schedule_date, context=None):
        """Return the datetime value to use as Order Date (``date_order``) for the
           Purchase Order created to satisfy the given procurement.

           :param browse_record procurement: the procurement for which a PO will be created.
           :param browse_report company: the company to which the new PO will belong to.
           :param datetime schedule_date: desired Scheduled Date for the Purchase Order lines.
           :rtype: datetime
           :return: the desired Order Date for the PO
        """
        seller_delay = int(procurement.product_id.seller_delay)
        return schedule_date - relativedelta(days=seller_delay)

    def _get_product_supplier(self, cr, uid, procurement, context=None):
        ''' returns the main supplier of the procurement's product given as argument'''
        return procurement.product_id.seller_id

    def _get_po_line_values_from_proc(self, cr, uid, procurement, partner, company, schedule_date, context=None):
        if context is None:
            context = {}
        uom_obj = self.pool.get('product.uom')
        pricelist_obj = self.pool.get('product.pricelist')
        prod_obj = self.pool.get('product.product')
        acc_pos_obj = self.pool.get('account.fiscal.position')

        seller_qty = procurement.product_id.seller_qty
        pricelist_id = partner.property_product_pricelist_purchase.id
        uom_id = procurement.product_id.uom_po_id.id
        qty = uom_obj._compute_qty(cr, uid, procurement.product_uom.id, procurement.product_qty, uom_id)
        if seller_qty:
            qty = max(qty, seller_qty)
        price = pricelist_obj.price_get(cr, uid, [pricelist_id], procurement.product_id.id, qty, partner.id, {'uom': uom_id})[pricelist_id]

        #Passing partner_id to context for purchase order line integrity of Line name
        new_context = context.copy()
        new_context.update({'lang': partner.lang, 'partner_id': partner.id})
        product = prod_obj.browse(cr, uid, procurement.product_id.id, context=new_context)
        taxes_ids = procurement.product_id.supplier_taxes_id
        taxes = acc_pos_obj.map_tax(cr, uid, partner.property_account_position, taxes_ids)
        name = product.partner_ref
        if product.description_purchase:
            name += '\n' + product.description_purchase

        return {
            'name': name,
            'product_qty': qty,
            'product_id': procurement.product_id.id,
            'product_uom': uom_id,
            'price_unit': price or 0.0,
            'date_planned': schedule_date.strftime(DEFAULT_SERVER_DATETIME_FORMAT),
            'taxes_id': [(6, 0, taxes)],
        }

    def make_po(self, cr, uid, ids, context=None):
        """ Resolve the purchase from procurement, which may result in a new PO creation, a new PO line creation or a quantity change on existing PO line.
        Note that some operations (as the PO creation) are made as SUPERUSER because the current user may not have rights to do it (mto product launched by a sale for example)

        @return: dictionary giving for each procurement its related resolving PO line.
        """
        res = {}
        company = self.pool.get('res.users').browse(cr, uid, uid, context=context).company_id
        po_obj = self.pool.get('purchase.order')
        po_line_obj = self.pool.get('purchase.order.line')
        seq_obj = self.pool.get('ir.sequence')
        pass_ids = []
        linked_po_ids = []
        sum_po_line_ids = []
        for procurement in self.browse(cr, uid, ids, context=context):
            partner = self._get_product_supplier(cr, uid, procurement, context=context)
            if not partner:
                self.message_post(cr, uid, [procurement.id], _('There is no supplier associated to product %s') % (procurement.product_id.name))
                res[procurement.id] = False
            else:
                schedule_date = self._get_purchase_schedule_date(cr, uid, procurement, company, context=context)
                line_vals = self._get_po_line_values_from_proc(cr, uid, procurement, partner, company, schedule_date, context=context)
                #look for any other draft PO for the same supplier, to attach the new line on instead of creating a new draft one
                available_draft_po_ids = po_obj.search(cr, uid, [
                    ('partner_id', '=', partner.id), ('state', '=', 'draft'), ('picking_type_id', '=', procurement.rule_id.picking_type_id.id),
                    ('location_id', '=', procurement.location_id.id), ('company_id', '=', procurement.company_id.id), ('dest_address_id', '=', procurement.partner_dest_id.id)], context=context)
                if available_draft_po_ids:
                    po_id = available_draft_po_ids[0]
                    #look for any other PO line in the selected PO with same product and UoM to sum quantities instead of creating a new po line
                    available_po_line_ids = po_line_obj.search(cr, uid, [('order_id', '=', po_id), ('product_id', '=', line_vals['product_id']), ('product_uom', '=', line_vals['product_uom'])], context=context)
                    if available_po_line_ids:
                        po_line = po_line_obj.browse(cr, uid, available_po_line_ids[0], context=context)
                        po_line_obj.write(cr, SUPERUSER_ID, po_line.id, {'product_qty': po_line.product_qty + line_vals['product_qty']}, context=context)
                        po_line_id = po_line.id
                        sum_po_line_ids.append(procurement.id)
                    else:
                        line_vals.update(order_id=po_id)
                        po_line_id = po_line_obj.create(cr, SUPERUSER_ID, line_vals, context=context)
                        linked_po_ids.append(procurement.id)
                else:
                    purchase_date = self._get_purchase_order_date(cr, uid, procurement, company, schedule_date, context=context)
                    name = seq_obj.get(cr, uid, 'purchase.order') or _('PO: %s') % procurement.name
                    po_vals = {
                        'name': name,
                        'origin': procurement.origin,
                        'partner_id': partner.id,
                        'location_id': procurement.location_id.id,
                        'picking_type_id': procurement.rule_id.picking_type_id.id,
                        'pricelist_id': partner.property_product_pricelist_purchase.id,
                        'date_order': purchase_date.strftime(DEFAULT_SERVER_DATETIME_FORMAT),
                        'company_id': procurement.company_id.id,
                        'fiscal_position': partner.property_account_position and partner.property_account_position.id or False,
                        'payment_term_id': partner.property_supplier_payment_term.id or False,
                        'dest_address_id': procurement.partner_dest_id.id,
                    }
                    po_id = self.create_procurement_purchase_order(cr, SUPERUSER_ID, procurement, po_vals, line_vals, context=context)
                    po_line_id = po_obj.browse(cr, uid, po_id, context=context).order_line[0].id
                    pass_ids.append(procurement.id)
                res[procurement.id] = po_line_id
                self.write(cr, uid, [procurement.id], {'purchase_line_id': po_line_id}, context=context)
        if pass_ids:
            self.message_post(cr, uid, pass_ids, body=_("Draft Purchase Order created"), context=context)
        if linked_po_ids:
            self.message_post(cr, uid, linked_po_ids, body=_("Purchase line created and linked to an existing Purchase Order"), context=context)
        if sum_po_line_ids:
            self.message_post(cr, uid, sum_po_line_ids, body=_("Quantity added in existing Purchase Order Line"), context=context)
        return res


class mail_mail(osv.Model):
    _name = 'mail.mail'
    _inherit = 'mail.mail'

    def _postprocess_sent_message(self, cr, uid, mail, context=None, mail_sent=True):
        if mail_sent and mail.model == 'purchase.order':
            obj = self.pool.get('purchase.order').browse(cr, uid, mail.res_id, context=context)
            if obj.state == 'draft':
                self.pool.get('purchase.order').signal_send_rfq(cr, uid, [mail.res_id])
        return super(mail_mail, self)._postprocess_sent_message(cr, uid, mail=mail, context=context, mail_sent=mail_sent)


class product_template(osv.Model):
    _name = 'product.template'
    _inherit = 'product.template'
    
    _columns = {
        'purchase_ok': fields.boolean('Can be Purchased', help="Specify if the product can be selected in a purchase order line."),
    }
    _defaults = {
        'purchase_ok': 1,
    }

class product_product(osv.Model):
    _name = 'product.product'
    _inherit = 'product.product'
    
    def _purchase_count(self, cr, uid, ids, field_name, arg, context=None):
        Purchase = self.pool['purchase.order']
        return {
            product_id: Purchase.search_count(cr,uid, [('order_line.product_id', '=', product_id)], context=context) 
            for product_id in ids
        }

    _columns = {
        'purchase_count': fields.function(_purchase_count, string='# Purchases', type='integer'),
    }



class mail_compose_message(osv.Model):
    _inherit = 'mail.compose.message'

    def send_mail(self, cr, uid, ids, context=None):
        context = context or {}
        if context.get('default_model') == 'purchase.order' and context.get('default_res_id'):
            context = dict(context, mail_post_autofollow=True)
            self.pool.get('purchase.order').signal_send_rfq(cr, uid, [context['default_res_id']])
        return super(mail_compose_message, self).send_mail(cr, uid, ids, context=context)


class account_invoice(osv.Model):
    """ Override account_invoice to add Chatter messages on the related purchase
        orders, logging the invoice reception or payment. """
    _inherit = 'account.invoice'

    def invoice_validate(self, cr, uid, ids, context=None):
        res = super(account_invoice, self).invoice_validate(cr, uid, ids, context=context)
        purchase_order_obj = self.pool.get('purchase.order')
        # read access on purchase.order object is not required
        if not purchase_order_obj.check_access_rights(cr, uid, 'read', raise_exception=False):
            user_id = SUPERUSER_ID
        else:
            user_id = uid
        po_ids = purchase_order_obj.search(cr, user_id, [('invoice_ids', 'in', ids)], context=context)
        for order in purchase_order_obj.browse(cr, uid, po_ids, context=context):
            purchase_order_obj.message_post(cr, user_id, order.id, body=_("Invoice received"), context=context)
            invoiced = []
            for po_line in order.order_line:
                if any(line.invoice_id.state not in ['draft', 'cancel'] for line in po_line.invoice_lines):
                    invoiced.append(po_line.id)
            if invoiced:
                self.pool['purchase.order.line'].write(cr, uid, invoiced, {'invoiced': True})
            workflow.trg_write(uid, 'purchase.order', order.id, cr)
        return res

    def confirm_paid(self, cr, uid, ids, context=None):
        res = super(account_invoice, self).confirm_paid(cr, uid, ids, context=context)
        purchase_order_obj = self.pool.get('purchase.order')
        # read access on purchase.order object is not required
        if not purchase_order_obj.check_access_rights(cr, uid, 'read', raise_exception=False):
            user_id = SUPERUSER_ID
        else:
            user_id = uid
        po_ids = purchase_order_obj.search(cr, user_id, [('invoice_ids', 'in', ids)], context=context)
        for po_id in po_ids:
            purchase_order_obj.message_post(cr, user_id, po_id, body=_("Invoice paid"), context=context)
        return res

class account_invoice_line(osv.Model):
    """ Override account_invoice_line to add the link to the purchase order line it is related to"""
    _inherit = 'account.invoice.line'
    _columns = {
        'purchase_line_id': fields.many2one('purchase.order.line',
            'Purchase Order Line', ondelete='set null', select=True,
            readonly=True),
    }

class product_product(osv.osv):
    _inherit = "product.product"

    def _get_buy_route(self, cr, uid, context=None):
        buy_route = self.pool.get('ir.model.data').get_object_reference(cr, uid, 'purchase', 'route_warehouse0_buy')[1]
        return [buy_route]

    _defaults = {
        'route_ids': _get_buy_route,
    }

# vim:expandtab:smartindent:tabstop=4:softtabstop=4:shiftwidth=4:<|MERGE_RESOLUTION|>--- conflicted
+++ resolved
@@ -146,7 +146,6 @@
                                                 limit=1)
         return res and res[0] or False  
 
-<<<<<<< HEAD
     def _get_picking_in(self, cr, uid, context=None):
         obj_data = self.pool.get('ir.model.data')
         return obj_data.get_object_reference(cr, uid, 'stock','picking_type_in') and obj_data.get_object_reference(cr, uid, 'stock','picking_type_in')[1] or False
@@ -166,7 +165,7 @@
         for pick_id, po_id in picks:
             res[po_id].append(pick_id)
         return res
-=======
+
     def _count_all(self, cr, uid, ids, field_name, arg, context=None):
         return {
             purchase.id: {
@@ -175,7 +174,6 @@
             }
             for purchase in self.browse(cr, uid, ids, context=context)
         }
->>>>>>> 95e1bd06
 
     STATE_SELECTION = [
         ('draft', 'Draft PO'),
@@ -254,16 +252,13 @@
         'create_uid': fields.many2one('res.users', 'Responsible'),
         'company_id': fields.many2one('res.company', 'Company', required=True, select=1, states={'confirmed': [('readonly', True)], 'approved': [('readonly', True)]}),
         'journal_id': fields.many2one('account.journal', 'Journal'),
-<<<<<<< HEAD
         'bid_date': fields.date('Bid Received On', readonly=True, help="Date on which the bid was received"),
         'bid_validity': fields.date('Bid Valid Until', help="Date on which the bid expired"),
         'picking_type_id': fields.many2one('stock.picking.type', 'Deliver To', help="This will determine picking type of incoming shipment", required=True,
                                            states={'confirmed': [('readonly', True)], 'approved': [('readonly', True)], 'done': [('readonly', True)]}),
         'related_location_id': fields.related('picking_type_id', 'default_location_dest_id', type='many2one', relation='stock.location', string="Related location", store=True),        
-=======
         'shipment_count': fields.function(_count_all, type='integer', string='Incoming Shipments', multi=True),
         'invoice_count': fields.function(_count_all, type='integer', string='Invoices', multi=True)
->>>>>>> 95e1bd06
     }
     _defaults = {
         'date_order': fields.date.context_today,
