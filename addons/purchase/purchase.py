--- conflicted
+++ resolved
@@ -31,9 +31,6 @@
 from osv.orm import browse_record, browse_null
 from tools import DEFAULT_SERVER_DATE_FORMAT, DEFAULT_SERVER_DATETIME_FORMAT, DATETIME_FORMATS_MAP
 
-#
-# Model definition
-#
 class purchase_order(osv.osv):
 
     def _amount_all(self, cr, uid, ids, field_name, arg, context=None):
@@ -239,7 +236,6 @@
             else:
                 raise osv.except_osv(_('Invalid Action!'), _('In order to delete a purchase order, you must cancel it first.'))
 
-        # TODO: temporary fix in 5.0, to remove in 5.2 when subflows support
         # automatically sending subflow.delete upon deletion
         wf_service = netsvc.LocalService("workflow")
         for id in unlink_ids:
@@ -333,7 +329,7 @@
                 'view_id': view_id,
                 'res_id': pick_ids[0]
             })
-            
+
         action.update({
             'context': ctx,
         })
@@ -380,7 +376,7 @@
             for line in po.order_line:
                 if line.state=='draft':
                     todo.append(line.id)
-#        current_name = self.name_get(cr, uid, ids)[0][1]
+
         self.pool.get('purchase.order.line').action_confirm(cr, uid, todo, context)
         for id in ids:
             self.write(cr, uid, [id], {'state' : 'confirmed', 'validator' : uid})
@@ -486,16 +482,12 @@
             self.invoice_send_note(cr, uid, ids, res, context)
         return res
 
-<<<<<<< HEAD
-    def has_stockable_product(self, cr, uid, ids, *args):
-=======
     def invoice_done(self, cr, uid, ids, context=None):
         self.write(cr, uid, ids, {'state':'approved'}, context=context)
         self.invoice_done_send_note(cr, uid, ids, context=context)
         return True
 
-    def has_stockable_product(self,cr, uid, ids, *args):
->>>>>>> f285c0e4
+    def has_stockable_product(self, cr, uid, ids, *args):
         for order in self.browse(cr, uid, ids):
             for order_line in order.order_line:
                 if order_line.product_id and order_line.product_id.product_tmpl_id.type in ('product', 'consu'):
@@ -669,7 +661,7 @@
             list_key.sort()
             return tuple(list_key)
 
-    # compute what the new orders should contain
+        # Compute what the new orders should contain
 
         new_orders = {}
 
@@ -1102,4 +1094,5 @@
         return super(mail_mail, self)._postprocess_sent_message(cr, uid, mail=mail, context=context)
 
 mail_mail()
+
 # vim:expandtab:smartindent:tabstop=4:softtabstop=4:shiftwidth=4: