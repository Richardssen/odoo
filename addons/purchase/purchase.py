--- conflicted
+++ resolved
@@ -615,11 +615,7 @@
         'notes': fields.text('Notes'),
         'order_id': fields.many2one('purchase.order', 'Order Reference', select=True, required=True, ondelete='cascade'),
         'account_analytic_id':fields.many2one('account.analytic.account', 'Analytic Account',),
-<<<<<<< HEAD
         'company_id': fields.related('order_id','company_id',type='many2one',relation='res.company',string='Company', store=True, readonly=True),
-=======
-        'company_id': fields.related('order_id','company_id',type='many2one',relation='res.company',store=True,string='Company'),
->>>>>>> 72386193
         'state': fields.selection([('draft', 'Draft'), ('confirmed', 'Confirmed'), ('done', 'Done'), ('cancel', 'Cancelled')], 'State', required=True, readonly=True,
                                   help=' * The \'Draft\' state is set automatically when purchase order in draft state. \
                                        \n* The \'Confirmed\' state is set automatically as confirm when purchase order in confirm state. \
@@ -676,7 +672,7 @@
         seller_delay = 0
 
         prod_name = self.pool.get('product.product').name_get(cr, uid, [prod.id], context=context)[0][1]
-        res = {} 
+        res = {}
         for s in prod.seller_ids:
             if s.name.id == partner_id:
                 seller_delay = s.delay
