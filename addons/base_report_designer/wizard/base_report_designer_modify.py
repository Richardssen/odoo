--- conflicted
+++ resolved
@@ -19,20 +19,14 @@
 #    along with this program.  If not, see <http://www.gnu.org/licenses/>.
 #
 ##############################################################################
+
+import base64
 import time
-<<<<<<< HEAD
-from openerp import wizard
-from openerp import osv
-from openerp import pooler
-=======
-import osv
-import pooler
->>>>>>> 590add54
 import urllib
-import base64
-from openerp import tools
+
+from openerp import osv, pooler, tools
+from openerp.osv import fields, osv
 from openerp.tools.translate import _
-from openerp.osv import fields, osv
 
 class base_report_sxw(osv.osv_memory):
     """Base Report sxw """
