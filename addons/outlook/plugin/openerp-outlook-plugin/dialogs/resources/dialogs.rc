--- conflicted
+++ resolved
@@ -1,336 +1,332 @@
-// Microsoft Visual C++ generated resource script.
-//
-#include "dialogs.h"
-
-IDB_OPENERPLOGO              BITMAP                  "OpenERP_Logo.bmp"
-
-#define APSTUDIO_READONLY_SYMBOLS
-/////////////////////////////////////////////////////////////////////////////
-//
-// Generated from the TEXTINCLUDE 2 resource.
-//
-#include "winres.h"
-
-/////////////////////////////////////////////////////////////////////////////
-#undef APSTUDIO_READONLY_SYMBOLS
-
-/////////////////////////////////////////////////////////////////////////////
-// English (U.S.) resources
-
-#if !defined(AFX_RESOURCE_DLL) || defined(AFX_TARG_ENU)
-#ifdef _WIN32
-LANGUAGE LANG_ENGLISH, SUBLANG_ENGLISH_US
-#pragma code_page(1252)
-#endif //_WIN32
-
-/////////////////////////////////////////////////////////////////////////////
-//
-// Dialog
-//
-
-IDD_MANAGER DIALOGEX 0, 0, 460, 260
-STYLE DS_SETFONT | WS_POPUP | WS_CAPTION | WS_SYSMENU | DS_MODALFRAME
-CAPTION "OpenERP Configuration"
-FONT 8, "Tahoma", 1000, 0, 0x0
-BEGIN
-    DEFPUSHBUTTON   "Close",ID_DONE,400,239,50,14//,WS_VISIBLE //| WS_TABSTOP
-    CONTROL         "",IDC_TAB,"SysTabControl32",0x0,8,7,440,228
-    CONTROL         "",IDC_LIST,"SysListView32",WS_CHILD | WS_VISIBLE | WS_BORDER | WS_HSCROLL | WS_VSCROLL |
-            		 LVS_SHOWSELALWAYS | LVS_REPORT | LVS_EX_FULLROWSELECT | LVS_EX_GRIDLINES,0,0,0,0
-END
-
-IDD_GENERAL DIALOGEX 0, 0, 430, 210
-STYLE DS_SETFONT | WS_CHILD | WS_CAPTION | WS_SYSMENU
-CAPTION "Connection Parameters"
-FONT 8, "Tahoma", 0, 0, 0x1
-BEGIN
-	GROUPBOX		"",IDC_STATIC_GROUP, 10, 10,250,130
-    LTEXT           "Server   : ",IDC_STATIC,30,30,100,17
-    EDITTEXT        ID_SERVER_PORT,85,30,120,12,ES_READONLY | WS_VISIBLE | WS_TABSTOP// left top width height
-    PUSHBUTTON      "Change",IDC_BUT_SET_SERVER_PORT,210,30,30,13, WS_VISIBLE | WS_TABSTOP
-    LTEXT           "Database : ",IDC_STATIC,30,50,100,17
-    COMBOBOX        ID_DB_DROPDOWNLIST,85,50,120,40,CBS_DROPDOWNLIST |
-                    WS_VSCROLL | WS_VISIBLE | WS_TABSTOP
-    PUSHBUTTON      "Reload",IDC_RELOAD,210,50,30,13, WS_VISIBLE | WS_TABSTOP
-    LTEXT           "Username : ",IDC_STATIC,30,70,100,17
-    EDITTEXT        ID_USERNAME,85,70,154,12,ES_AUTOHSCROLL | WS_VISIBLE | WS_TABSTOP
-    LTEXT           "Password : ",IDC_STATIC,30,90,100,17
-    EDITTEXT        ID_PASSWORD,85,90,154,12,ES_AUTOHSCROLL | WS_VISIBLE | WS_TABSTOP | ES_PASSWORD
-    PUSHBUTTON      "Connect",ID_BUT_TESTCONNECTION,179,110,60,13, WS_VISIBLE | WS_TABSTOP
-
-	GROUPBOX		"WebServer Parameters",IDC_STATIC_GROUP, 270, 10,150,130
-    LTEXT           "Server : ",IDC_STATIC, 280, 30, 50, 15
-    EDITTEXT        IDET_WED_SERVER,310, 29, 90, 12,ES_AUTOHSCROLL | ES_READONLY
-    PUSHBUTTON      "Change",ID_SET_WEB_CONNECTION, 295, 50, 50, 12 , WS_VISIBLE | WS_TABSTOP
-	PUSHBUTTON      "Connect",IDPB_WEB_CONNECTION, 350, 50, 50, 12 , WS_VISIBLE | WS_TABSTOP
-END
-
-IDD_OBJECT_SETTINGS DIALOGEX 0, 0, 430, 210
-STYLE DS_SETFONT | DS_MODALFRAME | WS_CHILD | WS_CAPTION | WS_SYSMENU
-EXSTYLE WS_EX_CONTEXTHELP
-CAPTION "Documents Setting"
-FONT 8, "Tahoma", 0, 0, 0x1
-BEGIN
-    GROUPBOX        "Document Attributes",IDC_STATIC_GROUP, 2, 2, 340, 32
-
-    LTEXT           "Title",IDC_STATIC,6,15,30,17
-    EDITTEXT        IDC_OBJECT_TITLE,20,14,57,12,ES_AUTOHSCROLL | WS_TABSTOP// left top width height
-    LTEXT           "Document Name",IDC_STATIC,83,15,60,17
-    EDITTEXT        IDC_OBJECT_NAME,138,14,57,12,ES_AUTOHSCROLL | WS_TABSTOP
-    LTEXT           "Image",IDC_STATIC,200,15,20,17
-    EDITTEXT        IDC_IMAGE_PATH,220,14,57,12,ES_AUTOHSCROLL | WS_TABSTOP
-    PUSHBUTTON      "Load Image",IDC_BUT_LOAD_IMAGE,286,13,50,15,WS_TABSTOP
-    PUSHBUTTON      "Add",IDC_BUT_SAVE_OBJECT,347,13,38,15,WS_TABSTOP
-    PUSHBUTTON      "Remove",IDC_BUT_DEL_OBJECT,391,13,38,15,WS_TABSTOP
-    CONTROL         "List1",IDC_LIST,"SysListView32",WS_CHILD | WS_VISIBLE | WS_BORDER | WS_HSCROLL | WS_VSCROLL |
-            		 LVS_SHOWSELALWAYS | LVS_EX_GRIDLINES | LVS_REPORT | LVS_EX_FULLROWSELECT, 8,40,535,160
-END
-
-IDD_ABOUT DIALOGEX 0, 0, 430, 210
-STYLE DS_SETFONT | DS_MODALFRAME | WS_CHILD | WS_CAPTION | WS_SYSMENU
-EXSTYLE WS_EX_CONTEXTHELP
-CAPTION "About"
-FONT 8, "Tahoma", 400, 0, 0x0
-BEGIN
-    GROUPBOX        "About Plugin",IDC_STATIC,7,3,422,200
-    CONTROL         1062,IDB_OPENERPLOGO,"Static",SS_BITMAP | SS_REALSIZEIMAGE,60,30,20,20
-    LTEXT           "",IDC_ABOUT,80,90,300,100
-END
-
-IDD_SERVER_PORT_DIALOG DIALOGEX 0, 0, 160, 55
-STYLE DS_SETFONT | WS_POPUP | WS_CAPTION | WS_SYSMENU
-EXSTYLE WS_EX_CONTEXTHELP
-CAPTION "OpenERP Connection"
-FONT 8, "Tahoma", 400, 0, 0x0
-BEGIN
-    LTEXT           "Server : ",IDC_STATIC,5,3,150,17
-    EDITTEXT        ID_SERVER,40,3,100,12,ES_AUTOHSCROLL | WS_TABSTOP
-    LTEXT           "Port   : ",IDC_STATIC,5,18,100,17
-    EDITTEXT        ID_PORT,40,18,100,12,ES_AUTOHSCROLL | WS_TABSTOP
-    PUSHBUTTON      "Close",IDCANCEL,110,35,45,14,WS_TABSTOP
-    DEFPUSHBUTTON   "OK",IDOK,60,35,45,14,WS_TABSTOP
-END
-
-IDD_SYNC DIALOGEX 0, 0, 470, 320
-STYLE DS_SETFONT | WS_POPUP | WS_CAPTION | WS_SYSMENU
-EXSTYLE WS_EX_CONTEXTHELP
-CAPTION "Push to OpenERP"
-FONT 8, "Tahoma", 1000, 0, 0x0
-BEGIN
-	GROUPBOX        "Link to an Existing Documents ", IDC_STATIC_GROUP, 8,5,250,290,WS_TABSTOP
-	LTEXT           "Search for : ",IDC_STATIC,15,17,40,12
-	EDITTEXT        ID_SEARCH_TEXT,60,15,120,12,ES_AUTOHSCROLL | WS_TABSTOP// left top width height
-    PUSHBUTTON   	"Search",ID_SEARCH,187,15,40,14,WS_TABSTOP
-	LTEXT           "Documents : ",IDC_STATIC,15,140,100,14
-    CONTROL         "List1",IDC_NAME_LIST,"SysListView32",WS_CHILD | WS_VISIBLE | WS_BORDER | LVS_SHOWSELALWAYS | LVS_REPORT | WS_TABSTOP, 15,150,234,110
-    PUSHBUTTON      "Push",ID_MAKE_ATTACHMENT,160,270,85,14,WS_TABSTOP
-
-	GROUPBOX        " Create a Document ", IDC_STATIC_GROUP, 263,5,202,100,WS_TABSTOP
-	LTEXT           "Type of Document : ",IDC_STATIC,266,25,100,12
-    COMBOBOX        ID_ATT_METHOD_DROPDOWNLIST,332,24,75,45,CBS_DROPDOWNLIST |
-                    WS_VSCROLL | WS_TABSTOP
-    PUSHBUTTON      "Create",ID_CREATE_CASE,412,23,50,14,WS_TABSTOP
-
-	GROUPBOX        " Create a Contact ", IDC_STATIC_GROUP, 263, 110,202,185,WS_TABSTOP
-	LTEXT           "Create a New Contact : ",IDC_STATIC,280,140,100,12
-    PUSHBUTTON   	"Create Contact",ID_CREATE_CONTACT,360,138,60,14,WS_TABSTOP
-    PUSHBUTTON      "Close",IDCANCEL,385,300,60,14,WS_TABSTOP
-END
-
-IDD_NEW_CONTACT_DIALOG DIALOGEX 0, 0, 350, 180
-STYLE DS_SETFONT | WS_POPUP | WS_CAPTION | WS_SYSMENU
-EXSTYLE WS_EX_CONTEXTHELP
-CAPTION "Create a New Contact"
-FONT 8, "Tahoma", 1000, 0, 0x0
-BEGIN
-
-	LTEXT           "Select Partner : ",IDC_STATIC,13,20,50,17
-	EDITTEXT        ID_PARTNER_TEXT, 70, 18, 150, 12 , ES_AUTOHSCROLL |ES_READONLY
-	PUSHBUTTON   	"Search Partner",ID_NEW_PARTNER_BUTTON,225,17,60,14, WS_TABSTOP
-	PUSHBUTTON   	"New Partner",IDPB_NEW_PARTNER_BUTTON,290, 17, 50, 14, WS_TABSTOP
-
-    GROUPBOX		"Postal Address ", IDC_STATIC_GROUP,10,35,175,123
-	LTEXT           "Contact Name : ",IDC_STATIC, 18, 53, 100, 17
-	EDITTEXT        ID_CONTACT_NAME_TEXT, 76, 52, 100, 12, ES_AUTOHSCROLL | WS_TABSTOP
-	LTEXT           "Street : ",IDC_STATIC, 18, 67, 40, 17
-	EDITTEXT        ID_STREET_TEXT, 76, 66, 100, 12, ES_AUTOHSCROLL | WS_TABSTOP
-	LTEXT           "Street2 : ",IDC_STATIC, 18, 81, 40, 17
-	EDITTEXT        ID_STREET2_TEXT, 76, 80, 100, 12, ES_AUTOHSCROLL | WS_TABSTOP
-    LTEXT           "Zip : ",IDC_STATIC, 18, 94, 50, 17
-    EDITTEXT		ID_ZIP_TEXT,76, 93, 100, 12,ES_AUTOHSCROLL | WS_TABSTOP
-    LTEXT           "City : ",IDC_STATIC, 18,106, 50, 17
-    EDITTEXT		ID_PARTNER_CITY_TEXT,76,107,100,12,ES_AUTOHSCROLL | WS_TABSTOP
-    LTEXT           "Fed. State : ",IDC_STATIC,18,121,50,17
-    EDITTEXT		IDET_NC_PARTNER_STATE, 76, 122, 54, 12,ES_AUTOHSCROLL |ES_READONLY
-    PUSHBUTTON 		"Search", IDPB_NC_SEARCH_STATE1 ,135, 121, 40, 12, WS_TABSTOP
-	LTEXT           "Country :",IDC_STATIC, 18, 134, 35, 17
-    EDITTEXT		IDET_NC_PARTNER_COUNTRY, 76, 135, 54, 12,ES_AUTOHSCROLL |ES_READONLY
-	PUSHBUTTON 		"Search", IDPB_NC_SEARCH_COUNTRY1, 135, 136, 40, 12, WS_TABSTOP
-
-
-    GROUPBOX		"Communication ", IDC_STATIC_GROUP, 188, 35, 150, 123
-	LTEXT           "Office : ",IDC_STATIC,194, 53, 30, 17
-	EDITTEXT        ID_CONTACT_OFFICE_TEXT, 224, 52, 100, 12,ES_AUTOHSCROLL | WS_TABSTOP
-	LTEXT           "Mobile : ",IDC_STATIC,194, 67, 30, 17
-	EDITTEXT        ID_CONTACT_MOBILE_TEXT, 224, 66, 100, 12,ES_AUTOHSCROLL | WS_TABSTOP
-	LTEXT           "Fax : ",IDC_STATIC,194, 81, 30, 17
-	EDITTEXT        ID_FAX_TEXT, 224, 80, 100, 12,ES_AUTOHSCROLL | WS_TABSTOP
-	LTEXT           "Email  : ",IDC_STATIC, 194, 95, 30, 17
-	EDITTEXT        ID_CONTACT_EMAIL_TEXT, 224, 94, 100, 12,ES_AUTOHSCROLL | WS_TABSTOP
-
-	PUSHBUTTON   	"Cancel",IDCANCEL,290,162,45,13, WS_TABSTOP
-	PUSHBUTTON   	"Save",ID_CONTACT_SAVE_BUTTON,240,162,45,13, WS_TABSTOP
-END
-
-IDD_NEW_PARTNER_DIALOG DIALOGEX 0, 0, 140,40
-STYLE DS_SETFONT | WS_POPUP | WS_CAPTION | WS_SYSMENU
-EXSTYLE WS_EX_CONTEXTHELP
-CAPTION "Create a New Partner"
-FONT 8, "Tahoma", 400, 0, 0x0
-BEGIN
-    LTEXT           "Name : ",IDC_STATIC,5,3,100,17
-    EDITTEXT        ID_PARTNER_NAME_TEXT,40,3,94,12,ES_AUTOHSCROLL | WS_TABSTOP
-    PUSHBUTTON      "Cancel",IDCANCEL,90,22,45,14,WS_TABSTOP
-    DEFPUSHBUTTON   "Save",ID_SAVE_PARTNER_BUTTON,40,22,45,14,WS_TABSTOP
-END
-
-IDD_VIEW_PARTNER_DIALOG DIALOGEX 0, 0, 350, 215
-STYLE DS_SETFONT | WS_POPUP | WS_CAPTION | WS_SYSMENU
-EXSTYLE WS_EX_CONTEXTHELP
-CAPTION "Open Contact"
-FONT 8, "Tahoma", 400, 0, 0x0
-BEGIN
-	LTEXT           "Email ID : ",IDC_STATIC,32,17,40,12
-	EDITTEXT        IDET_SEARCH_PARTNER, 70, 15, 200, 12, ES_AUTOHSCROLL | WS_TABSTOP
-    PUSHBUTTON   	"Search Contact ",IDPB_SEARCH_PARTNER,280,15,60,14,WS_TABSTOP
-
-    LTEXT           "Partner Name : ",IDC_STATIC,13,42,50,17
-	EDITTEXT		IDET_PARTNER,70, 42, 150, 12,ES_AUTOHSCROLL |ES_READONLY
-	PUSHBUTTON   	"Search Partner",ID_NEW_PART_BUTTON,225,41,60,14, WS_TABSTOP
-	PUSHBUTTON   	"New Partner",IDPB_NEW_PART_BUTTON,290,41,50,14, WS_TABSTOP
-
-    GROUPBOX		"Postal Address ", IDC_STATIC_GROUP,10,65,175,125
-    LTEXT           "Contact Name : ",IDC_STATIC,18,83,50,17
-    EDITTEXT		IDET_PARTNER_CONTACT_NAME,76,82,100,12,ES_AUTOHSCROLL | WS_TABSTOP
-    LTEXT           "Street : ",IDC_STATIC,18,97,50,17
-    EDITTEXT		IDET_PARTNER_STREET,76,96,100,12,ES_AUTOHSCROLL | WS_TABSTOP
-    LTEXT           "Street2 : ",IDC_STATIC,18,112,50,17
-    EDITTEXT		IDET_PARTNER_STREET2, 76, 111, 100, 12, ES_AUTOHSCROLL | WS_TABSTOP
-	LTEXT			"Zip : ",IDC_STATIC, 18, 126, 50,14
-	EDITTEXT		IDET_ZIP, 76, 125, 100, 12 , ES_AUTOHSCROLL | WS_TABSTOP
-    LTEXT           "City : ",IDC_STATIC,18,140,50,17
-    EDITTEXT		IDET_PARTNER_CITY,76,139,100,12,ES_AUTOHSCROLL | WS_TABSTOP
-
-    LTEXT           "Fed. State : ",IDC_STATIC,18,154,50,17
-    EDITTEXT		IDET_PARTNER_STATE, 76, 153, 54, 12,ES_AUTOHSCROLL |ES_READONLY
-    PUSHBUTTON 		"Search", IDPB_SEARCH_STATE1 ,135, 153, 40, 12, WS_TABSTOP
-
-	LTEXT           "Country :",IDC_STATIC, 18, 169, 35, 17
-    EDITTEXT		IDET_PARTNER_COUNTRY, 76, 168, 54, 12,ES_AUTOHSCROLL |ES_READONLY
-	PUSHBUTTON 		"Search", IDPB_SEARCH_COUNTRY1, 135, 168, 40, 12, WS_TABSTOP
-
-    GROUPBOX		"Communication ", IDC_STATIC_GROUP, 188, 65, 152, 125
-    LTEXT           "Phone : ",IDC_STATIC, 194, 83, 30, 17
-    EDITTEXT		IDET_PARTNER_OFFICENO, 224, 82, 100, 12, ES_AUTOHSCROLL | WS_TABSTOP
-    LTEXT           "Mobile : ",IDC_STATIC, 194, 97, 30, 17
-    EDITTEXT		IDET_PARTNER_MOBILENO, 224, 96, 100, 12, ES_AUTOHSCROLL | WS_TABSTOP
-    LTEXT           "Email : ",IDC_STATIC, 194, 111, 30, 17
-	EDITTEXT		IDET_PARTNER_FAX, 224, 110, 100, 12, ES_AUTOHSCROLL |ES_READONLY
-    LTEXT           "Fax : ",IDC_STATIC,194,125,30,17
-	EDITTEXT		IDET_PARTNER_EMAIL, 224, 124, 100, 12, ES_AUTOHSCROLL | WS_TABSTOP
-
-	PUSHBUTTON		"Create a New Contact", IDPB_NEWPARTNER_BUTTON, 124, 195, 82, 14, WS_TABSTOP
-	PUSHBUTTON 		"Save", IDPB_WRITE_CHANGES, 213, 195, 60, 14, WS_TABSTOP
-    PUSHBUTTON      "Cancel", IDCANCEL, 281, 195, 60, 14, WS_TABSTOP
-END
-
-IDD_SELECT_PARTNER DIALOGEX 0, 0, 220, 250
-STYLE DS_SETFONT | WS_POPUP | WS_CAPTION | WS_SYSMENU
-EXSTYLE WS_EX_CONTEXTHELP
-CAPTION "Search Partner"
-FONT 8, "Tahoma", 400, 0, 0x0
-BEGIN
-
-    LTEXT           "Enter Name : ",IDC_STATIC,8,12,80,17
-    EDITTEXT		IDET_PARTNER_SEARCH_NAME, 55, 10, 100, 12, ES_AUTOHSCROLL | WS_TABSTOP
-    PUSHBUTTON 		"Search", IDPB_PARTNER_SEARCH, 160, 10, 50, 14, WS_TABSTOP
-
-    CONTROL         "List1",IDC_LIST_PARTNER,"SysListView32",WS_CHILD | WS_VISIBLE | WS_BORDER | WS_HSCROLL | WS_VSCROLL |
-            		 LVS_SHOWSELALWAYS | LVS_EX_GRIDLINES | LVS_REPORT | LVS_EX_FULLROWSELECT, 8,40,200,185
-	PUSHBUTTON 		"Create New Partner", IDPB_CREATE_NEW_PARTNER, 10, 230, 100, 14, WS_TABSTOP
-	PUSHBUTTON 		"Select", IDPB_SELECT_PARTNER, 170, 230, 40, 14, WS_TABSTOP
-END
-
-IDD_OPEN_PARTNER_DIALOG DIALOGEX 0, 0, 200,65
-STYLE DS_SETFONT | WS_POPUP | WS_CAPTION | WS_SYSMENU
-EXSTYLE WS_EX_CONTEXTHELP
-CAPTION "Open Partner"
-FONT 8, "Tahoma", 400, 0, 0x0
-BEGIN
-    LTEXT           "Link to Partner : (If this link does not opens directly in web browser then copy an the link and paste in web browser.) ",IDC_STATIC,5,3,190,25
-    EDITTEXT        IDET_PARTNER_LINK_TEXT,5,31,190,12,ES_AUTOHSCROLL | WS_TABSTOP
-    PUSHBUTTON      "Ok",IDCANCEL,150,45,45,13,WS_TABSTOP
-
-END
-
-IDD_OPEN_DOCUEMNT_DIALOG DIALOGEX 0, 0, 200,65
-STYLE DS_SETFONT | WS_POPUP | WS_CAPTION | WS_SYSMENU
-EXSTYLE WS_EX_CONTEXTHELP
-CAPTION "Open Document"
-FONT 8, "Tahoma", 400, 0, 0x0
-BEGIN
-    LTEXT           "Link to Document : (If this link does not opens directly in web browser then copy an the link and paste in web browser.) ",IDC_STATIC,5,3,190,25
-    EDITTEXT        IDEB_OPENDOC_LINK_TEXT,5,31,190,12,ES_AUTOHSCROLL | WS_TABSTOP
-    PUSHBUTTON      "Ok",IDCANCEL,150,45,45,14,WS_TABSTOP
-END
-
-IDD_WEB_SERVER_PORT_DIALOG DIALOGEX 0, 0, 160, 55
-STYLE DS_SETFONT | WS_POPUP | WS_CAPTION | WS_SYSMENU
-EXSTYLE WS_EX_CONTEXTHELP
-CAPTION "OpenERP Connection"
-FONT 8, "Tahoma", 400, 0, 0x0
-BEGIN
-    LTEXT           "Server : ",IDC_STATIC,5,3,150,17
-    EDITTEXT        IDET_WEB_SERVER,40,3,100,12,ES_AUTOHSCROLL | WS_TABSTOP
-    LTEXT           "Port   : ",IDC_STATIC,5,18,100,17
-    EDITTEXT        IDET_WEB_PORT,40,18,100,12,ES_AUTOHSCROLL | WS_TABSTOP
-    PUSHBUTTON      "Close",IDCANCEL,110,35,45,14,WS_TABSTOP
-    DEFPUSHBUTTON   "OK",ID_WEB_OK,60,35,45,14,WS_TABSTOP
-END
-
-IDD_SELECT_COUNTRY DIALOGEX 0, 0, 220, 250
-STYLE DS_SETFONT | WS_POPUP | WS_CAPTION | WS_SYSMENU
-EXSTYLE WS_EX_CONTEXTHELP
-CAPTION "Search Country"
-FONT 8, "Tahoma", 400, 0, 0x0
-BEGIN
-
-    LTEXT           "Enter Name : ",IDC_STATIC,8,12,80,17
-    EDITTEXT		IDET_COUNTRY_SEARCH_NAME, 55, 10, 100, 12, ES_AUTOHSCROLL | WS_TABSTOP
-    PUSHBUTTON 		"Search", IDPB_SEARCH_COUNTRY, 160, 10, 50, 14, WS_TABSTOP
-
-    CONTROL         "List1",IDC_LIST_COUNTRY,"SysListView32",WS_CHILD | WS_VISIBLE | WS_BORDER | WS_HSCROLL | WS_VSCROLL |
-            		 LVS_SHOWSELALWAYS | LVS_EX_GRIDLINES | LVS_REPORT | LVS_EX_FULLROWSELECT, 8,40,200,185
-	PUSHBUTTON 		"Select", IDPB_SELECT_COUNTRY, 170, 230, 40, 14, WS_TABSTOP
-END
-
-IDD_SELECT_STATE DIALOGEX 0, 0, 220, 250
-STYLE DS_SETFONT | WS_POPUP | WS_CAPTION | WS_SYSMENU
-EXSTYLE WS_EX_CONTEXTHELP
-<<<<<<< HEAD
-CAPTION "Search Country"
-=======
-CAPTION "Search Fed. State"
->>>>>>> f8a7a9cd
-FONT 8, "Tahoma", 400, 0, 0x0
-BEGIN
-
-    LTEXT           "Enter Name : ",IDC_STATIC,8,12,80,17
-    EDITTEXT		IDET_STATE_SEARCH_NAME, 55, 10, 100, 12, ES_AUTOHSCROLL | WS_TABSTOP
-    PUSHBUTTON 		"Search", IDPB_STATE_SEARCH, 160, 10, 50, 14, WS_TABSTOP
-
-    CONTROL         "List1",IDC_LIST_STATE,"SysListView32",WS_CHILD | WS_VISIBLE | WS_BORDER | WS_HSCROLL | WS_VSCROLL |
-            		 LVS_SHOWSELALWAYS | LVS_EX_GRIDLINES | LVS_REPORT | LVS_EX_FULLROWSELECT, 8,40,200,185
-	PUSHBUTTON 		"Select", IDPB_SELECT_STATE, 170, 230, 40, 14, WS_TABSTOP
-END
-
+// Microsoft Visual C++ generated resource script.
+//
+#include "dialogs.h"
+
+IDB_OPENERPLOGO              BITMAP                  "OpenERP_Logo.bmp"
+
+#define APSTUDIO_READONLY_SYMBOLS
+/////////////////////////////////////////////////////////////////////////////
+//
+// Generated from the TEXTINCLUDE 2 resource.
+//
+#include "winres.h"
+
+/////////////////////////////////////////////////////////////////////////////
+#undef APSTUDIO_READONLY_SYMBOLS
+
+/////////////////////////////////////////////////////////////////////////////
+// English (U.S.) resources
+
+#if !defined(AFX_RESOURCE_DLL) || defined(AFX_TARG_ENU)
+#ifdef _WIN32
+LANGUAGE LANG_ENGLISH, SUBLANG_ENGLISH_US
+#pragma code_page(1252)
+#endif //_WIN32
+
+/////////////////////////////////////////////////////////////////////////////
+//
+// Dialog
+//
+
+IDD_MANAGER DIALOGEX 0, 0, 460, 260
+STYLE DS_SETFONT | WS_POPUP | WS_CAPTION | WS_SYSMENU | DS_MODALFRAME
+CAPTION "OpenERP Configuration"
+FONT 8, "Tahoma", 1000, 0, 0x0
+BEGIN
+    DEFPUSHBUTTON   "Close",ID_DONE,400,239,50,14//,WS_VISIBLE //| WS_TABSTOP
+    CONTROL         "",IDC_TAB,"SysTabControl32",0x0,8,7,440,228
+    CONTROL         "",IDC_LIST,"SysListView32",WS_CHILD | WS_VISIBLE | WS_BORDER | WS_HSCROLL | WS_VSCROLL |
+            		 LVS_SHOWSELALWAYS | LVS_REPORT | LVS_EX_FULLROWSELECT | LVS_EX_GRIDLINES,0,0,0,0
+END
+
+IDD_GENERAL DIALOGEX 0, 0, 430, 210
+STYLE DS_SETFONT | WS_CHILD | WS_CAPTION | WS_SYSMENU
+CAPTION "Connection Parameters"
+FONT 8, "Tahoma", 0, 0, 0x1
+BEGIN
+	GROUPBOX		"",IDC_STATIC_GROUP, 10, 10,250,130
+    LTEXT           "Server   : ",IDC_STATIC,30,30,100,17
+    EDITTEXT        ID_SERVER_PORT,85,30,120,12,ES_READONLY | WS_VISIBLE | WS_TABSTOP// left top width height
+    PUSHBUTTON      "Change",IDC_BUT_SET_SERVER_PORT,210,30,30,13, WS_VISIBLE | WS_TABSTOP
+    LTEXT           "Database : ",IDC_STATIC,30,50,100,17
+    COMBOBOX        ID_DB_DROPDOWNLIST,85,50,120,40,CBS_DROPDOWNLIST |
+                    WS_VSCROLL | WS_VISIBLE | WS_TABSTOP
+    PUSHBUTTON      "Reload",IDC_RELOAD,210,50,30,13, WS_VISIBLE | WS_TABSTOP
+    LTEXT           "Username : ",IDC_STATIC,30,70,100,17
+    EDITTEXT        ID_USERNAME,85,70,154,12,ES_AUTOHSCROLL | WS_VISIBLE | WS_TABSTOP
+    LTEXT           "Password : ",IDC_STATIC,30,90,100,17
+    EDITTEXT        ID_PASSWORD,85,90,154,12,ES_AUTOHSCROLL | WS_VISIBLE | WS_TABSTOP | ES_PASSWORD
+    PUSHBUTTON      "Connect",ID_BUT_TESTCONNECTION,179,110,60,13, WS_VISIBLE | WS_TABSTOP
+
+	GROUPBOX		"WebServer Parameters",IDC_STATIC_GROUP, 270, 10,150,130
+    LTEXT           "Server : ",IDC_STATIC, 280, 30, 50, 15
+    EDITTEXT        IDET_WED_SERVER,310, 29, 90, 12,ES_AUTOHSCROLL | ES_READONLY
+    PUSHBUTTON      "Change",ID_SET_WEB_CONNECTION, 295, 50, 50, 12 , WS_VISIBLE | WS_TABSTOP
+	PUSHBUTTON      "Connect",IDPB_WEB_CONNECTION, 350, 50, 50, 12 , WS_VISIBLE | WS_TABSTOP
+END
+
+IDD_OBJECT_SETTINGS DIALOGEX 0, 0, 430, 210
+STYLE DS_SETFONT | DS_MODALFRAME | WS_CHILD | WS_CAPTION | WS_SYSMENU
+EXSTYLE WS_EX_CONTEXTHELP
+CAPTION "Documents Setting"
+FONT 8, "Tahoma", 0, 0, 0x1
+BEGIN
+    GROUPBOX        "Document Attributes",IDC_STATIC_GROUP, 2, 2, 340, 32
+
+    LTEXT           "Title",IDC_STATIC,6,15,30,17
+    EDITTEXT        IDC_OBJECT_TITLE,20,14,57,12,ES_AUTOHSCROLL | WS_TABSTOP// left top width height
+    LTEXT           "Document Name",IDC_STATIC,83,15,60,17
+    EDITTEXT        IDC_OBJECT_NAME,138,14,57,12,ES_AUTOHSCROLL | WS_TABSTOP
+    LTEXT           "Image",IDC_STATIC,200,15,20,17
+    EDITTEXT        IDC_IMAGE_PATH,220,14,57,12,ES_AUTOHSCROLL | WS_TABSTOP
+    PUSHBUTTON      "Load Image",IDC_BUT_LOAD_IMAGE,286,13,50,15,WS_TABSTOP
+    PUSHBUTTON      "Add",IDC_BUT_SAVE_OBJECT,347,13,38,15,WS_TABSTOP
+    PUSHBUTTON      "Remove",IDC_BUT_DEL_OBJECT,391,13,38,15,WS_TABSTOP
+    CONTROL         "List1",IDC_LIST,"SysListView32",WS_CHILD | WS_VISIBLE | WS_BORDER | WS_HSCROLL | WS_VSCROLL |
+            		 LVS_SHOWSELALWAYS | LVS_EX_GRIDLINES | LVS_REPORT | LVS_EX_FULLROWSELECT, 8,40,535,160
+END
+
+IDD_ABOUT DIALOGEX 0, 0, 430, 210
+STYLE DS_SETFONT | DS_MODALFRAME | WS_CHILD | WS_CAPTION | WS_SYSMENU
+EXSTYLE WS_EX_CONTEXTHELP
+CAPTION "About"
+FONT 8, "Tahoma", 400, 0, 0x0
+BEGIN
+    GROUPBOX        "About Plugin",IDC_STATIC,7,3,422,200
+    CONTROL         1062,IDB_OPENERPLOGO,"Static",SS_BITMAP | SS_REALSIZEIMAGE,60,30,20,20
+    LTEXT           "",IDC_ABOUT,80,90,300,100
+END
+
+IDD_SERVER_PORT_DIALOG DIALOGEX 0, 0, 160, 55
+STYLE DS_SETFONT | WS_POPUP | WS_CAPTION | WS_SYSMENU
+EXSTYLE WS_EX_CONTEXTHELP
+CAPTION "OpenERP Connection"
+FONT 8, "Tahoma", 400, 0, 0x0
+BEGIN
+    LTEXT           "Server : ",IDC_STATIC,5,3,150,17
+    EDITTEXT        ID_SERVER,40,3,100,12,ES_AUTOHSCROLL | WS_TABSTOP
+    LTEXT           "Port   : ",IDC_STATIC,5,18,100,17
+    EDITTEXT        ID_PORT,40,18,100,12,ES_AUTOHSCROLL | WS_TABSTOP
+    PUSHBUTTON      "Close",IDCANCEL,110,35,45,14,WS_TABSTOP
+    DEFPUSHBUTTON   "OK",IDOK,60,35,45,14,WS_TABSTOP
+END
+
+IDD_SYNC DIALOGEX 0, 0, 470, 320
+STYLE DS_SETFONT | WS_POPUP | WS_CAPTION | WS_SYSMENU
+EXSTYLE WS_EX_CONTEXTHELP
+CAPTION "Push to OpenERP"
+FONT 8, "Tahoma", 1000, 0, 0x0
+BEGIN
+	GROUPBOX        "Link to an Existing Documents ", IDC_STATIC_GROUP, 8,5,250,290,WS_TABSTOP
+	LTEXT           "Search for : ",IDC_STATIC,15,17,40,12
+	EDITTEXT        ID_SEARCH_TEXT,60,15,120,12,ES_AUTOHSCROLL | WS_TABSTOP// left top width height
+    PUSHBUTTON   	"Search",ID_SEARCH,187,15,40,14,WS_TABSTOP
+	LTEXT           "Documents : ",IDC_STATIC,15,140,100,14
+    CONTROL         "List1",IDC_NAME_LIST,"SysListView32",WS_CHILD | WS_VISIBLE | WS_BORDER | LVS_SHOWSELALWAYS | LVS_REPORT | WS_TABSTOP, 15,150,234,110
+    PUSHBUTTON      "Push",ID_MAKE_ATTACHMENT,160,270,85,14,WS_TABSTOP
+
+	GROUPBOX        " Create a Document ", IDC_STATIC_GROUP, 263,5,202,100,WS_TABSTOP
+	LTEXT           "Type of Document : ",IDC_STATIC,266,25,100,12
+    COMBOBOX        ID_ATT_METHOD_DROPDOWNLIST,332,24,75,45,CBS_DROPDOWNLIST |
+                    WS_VSCROLL | WS_TABSTOP
+    PUSHBUTTON      "Create",ID_CREATE_CASE,412,23,50,14,WS_TABSTOP
+
+	GROUPBOX        " Create a Contact ", IDC_STATIC_GROUP, 263, 110,202,185,WS_TABSTOP
+	LTEXT           "Create a New Contact : ",IDC_STATIC,280,140,100,12
+    PUSHBUTTON   	"Create Contact",ID_CREATE_CONTACT,360,138,60,14,WS_TABSTOP
+    PUSHBUTTON      "Close",IDCANCEL,385,300,60,14,WS_TABSTOP
+END
+
+IDD_NEW_CONTACT_DIALOG DIALOGEX 0, 0, 350, 180
+STYLE DS_SETFONT | WS_POPUP | WS_CAPTION | WS_SYSMENU
+EXSTYLE WS_EX_CONTEXTHELP
+CAPTION "Create a New Contact"
+FONT 8, "Tahoma", 1000, 0, 0x0
+BEGIN
+
+	LTEXT           "Select Partner : ",IDC_STATIC,13,20,50,17
+	EDITTEXT        ID_PARTNER_TEXT, 70, 18, 150, 12 , ES_AUTOHSCROLL |ES_READONLY
+	PUSHBUTTON   	"Search Partner",ID_NEW_PARTNER_BUTTON,225,17,60,14, WS_TABSTOP
+	PUSHBUTTON   	"New Partner",IDPB_NEW_PARTNER_BUTTON,290, 17, 50, 14, WS_TABSTOP
+
+    GROUPBOX		"Postal Address ", IDC_STATIC_GROUP,10,35,175,123
+	LTEXT           "Contact Name : ",IDC_STATIC, 18, 53, 100, 17
+	EDITTEXT        ID_CONTACT_NAME_TEXT, 76, 52, 100, 12, ES_AUTOHSCROLL | WS_TABSTOP
+	LTEXT           "Street : ",IDC_STATIC, 18, 67, 40, 17
+	EDITTEXT        ID_STREET_TEXT, 76, 66, 100, 12, ES_AUTOHSCROLL | WS_TABSTOP
+	LTEXT           "Street2 : ",IDC_STATIC, 18, 81, 40, 17
+	EDITTEXT        ID_STREET2_TEXT, 76, 80, 100, 12, ES_AUTOHSCROLL | WS_TABSTOP
+    LTEXT           "Zip : ",IDC_STATIC, 18, 94, 50, 17
+    EDITTEXT		ID_ZIP_TEXT,76, 93, 100, 12,ES_AUTOHSCROLL | WS_TABSTOP
+    LTEXT           "City : ",IDC_STATIC, 18,106, 50, 17
+    EDITTEXT		ID_PARTNER_CITY_TEXT,76,107,100,12,ES_AUTOHSCROLL | WS_TABSTOP
+    LTEXT           "Fed. State : ",IDC_STATIC,18,121,50,17
+    EDITTEXT		IDET_NC_PARTNER_STATE, 76, 122, 54, 12,ES_AUTOHSCROLL |ES_READONLY
+    PUSHBUTTON 		"Search", IDPB_NC_SEARCH_STATE1 ,135, 121, 40, 12, WS_TABSTOP
+	LTEXT           "Country :",IDC_STATIC, 18, 134, 35, 17
+    EDITTEXT		IDET_NC_PARTNER_COUNTRY, 76, 135, 54, 12,ES_AUTOHSCROLL |ES_READONLY
+	PUSHBUTTON 		"Search", IDPB_NC_SEARCH_COUNTRY1, 135, 136, 40, 12, WS_TABSTOP
+
+
+    GROUPBOX		"Communication ", IDC_STATIC_GROUP, 188, 35, 150, 123
+	LTEXT           "Office : ",IDC_STATIC,194, 53, 30, 17
+	EDITTEXT        ID_CONTACT_OFFICE_TEXT, 224, 52, 100, 12,ES_AUTOHSCROLL | WS_TABSTOP
+	LTEXT           "Mobile : ",IDC_STATIC,194, 67, 30, 17
+	EDITTEXT        ID_CONTACT_MOBILE_TEXT, 224, 66, 100, 12,ES_AUTOHSCROLL | WS_TABSTOP
+	LTEXT           "Fax : ",IDC_STATIC,194, 81, 30, 17
+	EDITTEXT        ID_FAX_TEXT, 224, 80, 100, 12,ES_AUTOHSCROLL | WS_TABSTOP
+	LTEXT           "Email  : ",IDC_STATIC, 194, 95, 30, 17
+	EDITTEXT        ID_CONTACT_EMAIL_TEXT, 224, 94, 100, 12,ES_AUTOHSCROLL | WS_TABSTOP
+
+	PUSHBUTTON   	"Cancel",IDCANCEL,290,162,45,13, WS_TABSTOP
+	PUSHBUTTON   	"Save",ID_CONTACT_SAVE_BUTTON,240,162,45,13, WS_TABSTOP
+END
+
+IDD_NEW_PARTNER_DIALOG DIALOGEX 0, 0, 140,40
+STYLE DS_SETFONT | WS_POPUP | WS_CAPTION | WS_SYSMENU
+EXSTYLE WS_EX_CONTEXTHELP
+CAPTION "Create a New Partner"
+FONT 8, "Tahoma", 400, 0, 0x0
+BEGIN
+    LTEXT           "Name : ",IDC_STATIC,5,3,100,17
+    EDITTEXT        ID_PARTNER_NAME_TEXT,40,3,94,12,ES_AUTOHSCROLL | WS_TABSTOP
+    PUSHBUTTON      "Cancel",IDCANCEL,90,22,45,14,WS_TABSTOP
+    DEFPUSHBUTTON   "Save",ID_SAVE_PARTNER_BUTTON,40,22,45,14,WS_TABSTOP
+END
+
+IDD_VIEW_PARTNER_DIALOG DIALOGEX 0, 0, 350, 215
+STYLE DS_SETFONT | WS_POPUP | WS_CAPTION | WS_SYSMENU
+EXSTYLE WS_EX_CONTEXTHELP
+CAPTION "Open Contact"
+FONT 8, "Tahoma", 400, 0, 0x0
+BEGIN
+	LTEXT           "Email ID : ",IDC_STATIC,32,17,40,12
+	EDITTEXT        IDET_SEARCH_PARTNER, 70, 15, 200, 12, ES_AUTOHSCROLL | WS_TABSTOP
+    PUSHBUTTON   	"Search Contact ",IDPB_SEARCH_PARTNER,280,15,60,14,WS_TABSTOP
+
+    LTEXT           "Partner Name : ",IDC_STATIC,13,42,50,17
+	EDITTEXT		IDET_PARTNER,70, 42, 150, 12,ES_AUTOHSCROLL |ES_READONLY
+	PUSHBUTTON   	"Search Partner",ID_NEW_PART_BUTTON,225,41,60,14, WS_TABSTOP
+	PUSHBUTTON   	"New Partner",IDPB_NEW_PART_BUTTON,290,41,50,14, WS_TABSTOP
+
+    GROUPBOX		"Postal Address ", IDC_STATIC_GROUP,10,65,175,125
+    LTEXT           "Contact Name : ",IDC_STATIC,18,83,50,17
+    EDITTEXT		IDET_PARTNER_CONTACT_NAME,76,82,100,12,ES_AUTOHSCROLL | WS_TABSTOP
+    LTEXT           "Street : ",IDC_STATIC,18,97,50,17
+    EDITTEXT		IDET_PARTNER_STREET,76,96,100,12,ES_AUTOHSCROLL | WS_TABSTOP
+    LTEXT           "Street2 : ",IDC_STATIC,18,112,50,17
+    EDITTEXT		IDET_PARTNER_STREET2, 76, 111, 100, 12, ES_AUTOHSCROLL | WS_TABSTOP
+	LTEXT			"Zip : ",IDC_STATIC, 18, 126, 50,14
+	EDITTEXT		IDET_ZIP, 76, 125, 100, 12 , ES_AUTOHSCROLL | WS_TABSTOP
+    LTEXT           "City : ",IDC_STATIC,18,140,50,17
+    EDITTEXT		IDET_PARTNER_CITY,76,139,100,12,ES_AUTOHSCROLL | WS_TABSTOP
+
+    LTEXT           "Fed. State : ",IDC_STATIC,18,154,50,17
+    EDITTEXT		IDET_PARTNER_STATE, 76, 153, 54, 12,ES_AUTOHSCROLL |ES_READONLY
+    PUSHBUTTON 		"Search", IDPB_SEARCH_STATE1 ,135, 153, 40, 12, WS_TABSTOP
+
+	LTEXT           "Country :",IDC_STATIC, 18, 169, 35, 17
+    EDITTEXT		IDET_PARTNER_COUNTRY, 76, 168, 54, 12,ES_AUTOHSCROLL |ES_READONLY
+	PUSHBUTTON 		"Search", IDPB_SEARCH_COUNTRY1, 135, 168, 40, 12, WS_TABSTOP
+
+    GROUPBOX		"Communication ", IDC_STATIC_GROUP, 188, 65, 152, 125
+    LTEXT           "Phone : ",IDC_STATIC, 194, 83, 30, 17
+    EDITTEXT		IDET_PARTNER_OFFICENO, 224, 82, 100, 12, ES_AUTOHSCROLL | WS_TABSTOP
+    LTEXT           "Mobile : ",IDC_STATIC, 194, 97, 30, 17
+    EDITTEXT		IDET_PARTNER_MOBILENO, 224, 96, 100, 12, ES_AUTOHSCROLL | WS_TABSTOP
+    LTEXT           "Email : ",IDC_STATIC, 194, 111, 30, 17
+	EDITTEXT		IDET_PARTNER_FAX, 224, 110, 100, 12, ES_AUTOHSCROLL |ES_READONLY
+    LTEXT           "Fax : ",IDC_STATIC,194,125,30,17
+	EDITTEXT		IDET_PARTNER_EMAIL, 224, 124, 100, 12, ES_AUTOHSCROLL | WS_TABSTOP
+
+	PUSHBUTTON		"Create a New Contact", IDPB_NEWPARTNER_BUTTON, 124, 195, 82, 14, WS_TABSTOP
+	PUSHBUTTON 		"Save", IDPB_WRITE_CHANGES, 213, 195, 60, 14, WS_TABSTOP
+    PUSHBUTTON      "Cancel", IDCANCEL, 281, 195, 60, 14, WS_TABSTOP
+END
+
+IDD_SELECT_PARTNER DIALOGEX 0, 0, 220, 250
+STYLE DS_SETFONT | WS_POPUP | WS_CAPTION | WS_SYSMENU
+EXSTYLE WS_EX_CONTEXTHELP
+CAPTION "Search Partner"
+FONT 8, "Tahoma", 400, 0, 0x0
+BEGIN
+
+    LTEXT           "Enter Name : ",IDC_STATIC,8,12,80,17
+    EDITTEXT		IDET_PARTNER_SEARCH_NAME, 55, 10, 100, 12, ES_AUTOHSCROLL | WS_TABSTOP
+    PUSHBUTTON 		"Search", IDPB_PARTNER_SEARCH, 160, 10, 50, 14, WS_TABSTOP
+
+    CONTROL         "List1",IDC_LIST_PARTNER,"SysListView32",WS_CHILD | WS_VISIBLE | WS_BORDER | WS_HSCROLL | WS_VSCROLL |
+            		 LVS_SHOWSELALWAYS | LVS_EX_GRIDLINES | LVS_REPORT | LVS_EX_FULLROWSELECT, 8,40,200,185
+	PUSHBUTTON 		"Create New Partner", IDPB_CREATE_NEW_PARTNER, 10, 230, 100, 14, WS_TABSTOP
+	PUSHBUTTON 		"Select", IDPB_SELECT_PARTNER, 170, 230, 40, 14, WS_TABSTOP
+END
+
+IDD_OPEN_PARTNER_DIALOG DIALOGEX 0, 0, 200,65
+STYLE DS_SETFONT | WS_POPUP | WS_CAPTION | WS_SYSMENU
+EXSTYLE WS_EX_CONTEXTHELP
+CAPTION "Open Partner"
+FONT 8, "Tahoma", 400, 0, 0x0
+BEGIN
+    LTEXT           "Link to Partner : (If this link does not opens directly in web browser then copy an the link and paste in web browser.) ",IDC_STATIC,5,3,190,25
+    EDITTEXT        IDET_PARTNER_LINK_TEXT,5,31,190,12,ES_AUTOHSCROLL | WS_TABSTOP
+    PUSHBUTTON      "Ok",IDCANCEL,150,45,45,13,WS_TABSTOP
+
+END
+
+IDD_OPEN_DOCUEMNT_DIALOG DIALOGEX 0, 0, 200,65
+STYLE DS_SETFONT | WS_POPUP | WS_CAPTION | WS_SYSMENU
+EXSTYLE WS_EX_CONTEXTHELP
+CAPTION "Open Document"
+FONT 8, "Tahoma", 400, 0, 0x0
+BEGIN
+    LTEXT           "Link to Document : (If this link does not opens directly in web browser then copy an the link and paste in web browser.) ",IDC_STATIC,5,3,190,25
+    EDITTEXT        IDEB_OPENDOC_LINK_TEXT,5,31,190,12,ES_AUTOHSCROLL | WS_TABSTOP
+    PUSHBUTTON      "Ok",IDCANCEL,150,45,45,14,WS_TABSTOP
+END
+
+IDD_WEB_SERVER_PORT_DIALOG DIALOGEX 0, 0, 160, 55
+STYLE DS_SETFONT | WS_POPUP | WS_CAPTION | WS_SYSMENU
+EXSTYLE WS_EX_CONTEXTHELP
+CAPTION "OpenERP Connection"
+FONT 8, "Tahoma", 400, 0, 0x0
+BEGIN
+    LTEXT           "Server : ",IDC_STATIC,5,3,150,17
+    EDITTEXT        IDET_WEB_SERVER,40,3,100,12,ES_AUTOHSCROLL | WS_TABSTOP
+    LTEXT           "Port   : ",IDC_STATIC,5,18,100,17
+    EDITTEXT        IDET_WEB_PORT,40,18,100,12,ES_AUTOHSCROLL | WS_TABSTOP
+    PUSHBUTTON      "Close",IDCANCEL,110,35,45,14,WS_TABSTOP
+    DEFPUSHBUTTON   "OK",ID_WEB_OK,60,35,45,14,WS_TABSTOP
+END
+
+IDD_SELECT_COUNTRY DIALOGEX 0, 0, 220, 250
+STYLE DS_SETFONT | WS_POPUP | WS_CAPTION | WS_SYSMENU
+EXSTYLE WS_EX_CONTEXTHELP
+CAPTION "Search Country"
+FONT 8, "Tahoma", 400, 0, 0x0
+BEGIN
+
+    LTEXT           "Enter Name : ",IDC_STATIC,8,12,80,17
+    EDITTEXT		IDET_COUNTRY_SEARCH_NAME, 55, 10, 100, 12, ES_AUTOHSCROLL | WS_TABSTOP
+    PUSHBUTTON 		"Search", IDPB_SEARCH_COUNTRY, 160, 10, 50, 14, WS_TABSTOP
+
+    CONTROL         "List1",IDC_LIST_COUNTRY,"SysListView32",WS_CHILD | WS_VISIBLE | WS_BORDER | WS_HSCROLL | WS_VSCROLL |
+            		 LVS_SHOWSELALWAYS | LVS_EX_GRIDLINES | LVS_REPORT | LVS_EX_FULLROWSELECT, 8,40,200,185
+	PUSHBUTTON 		"Select", IDPB_SELECT_COUNTRY, 170, 230, 40, 14, WS_TABSTOP
+END
+
+IDD_SELECT_STATE DIALOGEX 0, 0, 220, 250
+STYLE DS_SETFONT | WS_POPUP | WS_CAPTION | WS_SYSMENU
+EXSTYLE WS_EX_CONTEXTHELP
+CAPTION "Search Fed. State"
+FONT 8, "Tahoma", 400, 0, 0x0
+BEGIN
+
+    LTEXT           "Enter Name : ",IDC_STATIC,8,12,80,17
+    EDITTEXT		IDET_STATE_SEARCH_NAME, 55, 10, 100, 12, ES_AUTOHSCROLL | WS_TABSTOP
+    PUSHBUTTON 		"Search", IDPB_STATE_SEARCH, 160, 10, 50, 14, WS_TABSTOP
+
+    CONTROL         "List1",IDC_LIST_STATE,"SysListView32",WS_CHILD | WS_VISIBLE | WS_BORDER | WS_HSCROLL | WS_VSCROLL |
+            		 LVS_SHOWSELALWAYS | LVS_EX_GRIDLINES | LVS_REPORT | LVS_EX_FULLROWSELECT, 8,40,200,185
+	PUSHBUTTON 		"Select", IDPB_SELECT_STATE, 170, 230, 40, 14, WS_TABSTOP
+END
+