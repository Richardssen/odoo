# Translation of OpenERP Server.
# This file contains the translation of the following modules:
<<<<<<< HEAD
#	* project_mrp
#
msgid ""
msgstr ""
"Project-Id-Version: OpenERP Server 6.0dev\n"
"Report-Msgid-Bugs-To: support@openerp.com\n"
"POT-Creation-Date: 2012-12-21 17:06+0000\n"
"PO-Revision-Date: 2009-06-15 07:21+0000\n"
"Last-Translator: Panagiotis Kranidiotis <kranidiotis@vatica.org>\n"
"Language-Team: nls@hellug.gr <nls@hellug.gr>\n"
=======
# * sale_service
# 
# Translators:
# Goutoudis Kostas <goutoudis@gmail.com>, 2016
msgid ""
msgstr ""
"Project-Id-Version: Odoo 8.0\n"
"Report-Msgid-Bugs-To: \n"
"POT-Creation-Date: 2015-01-21 14:08+0000\n"
"PO-Revision-Date: 2016-01-02 21:05+0000\n"
"Last-Translator: Goutoudis Kostas <goutoudis@gmail.com>\n"
"Language-Team: Greek (http://www.transifex.com/odoo/odoo-8/language/el/)\n"
>>>>>>> a4e48d4c
"MIME-Version: 1.0\n"
"Content-Type: text/plain; charset=UTF-8\n"
"Content-Transfer-Encoding: 8bit\n"
"X-Launchpad-Export-Date: 2014-04-22 07:02+0000\n"
"X-Generator: Launchpad (build 16985)\n"
"X-Poedit-Country: GREECE\n"
"X-Poedit-Language: Greek\n"
"X-Poedit-SourceCharset: utf-8\n"

#. module: project_mrp
#: model:process.node,note:project_mrp.process_node_procuretasktask0
msgid "For each product, on type service and on order"
msgstr "For each product, on type service and on order"

#. module: project_mrp
#: model:process.transition,note:project_mrp.process_transition_createtask0
msgid "Product type is service, then its creates the task."
msgstr "Product type is service, then its creates the task."

#. module: project_mrp
#: code:addons/project_mrp/project_procurement.py:92
#, python-format
msgid "Task created"
msgstr ""

#. module: project_mrp
#: model:process.node,note:project_mrp.process_node_saleordertask0
msgid "In case you sell services on sales order"
msgstr ""

#. module: project_mrp
#: model:process.node,note:project_mrp.process_node_mrptask0
msgid "A task is created to provide the service."
msgstr "Μια εργασία δημιουργείται για την παροχή της υπηρεσίας."

#. module: project_mrp
#: model:ir.model,name:project_mrp.model_product_product
msgid "Product"
msgstr ""

#. module: project_mrp
#: model:process.node,name:project_mrp.process_node_saleordertask0
msgid "Sales Order Task"
msgstr ""

#. module: project_mrp
#: model:process.transition,note:project_mrp.process_transition_procuretask0
msgid "if product type is 'service' then it creates the task."
msgstr "if product type is 'service' then it creates the task."

#. module: project_mrp
#: model:process.transition,name:project_mrp.process_transition_ordertask0
msgid "Order Task"
msgstr "Εργασία Παραγγελίας"

#. module: project_mrp
#: model:process.transition,name:project_mrp.process_transition_procuretask0
msgid "Procurement Task"
msgstr ""

<<<<<<< HEAD
#. module: project_mrp
#: field:procurement.order,sale_line_id:0
msgid "Sales order line"
msgstr ""
=======
#. module: sale_service
#: field:project.task,sale_line_id:0
msgid "Sales Order Line"
msgstr "Γραμμή Παραγγελίας"
>>>>>>> a4e48d4c

#. module: project_mrp
#: model:ir.model,name:project_mrp.model_project_task
#: model:process.node,name:project_mrp.process_node_mrptask0
#: model:process.node,name:project_mrp.process_node_procuretasktask0
#: field:procurement.order,task_id:0
msgid "Task"
msgstr "Εργασία"

#. module: project_mrp
#: view:product.product:0
msgid ""
"will be \n"
"                        created to follow up the job to do. This task will "
"appear\n"
"                        in the project related to the contract of the sales "
"order."
msgstr ""

#. module: project_mrp
#: view:product.product:0
msgid "When you sell this service to a customer,"
msgstr ""

#. module: project_mrp
#: field:product.product,project_id:0
msgid "Project"
msgstr ""

#. module: project_mrp
#: model:ir.model,name:project_mrp.model_procurement_order
#: field:project.task,procurement_id:0
msgid "Procurement"
msgstr "Τροφοδοσία"

#. module: project_mrp
#: view:product.product:0
msgid "False"
msgstr ""

#. module: project_mrp
#: code:addons/project_mrp/project_procurement.py:86
#, python-format
msgid "Task created."
msgstr ""

#. module: project_mrp
#: model:process.transition,note:project_mrp.process_transition_ordertask0
msgid "If procurement method is Make to order and supply method is produce"
msgstr ""

#. module: project_mrp
#: field:project.task,sale_line_id:0
msgid "Sales Order Line"
msgstr ""

#. module: project_mrp
#: model:process.transition,name:project_mrp.process_transition_createtask0
msgid "Create Task"
msgstr "Δημιουργία Εργασίας"

#. module: project_mrp
#: model:ir.model,name:project_mrp.model_sale_order
msgid "Sales Order"
msgstr ""

#. module: project_mrp
#: view:project.task:0
msgid "Order Line"
msgstr ""

#. module: project_mrp
#: view:product.product:0
msgid "a task"
msgstr ""

#~ msgid "If procure method is Make to order and supply method is produce"
#~ msgstr "If procure method is Make to order and supply method is produce"

#~ msgid "Project Management - MRP and Sale Integration"
#~ msgstr "Διαχείριση Έργου - MRP και Ενσωμάτωση Πωλήσεων"

#~ msgid "Procure Task"
#~ msgstr "Εργασία Τροφοδοσίας"

#~ msgid "Sale Order Task"
#~ msgstr "Εργασία Παραγγελίας Πώλησης"

#~ msgid "In case you sell services on sale order"
#~ msgstr "Σε περίπτωση που προσφέρετε υπηρεσίες με την παραγγελία πώλησης."<|MERGE_RESOLUTION|>--- conflicted
+++ resolved
@@ -1,17 +1,5 @@
-# Translation of OpenERP Server.
+# Translation of Odoo Server.
 # This file contains the translation of the following modules:
-<<<<<<< HEAD
-#	* project_mrp
-#
-msgid ""
-msgstr ""
-"Project-Id-Version: OpenERP Server 6.0dev\n"
-"Report-Msgid-Bugs-To: support@openerp.com\n"
-"POT-Creation-Date: 2012-12-21 17:06+0000\n"
-"PO-Revision-Date: 2009-06-15 07:21+0000\n"
-"Last-Translator: Panagiotis Kranidiotis <kranidiotis@vatica.org>\n"
-"Language-Team: nls@hellug.gr <nls@hellug.gr>\n"
-=======
 # * sale_service
 # 
 # Translators:
@@ -24,165 +12,83 @@
 "PO-Revision-Date: 2016-01-02 21:05+0000\n"
 "Last-Translator: Goutoudis Kostas <goutoudis@gmail.com>\n"
 "Language-Team: Greek (http://www.transifex.com/odoo/odoo-8/language/el/)\n"
->>>>>>> a4e48d4c
 "MIME-Version: 1.0\n"
 "Content-Type: text/plain; charset=UTF-8\n"
-"Content-Transfer-Encoding: 8bit\n"
-"X-Launchpad-Export-Date: 2014-04-22 07:02+0000\n"
-"X-Generator: Launchpad (build 16985)\n"
-"X-Poedit-Country: GREECE\n"
-"X-Poedit-Language: Greek\n"
-"X-Poedit-SourceCharset: utf-8\n"
+"Content-Transfer-Encoding: \n"
+"Language: el\n"
+"Plural-Forms: nplurals=2; plural=(n != 1);\n"
 
-#. module: project_mrp
-#: model:process.node,note:project_mrp.process_node_procuretasktask0
-msgid "For each product, on type service and on order"
-msgstr "For each product, on type service and on order"
+#. module: sale_service
+#: field:project.task.type,closed:0
+msgid "Close"
+msgstr "Κλείσιμο"
 
-#. module: project_mrp
-#: model:process.transition,note:project_mrp.process_transition_createtask0
-msgid "Product type is service, then its creates the task."
-msgstr "Product type is service, then its creates the task."
-
-#. module: project_mrp
-#: code:addons/project_mrp/project_procurement.py:92
-#, python-format
-msgid "Task created"
+#. module: sale_service
+#: field:product.template,auto_create_task:0
+msgid "Create Task Automatically"
 msgstr ""
 
-#. module: project_mrp
-#: model:process.node,note:project_mrp.process_node_saleordertask0
-msgid "In case you sell services on sales order"
+#. module: sale_service
+#: view:project.task:sale_service.view_sale_service_inherit_form2
+msgid "Order Line"
+msgstr "Γραμμή Παραγγελίας"
+
+#. module: sale_service
+#: model:ir.model,name:sale_service.model_procurement_order
+#: field:project.task,procurement_id:0
+msgid "Procurement"
+msgstr "Τροφοδοσία"
+
+#. module: sale_service
+#: model:ir.model,name:sale_service.model_product_product
+msgid "Product"
+msgstr "Προιόν"
+
+#. module: sale_service
+#: model:ir.model,name:sale_service.model_product_template
+msgid "Product Template"
+msgstr "Πρότυπο Προϊόντος"
+
+#. module: sale_service
+#: field:product.template,project_id:0
+msgid "Project"
+msgstr "Έργο"
+
+#. module: sale_service
+#: view:product.template:sale_service.view_product_task_form
+msgid "Project Management Information"
 msgstr ""
 
-#. module: project_mrp
-#: model:process.node,note:project_mrp.process_node_mrptask0
-msgid "A task is created to provide the service."
-msgstr "Μια εργασία δημιουργείται για την παροχή της υπηρεσίας."
-
-#. module: project_mrp
-#: model:ir.model,name:project_mrp.model_product_product
-msgid "Product"
-msgstr ""
-
-#. module: project_mrp
-#: model:process.node,name:project_mrp.process_node_saleordertask0
-msgid "Sales Order Task"
-msgstr ""
-
-#. module: project_mrp
-#: model:process.transition,note:project_mrp.process_transition_procuretask0
-msgid "if product type is 'service' then it creates the task."
-msgstr "if product type is 'service' then it creates the task."
-
-#. module: project_mrp
-#: model:process.transition,name:project_mrp.process_transition_ordertask0
-msgid "Order Task"
-msgstr "Εργασία Παραγγελίας"
-
-#. module: project_mrp
-#: model:process.transition,name:project_mrp.process_transition_procuretask0
-msgid "Procurement Task"
-msgstr ""
-
-<<<<<<< HEAD
-#. module: project_mrp
-#: field:procurement.order,sale_line_id:0
-msgid "Sales order line"
-msgstr ""
-=======
 #. module: sale_service
 #: field:project.task,sale_line_id:0
 msgid "Sales Order Line"
 msgstr "Γραμμή Παραγγελίας"
->>>>>>> a4e48d4c
 
-#. module: project_mrp
-#: model:ir.model,name:project_mrp.model_project_task
-#: model:process.node,name:project_mrp.process_node_mrptask0
-#: model:process.node,name:project_mrp.process_node_procuretasktask0
+#. module: sale_service
+#: model:ir.model,name:sale_service.model_project_task
 #: field:procurement.order,task_id:0
 msgid "Task"
 msgstr "Εργασία"
 
-#. module: project_mrp
-#: view:product.product:0
-msgid ""
-"will be \n"
-"                        created to follow up the job to do. This task will "
-"appear\n"
-"                        in the project related to the contract of the sales "
-"order."
-msgstr ""
+#. module: sale_service
+#: model:ir.model,name:sale_service.model_project_task_type
+msgid "Task Stage"
+msgstr "Στάδιο Εργασίας"
 
-#. module: project_mrp
-#: view:product.product:0
-msgid "When you sell this service to a customer,"
-msgstr ""
-
-#. module: project_mrp
-#: field:product.product,project_id:0
-msgid "Project"
-msgstr ""
-
-#. module: project_mrp
-#: model:ir.model,name:project_mrp.model_procurement_order
-#: field:project.task,procurement_id:0
-msgid "Procurement"
-msgstr "Τροφοδοσία"
-
-#. module: project_mrp
-#: view:product.product:0
-msgid "False"
-msgstr ""
-
-#. module: project_mrp
-#: code:addons/project_mrp/project_procurement.py:86
+#. module: sale_service
+#: code:addons/sale_service/models/sale_service.py:96
 #, python-format
-msgid "Task created."
-msgstr ""
-
-#. module: project_mrp
-#: model:process.transition,note:project_mrp.process_transition_ordertask0
-msgid "If procurement method is Make to order and supply method is produce"
-msgstr ""
-
-#. module: project_mrp
-#: field:project.task,sale_line_id:0
-msgid "Sales Order Line"
-msgstr ""
-
-#. module: project_mrp
-#: model:process.transition,name:project_mrp.process_transition_createtask0
-msgid "Create Task"
+msgid "Task created"
 msgstr "Δημιουργία Εργασίας"
 
-#. module: project_mrp
-#: model:ir.model,name:project_mrp.model_sale_order
-msgid "Sales Order"
-msgstr ""
+#. module: sale_service
+#: help:project.task.type,closed:0
+msgid "Tasks in this stage are considered as closed."
+msgstr "Οι εργασίες σε αυτό το στάδιο θα θεωρηθούν ότι έχουν κλείσει."
 
-#. module: project_mrp
-#: view:project.task:0
-msgid "Order Line"
-msgstr ""
-
-#. module: project_mrp
-#: view:product.product:0
-msgid "a task"
-msgstr ""
-
-#~ msgid "If procure method is Make to order and supply method is produce"
-#~ msgstr "If procure method is Make to order and supply method is produce"
-
-#~ msgid "Project Management - MRP and Sale Integration"
-#~ msgstr "Διαχείριση Έργου - MRP και Ενσωμάτωση Πωλήσεων"
-
-#~ msgid "Procure Task"
-#~ msgstr "Εργασία Τροφοδοσίας"
-
-#~ msgid "Sale Order Task"
-#~ msgstr "Εργασία Παραγγελίας Πώλησης"
-
-#~ msgid "In case you sell services on sale order"
-#~ msgstr "Σε περίπτωση που προσφέρετε υπηρεσίες με την παραγγελία πώλησης."+#. module: sale_service
+#: help:product.template,auto_create_task:0
+msgid ""
+"Tick this option if you want to create a task automatically each time this "
+"product is sold"
+msgstr ""