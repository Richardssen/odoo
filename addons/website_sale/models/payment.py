--- conflicted
+++ resolved
@@ -1,9 +1,6 @@
 # -*- coding: utf-8 -*-
-<<<<<<< HEAD
 # Part of Odoo. See LICENSE file for full copyright and licensing details.
-=======
 import logging
->>>>>>> 24833272
 
 from odoo import api, fields, models
 
@@ -24,25 +21,15 @@
         res = super(PaymentTransaction, self).form_feedback(data, acquirer_name)
 
         # fetch the tx, check its state, confirm the potential SO
-<<<<<<< HEAD
-        tx_find_method_name = '_%s_form_get_tx_from_data' % acquirer_name
-        if hasattr(self, tx_find_method_name):
-            tx = getattr(self, tx_find_method_name)(data)
-        if tx and tx.state == 'done' and tx.acquirer_id.auto_confirm == 'at_pay_confirm' and tx.sale_order_id.state in ['draft', 'sent']:
-            tx.sale_order_id.with_context(send_email=True).action_confirm()
-        elif tx and tx.state not in ['cancel', 'error'] and tx.sale_order_id.state in ['draft']:
-            tx.sale_order_id.force_quotation_send()
-=======
         try:
             tx_find_method_name = '_%s_form_get_tx_from_data' % acquirer_name
             if hasattr(self, tx_find_method_name):
-                tx = getattr(self, tx_find_method_name)(cr, uid, data, context=context)
-            if tx and tx.state == 'done' and tx.acquirer_id.auto_confirm == 'at_pay_confirm' and tx.sale_order_id and tx.sale_order_id.state in ['draft', 'sent']:
-                self.pool['sale.order'].action_confirm(cr, SUPERUSER_ID, [tx.sale_order_id.id], context=dict(context, send_email=True))
-            elif tx and tx.state not in ['cancel', 'error'] and tx.sale_order_id and tx.sale_order_id.state in ['draft']:
-                self.pool['sale.order'].force_quotation_send(cr, SUPERUSER_ID, [tx.sale_order_id.id], context=context)
+                tx = getattr(self, tx_find_method_name)(data)
+            if tx and tx.state == 'done' and tx.acquirer_id.auto_confirm == 'at_pay_confirm' and tx.sale_order_id.state in ['draft', 'sent']:
+                tx.sale_order_id.with_context(send_email=True).action_confirm()
+            elif tx and tx.state not in ['cancel', 'error'] and tx.sale_order_id.state in ['draft']:
+                tx.sale_order_id.force_quotation_send()
         except Exception:
             _logger.exception('Fail to confirm the order or send the confirmation email%s', tx and ' for the transaction %s' % tx.reference or '')
->>>>>>> 24833272
 
         return res