# -*- coding: utf-8 -*-
import werkzeug

from openerp import SUPERUSER_ID
from openerp import http
from openerp import tools
from openerp.http import request
from openerp.tools.translate import _
from openerp.addons.website.models.website import slug
from openerp.addons.web.controllers.main import login_redirect

PPG = 20 # Products Per Page
PPR = 4  # Products Per Row

class table_compute(object):
    def __init__(self):
        self.table = {}

    def _check_place(self, posx, posy, sizex, sizey):
        res = True
        for y in range(sizey):
            for x in range(sizex):
                if posx+x>=PPR:
                    res = False
                    break
                row = self.table.setdefault(posy+y, {})
                if row.setdefault(posx+x) is not None:
                    res = False
                    break
            for x in range(PPR):
                self.table[posy+y].setdefault(x, None)
        return res

    def process(self, products):
        # Compute products positions on the grid
        minpos = 0
        index = 0
        maxy = 0
        for p in products:
            x = min(max(p.website_size_x, 1), PPR)
            y = min(max(p.website_size_y, 1), PPR)
            if index>=PPG:
                x = y = 1

            pos = minpos
            while not self._check_place(pos%PPR, pos/PPR, x, y):
                pos += 1
            # if 21st products (index 20) and the last line is full (PPR products in it), break
            # (pos + 1.0) / PPR is the line where the product would be inserted
            # maxy is the number of existing lines
            # + 1.0 is because pos begins at 0, thus pos 20 is actually the 21st block
            # and to force python to not round the division operation
            if index >= PPG and ((pos + 1.0) / PPR) > maxy:
                break

            if x==1 and y==1:   # simple heuristic for CPU optimization
                minpos = pos/PPR

            for y2 in range(y):
                for x2 in range(x):
                    self.table[(pos/PPR)+y2][(pos%PPR)+x2] = False
            self.table[pos/PPR][pos%PPR] = {
                'product': p, 'x':x, 'y': y,
                'class': " ".join(map(lambda x: x.html_class or '', p.website_style_ids))
            }
            if index<=PPG:
                maxy=max(maxy,y+(pos/PPR))
            index += 1

        # Format table according to HTML needs
        rows = self.table.items()
        rows.sort()
        rows = map(lambda x: x[1], rows)
        for col in range(len(rows)):
            cols = rows[col].items()
            cols.sort()
            x += len(cols)
            rows[col] = [c for c in map(lambda x: x[1], cols) if c != False]

        return rows

        # TODO keep with input type hidden


class QueryURL(object):
    def __init__(self, path='', **args):
        self.path = path
        self.args = args

    def __call__(self, path=None, **kw):
        if not path:
            path = self.path
        for k,v in self.args.items():
            kw.setdefault(k,v)
        l = []
        for k,v in kw.items():
            if v:
                if isinstance(v, list) or isinstance(v, set):
                    l.append(werkzeug.url_encode([(k,i) for i in v]))
                else:
                    l.append(werkzeug.url_encode([(k,v)]))
        if l:
            path += '?' + '&'.join(l)
        return path


def get_pricelist():
    cr, uid, context, pool = request.cr, request.uid, request.context, request.registry
    sale_order = context.get('sale_order')
    if sale_order:
        pricelist = sale_order.pricelist_id
    else:
        partner = pool['res.users'].browse(cr, SUPERUSER_ID, uid, context=context).partner_id
        pricelist = partner.property_product_pricelist
    return pricelist

class website_sale(http.Controller):

    def get_pricelist(self):
        return get_pricelist()

    def get_attribute_value_ids(self, product):
        cr, uid, context, pool = request.cr, request.uid, request.context, request.registry
        currency_obj = pool['res.currency']
        attribute_value_ids = []
        visible_attrs = set(l.attribute_id.id
                                for l in product.attribute_line_ids
                                    if len(l.value_ids) > 1)
        if request.website.pricelist_id.id != context['pricelist']:
            website_currency_id = request.website.currency_id.id
            currency_id = self.get_pricelist().currency_id.id
            for p in product.product_variant_ids:
                price = currency_obj.compute(cr, uid, website_currency_id, currency_id, p.lst_price)
                attribute_value_ids.append([p.id, [v.id for v in p.attribute_value_ids if v.attribute_id.id in visible_attrs], p.price, price])
        else:
            attribute_value_ids = [[p.id, [v.id for v in p.attribute_value_ids if v.attribute_id.id in visible_attrs], p.price, p.lst_price]
                for p in product.product_variant_ids]

        return attribute_value_ids

    @http.route(['/shop',
        '/shop/page/<int:page>',
        '/shop/category/<model("product.public.category"):category>',
        '/shop/category/<model("product.public.category"):category>/page/<int:page>'
    ], type='http', auth="public", website=True)
    def shop(self, page=0, category=None, search='', **post):
        cr, uid, context, pool = request.cr, request.uid, request.context, request.registry

        domain = request.website.sale_product_domain()
        if search:
            for srch in search.split(" "):
                domain += ['|', '|', '|', ('name', 'ilike', srch), ('description', 'ilike', srch),
                    ('description_sale', 'ilike', srch), ('product_variant_ids.default_code', 'ilike', srch)]
        if category:
            domain += [('public_categ_ids', 'child_of', int(category))]
        attrib_list = request.httprequest.args.getlist('attrib')
        attrib_values = [map(int,v.split("-")) for v in attrib_list if v]
        attrib_set = set([v[1] for v in attrib_values])

        if attrib_values:
            attrib = None
            ids = []
            for value in attrib_values:
                if not attrib:
                    attrib = value[0]
                    ids.append(value[1])
                elif value[0] == attrib:
                    ids.append(value[1])
                else:
                    domain += [('attribute_line_ids.value_ids', 'in', ids)]
                    attrib = value[0]
                    ids = [value[1]]
            if attrib:
                domain += [('attribute_line_ids.value_ids', 'in', ids)]

        keep = QueryURL('/shop', category=category and int(category), search=search, attrib=attrib_list)

        if not context.get('pricelist'):
            pricelist = self.get_pricelist()
            context['pricelist'] = int(pricelist)
        else:
            pricelist = pool.get('product.pricelist').browse(cr, uid, context['pricelist'], context)

        url = "/shop"
        if search:
            post["search"] = search
        if category:
            category = pool['product.public.category'].browse(cr, uid, int(category), context=context)
            url = "/shop/category/%s" % slug(category)
        if attrib_list:
            post['attrib'] = attrib_list

        style_obj = pool['product.style']
        style_ids = style_obj.search(cr, uid, [], context=context)
        styles = style_obj.browse(cr, uid, style_ids, context=context)

        category_obj = pool['product.public.category']
        category_ids = category_obj.search(cr, uid, [('parent_id', '=', False)], context=context)
        categs = category_obj.browse(cr, uid, category_ids, context=context)

        product_obj = pool.get('product.template')

        product_count = product_obj.search_count(cr, uid, domain, context=context)
        pager = request.website.pager(url=url, total=product_count, page=page, step=PPG, scope=7, url_args=post)
        product_ids = product_obj.search(cr, uid, domain, limit=PPG, offset=pager['offset'], order='website_published desc, website_sequence desc', context=context)
        products = product_obj.browse(cr, uid, product_ids, context=context)

        attributes_obj = request.registry['product.attribute']
        attributes_ids = attributes_obj.search(cr, uid, [], context=context)
        attributes = attributes_obj.browse(cr, uid, attributes_ids, context=context)

        from_currency = pool.get('product.price.type')._get_field_currency(cr, uid, 'list_price', context)
        to_currency = pricelist.currency_id
        compute_currency = lambda price: pool['res.currency']._compute(cr, uid, from_currency, to_currency, price, context=context)

        values = {
            'search': search,
            'category': category,
            'attrib_values': attrib_values,
            'attrib_set': attrib_set,
            'pager': pager,
            'pricelist': pricelist,
            'products': products,
            'bins': table_compute().process(products),
            'rows': PPR,
            'styles': styles,
            'categories': categs,
            'attributes': attributes,
            'compute_currency': compute_currency,
            'keep': keep,
            'style_in_product': lambda style, product: style.id in [s.id for s in product.website_style_ids],
            'attrib_encode': lambda attribs: werkzeug.url_encode([('attrib',i) for i in attribs]),
        }
        if category:
            values['main_object'] = category
        return request.website.render("website_sale.products", values)

    @http.route(['/shop/product/<model("product.template"):product>'], type='http', auth="public", website=True)
    def product(self, product, category='', search='', **kwargs):
        cr, uid, context, pool = request.cr, request.uid, request.context, request.registry
        category_obj = pool['product.public.category']
        template_obj = pool['product.template']

        context.update(active_id=product.id)

        if category:
            category = category_obj.browse(cr, uid, int(category), context=context)

        attrib_list = request.httprequest.args.getlist('attrib')
        attrib_values = [map(int,v.split("-")) for v in attrib_list if v]
        attrib_set = set([v[1] for v in attrib_values])

        keep = QueryURL('/shop', category=category and category.id, search=search, attrib=attrib_list)

        category_ids = category_obj.search(cr, uid, [('parent_id', '=', False)], context=context)
        categs = category_obj.browse(cr, uid, category_ids, context=context)

        pricelist = self.get_pricelist()

        from_currency = pool.get('product.price.type')._get_field_currency(cr, uid, 'list_price', context)
        to_currency = pricelist.currency_id
        compute_currency = lambda price: pool['res.currency']._compute(cr, uid, from_currency, to_currency, price, context=context)

        if not context.get('pricelist'):
            context['pricelist'] = int(self.get_pricelist())
            product = template_obj.browse(cr, uid, int(product), context=context)

        values = {
            'search': search,
            'category': category,
            'pricelist': pricelist,
            'attrib_values': attrib_values,
            'compute_currency': compute_currency,
            'attrib_set': attrib_set,
            'keep': keep,
            'categories': categs,
            'main_object': product,
            'product': product,
            'get_attribute_value_ids': self.get_attribute_value_ids
        }
        return request.website.render("website_sale.product", values)

    @http.route(['/shop/product/comment/<int:product_template_id>'], type='http', auth="public", methods=['POST'], website=True)
    def product_comment(self, product_template_id, **post):
        if not request.session.uid:
            return login_redirect()
        cr, uid, context = request.cr, request.uid, request.context
        if post.get('comment'):
            request.registry['product.template'].message_post(
                cr, uid, product_template_id,
                body=post.get('comment'),
                type='comment',
                subtype='mt_comment',
                context=dict(context, mail_create_nosubscribe=True))
        return werkzeug.utils.redirect(request.httprequest.referrer + "#comments")

    @http.route(['/shop/pricelist'], type='http', auth="public", website=True)
    def pricelist(self, promo, **post):
        cr, uid, context = request.cr, request.uid, request.context
        request.website.sale_get_order(code=promo, context=context)
        return request.redirect("/shop/cart")

    @http.route(['/shop/cart'], type='http', auth="public", website=True)
    def cart(self, **post):
        cr, uid, context, pool = request.cr, request.uid, request.context, request.registry
        order = request.website.sale_get_order()
        if order:
            from_currency = pool.get('product.price.type')._get_field_currency(cr, uid, 'list_price', context)
            to_currency = order.pricelist_id.currency_id
            compute_currency = lambda price: pool['res.currency']._compute(cr, uid, from_currency, to_currency, price, context=context)
        else:
            compute_currency = lambda price: price

        values = {
            'website_sale_order': order,
            'compute_currency': compute_currency,
            'suggested_products': [],
        }
        if order:
            _order = order
            if not context.get('pricelist'):
                _order = order.with_context(pricelist=order.pricelist_id.id)
            values['suggested_products'] = _order._cart_accessories()

        return request.website.render("website_sale.cart", values)

    @http.route(['/shop/cart/update'], type='http', auth="public", methods=['POST'], website=True)
    def cart_update(self, product_id, add_qty=1, set_qty=0, **kw):
        cr, uid, context = request.cr, request.uid, request.context
        request.website.sale_get_order(force_create=1)._cart_update(product_id=int(product_id), add_qty=float(add_qty), set_qty=float(set_qty))
        return request.redirect("/shop/cart")

    @http.route(['/shop/cart/update_json'], type='json', auth="public", methods=['POST'], website=True)
    def cart_update_json(self, product_id, line_id, add_qty=None, set_qty=None, display=True):
        order = request.website.sale_get_order(force_create=1)
        value = order._cart_update(product_id=product_id, line_id=line_id, add_qty=add_qty, set_qty=set_qty)
        if not display:
            return None
        value['cart_quantity'] = order.cart_quantity
        value['website_sale.total'] = request.website._render("website_sale.total", {
                'website_sale_order': request.website.sale_get_order()
            })
        return value

    @http.route([
        '/shop/orders',
        '/shop/orders/page/<int:page>',
    ], type='http', auth="user", website=True)
    def orders_followup(self, page=1, by = 5, **post):
        partner = request.env['res.users'].browse(request.uid).partner_id
        orders = request.env['sale.order'].sudo().search([('partner_id', '=', partner.id), ('state', 'not in', ['draft', 'cancel'])])

        nbr_pages = max((len(orders) / by) + (1 if len(orders) % by > 0 else 0), 1)
        page = min(page, nbr_pages)
        pager = request.website.pager(
            url='/shop/orders', total=nbr_pages, page=page, step=1,
            scope=by, url_args=post
        )
        orders = orders[by*(page-1):by*(page-1)+by]

        order_invoice_lines = {}
        for o in orders:
            invoiced_lines = request.env['account.invoice.line'].sudo().search([('invoice_id', 'in', o.invoice_ids.ids)])
            order_invoice_lines[o.id] = {il.product_id.id: il.invoice_id for il in invoiced_lines}

        return request.website.render("website_sale.orders_followup", {
            'orders': orders,
            'order_invoice_lines': order_invoice_lines,
            'pager': pager,
        })

    #------------------------------------------------------
    # Checkout
    #------------------------------------------------------

    def checkout_redirection(self, order):
        cr, uid, context, registry = request.cr, request.uid, request.context, request.registry

        # must have a draft sale order with lines at this point, otherwise reset
        if not order or order.state != 'draft':
            request.session['sale_order_id'] = None
            request.session['sale_transaction_id'] = None
            return request.redirect('/shop')

        # if transaction pending / done: redirect to confirmation
        tx = context.get('website_sale_transaction')
        if tx and tx.state != 'draft':
            return request.redirect('/shop/payment/confirmation/%s' % order.id)

    def checkout_values(self, data=None):
        cr, uid, context, registry = request.cr, request.uid, request.context, request.registry
        orm_partner = registry.get('res.partner')
        orm_user = registry.get('res.users')
        orm_country = registry.get('res.country')
        state_orm = registry.get('res.country.state')

        country_ids = orm_country.search(cr, SUPERUSER_ID, [], context=context)
        countries = orm_country.browse(cr, SUPERUSER_ID, country_ids, context)
        states_ids = state_orm.search(cr, SUPERUSER_ID, [], context=context)
        states = state_orm.browse(cr, SUPERUSER_ID, states_ids, context)
        partner = orm_user.browse(cr, SUPERUSER_ID, request.uid, context).partner_id

        order = None

        shipping_id = data and data.get('shipping_id') or None
        shipping_ids = []
        checkout = {}
        if not data:
            if request.uid != request.website.user_id.id:
                checkout.update( self.checkout_parse("billing", partner) )
                shipping_ids = orm_partner.search(cr, SUPERUSER_ID, [("parent_id", "=", partner.id), ('type', "=", 'delivery')], context=context)
            else:
                order = request.website.sale_get_order(force_create=1, context=context)
                if order.partner_id:
                    domain = [("partner_id", "=", order.partner_id.id)]
                    user_ids = request.registry['res.users'].search(cr, SUPERUSER_ID, domain, context=dict(context or {}, active_test=False))
                    if not user_ids or request.website.user_id.id not in user_ids:
                        checkout.update( self.checkout_parse("billing", order.partner_id) )
        else:
            checkout = self.checkout_parse('billing', data)
            try:
                shipping_id = int(shipping_id)
            except (ValueError, TypeError):
                pass
            if shipping_id == -1:
                checkout.update(self.checkout_parse('shipping', data))

        if shipping_id is None:
            if not order:
                order = request.website.sale_get_order(context=context)
            if order and order.partner_shipping_id:
                shipping_id = order.partner_shipping_id.id

        shipping_ids = list(set(shipping_ids) - set([partner.id]))

        if shipping_id == partner.id:
            shipping_id = 0
        elif shipping_id > 0 and shipping_id not in shipping_ids:
            shipping_ids.append(shipping_id)
        elif shipping_id is None and shipping_ids:
            shipping_id = shipping_ids[0]

        ctx = dict(context, show_address=1)
        shippings = []
        if shipping_ids:
            shippings = shipping_ids and orm_partner.browse(cr, SUPERUSER_ID, list(shipping_ids), ctx) or []
        if shipping_id > 0:
            shipping = orm_partner.browse(cr, SUPERUSER_ID, shipping_id, ctx)
            checkout.update( self.checkout_parse("shipping", shipping) )

        checkout['shipping_id'] = shipping_id

        # Default search by user country
        if not checkout.get('country_id'):
            country_code = request.session['geoip'].get('country_code')
            if country_code:
                country_ids = request.registry.get('res.country').search(cr, uid, [('code', '=', country_code)], context=context)
                if country_ids:
                    checkout['country_id'] = country_ids[0]

        values = {
            'countries': countries,
            'states': states,
            'checkout': checkout,
            'shipping_id': partner.id != shipping_id and shipping_id or 0,
            'shippings': shippings,
            'error': {},
            'has_check_vat': hasattr(registry['res.partner'], 'check_vat'),
            'only_services': order and order.only_services or False
        }

        return values

    mandatory_billing_fields = ["name", "phone", "email", "street2", "city", "country_id"]
    optional_billing_fields = ["street", "state_id", "vat", "vat_subjected", "zip"]
    mandatory_shipping_fields = ["name", "phone", "street", "city", "country_id"]
    optional_shipping_fields = ["state_id", "zip"]

    def checkout_parse(self, address_type, data, remove_prefix=False):
        """ data is a dict OR a partner browse record
        """
        # set mandatory and optional fields
        assert address_type in ('billing', 'shipping')
        if address_type == 'billing':
            all_fields = self.mandatory_billing_fields + self.optional_billing_fields
            prefix = ''
        else:
            all_fields = self.mandatory_shipping_fields + self.optional_shipping_fields
            prefix = 'shipping_'

        # set data
        if isinstance(data, dict):
            query = dict((prefix + field_name, data[prefix + field_name])
                for field_name in all_fields if data.get(prefix + field_name))
        else:
            query = dict((prefix + field_name, getattr(data, field_name))
                for field_name in all_fields if getattr(data, field_name))
            if address_type == 'billing' and data.parent_id:
                query[prefix + 'street'] = data.parent_id.name

        if query.get(prefix + 'state_id'):
            query[prefix + 'state_id'] = int(query[prefix + 'state_id'])
        if query.get(prefix + 'country_id'):
            query[prefix + 'country_id'] = int(query[prefix + 'country_id'])

        if query.get(prefix + 'vat'):
            query[prefix + 'vat_subjected'] = True

        if not remove_prefix:
            return query

        return dict((field_name, data[prefix + field_name]) for field_name in all_fields if data.get(prefix + field_name))

    def checkout_form_validate(self, data):
        cr, uid, context, registry = request.cr, request.uid, request.context, request.registry

        error = dict()
        error_message = []

        # Validation
        for field_name in self.mandatory_billing_fields:
            if not data.get(field_name):
                error[field_name] = 'missing'

        # email validation
        if data.get('email') and not tools.single_email_re.match(data.get('email')):
            error["email"] = 'error'
            error_message.append(_('Invalid Email! Please enter a valid email address.'))

        # vat validation
        if data.get("vat") and hasattr(registry["res.partner"], "check_vat"):
            if request.website.company_id.vat_check_vies:
                # force full VIES online check
                check_func = registry["res.partner"].vies_vat_check
            else:
                # quick and partial off-line checksum validation
                check_func = registry["res.partner"].simple_vat_check
            vat_country, vat_number = registry["res.partner"]._split_vat(data.get("vat"))
            if not check_func(cr, uid, vat_country, vat_number, context=None): # simple_vat_check
                error["vat"] = 'error'

        if data.get("shipping_id") == -1:
            for field_name in self.mandatory_shipping_fields:
                field_name = 'shipping_' + field_name
                if not data.get(field_name):
                    error[field_name] = 'missing'

        # error message for empty required fields
        if [err for err in error.values() if err == 'missing']:
            error_message.append(_('Some required fields are empty.'))

        return error, error_message

    def checkout_form_save(self, checkout):
        cr, uid, context, registry = request.cr, request.uid, request.context, request.registry

        order = request.website.sale_get_order(force_create=1, context=context)

        orm_partner = registry.get('res.partner')
        orm_user = registry.get('res.users')
        order_obj = request.registry.get('sale.order')

        partner_lang = request.lang if request.lang in [lang.code for lang in request.website.language_ids] else None

        billing_info = {}
        if partner_lang:
            billing_info['lang'] = partner_lang
        billing_info.update(self.checkout_parse('billing', checkout, True))

        # set partner_id
        partner_id = None
        if request.uid != request.website.user_id.id:
            partner_id = orm_user.browse(cr, SUPERUSER_ID, uid, context=context).partner_id.id
        elif order.partner_id:
            user_ids = request.registry['res.users'].search(cr, SUPERUSER_ID,
                [("partner_id", "=", order.partner_id.id)], context=dict(context or {}, active_test=False))
            if not user_ids or request.website.user_id.id not in user_ids:
                partner_id = order.partner_id.id

        # save partner informations
        if partner_id and request.website.partner_id.id != partner_id:
            orm_partner.write(cr, SUPERUSER_ID, [partner_id], billing_info, context=context)
        else:
            # create partner
            billing_info['team_id'] = request.registry.get('ir.model.data').xmlid_to_res_id(cr, uid, 'website.salesteam_website_sales') 
            partner_id = orm_partner.create(cr, SUPERUSER_ID, billing_info, context=context)

        # create a new shipping partner
        if checkout.get('shipping_id') == -1:
            shipping_info = {}
            if partner_lang:
                shipping_info['lang'] = partner_lang
            shipping_info.update(self.checkout_parse('shipping', checkout, True))
            shipping_info['type'] = 'delivery'
            shipping_info['parent_id'] = partner_id
            checkout['shipping_id'] = orm_partner.create(cr, SUPERUSER_ID, shipping_info, context)

        order_info = {
            'partner_id': partner_id,
            'message_follower_ids': [(4, partner_id), (3, request.website.partner_id.id)],
            'partner_invoice_id': partner_id,
        }
        order_info.update(order_obj.onchange_partner_id(cr, SUPERUSER_ID, [], partner_id, context=context)['value'])
        address_change = order_obj.onchange_delivery_id(cr, SUPERUSER_ID, [], order.company_id.id, partner_id,
                                                        checkout.get('shipping_id'), None, context=context)['value']
        order_info.update(address_change)
        if address_change.get('fiscal_position'):
            fiscal_update = order_obj.onchange_fiscal_position(cr, SUPERUSER_ID, [], address_change['fiscal_position'],
                                                               [(4, l.id) for l in order.order_line], context=None)['value']
            order_info.update(fiscal_update)

        order_info.pop('user_id')
        order_info.update(partner_shipping_id=checkout.get('shipping_id') or partner_id)

        order_obj.write(cr, SUPERUSER_ID, [order.id], order_info, context=context)

    @http.route(['/shop/checkout'], type='http', auth="public", website=True)
    def checkout(self, **post):
        cr, uid, context = request.cr, request.uid, request.context

        order = request.website.sale_get_order(force_create=1, context=context)

        redirection = self.checkout_redirection(order)
        if redirection:
            return redirection

        values = self.checkout_values()

        return request.website.render("website_sale.checkout", values)

    @http.route(['/shop/confirm_order'], type='http', auth="public", website=True)
    def confirm_order(self, **post):
        cr, uid, context, registry = request.cr, request.uid, request.context, request.registry

        order = request.website.sale_get_order(context=context)
        if not order:
            return request.redirect("/shop")

        redirection = self.checkout_redirection(order)
        if redirection:
            return redirection

        values = self.checkout_values(post)

        values["error"], values["error_message"] = self.checkout_form_validate(values["checkout"])
        if values["error"]:
            return request.website.render("website_sale.checkout", values)

        self.checkout_form_save(values["checkout"])

        request.session['sale_last_order_id'] = order.id

        request.website.sale_get_order(update_pricelist=True, context=context)

        return request.redirect("/shop/payment")

    #------------------------------------------------------
    # Payment
    #------------------------------------------------------

    @http.route(['/shop/payment'], type='http', auth="public", website=True)
    def payment(self, **post):
        """ Payment step. This page proposes several payment means based on available
        payment.acquirer. State at this point :

         - a draft sale order with lines; otherwise, clean context / session and
           back to the shop
         - no transaction in context / session, or only a draft one, if the customer
           did go to a payment.acquirer website but closed the tab without
           paying / canceling
        """
        cr, uid, context = request.cr, request.uid, request.context
        payment_obj = request.registry.get('payment.acquirer')
        sale_order_obj = request.registry.get('sale.order')

        order = request.website.sale_get_order(context=context)

        redirection = self.checkout_redirection(order)
        if redirection:
            return redirection

        shipping_partner_id = False
        if order:
            if order.partner_shipping_id.id:
                shipping_partner_id = order.partner_shipping_id.id
            else:
                shipping_partner_id = order.partner_invoice_id.id

        values = {
            'website_sale_order': order
        }
        values['errors'] = sale_order_obj._get_errors(cr, uid, order, context=context)
        values.update(sale_order_obj._get_website_data(cr, uid, order, context))

        # fetch all registered payment means
        # if tx:
        #     acquirer_ids = [tx.acquirer_id.id]
        # else:
        if not values['errors']:
            acquirer_ids = payment_obj.search(cr, SUPERUSER_ID, [('website_published', '=', True), ('company_id', '=', order.company_id.id)], context=context)
            values['acquirers'] = list(payment_obj.browse(cr, uid, acquirer_ids, context=context))
            render_ctx = dict(context, submit_class='btn btn-primary', submit_txt=_('Pay Now'))
            for acquirer in values['acquirers']:
                acquirer.button = payment_obj.render(
                    cr, SUPERUSER_ID, acquirer.id,
                    order.name,
                    order.amount_total,
                    order.pricelist_id.currency_id.id,
                    partner_id=shipping_partner_id,
                    tx_values={
                        'return_url': '/shop/payment/validate',
                    },
                    context=render_ctx)

        return request.website.render("website_sale.payment", values)

    @http.route(['/shop/payment/transaction/<int:acquirer_id>'], type='json', auth="public", website=True)
    def payment_transaction(self, acquirer_id):
        """ Json method that creates a payment.transaction, used to create a
        transaction when the user clicks on 'pay now' button. After having
        created the transaction, the event continues and the user is redirected
        to the acquirer website.

        :param int acquirer_id: id of a payment.acquirer record. If not set the
                                user is redirected to the checkout page
        """
        cr, uid, context = request.cr, request.uid, request.context
        transaction_obj = request.registry.get('payment.transaction')
        order = request.website.sale_get_order(context=context)

        if not order or not order.order_line or acquirer_id is None:
            return request.redirect("/shop/checkout")

        assert order.partner_id.id != request.website.partner_id.id

        # find an already existing transaction
        tx = request.website.sale_get_transaction()
        if tx:
            if tx.state == 'draft':  # button cliked but no more info -> rewrite on tx or create a new one ?
                tx.write({
                    'acquirer_id': acquirer_id,
                })
            tx_id = tx.id
        else:
            tx_id = transaction_obj.create(cr, SUPERUSER_ID, {
                'acquirer_id': acquirer_id,
                'type': 'form',
                'amount': order.amount_total,
                'currency_id': order.pricelist_id.currency_id.id,
                'partner_id': order.partner_id.id,
                'partner_country_id': order.partner_id.country_id.id,
                'reference': order.name,
                'sale_order_id': order.id,
            }, context=context)
            request.session['sale_transaction_id'] = tx_id
            tx = transaction_obj.browse(cr, SUPERUSER_ID, tx_id, context=context)

        # update quotation
        request.registry['sale.order'].write(
            cr, SUPERUSER_ID, [order.id], {
                'payment_acquirer_id': acquirer_id,
                'payment_tx_id': request.session['sale_transaction_id']
            }, context=context)

        # confirm the quotation
        if tx.acquirer_id.auto_confirm == 'at_pay_now':
            request.registry['sale.order'].action_button_confirm(cr, SUPERUSER_ID, [order.id], context=request.context)

        return tx_id

    @http.route('/shop/payment/get_status/<int:sale_order_id>', type='json', auth="public", website=True)
    def payment_get_status(self, sale_order_id, **post):
        cr, uid, context = request.cr, request.uid, request.context

        order = request.registry['sale.order'].browse(cr, SUPERUSER_ID, sale_order_id, context=context)
        assert order.id == request.session.get('sale_last_order_id')

        values = {}
        flag = False
        if not order:
            values.update({'not_order': True, 'state': 'error'})
        else:
            tx_ids = request.registry['payment.transaction'].search(
                cr, SUPERUSER_ID, [
                    '|', ('sale_order_id', '=', order.id), ('reference', '=', order.name)
                ], context=context)

            if not tx_ids:
                if order.amount_total:
                    values.update({'tx_ids': False, 'state': 'error'})
                else:
                    values.update({'tx_ids': False, 'state': 'done', 'validation': None})
            else:
                tx = request.registry['payment.transaction'].browse(cr, SUPERUSER_ID, tx_ids[0], context=context)
                state = tx.state
                flag = True if state == 'pending' and tx.acquirer_id.validation == 'automatic' else False
                values.update({
                    'tx_ids': True,
                    'state': state,
                    'validation' : tx.acquirer_id.validation,
                    'tx_post_msg': tx.acquirer_id.post_msg or None
                })

        return {'recall': flag, 'message': request.website._render("website_sale.order_state_message", values)}

    @http.route('/shop/payment/validate', type='http', auth="public", website=True)
    def payment_validate(self, transaction_id=None, sale_order_id=None, **post):
        """ Method that should be called by the server when receiving an update
        for a transaction. State at this point :

         - UDPATE ME
        """
        cr, uid, context = request.cr, request.uid, request.context
        email_act = None
        sale_order_obj = request.registry['sale.order']

        if transaction_id is None:
            tx = request.website.sale_get_transaction()
        else:
            tx = request.registry['payment.transaction'].browse(cr, uid, transaction_id, context=context)

        if sale_order_id is None:
            order = request.website.sale_get_order(context=context)
        else:
            order = request.registry['sale.order'].browse(cr, SUPERUSER_ID, sale_order_id, context=context)
            assert order.id == request.session.get('sale_last_order_id')

        if not order or (order.amount_total and not tx):
            return request.redirect('/shop')

        if (not order.amount_total and not tx) or tx.state in ['pending', 'done']:
            if (not order.amount_total and not tx):
                # Orders are confirmed by payment transactions, but there is none for free orders,
                # (e.g. free events), so confirm immediately
                order.action_button_confirm()
            # send by email
            email_act = sale_order_obj.action_quotation_send(cr, SUPERUSER_ID, [order.id], context=request.context)
        elif tx and tx.state == 'cancel':
            # cancel the quotation
            sale_order_obj.action_cancel(cr, SUPERUSER_ID, [order.id], context=request.context)

        # send the email
        if email_act and email_act.get('context'):
            composer_obj = request.registry['mail.compose.message']
            composer_values = {}
            email_ctx = email_act['context']
            template_values = [
                email_ctx.get('default_template_id'),
                email_ctx.get('default_composition_mode'),
                email_ctx.get('default_model'),
                email_ctx.get('default_res_id'),
            ]
            composer_values.update(composer_obj.onchange_template_id(cr, SUPERUSER_ID, None, *template_values, context=context).get('value', {}))
            if not composer_values.get('email_from') and uid == request.website.user_id.id:
                composer_values['email_from'] = request.website.user_id.company_id.email
            for key in ['attachment_ids', 'partner_ids']:
                if composer_values.get(key):
                    composer_values[key] = [(6, 0, composer_values[key])]
            composer_id = composer_obj.create(cr, SUPERUSER_ID, composer_values, context=email_ctx)
            composer_obj.send_mail(cr, SUPERUSER_ID, [composer_id], context=email_ctx)

        # clean context and session, then redirect to the confirmation page
        request.website.sale_reset(context=context)

        return request.redirect('/shop/confirmation')

    @http.route(['/shop/confirmation'], type='http', auth="public", website=True)
    def payment_confirmation(self, **post):
        """ End of checkout process controller. Confirmation is basically seing
        the status of a sale.order. State at this point :

         - should not have any context / session info: clean them
         - take a sale.order id, because we request a sale.order and are not
           session dependant anymore
        """
        cr, uid, context = request.cr, request.uid, request.context

        sale_order_id = request.session.get('sale_last_order_id')
        if sale_order_id:
            order = request.registry['sale.order'].browse(cr, SUPERUSER_ID, sale_order_id, context=context)
        else:
            return request.redirect('/shop')

        return request.website.render("website_sale.confirmation", {'order': order})

    @http.route(['/shop/print'], type='http', auth="public", website=True)
    def print_saleorder(self):
        cr, uid, context = request.cr, SUPERUSER_ID, request.context
        sale_order_id = request.session.get('sale_last_order_id')
        if sale_order_id:
            pdf = request.registry['report'].get_pdf(cr, uid, [sale_order_id], 'sale.report_saleorder', data=None, context=context)
            pdfhttpheaders = [('Content-Type', 'application/pdf'), ('Content-Length', len(pdf))]
            return request.make_response(pdf, headers=pdfhttpheaders)
        else:
            return request.redirect('/shop')

    #------------------------------------------------------
    # Edit
    #------------------------------------------------------

    @http.route(['/shop/add_product'], type='http', auth="user", methods=['POST'], website=True)
    def add_product(self, name=None, category=0, **post):
        cr, uid, context, pool = request.cr, request.uid, request.context, request.registry
        if not name:
            name = _("New Product")
        product_obj = request.registry.get('product.product')
        product_id = product_obj.create(cr, uid, { 'name': name, 'public_categ_ids': category }, context=context)
        product = product_obj.browse(cr, uid, product_id, context=context)

        return request.redirect("/shop/product/%s?enable_editor=1" % slug(product.product_tmpl_id))

    @http.route(['/shop/change_styles'], type='json', auth="public")
    def change_styles(self, id, style_id):
        product_obj = request.registry.get('product.template')
        product = product_obj.browse(request.cr, request.uid, id, context=request.context)

        remove = []
        active = False
        for style in product.website_style_ids:
            if style.id == style_id:
                remove.append(style.id)
                active = True
                break

        style = request.registry.get('product.style').browse(request.cr, request.uid, style_id, context=request.context)

        if remove:
            product.write({'website_style_ids': [(3, rid) for rid in remove]})
        if not active:
            product.write({'website_style_ids': [(4, style.id)]})

        return not active

    @http.route(['/shop/change_sequence'], type='json', auth="public")
    def change_sequence(self, id, sequence):
        product_obj = request.registry.get('product.template')
        if sequence == "top":
            product_obj.set_sequence_top(request.cr, request.uid, [id], context=request.context)
        elif sequence == "bottom":
            product_obj.set_sequence_bottom(request.cr, request.uid, [id], context=request.context)
        elif sequence == "up":
            product_obj.set_sequence_up(request.cr, request.uid, [id], context=request.context)
        elif sequence == "down":
            product_obj.set_sequence_down(request.cr, request.uid, [id], context=request.context)

    @http.route(['/shop/change_size'], type='json', auth="public")
    def change_size(self, id, x, y):
        product_obj = request.registry.get('product.template')
        product = product_obj.browse(request.cr, request.uid, id, context=request.context)
        return product.write({'website_size_x': x, 'website_size_y': y})

    def order_lines_2_google_api(self, order_lines):
        """ Transforms a list of order lines into a dict for google analytics """
        ret = []
        for line in order_lines:
            ret.append({
                'id': line.order_id and line.order_id.id,
                'name': line.product_id.categ_id and line.product_id.categ_id.name or '-',
                'sku': line.product_id.id,
                'quantity': line.product_uom_qty,
                'price': line.price_unit,
            })
        return ret

    @http.route(['/shop/tracking_last_order'], type='json', auth="public")
    def tracking_cart(self, **post):
        """ return data about order in JSON needed for google analytics"""
        cr, uid, context = request.cr, request.uid, request.context
        ret = {}
        sale_order_id = request.session.get('sale_last_order_id')
        if sale_order_id:
            order = request.registry['sale.order'].browse(cr, SUPERUSER_ID, sale_order_id, context=context)
            ret['transaction'] = {
                'id': sale_order_id,
                'affiliation': order.company_id.name,
                'revenue': order.amount_total,
                'currency': order.currency_id.name
            }
            ret['lines'] = self.order_lines_2_google_api(order.order_line)
<<<<<<< HEAD
        return ret
=======
        return ret

    @http.route(['/shop/get_unit_price'], type='json', auth="public", methods=['POST'], website=True)
    def get_unit_price(self, product_ids, add_qty, **kw):
        cr, uid, context, pool = request.cr, request.uid, request.context, request.registry
        products = pool['product.product'].browse(cr, uid, product_ids, context=context)
        partner = pool['res.users'].browse(cr, uid, uid, context=context).partner_id
        pricelist_id = request.session.get('sale_order_code_pricelist_id') or partner.property_product_pricelist.id
        prices = pool['product.pricelist'].price_rule_get_multi(cr, uid, [], [(product, add_qty, partner) for product in products], context=context)
        return {product_id: prices[product_id][pricelist_id][0] for product_id in product_ids}

# vim:expandtab:tabstop=4:softtabstop=4:shiftwidth=4:
>>>>>>> 8ac8281a
<|MERGE_RESOLUTION|>--- conflicted
+++ resolved
@@ -977,9 +977,6 @@
                 'currency': order.currency_id.name
             }
             ret['lines'] = self.order_lines_2_google_api(order.order_line)
-<<<<<<< HEAD
-        return ret
-=======
         return ret
 
     @http.route(['/shop/get_unit_price'], type='json', auth="public", methods=['POST'], website=True)
@@ -989,7 +986,4 @@
         partner = pool['res.users'].browse(cr, uid, uid, context=context).partner_id
         pricelist_id = request.session.get('sale_order_code_pricelist_id') or partner.property_product_pricelist.id
         prices = pool['product.pricelist'].price_rule_get_multi(cr, uid, [], [(product, add_qty, partner) for product in products], context=context)
-        return {product_id: prices[product_id][pricelist_id][0] for product_id in product_ids}
-
-# vim:expandtab:tabstop=4:softtabstop=4:shiftwidth=4:
->>>>>>> 8ac8281a
+        return {product_id: prices[product_id][pricelist_id][0] for product_id in product_ids}