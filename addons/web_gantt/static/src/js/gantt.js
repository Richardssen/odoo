--- conflicted
+++ resolved
@@ -163,13 +163,8 @@
                         self.fields[self.fields_view.arch.attrs.date_delay]);
                     if (!tmp)
                         return;
-<<<<<<< HEAD
-                    var m_task_start = moment(task_start).add(tmp, 'hours');
+                    var m_task_start = moment(task_start).add(instance.web.parse_value(tmp, {type:"float"}), 'hours');
                     task_stop = m_task_start.toDate();
-=======
-                    task_stop = task_start.clone().addMilliseconds(instance.web.parse_value(tmp, {type:"float"}) * 60 * 60 * 1000);
-                    duration_in_business_hours = true;
->>>>>>> ea54d4af
                 }
                 var duration = (task_stop.getTime() - task_start.getTime()) / (1000 * 60 * 60);
                 var id = _.uniqueId("gantt_task_");
@@ -217,17 +212,12 @@
         var self = this;
         var itask = task_obj.TaskInfo.internal_task;
         var start = task_obj.getEST();
-<<<<<<< HEAD
-        var duration = (task_obj.getDuration() / 8) * 24;
-        var end = moment(start).add(duration, 'hours').toDate();
-=======
         var duration = task_obj.getDuration();
-        var duration_in_business_hours = !!self.fields_view.arch.attrs.date_delay;
+        var duration_in_business_hours = !!self.fields_view.arch.attrs.date_delay;        
         if (!duration_in_business_hours){
             duration = (duration / 8 ) * 24;
         }
-        var end = start.clone().addMilliseconds(duration * 60 * 60 * 1000);
->>>>>>> ea54d4af
+        var end = moment(start).add(duration, 'hours').toDate();
         var data = {};
         data[self.fields_view.arch.attrs.date_start] =
             instance.web.auto_date_to_str(start, self.fields[self.fields_view.arch.attrs.date_start].type);
