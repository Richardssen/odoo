odoo.define('website.editor', function (require) {
'use strict';

var ajax = require('web.ajax');
var core = require('web.core');
var utils = require('web.utils');
var Widget = require('web.Widget');
var website = require('website.website');

var _t = core._t;


//////////////////////////////////////////////////////////////////////////////////////////////////////////
/* Summernote Lib (neek change to make accessible: method and object) */
var dom = $.summernote.core.dom;
var range = $.summernote.core.range;
var eventHandler = $.summernote.eventHandler;
var renderer = $.summernote.renderer;

var tplButton = renderer.getTemplate().button;
var tplIconButton = renderer.getTemplate().iconButton;

//////////////////////////////////////////////////////////////////////////////////////////////////////////
/* update and change the popovers content, and add history button */

var fn_createPalette = renderer.createPalette;
renderer.createPalette = function ($container, options) {
    fn_createPalette.call(this, $container, options);

    if (!core.qweb.has_template('website.colorpicker')) {
        return;
    }

    var $color = $container.find('.note-color');
    var html = core.qweb.render('website.colorpicker');
    $color.find('.note-color-palette').prepend(html);
    var $bg = $color.find('.colorpicker:first button');
    var $fore = $color.find('.colorpicker:last button');

    $bg.each(function () { $(this).attr('data-event', 'backColor').attr('data-value', $(this).attr('class')); });
    $fore.each(function () { $(this).attr('data-event', 'foreColor').attr('data-value', $(this).attr('class').replace(/bg-/, 'text-')); });
};

var fn_tplPopovers = renderer.tplPopovers;
renderer.tplPopovers = function (lang, options) {
    var $popover = $(fn_tplPopovers.call(this, lang, options));

    var $imagePopover = $popover.find('.note-image-popover');
    var $linkPopover = $popover.find('.note-link-popover');
    var $airPopover = $popover.find('.note-air-popover');

    if (window === window.top) {
        $popover.children().addClass("hidden-xs");
    }

    //////////////// image popover

    // add center button for images
    $(tplIconButton('fa fa-align-center', {
            title: _t('Center'),
            event: 'floatMe',
            value: 'center'
        })).insertAfter($imagePopover.find('[data-event="floatMe"][data-value="left"]'));
    $imagePopover.find('button[data-event="removeMedia"]').parent().remove();
    $imagePopover.find('button[data-event="floatMe"][data-value="none"]').remove();

    var $alt = $('<div class="btn-group"/>');
    $alt.prependTo($imagePopover.find('.popover-content'));
    $alt.append('<button class="btn btn-default btn-sm btn-small" data-event="alt"><strong>Alt: </strong><span class="o_image_alt"></span></button>');

    // padding button
    var $padding = $('<div class="btn-group"/>');
    $padding.insertBefore($imagePopover.find('.btn-group:first'));
    var $button = $(tplIconButton('fa fa-plus-square-o', {
            title: _t('Padding'),
            dropdown: true
        })).appendTo($padding);
    var $ul = $('<ul class="dropdown-menu"/>').insertAfter($button);
    $ul.append('<li><a data-event="padding" href="#" data-value="">'+_t('None')+'</a></li>');
    $ul.append('<li><a data-event="padding" href="#" data-value="small">'+_t('Small')+'</a></li>');
    $ul.append('<li><a data-event="padding" href="#" data-value="medium">'+_t('Medium')+'</a></li>');
    $ul.append('<li><a data-event="padding" href="#" data-value="large">'+_t('Large')+'</a></li>');
    $ul.append('<li><a data-event="padding" href="#" data-value="xl">'+_t('Xl')+'</a></li>');

    // circle, boxed... options became toggled
    $imagePopover.find('[data-event="imageShape"]:not([data-value])').remove();
    $button = $(tplIconButton('fa fa-sun-o', {
            title: _t('Shadow'),
            event: 'imageShape',
            value: 'shadow'
        })).insertAfter($imagePopover.find('[data-event="imageShape"][data-value="img-circle"]'));

    // add spin for fa
    var $spin = $('<div class="btn-group hidden only_fa"/>').insertAfter($button.parent());
    $(tplIconButton('fa fa-refresh', {
            title: _t('Spin'),
            event: 'imageShape',
            value: 'fa-spin'
        })).appendTo($spin);

    // resize for fa
    var $resizefa = $('<div class="btn-group hidden only_fa"/>')
        .insertAfter($imagePopover.find('.btn-group:has([data-event="resize"])'));
    for (var size=1; size<=5; size++) {
        $(tplButton('<span class="note-fontsize-10">'+size+'x</span>', {
          title: size+"x",
          event: 'resizefa',
          value: size+''
        })).appendTo($resizefa);
    }
    var $colorfa = $airPopover.find('.note-color').clone();
    $colorfa.find(".btn-group:first").remove();
    $colorfa.find("ul.dropdown-menu").css('min-width', '172px');
    $colorfa.find('button[data-event="color"]').attr('data-value', '{"foreColor": "#f00"}')
        .find("i").css({'background': '', 'color': '#f00'});
    $resizefa.after($colorfa);

    // show dialog box and delete
    var $imageprop = $('<div class="btn-group"/>');
    $imageprop.appendTo($imagePopover.find('.popover-content'));
    $(tplIconButton('fa fa-picture-o', {
            title: _t('Edit'),
            event: 'showImageDialog'
        })).appendTo($imageprop);
    $(tplIconButton('fa fa-trash-o', {
            title: _t('Remove'),
            event: 'delete'
        })).appendTo($imageprop);

    $imagePopover.find('.popover-content').append($airPopover.find(".note-history").clone());

    $imagePopover.find('[data-event="showImageDialog"]').before($airPopover.find('[data-event="showLinkDialog"]').clone());
    
    //////////////// link popover

    $linkPopover.find('.popover-content').append($airPopover.find(".note-history").clone());

    $linkPopover.find('button[data-event="showLinkDialog"] i').attr("class", "fa fa-link");
    $linkPopover.find('button[data-event="unlink"]').before($airPopover.find('button[data-event="showImageDialog"]').clone());

    //////////////// text/air popover

    //// highlight the text format
    $airPopover.find('.note-style').on('mousedown', function () {
        var $format = $airPopover.find('[data-event="formatBlock"]');
        var node = range.create().sc;
        var formats = $format.map(function () { return $(this).data("value"); }).get();
        while (node && (!node.tagName || (!node.tagName || formats.indexOf(node.tagName.toLowerCase()) === -1))) {
            node = node.parentNode;
        }
        $format.parent().removeClass('active');
        $format.filter('[data-value="'+(node ? node.tagName.toLowerCase() : "p")+'"]')
            .parent().addClass("active");
    });

    //////////////// tooltip

    $airPopover.add($linkPopover).add($imagePopover).find("button")
        .tooltip('destroy')
        .tooltip({
            container: 'body',
            trigger: 'hover',
            placement: 'bottom'
        }).on('click', function () {$(this).tooltip('hide');});

    return $popover;
};

var fn_boutton_update = eventHandler.popover.button.update;
eventHandler.popover.button.update = function ($container, oStyle) {
    // stop animation when edit content
    var previous = $(".note-control-selection").data('target');
    if (previous) {
        $(previous).css({"-webkit-animation-play-state": "", "animation-play-state": "", "-webkit-transition": "", "transition": "", "-webkit-animation": "", "animation": ""});
    }
    if (oStyle.image) {
        $(oStyle.image).css({"-webkit-animation": "none", "animation": "none"});
    }
    // end

    fn_boutton_update.call(this, $container, oStyle);

    $container.find('button[data-event="undo"]').attr('disabled', !history.hasUndo());
    $container.find('button[data-event="redo"]').attr('disabled', !history.hasRedo());

    if (oStyle.image) {
        $container.find('[data-event]').parent().removeClass("active");

        $container.find('a[data-event="padding"][data-value="small"]').parent().toggleClass("active", $(oStyle.image).hasClass("padding-small"));
        $container.find('a[data-event="padding"][data-value="medium"]').parent().toggleClass("active", $(oStyle.image).hasClass("padding-medium"));
        $container.find('a[data-event="padding"][data-value="large"]').parent().toggleClass("active", $(oStyle.image).hasClass("padding-large"));
        $container.find('a[data-event="padding"][data-value="xl"]').parent().toggleClass("active", $(oStyle.image).hasClass("padding-xl"));
        $container.find('a[data-event="padding"][data-value=""]').parent().toggleClass("active", !$container.find('.active a[data-event="padding"]').length);

        if (dom.isImgFont(oStyle.image)) {

            $container.find('.btn-group:not(.only_fa):has(button[data-event="resize"],button[data-event="imageShape"])').addClass("hidden");
            $container.find('.only_fa').removeClass("hidden");
            $container.find('button[data-event="resizefa"][data-value="2"]').toggleClass("active", $(oStyle.image).hasClass("fa-2x"));
            $container.find('button[data-event="resizefa"][data-value="3"]').toggleClass("active", $(oStyle.image).hasClass("fa-3x"));
            $container.find('button[data-event="resizefa"][data-value="4"]').toggleClass("active", $(oStyle.image).hasClass("fa-4x"));
            $container.find('button[data-event="resizefa"][data-value="5"]').toggleClass("active", $(oStyle.image).hasClass("fa-5x"));
            $container.find('button[data-event="resizefa"][data-value="1"]').toggleClass("active", !$container.find('.active[data-event="resizefa"]').length);

            $container.find('button[data-event="imageShape"][data-value="fa-spin"]').toggleClass("active", $(oStyle.image).hasClass("fa-spin"));
            
            $container.find('.note-color').removeClass("hidden");

        } else {

            $container.find('.hidden:not(.only_fa)').removeClass("hidden");
            $container.find('.only_fa').addClass("hidden");
            var width = ($(oStyle.image).attr('style') || '').match(/(^|;|\s)width:\s*([0-9]+%)/);
            if (width) {
                width = width[2];
            }
            $container.find('button[data-event="resize"][data-value="1"]').toggleClass("active", width === "100%");
            $container.find('button[data-event="resize"][data-value="0.5"]').toggleClass("active", width === "50%");
            $container.find('button[data-event="resize"][data-value="0.25"]').toggleClass("active", width === "25%");

            $container.find('button[data-event="imageShape"][data-value="shadow"]').toggleClass("active", $(oStyle.image).hasClass("shadow"));
            
            if (!$(oStyle.image).is("img")) {
                $container.find('.btn-group:has(button[data-event="imageShape"])').addClass("hidden");
            }

            $container.find('.note-color').addClass("hidden");

        }

        $container.find('button[data-event="floatMe"][data-value="left"]').toggleClass("active", $(oStyle.image).hasClass("pull-left"));
        $container.find('button[data-event="floatMe"][data-value="center"]').toggleClass("active", $(oStyle.image).hasClass("center-block"));
        $container.find('button[data-event="floatMe"][data-value="right"]').toggleClass("active", $(oStyle.image).hasClass("pull-right"));

        $(oStyle.image).trigger('attributes_change');
    }
};

var fn_popover_update = eventHandler.popover.update;
eventHandler.popover.update = function ($popover, oStyle, isAirMode) {
    var $imagePopover = $popover.find('.note-image-popover');
    var $linkPopover = $popover.find('.note-link-popover');
    var $airPopover = $popover.find('.note-air-popover');

    fn_popover_update.call(this, $popover, oStyle, isAirMode);

    if (!isAirMode || $(oStyle.range.sc).closest('[data-oe-model]:not([data-oe-model="ir.ui.view"]):not([data-oe-type="html"])').length) {
        $imagePopover.hide();
        $linkPopover.hide();
        $airPopover.hide();
        return;
    }

    if (oStyle.image) {
        if (oStyle.image.parentNode.className.match(/(^|\s)media_iframe_video(\s|$)/i)) {
            oStyle.image = oStyle.image.parentNode;
        }
        var alt =  $(oStyle.image).attr("alt");

        $imagePopover.find('.o_image_alt').text( (alt || "").replace(/&quot;/g, '"') ).parent().toggle(oStyle.image.tagName === "IMG");
        $imagePopover.show();

        range.createFromNode(dom.firstChild(oStyle.image)).select();
    } else {
        $(".note-control-selection").hide();
    }

    if (oStyle.image || (!oStyle.range.isCollapsed() || (oStyle.range.sc.tagName && !dom.isAnchor(oStyle.range.sc)) || (oStyle.image && !$(oStyle.image).closest('a').length))) {
        $linkPopover.hide();
        oStyle.anchor = false;
    }

    if (oStyle.image || oStyle.anchor || !$(oStyle.range.sc).closest('.note-editable').length) {
        $airPopover.hide();
    } else {
        $airPopover.show();
    }
};

eventHandler.handle.update = function ($handle, oStyle) {
    $handle.toggle(!!oStyle.image);
    if (oStyle.image) {
        var $selection = $handle.find('.note-control-selection');
        var $image = $(oStyle.image);
        var szImage = {
          w: parseInt($image.outerWidth(true), 10),
          h: parseInt($image.outerHeight(true), 10)
        };
        $selection.data('target', oStyle.image); // save current image element.
        var sSizing = szImage.w + 'x' + szImage.h;
        $selection.find('.note-control-selection-info').text(szImage.h > 50 ? sSizing : "");

        $selection.find('.note-control-sizing').toggleClass('note-control-sizing note-control-holder').css({
                'border-top': 0,
                'border-left': 0
            });
    }
};

$(document).on('click keyup', function () {
    $('button[data-event="undo"]').attr('disabled', !history.hasUndo());
    $('button[data-event="redo"]').attr('disabled', !history.hasRedo());
});

eventHandler.editor.undo = function ($popover) {
    if(!$popover.attr('disabled')) history.undo();
};
eventHandler.editor.redo = function ($popover) {
    if(!$popover.attr('disabled')) history.redo();
};

//////////////////////////////////////////////////////////////////////////////////////////////////////////
/* hack for image and link editor */

function getImgTarget () {
  return $(".note-control-selection").data('target');
}
eventHandler.editor.padding = function ($editable, sValue) {
    var $target = $(getImgTarget());
    var paddings = "small medium large xl".split(/\s+/);
    $editable.data('NoteHistory').recordUndo();
    if (sValue.length) {
        paddings.splice(paddings.indexOf(sValue),1);
        $target.toggleClass('padding-'+sValue);
    }
    $target.removeClass("padding-" + paddings.join(" padding-"));
};
eventHandler.editor.resize = function ($editable, sValue) {
    var $target = $(getImgTarget());
    $editable.data('NoteHistory').recordUndo();
    var width = ($target.attr('style') || '').match(/(^|;|\s)width:\s*([0-9]+)%/);
    if (width) {
        width = width[2]/100;
    }
    $(getImgTarget()).css('width', width != sValue ? (sValue * 100) + '%' : '');
};
eventHandler.editor.resizefa = function ($editable, sValue) {
    var $target = $(getImgTarget());
    $editable.data('NoteHistory').recordUndo();
    $target.attr('class', $target.attr('class').replace(/\s*fa-[0-9]+x/g, ''));
    if (+sValue > 1) {
        $target.addClass('fa-'+sValue+'x');
    }
};
eventHandler.editor.floatMe = function ($editable, sValue) {
    var $target = $(getImgTarget());
    $editable.data('NoteHistory').recordUndo();
    switch (sValue) {
        case 'center': $target.toggleClass('center-block').removeClass('pull-right pull-left'); break;
        case 'left': $target.toggleClass('pull-left').removeClass('pull-right center-block'); break;
        case 'right': $target.toggleClass('pull-right').removeClass('pull-left center-block'); break;
    }
};
eventHandler.editor.imageShape = function ($editable, sValue) {
    var $target = $(getImgTarget());
    $editable.data('NoteHistory').recordUndo();
    $target.toggleClass(sValue);
};

eventHandler.dialog.showLinkDialog = function ($editable, $dialog, linkInfo) {
    $editable.data('range').select();
    $editable.data('NoteHistory').recordUndo();

    var editor = new LinkDialog($editable, linkInfo);
    editor.appendTo(document.body);

    var def = new $.Deferred();
    editor.on("save", this, function (linkInfo) {
        linkInfo.range.select();
        $editable.data('range', linkInfo.range);
        def.resolve(linkInfo);
        $editable.data('NoteHistory').popUndo();
        $('.note-popover .note-link-popover').show();
    });
    editor.on("cancel", this, function () {
        def.reject();
        $editable.data('NoteHistory').popUndo();
    });
    return def;
};
eventHandler.dialog.showImageDialog = function ($editable) {
    var r = $editable.data('range');
    if (r.sc.tagName && r.sc.childNodes.length) {
        r.sc = r.sc.childNodes[r.so];
    }
    var editor = new MediaDialog($editable, dom.isImg(r.sc) ? r.sc : null);
    editor.appendTo(document.body);
    return new $.Deferred().reject();
};
$.summernote.pluginEvents.alt = function (event, editor, layoutInfo) {
    var $editable = layoutInfo.editable();
    var $selection = layoutInfo.handle().find('.note-control-selection');
    var media = $selection.data('target');
    new alt($editable, media).appendTo(document.body);
};

//////////////////////////////////////////////////////////////////////////////////////////////////////////

dom.isVoid = function (node) {
    return node && /^BR|^IMG|^HR/.test(node.nodeName.toUpperCase()) || dom.isImg(node);
};
dom.isImg = function (node) {
    return dom.isImgFont(node) || (node && (node.nodeName === "IMG" || (node.className && node.className.match(/(^|\s)media_iframe_video(\s|$)/i)) ));
};
dom.isForbiddenNode = function (node) {
    return $(node).is(".media_iframe_video, .fa, img");
};

dom.isImgFont = function (node) {
    var nodeName = node && node.nodeName.toUpperCase();
    var className = (node && node.className || "");
    if (node && (nodeName === "SPAN" || nodeName === "I") && className.length) {
        var classNames = className.split(/\s+/);
        for (var k=0; k<fontIcons.length; k++) {
            if (_.intersection(fontIcons[k].icons, classNames).length) {
                return true;
            }
        }
    }
    return false;
};
// re-overwrite font to include theme icons
var isFont = dom.isFont;
dom.isFont = function (node) {
    return dom.isImgFont(node) || isFont(node);
};

//////////////////////////////////////////////////////////////////////////////////////////////////////////

var fn_visible = $.summernote.pluginEvents.visible;
$.summernote.pluginEvents.visible = function (event, editor, layoutInfo) {
    var res = fn_visible.call(this, event, editor, layoutInfo);
    var $node = $(dom.node(range.create().sc));
    if (($node.is('[data-oe-type="html"]') || $node.is('[data-oe-field="arch"]')) && $node.hasClass("o_editable") && !$node[0].children.length) {
        var p = $('<p><br/></p>')[0];
        $node.append( p );
        range.createFromNode(p.firstChild).select();
    }
    return res;
};

//////////////////////////////////////////////////////////////////////////////////////////////////////////
/* fix ie and re-range to don't break snippet*/

var initial_data = {};
function reRangeSelectKey (event) {
    initial_data.range = null;
    if (event.shiftKey && event.keyCode >= 37 && event.keyCode <= 40 && !$(event.target).is("input, textarea, select")) {
        var r = range.create();
        if (r) {
            var rng = r.reRange(event.keyCode <= 38);
            if (r !== rng) {
                rng.select();
            }
        }
    }
}
function reRangeSelect (event, dx, dy) {
    var r = range.create();
    if (!r || r.isCollapsed()) return;

    // check if the user move the caret on up or down
    var data = r.reRange(dy < 0 || (dy === 0 && dx < 0));

    if (data.sc !== r.sc || data.so !== r.so || data.ec !== r.ec || data.eo !== r.eo) {
        setTimeout(function () {
            data.select();
            $(data.sc.parentNode).closest('.note-popover');
        },0);
    }

    $(data.sc).closest('.o_editable').data('range', r);
    return r;
}
function summernote_mouseup (event) {
    if ($(event.target).closest("#website-top-navbar, .note-popover").length) {
        return;
    }
    // don't rerange if simple click
    if (initial_data.event) {
        var dx = event.clientX - (event.shiftKey ? initial_data.rect.left : initial_data.event.clientX);
        var dy = event.clientY - (event.shiftKey ? initial_data.rect.top : initial_data.event.clientY);
        if (10 < Math.pow(dx, 2)+Math.pow(dy, 2)) {
            reRangeSelect(event, dx, dy);
        }
    }

    if (!$(event.target).closest(".o_editable").length) {
        return;
    }
    if (!initial_data.range || !event.shiftKey) {
        setTimeout(function () {
            initial_data.range = range.create();
        },0);
    }
}
var remember_selection;
function summernote_mousedown (event) {
    history.splitNext();

    var $editable = $(event.target).closest(".o_editable, .note-editor");
    
    if (!!document.documentMode) {
        summernote_ie_fix(event, function (node) { return node.tagName === "DIV" || node.tagName === "IMG" || (node.dataset && node.dataset.oeModel); });
    } else if (last_div && event.target !== last_div) {
        if (last_div.tagName === "A") {
            summernote_ie_fix(event, function (node) { return node.dataset && node.dataset.oeModel; });
        } else if ($editable.length) {
            if (summernote_ie_fix(event, function (node) { return node.tagName === "A"; })) {
                r = range.create();
                r.select();
            }
        }
    }

    // remember_selection when click on non editable area
    var r = range.create();
    if ($(r ? dom.node(r.sc) : event.srcElement || event.target).closest('#website-top-navbar, #oe_main_menu_navbar, .note-popover, .note-toolbar, .modal').length) {
        if (!$(event.target).is('input, select, label, button, a')) {
            if (!remember_selection) {
                remember_selection = range.create(dom.firstChild($editable[0]), 0);
            }
            try {
                remember_selection.select();
            } catch (e) {
                console.warn(e);
            }
        }
    } else if (r && $(dom.node(r.sc)).closest('.o_editable, .note-editable').length) {
        remember_selection = r;
    }

    initial_data.event = event;

    // keep selection when click with shift
    if (event.shiftKey && $editable.length) {
        if (initial_data.range) {
            initial_data.range.select();
        }
        var rect = r && r.getClientRects();
        initial_data.rect = rect && rect.length ? rect[0] : { top: 0, left: 0 };
    }
}

var last_div;
var last_div_change;
var last_editable;
function summernote_ie_fix (event, pred) {
    var editable;
    var div;
    var node = event.target;
    while(node.parentNode) {
        if (!div && pred(node)) {
            div = node;
        }
        if(last_div !== node && (node.getAttribute('contentEditable')==='false' || node.className && (node.className.indexOf('o_not_editable') !== -1))) {
            break;
        }
        if (node.className && node.className.indexOf('o_editable') !== -1) {
            if (!div) {
                div = node;
            }
            editable = node;
            break;
        }
        node = node.parentNode;
    }

    if (!editable) {
        $(last_div_change).removeAttr("contentEditable").removeProp("contentEditable");
        $(last_editable).attr("contentEditable", "true").prop("contentEditable", "true");
        last_div_change = null;
        last_editable = null;
        return;
    }

    if (div === last_div) {
        return;
    }

<<<<<<< HEAD
    last_div = div;
=======
        // remember_selection when click on non editable area
        var r = range.create();
        if ($(r ? dom.node(r.sc) : event.srcElement || event.target).closest('#website-top-navbar, #oe_main_menu_navbar, .note-popover, .note-toolbar, .modal').length) {
            if (!$(event.target).is('input, select, label, button, a')) {
                if (!remember_selection && $editable[0]) {
                    remember_selection = range.create(dom.firstChild($editable[0]), 0);
                }
                try {
                    remember_selection.select();
                } catch (e) {
                    console.warn(e);
                }
            }
        } else if (r && $(dom.node(r.sc)).closest('.o_editable, .note-editable').length) {
            remember_selection = r;
        }
>>>>>>> e941c0f7

    $(last_div_change).removeAttr("contentEditable").removeProp("contentEditable");

    if (last_editable !== editable) {
        if ($(editable).is("[contentEditable='true']")) {
           $(editable).removeAttr("contentEditable").removeProp("contentEditable");
            last_editable = editable;
        } else {
            last_editable = null;
        }
    }
    if (!$(div).attr("contentEditable") && !$(div).is("[data-oe-type='many2one'], [data-oe-type='contact']")) {
        $(div).attr("contentEditable", "true").prop("contentEditable", "true");
        last_div_change = div;
    } else {
        last_div_change = null;
    }
    return editable !== div ? div : null;
}

var fn_attach = eventHandler.attach;
eventHandler.attach = function (oLayoutInfo, options) {
    fn_attach.call(this, oLayoutInfo, options);
    oLayoutInfo.editor.on('dragstart', 'img', function (e) { e.preventDefault(); });
    $(document).on('mousedown', summernote_mousedown);
    $(document).on('mouseup', summernote_mouseup);
    oLayoutInfo.editor.off('click').on('click', function (e) {e.preventDefault();}); // if the content editable is a link
    oLayoutInfo.editor.on('dblclick', 'img, .media_iframe_video, span.fa, i.fa, span.fa', function (event) {
        if (!$(event.target).closest(".note-toolbar").length) { // prevent icon edition of top bar for default summernote
            new MediaDialog(oLayoutInfo.editor, event.target).appendTo(document.body);
        }
    });
    $(document).on("keyup", reRangeSelectKey);
    
    var clone_data = false;
    var $node = oLayoutInfo.editor;
    if ($node.data('oe-model')) {
        $node.on('content_changed', function () {

        var $nodes = $('[data-oe-model]')
            .filter(function () { return this != $node[0];})
            .filter('[data-oe-model="'+$node.data('oe-model')+'"]')
            .filter('[data-oe-id="'+$node.data('oe-id')+'"]')
            .filter('[data-oe-field="'+$node.data('oe-field')+'"]');
        if ($node.data('oe-type')) $nodes = $nodes.filter('[data-oe-type="'+$node.data('oe-type')+'"]');
        if ($node.data('oe-expression')) $nodes = $nodes.filter('[data-oe-expression="'+$node.data('oe-expression')+'"]');
        if ($node.data('oe-xpath')) $nodes = $nodes.filter('[data-oe-xpath="'+$node.data('oe-xpath')+'"]');
        if ($node.data('oe-contact-options')) $nodes = $nodes.filter('[data-oe-contact-options="'+$node.data('oe-contact-options')+'"]');

        var nodes = $node.get();

        if ($node.data('oe-type') === "many2one") {
            $nodes = $nodes.add($('[data-oe-model]')
                .filter(function () { return this != $node[0] && nodes.indexOf(this) === -1; })
                .filter('[data-oe-many2one-model="'+$node.data('oe-many2one-model')+'"]')
                .filter('[data-oe-many2one-id="'+$node.data('oe-many2one-id')+'"]')
                .filter('[data-oe-type="many2one"]'));

            $nodes = $nodes.add($('[data-oe-model]')
                .filter(function () { return this != $node[0] && nodes.indexOf(this) === -1; })
                .filter('[data-oe-model="'+$node.data('oe-many2one-model')+'"]')
                .filter('[data-oe-id="'+$node.data('oe-many2one-id')+'"]')
                .filter('[data-oe-field="name"]'));
        }

            if (!clone_data) {
                clone_data = true;
                $nodes.html(this.innerHTML);
                clone_data = false;
            }
        });
    }
};
var fn_dettach = eventHandler.dettach;
eventHandler.dettach = function (oLayoutInfo, options) {
    fn_dettach.call(this, oLayoutInfo, options);
    oLayoutInfo.editor.off("dragstart");
    $(document).off('mousedown', summernote_mousedown);
    $(document).off('mouseup', summernote_mouseup);
    oLayoutInfo.editor.off("dblclick");
    $(document).off("keyup", reRangeSelectKey);
};

//////////////////////////////////////////////////////////////////////////////////////////////////////////
/* Translation for odoo */

$.summernote.lang.odoo = {
    font: {
      bold: _t('Bold'),
      italic: _t('Italic'),
      underline: _t('Underline'),
      strikethrough: _t('Strikethrough'),
      subscript: _t('Subscript'),
      superscript: _t('Superscript'),
      clear: _t('Remove Font Style'),
      height: _t('Line Height'),
      name: _t('Font Family'),
      size: _t('Font Size')
    },
    image: {
      image: _t('Picture'),
      insert: _t('Insert Image'),
      resizeFull: _t('Resize Full'),
      resizeHalf: _t('Resize Half'),
      resizeQuarter: _t('Resize Quarter'),
      floatLeft: _t('Float Left'),
      floatRight: _t('Float Right'),
      floatNone: _t('Float None'),
      dragImageHere: _t('Drag an image here'),
      selectFromFiles: _t('Select from files'),
      url: _t('Image URL'),
      remove: _t('Remove Image')
    },
    link: {
      link: _t('Link'),
      insert: _t('Insert Link'),
      unlink: _t('Unlink'),
      edit: _t('Edit'),
      textToDisplay: _t('Text to display'),
      url: _t('To what URL should this link go?'),
      openInNewWindow: _t('Open in new window')
    },
    video: {
      video: _t('Video'),
      videoLink: _t('Video Link'),
      insert: _t('Insert Video'),
      url: _t('Video URL?'),
      providers: _t('(YouTube, Vimeo, Vine, Instagram, DailyMotion or Youku)')
    },
    table: {
      table: _t('Table')
    },
    hr: {
      insert: _t('Insert Horizontal Rule')
    },
    style: {
      style: _t('Style'),
      normal: _t('Normal'),
      blockquote: _t('Quote'),
      pre: _t('Code'),
      h1: _t('Header 1'),
      h2: _t('Header 2'),
      h3: _t('Header 3'),
      h4: _t('Header 4'),
      h5: _t('Header 5'),
      h6: _t('Header 6')
    },
    lists: {
      unordered: _t('Unordered list'),
      ordered: _t('Ordered list')
    },
    options: {
      help: _t('Help'),
      fullscreen: _t('Full Screen'),
      codeview: _t('Code View')
    },
    paragraph: {
      paragraph: _t('Paragraph'),
      outdent: _t('Outdent'),
      indent: _t('Indent'),
      left: _t('Align left'),
      center: _t('Align center'),
      right: _t('Align right'),
      justify: _t('Justify full')
    },
    color: {
      recent: _t('Recent Color'),
      more: _t('More Color'),
      background: _t('Background Color'),
      foreground: _t('Foreground Color'),
      transparent: _t('Transparent'),
      setTransparent: _t('Set transparent'),
      reset: _t('Reset'),
      resetToDefault: _t('Reset to default')
    },
    shortcut: {
      shortcuts: _t('Keyboard shortcuts'),
      close: _t('Close'),
      textFormatting: _t('Text formatting'),
      action: _t('Action'),
      paragraphFormatting: _t('Paragraph formatting'),
      documentStyle: _t('Document Style')
    },
    history: {
      undo: _t('Undo'),
      redo: _t('Redo')
    }
};

//////////////////////////////////////////////////////////////////////////////////////////////////////////
/* Change History to have a global History for all summernote instances */

var History = function History ($editable) {
    var aUndo = [];
    var pos = 0;

    this.makeSnap = function () {
        var rng = range.create(),
            elEditable = dom.ancestor(rng && rng.commonAncestor(), dom.isEditable) || $('.o_editable:first')[0];
        return {
            editable: elEditable,
            contents: elEditable.innerHTML,
            bookmark: rng && rng.bookmark(elEditable),
            scrollTop: $(elEditable).scrollTop()
        };
    };

    this.applySnap = function (oSnap) {
        var $editable = $(oSnap.editable);

        if (!!document.documentMode) {
            $editable.removeAttr("contentEditable").removeProp("contentEditable");
        }

        $editable.html(oSnap.contents).scrollTop(oSnap.scrollTop);
        $(".oe_overlay").remove();
        $(".note-control-selection").hide();
        
        $editable.trigger("content_changed");

        if (!oSnap.bookmark) {
            return;
        }

        try {
            var r = range.createFromBookmark(oSnap.editable, oSnap.bookmark);
            r.select();
        } catch(e) {
            console.error(e);
            return;
        }

        $(document).trigger("click");
        $(".o_editable *").filter(function () {
            var $el = $(this);
            if($el.data('snippet-editor')) {
                $el.removeData();
            }
        });

        setTimeout(function () {
            var target = dom.isBR(r.sc) ? r.sc.parentNode : dom.node(r.sc);
            if (!target) {
                return;
            }
            var evt = document.createEvent("MouseEvents");
            evt.initMouseEvent("mousedown", true, true, window, 0, 0, 0, 0, 0, false, false, false, false, 0, target);
            target.dispatchEvent(evt);

            var other_evt = document.createEvent("MouseEvents");
            other_evt.initMouseEvent("click", true, true, window, 0, 0, 0, 0, 0, false, false, false, false, 0, target);
            target.dispatchEvent(other_evt);
        },0);
    };

    this.undo = function () {
        if (!pos) { return; }
        last = null;
        if (!aUndo[pos]) aUndo[pos] = this.makeSnap();
        if (aUndo[pos-1].jump) pos--;
        this.applySnap(aUndo[--pos]);
    };
    this.hasUndo = function () {
        return pos > 0;
    };

    this.redo = function () {
        if (aUndo.length <= pos+1) { return; }
        if (aUndo[pos].jump) pos++;
        this.applySnap(aUndo[++pos]);
    };
    this.hasRedo = function () {
        return aUndo.length > pos+1;
    };

    this.popUndo = function () {
        pos--;
        aUndo.pop();
    };

    var last;
    this.recordUndo = function ($editable, event, internal_history) {
        if (!internal_history) {
            if (!event || !last || !aUndo[pos-1] || aUndo[pos-1].editable !== $editable[0]) { // don't trigger change for all keypress
                $(".o_editable.note-editable").trigger("content_changed");
            }
        }
        if (event) {
            if (last && aUndo[pos-1] && aUndo[pos-1].editable !== $editable[0]) {
                // => make a snap when the user change editable zone (because: don't make snap for each keydown)
                aUndo.splice(pos, aUndo.length);
                var prev = aUndo[pos-1];
                aUndo[pos] = {
                    editable: prev.editable,
                    contents: $(prev.editable).html(),
                    bookmark: prev.bookmark,
                    scrollTop: prev.scrollTop,
                    jump: true
                };
                pos++;
            }
            else if (event === last) return;
        }
        last = event;
        aUndo.splice(pos, aUndo.length);
        aUndo[pos] = this.makeSnap($editable);
        pos++;
    };

    this.splitNext = function () {
        last = false;
    };
};
var history = new History();

//////////////////////////////////////////////////////////////////////////////////////////////////////////
// add focusIn to jQuery to allow to move caret into a div of a contentEditable area

$.fn.extend({
    focusIn: function () {
        if (this.length) {
            range.create(dom.firstChild(this[0]), 0).select();
        }
        return this;
    },
    selectContent: function () {
        if (this.length) {
            var next = dom.lastChild(this[0]);
            range.create(dom.firstChild(this[0]), 0, next, next.textContent.length).select();
        }
        return this;
    },
    activateBlock: function () {
        var target = snippet_editor.snippet.globalSelector.closest($(this))[0] || (dom.isBR(this) ? this.parentNode : dom.node(this));
        var evt = document.createEvent("MouseEvents");
        evt.initMouseEvent("click", true, true, window, 0, 0, 0, 0, 0, false, false, false, false, 0, target);
        target.dispatchEvent(evt);
        return this;
    }
});

//////////////////////////////////////////////////////////////////////////////////////////////////////////

function change_default_bootstrap_animation_to_edit() {
    var fn_carousel = $.fn.carousel;
    $.fn.carousel = function () {
        var res = fn_carousel.apply(this, arguments);
        // off bootstrap keydown event to remove event.preventDefault()
        // and allow to change cursor position
        $(this).off('keydown.bs.carousel');
        return res;
    };
}

//////////////////////////////////////////////////////////////////////////////////////////////////////////

website.no_editor = !!$(document.documentElement).data('editable-no-editor');

website.add_template_file('/website/static/src/xml/website.editor.xml');
website.dom_ready.done(function () {
    website.ready().then(init_editor);

    $(document).on('click', 'a.js_link2post', function (ev) {
        ev.preventDefault();
        website.form(this.pathname, 'POST');
    });

    $(document).on('click', '.note-editable', function (ev) {
        ev.preventDefault();
    });

    $(document).on('submit', '.note-editable form .btn', function (ev) {
        // Disable form submition in editable mode
        ev.preventDefault();
    });

    $(document).on('hide.bs.dropdown', '.dropdown', function (ev) {
        // Prevent dropdown closing when a contenteditable children is focused
        if (ev.originalEvent
                && $(ev.target).has(ev.originalEvent.target).length
                && $(ev.originalEvent.target).is('[contenteditable]')) {
            ev.preventDefault();
        }
    });
});


/* ----- TOP EDITOR BAR FOR ADMIN ---- */
var EditorBar = Widget.extend({
    template: 'website.editorbar',
    events: {
        'click button[data-action=save]': 'save',
        'click a[data-action=cancel]': 'cancel',
    },
    start: function() {
        var self = this;
        this.saving_mutex = new utils.Mutex();

        this.$buttons = {
            edit: this.$el.parents().find('button[data-action=edit]'),
            save: this.$('button[data-action=save]'),
            cancel: this.$('button[data-action=cancel]'),
        };

        this.$('#website-top-edit').hide();
        this.$('#website-top-view').show();

        var $edit_button = this.$buttons.edit
                .prop('disabled', website.no_editor);
        if (website.no_editor) {
            var help_text = $(document.documentElement).data('editable-no-editor');
            $edit_button.parent()
                // help must be set on form above button because it does
                // not appear on disabled button
                .attr('title', help_text);
        }

        $('.dropdown-toggle').dropdown();

        this.$buttons.edit.click(function(ev) {
            self.edit();
        });

        this.rte = new RTE(this);
        this.rte.on('change', this, this.proxy('rte_changed'));
        this.rte.on('rte:ready', this, function () {
            self.trigger('rte:ready');
        });

        this.rte.appendTo(this.$('#website-top-edit .nav.js_editor_placeholder'));
        return this._super.apply(this, arguments);
    },
    edit: function (no_editor) {
        this.$buttons.edit.prop('disabled', true);
        this.$('#website-top-view').hide();
        this.$el.show();
        this.$('#website-top-edit').show();
        
        if (!no_editor) {
            this.rte.start_edition();
            this.trigger('rte:called');
        }

        var flag = false;
        window.onbeforeunload = function(event) {
            if ($('.o_editable.o_dirty').length && !flag) {
                flag = true;
                setTimeout(function () {flag=false;},0);
                return _t('This document is not saved!');
            }
        };
    },
    rte_changed: function () {
        this.$buttons.save.prop('disabled', false);
    },
    _save: function () {
        var self = this;

        var saved = {}; // list of allready saved views and data

        var defs = $('.o_editable')
            .filter('.o_dirty')
            .removeAttr('contentEditable')
            .removeClass('o_dirty o_editable oe_carlos_danger o_is_inline_editable')
            .map(function () {
                var $el = $(this);

                // remove multi edition
                var key =  $el.data('oe-model')+":"+$el.data('oe-id')+":"+$el.data('oe-field')+":"+$el.data('oe-type')+":"+$el.data('oe-expression');
                if (saved[key]) return true;
                saved[key] = true;

                // TODO: Add a queue with concurrency limit in webclient
                // https://github.com/medikoo/deferred/blob/master/lib/ext/function/gate.js
                return self.saving_mutex.exec(function () {
                    return self.saveElement($el)
                        .then(undefined, function (thing, response) {
                            // because ckeditor regenerates all the dom,
                            // we can't just setup the popover here as
                            // everything will be destroyed by the DOM
                            // regeneration. Add markings instead, and
                            // returns a new rejection with all relevant
                            // info
                            var id = _.uniqueId('carlos_danger_');
                            $el.addClass('o_dirty oe_carlos_danger');
                            $el.addClass(id);
                            return $.Deferred().reject({
                                id: id,
                                error: response.data,
                            });
                        });
                });
            }).get();
        return $.when.apply(null, defs).then(function () {
            window.onbeforeunload = null;
            website.reload();
        }, function (failed) {
            // If there were errors, re-enable edition
            self.rte.start_edition(true);
            // jquery's deferred being a pain in the ass
            if (!_.isArray(failed)) { failed = [failed]; }

            _(failed).each(function (failure) {
                var html = failure.error.exception_type === "except_osv";
                if (html) {
                    var msg = $("<div/>").text(failure.error.message).html();
                    var data = msg.substring(3,msg.length-2).split(/', u'/);
                    failure.error.message = '<b>' + data[0] + '</b>' + dom.blank + data[1];
                }
                $(root).find('.' + failure.id)
                    .removeClass(failure.id)
                    .popover({
                        html: html,
                        trigger: 'hover',
                        content: failure.error.message,
                        placement: 'auto top',
                    })
                    // Force-show popovers so users will notice them.
                    .popover('show');
            });
        });
    },
    save: function () {
        return this._save().then(function () {
            website.reload();
        });
    },
    /**
     * Saves an RTE content, which always corresponds to a view section (?).
     */
    save_without_reload: function () {
        return this._save();
    },
    saveElement: function ($el) {
        var markup = $el.prop('outerHTML');
        return ajax.jsonRpc('/web/dataset/call', 'call', {
            model: 'ir.ui.view',
            method: 'save',
            args: [$el.data('oe-id'), markup,
                   $el.data('oe-xpath') || null,
                   website.get_context()],
        });
    },
    cancel: function () {
        new $.Deferred(function (d) {
            var $dialog = $(core.qweb.render('website.editor.discard')).appendTo(document.body);
            $dialog.on('click', '.btn-danger', function () {
                d.resolve();
            }).on('hidden.bs.modal', function () {
                d.reject();
            });
            d.always(function () {
                $dialog.remove();
            });
            $dialog.modal('show');
        }).then(function () {
            window.onbeforeunload = null;
            website.reload();
        });
    },
});

var EditorBarCustomize = Widget.extend({
    events: {
        'mousedown a.dropdown-toggle': 'load_menu',
        'click ul a[data-view-id]': 'do_customize',
    },
    start: function() {
        var self = this;
        this.$menu = self.$el.find('ul');
        this.view_name = $(document.documentElement).data('view-xmlid');
        if (!this.view_name) {
            this.$el.hide();
        }
        this.loaded = false;
    },
    load_menu: function () {
        var self = this;
        if(this.loaded) {
            return;
        }
        ajax.jsonRpc('/website/customize_template_get', 'call', { 'key': this.view_name }).then(
            function(result) {
                _.each(result, function (item) {
                    if (item.key === "website.debugger" && !window.location.search.match(/[&?]debug(&|$)/)) return;
                    if (item.header) {
                        self.$menu.append('<li class="dropdown-header">' + item.name + '</li>');
                    } else {
                        self.$menu.append(_.str.sprintf('<li role="presentation"><a href="#" data-view-id="%s" role="menuitem"><strong class="fa fa%s-square-o"></strong> %s</a></li>',
                            item.id, item.active ? '-check' : '', item.name));
                    }
                });
                self.loaded = true;
            }
        );
    },
    do_customize: function (event) {
        var view_id = $(event.currentTarget).data('view-id');
        return ajax.jsonRpc('/web/dataset/call_kw', 'call', {
            model: 'ir.ui.view',
            method: 'toggle',
            args: [],
            kwargs: {
                ids: [parseInt(view_id, 10)],
                context: website.get_context()
            }
        }).then( function() {
            window.location.reload();
        });
    },
});

$(document).ready(function() {
    var editorBarCustomize = new EditorBarCustomize();
    editorBarCustomize.setElement($('li[id=customize-menu]'));
    editorBarCustomize.start();
});

/* ----- RICH TEXT EDITOR ---- */

var RTE = Widget.extend({
    init: function (EditorBar) {
        this.EditorBar = EditorBar;
        $('.inline-media-link').remove();
        this._super.apply(this, arguments);

        computeFonts();
    },
    /**
     * Add a record undo to history
     * @param {DOM} target where the dom is changed is editable zone
     */
    historyRecordUndo: function ($target, internal_history) {
        var rng = range.create();
        var $editable = $($target || (rng && rng.sc)).closest(".o_editable");
        if ($editable.length) {
            rng = $editable.data('range') || rng;
        }
        if (!rng && $target.length) {
            rng = range.create($target[0],0);
        }
        if (rng) {
            try {
                rng.select();
            } catch (e) {
                console.error(e);
            }
        }
        $target = $(rng.sc);
        $target.mousedown();
        this.history.recordUndo($target, null, internal_history);
        $target.mousedown();
    },
    /**
     * Makes the page editable
     *
     * @param {Boolean} [restart=false] in case the edition was already set
     *                                  up once and is being re-enabled.
     * @returns {$.Deferred} deferred indicating when the RTE is ready
     */
    start_edition: function (restart) {
        var self = this;

        change_default_bootstrap_animation_to_edit();

        this.history = history;

        // handler for cancel editor
        $(document).on('keydown', function (event) {
            if (event.keyCode === 27 && !$('.modal-content:visible').length) {
                setTimeout(function () {
                    $('#website-top-navbar [data-action="cancel"]').click();
                    var $modal = $('.modal-content > .modal-body').parents(".modal:first");
                    $modal.off('keyup.dismiss.bs.modal');
                    setTimeout(function () {
                        $modal.on('keyup.dismiss.bs.modal', function () {
                            $(this).modal('hide');
                        });
                    },500);
                },0);
            }
        });

        // activate editor
        var $last;
        $(document).on('mousedown', function (event) {
            var $target = $(event.target);
            var $editable = $target.closest('.o_editable');

            if (!$editable.size()) {
                return;
            }
<<<<<<< HEAD

            if ($last && (!$editable.size() || $last[0] != $editable[0])) {
                var $destroy = $last;
                setTimeout(function () {$destroy.destroy();},150); // setTimeout to remove flickering when change to editable zone (re-create an editor)
                $last = null;
=======
            if (!rng && $target.length) {
                rng = range.create($target.closest("*")[0],0);
>>>>>>> e941c0f7
            }
            if ($editable.size() && (!$last || $last[0] != $editable[0]) &&
                    ($target.closest('[contenteditable]').attr('contenteditable') || "").toLowerCase() !== 'false') {
                $editable.summernote(self._config());
                $editable.data('NoteHistory', self.history);
                $editable.data('rte', self);
                $last = $editable;

                // firefox & IE fix
                try {
                    document.execCommand('enableObjectResizing', false, false);
                    document.execCommand('enableInlineTableEditing', false, false);
                    document.execCommand( '2D-position', false, false);
                } catch (e) {}
                document.body.addEventListener('resizestart', function (evt) {evt.preventDefault(); return false;});
                document.body.addEventListener('movestart', function (evt) {evt.preventDefault(); return false;});
                document.body.addEventListener('dragstart', function (evt) {evt.preventDefault(); return false;});

                if (!range.create()) {
                    range.create($editable[0],0).select();
                }

                $target.trigger('mousedown'); // for activate selection on picture
                setTimeout(function () {
                    self.historyRecordUndo($editable, true);
                },0);
            }
        });

        $('.o_not_editable').attr("contentEditable", false);

        $('#wrapwrap [data-oe-model]')
            .not('.o_not_editable')
            .filter(function () {
                return !$(this).closest('.o_not_editable').length;
            })
            .not('link, script')
            .not('[data-oe-readonly]')
            .not('img[data-oe-field="arch"], br[data-oe-field="arch"], input[data-oe-field="arch"]')
            .not('.oe_snippet_editor')
            .addClass('o_editable');

        $('.o_editable').each(function () {
            var node = this;
            var $node = $(node);

            // add class to display inline-block for empty t-field
            if(window.getComputedStyle(node).display === "inline" && $node.data('oe-type') !== "image") {
                $node.addClass('o_is_inline_editable');
            }

            // start element observation
            $(node).one('content_changed', function () {
                $node.addClass('o_dirty');
            });
            $(node).on('content_changed', function () {
                self.trigger('change');
            });
        });

        $(document).trigger('mousedown');

        if (!restart) {
            $('#wrapwrap, .o_editable').on('click', '*', function (event) {
                event.preventDefault();
            });

            $('body').addClass("editor_enable");

            $(document)
                .tooltip({
                    selector: '[data-oe-readonly]',
                    container: 'body',
                    trigger: 'hover',
                    delay: { "show": 1000, "hide": 100 },
                    placement: 'bottom',
                    title: _t("Readonly field")
                })
                .on('click', function () {
                    $(this).tooltip('hide');
                });

            self.trigger('rte:ready');
        }
    },

    _config: function () {
        return {
            airMode : true,
            focus: false,
            airPopover: [
                ['style', ['style']],
                ['font', ['bold', 'italic', 'underline', 'clear']],
                ['fontsize', ['fontsize']],
                ['color', ['color']],
                ['para', ['ul', 'ol', 'paragraph']],
                ['table', ['table']],
                ['insert', ['link', 'picture']],
                ['history', ['undo', 'redo']],
            ],
            oninit: function() {
            },
            styleWithSpan: false,
            inlinemedia : ['p'],
            lang: "odoo"
        };
    }
});

/* ----- EDITOR: LINK & MEDIA ---- */

var Dialog = Widget.extend({
    events: {
        'hidden.bs.modal': 'destroy',
        'click button.save': 'save',
        'click button[data-dismiss="modal"]': 'cancel',
    },
    init: function () {
        this._super();
    },
    start: function () {
        var sup = this._super();
        this.$el.modal({backdrop: 'static'});
        this.$('input:first').focus();
        return sup;
    },
    save: function () {
        this.close();
        this.trigger("saved");
    },
    cancel: function () {
        this.trigger("cancel");
    },
    close: function () {
        this.$el.modal('hide');
    },
});

var LinkDialog = Dialog.extend({
    template: 'website.editor.dialog.link',
    events: _.extend({}, Dialog.prototype.events, {
        'change :input.url-source': 'changed',
        'keyup :input.url': 'onkeyup',
        'keyup :input': 'preview',
        'click button.remove': 'remove_link',
        'change input#link-text': function (e) {
            this.text = $(e.target).val();
        },
        'change .link-style': function (e) {
            this.preview();
        },
    }),
    init: function (editable, linkInfo) {
        this._super(editable, linkInfo);
        this.editable = editable;
        this.data = linkInfo || {};

        this.data.className = "";
        if (this.data.range) {
            this.data.iniClassName = $(this.data.range.sc).filter("a").attr("class") || "";
            this.data.className = this.data.iniClassName.replace(/(^|\s+)btn(-[a-z0-9_-]*)?/gi, ' ');

            var is_link = this.data.range.isOnAnchor();
            var r = this.data.range;

            var sc = r.sc;
            var so = r.so;
            var ec = r.ec;
            var eo = r.eo;

            var nodes;
            if (!is_link) {
                if (sc.tagName) {
                    sc = dom.firstChild(so ? sc.childNodes[so] : sc);
                    so = 0;
                } else if (so !== sc.textContent.length) {
                    if (sc === ec) {
                        ec = sc = sc.splitText(so);
                        eo -= so;
                    } else {
                        sc = sc.splitText(so);
                    }
                    so = 0;
                }
                if (ec.tagName) {
                    ec = dom.lastChild(eo ? ec.childNodes[eo-1] : ec);
                    eo = ec.textContent.length;
                } else if (eo !== ec.textContent.length) {
                    ec.splitText(eo);
                }
                
                nodes = dom.listBetween(sc, ec);

                // browsers can't target a picture or void node
                if (dom.isVoid(sc) || dom.isImg(sc)) {
                  so = dom.listPrev(sc).length-1;
                  sc = sc.parentNode;
                }
                if (dom.isBR(ec)) {
                  eo = dom.listPrev(ec).length-1;
                  ec = ec.parentNode;
                } else if (dom.isVoid(ec) || dom.isImg(sc)) {
                  eo = dom.listPrev(ec).length;
                  ec = ec.parentNode;
                }

                this.data.range = range.create(sc, so, ec, eo);
                this.data.range.select();
            } else {
                nodes = dom.ancestor(sc, dom.isAnchor).childNodes;
            }

            if (dom.isImg(sc) && nodes.indexOf(sc) === -1) {
                nodes.push(sc);
            }
            if (nodes.length > 1 || dom.ancestor(nodes[0], dom.isImg)) {
                var text = "";
                this.data.images = [];
                for (var i=0; i<nodes.length; i++) {
                    if (dom.ancestor(nodes[i], dom.isImg)) {
                        this.data.images.push(dom.ancestor(nodes[i], dom.isImg));
                        text += '[IMG]';
                    } else if (!is_link && i===0) {
                        text += nodes[i].textContent.slice(so, Infinity);
                    } else if (!is_link && i===nodes.length-1) {
                        text += nodes[i].textContent.slice(0, eo);
                    } else {
                        text += nodes[i].textContent;
                    }
                }
                this.data.text = text;
            }
        }

        this.data.text = this.data.text.replace(/[ \t\r\n]+/g, ' ');

        // Store last-performed request to be able to cancel/abort it.
        this.page_exists_req = null;
        this.search_pages_req = null;
        this.bind_data();
    },
    start: function () {
        var self = this;
        var last;
        this.$('#link-page').select2({
            minimumInputLength: 1,
            placeholder: _t("New or existing page"),
            query: function (q) {
                if (q.term == last) return;
                last = q.term;
                $.when(
                    self.page_exists(q.term),
                    self.fetch_pages(q.term)
                ).then(function (exists, results) {
                    var rs = _.map(results, function (r) {
                        return { id: r.loc, text: r.loc, };
                    });
                    if (!exists) {
                        rs.push({
                            create: true,
                            id: q.term,
                            text: _.str.sprintf(_t("Create page '%s'"), q.term),
                        });
                    }
                    q.callback({
                        more: false,
                        results: rs
                    });
                }, function () {
                    q.callback({more: false, results: []});
                });
            },
        });
        return this._super().then(this.proxy('bind_data'));
    },
    get_data: function (test) {
        var def = new $.Deferred(),
            $e = this.$('.active input.url-source').filter(':input'),
            val = $e.val(),
            label = this.$('#link-text').val() || val;

        if (label && this.data.images) {
            for(var i=0; i<this.data.images.length; i++) {
                label = label.replace(/</, "&lt;").replace(/>/, "&gt;").replace(/\[IMG\]/, this.data.images[i].outerHTML);
            }
        }

        if (!test && (!val || !$e[0].checkValidity())) {
            // FIXME: error message
            $e.closest('.form-group').addClass('has-error');
            $e.focus();
            def.reject();
        }

        var style = this.$("input[name='link-style-type']:checked").val() || '';
        var size = this.$("input[name='link-style-size']:checked").val() || '';
        var classes = (this.data.className || "") + (style && style.length ? " btn " : "") + style + " " + size;
        var isNewWindow = this.$('input.window-new').prop('checked');

        if ($e.hasClass('email-address') && $e.val().indexOf("@") !== -1) {
            def.resolve(val.indexOf("mailto:") === 0 ? val : 'mailto:' + val, isNewWindow, label, classes);
        } else if ($e.val() && $e.val().length && $e.hasClass('page')) {
            var data = $e.select2('data');
            if (test || !data.create) {
                def.resolve(data.id, isNewWindow, label || data.text, classes);
            } else {
                // Create the page, get the URL back
                $.get(_.str.sprintf(
                        '/website/add/%s?noredirect=1', encodeURI(data.id)))
                    .then(function (response) {
                        def.resolve(response, isNewWindow, label, classes);
                    });
            }
        } else {
            def.resolve(val, isNewWindow, label, classes);
        }
        return def;
    },
    save: function () {
        var self = this;
        var _super = this._super.bind(this);
        return this.get_data()
            .then(function (url, new_window, label, classes) {
                self.data.url = url;
                self.data.newWindow = new_window;
                self.data.text = label;
                self.data.className = classes.replace(/\s+/gi, ' ').replace(/^\s+|\s+$/gi, '');

                self.trigger("save", self.data);
            }).then(_super);
    },
    bind_data: function () {
        var self = this;
        var href = this.data.url;
        var new_window = this.data.isNewWindow;
        var text = this.data.text;
        var classes = this.data.iniClassName;

        this.$('input#link-text').val(text);
        this.$('input.window-new').prop('checked', new_window);

        if (classes) {
            this.$('input[value!=""]').each(function () {
                var $option = $(this);
                if (classes.indexOf($option.val()) !== -1) {
                    $option.attr("checked", "checked");
                }
            });
        }

        var match, $control;
        if (href && (match = /mailto:(.+)/.exec(href))) {
            this.$('input.email-address').val(match[1]).change();
        }
        if (href && !$control) {
            this.page_exists(href).then(function (exist) {
                if (exist) {
                    self.$('#link-page').select2('data', {'id': href, 'text': href});
                } else {
                    self.$('input.url').val(href).change();
                    self.$('input.window-new').closest("div").show();
                }
            });
        }

        this.page_exists(href).then(function (exist) {
            if (exist) {
                self.$('#link-page').select2('data', {'id': href, 'text': href});
            } else {
                self.$('input.url').val(href).change();
                self.$('input.window-new').closest("div").show();
            }
        });

        this.preview();
    },
    changed: function (e) {
        var $e = $(e.target);
        this.$('.url-source').filter(':input').not($e).val('')
                .filter(function () { return !!$(this).data('select2'); })
                .select2('data', null);
        $e.closest('.list-group-item')
            .addClass('active')
            .siblings().removeClass('active')
            .addBack().removeClass('has-error');
        this.preview();
    },
    call: function (method, args, kwargs) {
        var self = this;
        var req = method + '_req';
        if (this[req]) { this[req].abort(); }
        return this[req] = ajax.jsonRpc('/web/dataset/call_kw', 'call', {
            model: 'website',
            method: method,
            args: args,
            kwargs: kwargs,
        }).always(function () {
            self[req] = null;
        });
    },
    page_exists: function (term) {
        return this.call('page_exists', [null, term], {
            context: website.get_context(),
        });
    },
    fetch_pages: function (term) {
        return this.call('search_pages', [null, term], {
            limit: 9,
            context: website.get_context(),
        });
    },
    onkeyup: function (e) {
        var $e = $(e.target);
        var is_link = ($e.val()||'').length && $e.val().indexOf("@") === -1;
        this.$('input.window-new').closest("div").toggle(is_link);
        this.preview();
    },
    preview: function () {
        var $preview = this.$("#link-preview");
        this.get_data(true).then(function (url, new_window, label, classes) {
            $preview.attr("target", new_window ? '_blank' : "")
                .attr("href", url && url.length ? url : "#")
                .html((label && label.length ? label : url))
                .attr("class", classes.replace(/pull-\w+/, ''));
        });
    }
});

/**
 * alt widget. Lets users change a alt & title on a media
 */
var alt = Dialog.extend({
    template: 'website.editor.dialog.alt',
    init: function ($editable, media) {
        this.$editable = $editable;
        this.media = media;
        this.alt = ($(this.media).attr('alt') || "").replace(/&quot;/g, '"');
        this.title = ($(this.media).attr('title') || "").replace(/&quot;/g, '"');
        return this._super();
    },
    save: function () {
        var self = this;
        range.createFromNode(self.media).select();
        this.$editable.data('NoteHistory').recordUndo();
        var alt = this.$('#alt').val();
        var title = this.$('#title').val();
        $(this.media).attr('alt', alt ? alt.replace(/"/g, "&quot;") : null).attr('title', title ? title.replace(/"/g, "&quot;") : null);
        setTimeout(function () {
            click_event(self.media, "mouseup");
        },0);
        return this._super();
    },
});

var click_event = function(el, type) {
    var evt = document.createEvent("MouseEvents");
    evt.initMouseEvent(type, true, true, window, 0, 0, 0, 0, 0, false, false, false, false, 0, el);
    el.dispatchEvent(evt);
};

/**
 * MediaDialog widget. Lets users change a media, including uploading a
 * new image, font awsome or video and can change a media into an other
 * media
 *
 * options: select_images: allow the selection of more of one image
 */
var MediaDialog = Dialog.extend({
    template: 'website.editor.dialog.media',
    events : _.extend({}, Dialog.prototype.events, {
        'input input#icon-search': 'search',
    }),
    init: function ($editable, media, options) {
        this._super();
        if ($editable) {
            this.$editable = $editable;
            this.rte = this.$editable.rte || this.$editable.data('rte');
        }
        this.options = options || {};
        this.old_media = media;
        this.media = media;
        this.isNewMedia = !media;
        this.range = range.create();
    },
    start: function () {
        var self = this;

        this.only_images = this.options.only_images || this.options.select_images || (this.media && $(this.media).parent().data("oe-field") === "image");
        if (this.only_images) {
            this.$('[href="#editor-media-video"], [href="#editor-media-icon"]').addClass('hidden');
        }

        if (this.media) {
            if (this.media.nodeName === "IMG") {
                this.$('[href="#editor-media-image"]').tab('show');
            } else if (this.media.className.match(/(^|\s)media_iframe_video($|\s)/)) {
                this.$('[href="#editor-media-video"]').tab('show');
            }  else if (this.media.parentNode.className.match(/(^|\s)media_iframe_video($|\s)/)) {
                this.media = this.media.parentNode;
                this.$('[href="#editor-media-video"]').tab('show');
            } else if (this.media.className.match(/(^|\s)fa($|\s)/)) {
                this.$('[href="#editor-media-icon"]').tab('show');
            }
        }

        this.imageDialog = new ImageDialog(this, this.media, this.options);
        this.imageDialog.appendTo(this.$("#editor-media-image"));
        this.iconDialog = new FontIconsDialog(this, this.media, this.options);
        this.iconDialog.appendTo(this.$("#editor-media-icon"));
        this.videoDialog = new VideoDialog(this, this.media, this.options);
        this.videoDialog.appendTo(this.$("#editor-media-video"));

        this.active = this.imageDialog;

        $('a[data-toggle="tab"]').on('shown.bs.tab', function (event) {
            if ($(event.target).is('[href="#editor-media-image"]')) {
                self.active = self.imageDialog;
                self.$('li.search, li.previous, li.next').removeClass("hidden");
            } else if ($(event.target).is('[href="#editor-media-icon"]')) {
                self.active = self.iconDialog;
                self.$('li.search, li.previous, li.next').removeClass("hidden");
                self.$('.nav-tabs li.previous, .nav-tabs li.next').addClass("hidden");
            } else if ($(event.target).is('[href="#editor-media-video"]')) {
                self.active = self.videoDialog;
                self.$('.nav-tabs li.search').addClass("hidden");
            }
        });

        return this._super();
    },
    save: function () {
        if (this.options.select_images) {
            this.trigger("saved", this.active.save());
            this.close();
            return;
        }
        if(this.rte) {
            this.range.select();
            this.rte.historyRecordUndo(this.media);
        }

        var self = this;
        if (self.media) {
            this.media.innerHTML = "";
            if (this.active !== this.imageDialog) {
                this.imageDialog.clear();
            }
            if (this.active !== this.iconDialog) {
                this.iconDialog.clear();
            }
            if (this.active !== this.videoDialog) {
                this.videoDialog.clear();
            }
        } else {
            this.media = document.createElement("img");
            this.range.insertNode(this.media, true);
            this.active.media = this.media;
        }
        this.active.save();

        if (this.active.add_class) {
            $(this.media).addClass(this.active.add_class);
        }

        $(document.body).trigger("media-saved", [self.active.media, self.old_media]);
        self.trigger("saved", [self.active.media, self.old_media]);
        setTimeout(function () {
            range.createFromNode(self.active.media).select();
            click_event(self.active.media, "mousedown");
            if (!this.only_images) {
                setTimeout(function () {
                    if($(self.active.media).parent().data("oe-field") !== "image") {
                        click_event(self.active.media, "click");
                    }
                    click_event(self.active.media, "mouseup");
                },0);
            }
        },0);

        this.close();
    },
    searchTimer: null,
    search: function () {
        var self = this;
        var needle = this.$("input#icon-search").val();
        clearTimeout(this.searchTimer);
        this.searchTimer = setTimeout(function () {
            self.active.search(needle || "");
        },250);
    }
});

/**
 * ImageDialog widget. Lets users change an image, including uploading a
 * new image in OpenERP or selecting the image style (if supported by
 * the caller).
 */
var IMAGES_PER_ROW = 6;
var IMAGES_ROWS = 2;
var ImageDialog = Widget.extend({
    template: 'website.editor.dialog.image',
    events: _.extend({}, Dialog.prototype.events, {
        'change .url-source': function (e) {
            this.changed($(e.target));
        },
        'click button.filepicker': function () {
            var filepicker = this.$('input[type=file]');
            if (!_.isEmpty(filepicker)){
                filepicker[0].click();
            }
        },
        'click .js_disable_optimization': function () {
            this.$('input[name="disable_optimization"]').val('1');
            var filepicker = this.$('button.filepicker');
            if (!_.isEmpty(filepicker)){
                filepicker[0].click();
            }
        },
        'change input[type=file]': 'file_selection',
        'submit form': 'form_submit',
        'change input.url': "change_input",
        'keyup input.url': "change_input",
        //'change select.image-style': 'preview_image',
        'click .existing-attachments img': 'select_existing',
        'click .existing-attachment-remove': 'try_remove',
    }),
    init: function (parent, media, options) {
        this._super();
        this.options = options || {};
        this.parent = parent;
        this.media = media;
        this.images = [];
        this.page = 0;
    },
    start: function () {
        this.$preview = this.$('.preview-container').detach();
        var self = this;
        var res = this._super();
        var o = { url: null, alt: null };
        // avoid typos, prevent addition of new properties to the object
        Object.preventExtensions(o);

        if ($(this.media).is("img")) {
            o.url = this.media.getAttribute('src');
        } else {
            this.add_class = "img-responsive pull-left";
        }
        this.parent.$(".pager > li").click(function (e) {
            e.preventDefault();
            var $target = $(e.currentTarget);
            if ($target.hasClass('disabled')) {
                return;
            }
            self.page += $target.hasClass('previous') ? -1 : 1;
            self.display_attachments();
        });
        this.set_image(o.url, o.alt);
        this.fetch_existing();
        return res;
    },
    push: function (url, alt, id) {
        if (this.options.select_images) {
            var img = _.select(this.images, function (v) { return v.url == url;});
            if (img.length) {
                this.images.splice(this.images.indexOf(img[0]),1);
                return;
            }
        } else {
            this.images = [];
        }
        this.images.push({'url': url, 'alt': alt, 'id': id});
    },
    save: function () {
        if (this.options.select_images) {
            this.parent.trigger("save", this.images);
            return this.images;
        }
        this.parent.trigger("save", this.media);

        var img = this.images[0] || {
                'url': this.$(".existing-attachments img:first").attr('src'),
                'alt': this.$(".existing-attachments img:first").attr('alt')
            };

        if (this.media.tagName !== "IMG") {
            var media = document.createElement('img');
            $(this.media).replaceWith(media);
            this.media = media;
        }

        $(this.media).attr('src', img.url).attr('alt', img.alt);

        var style = this.style;
        this.media.setAttribute('src', img.url);
        if (style) { this.media.addClass(style); }

        return this.media;
    },
    clear: function () {
        this.media.className = this.media.className.replace(/(^|\s)(img(\s|$)|img-[^\s]*)/g, ' ');
    },
    cancel: function () {
        this.trigger('cancel');
    },
    change_input: function (e) {
        var $input = $(e.target);
        var $button = $input.parent().find("button");
        if ($input.val() === "") {
            $button.addClass("btn-default").removeClass("btn-primary");
        } else {
            $button.removeClass("btn-default").addClass("btn-primary");
        }
    },
    search: function (needle) {
        var self = this;
        this.fetch_existing(needle).then(function () {
            self.selected_existing();
        });
    },
    set_image: function (url, alt) {
        var self = this;
        if (url) {
            this.push(url, alt);
        }
        this.$('input.url').val('');
        this.fetch_existing().then(function () {
            self.selected_existing();
        });
    },
    form_submit: function (event) {
        var self = this;
        var $form = this.$('form[action="/website/attach"]');
        if (!$form.find('input[name="upload"]').val().length) {
            $form.find('input[name="url"]').val();
            if (this.selected_existing().size()) {
                event.preventDefault();
                return false;
            }
        }
        $form.find('.well > div').hide().last().after('<span class="fa fa-spin fa-3x fa-refresh"/>');

        var callback = _.uniqueId('func_');
        this.$('input[name=func]').val(callback);
        window[callback] = function (attachments, error) {
            delete window[callback];
            $form.find('.well > span').remove();
            $form.find('.well > div').show();
            if (error || !attachments.length) {
                self.file_selected(null, error || !attachments.length);
            }
            for (var i=0; i<attachments.length; i++) {
                self.file_selected(attachments[i]['website_url'], error);
            }
        };
    },
    file_selection: function () {
        this.$el.addClass('nosave');
        this.$('form').removeClass('has-error').find('.help-block').empty();
        this.$('button.filepicker').removeClass('btn-danger btn-success');
        this.$('form').submit();
    },
    file_selected: function(url, error) {
        var $button = this.$('button.filepicker');
        if (!error) {
            $button.addClass('btn-success');
        } else {
            url = null;
            this.$('form').addClass('has-error')
                .find('.help-block').text(error);
            $button.addClass('btn-danger');
        }
        this.set_image(url, null, error);

        if (!this.options.select_images) {
            // auto save and close popup
            this.parent.save();
        }
    },
    fetch_existing: function (needle) {
        var domain = [['res_model', '=', 'ir.ui.view'], '|',
                    ['mimetype', '=', false], ['mimetype', '=like', 'image/%']];
        if (needle && needle.length) {
            domain.push('|', ['datas_fname', 'ilike', needle], ['name', 'ilike', needle]);
        }
        return ajax.jsonRpc('/web/dataset/call_kw', 'call', {
            model: 'ir.attachment',
            method: 'search_read',
            args: [],
            kwargs: {
                domain: domain,
                fields: ['name', 'website_url'],
                order: 'id desc',
                context: website.get_context()
            }
        }).then(this.proxy('fetched_existing'));
    },
    fetched_existing: function (records) {
        this.records = records;
        this.display_attachments();
    },
    display_attachments: function () {
        this.$('.help-block').empty();
        var per_screen = IMAGES_PER_ROW * IMAGES_ROWS;

        var from = this.page * per_screen;
        var records = this.records;

        // Create rows of 3 records
        var rows = _(records).chain()
            .slice(from, from + per_screen)
            .groupBy(function (_, index) { return Math.floor(index / IMAGES_PER_ROW); })
            .values()
            .value();
        this.$('.existing-attachments').replaceWith(
            core.qweb.render(
                'website.editor.dialog.image.existing.content', {rows: rows}));
        this.parent.$('.pager')
            .find('li.previous').toggleClass('disabled', (from === 0)).end()
            .find('li.next').toggleClass('disabled', (from + per_screen >= records.length));

        this.selected_existing();
    },
    select_existing: function (e) {
        var $img = $(e.currentTarget);
        this.push($img.attr('src'), $img.attr('alt'), $img.data('id'));
        this.selected_existing();
    },
    selected_existing: function () {
        var self = this;
        this.$('.existing-attachment-cell.media_selected').removeClass("media_selected");
        var $select = this.$('.existing-attachment-cell img').filter(function () {
            var $img = $(this);
            var url = $img.attr("src");
            return !!_.select(self.images, function (v) {
                if (v.url === url) {
                    if (!v.id) {
                        v.id = $img.data('id');
                        v.alt = $img.attr('alt');
                    }
                    return true;
                }
            }).length;
        });
        $select.parent().addClass("media_selected");
        return $select;
    },
    try_remove: function (e) {
        var $help_block = this.$('.help-block').empty();
        var self = this;
        var $a = $(e.target);
        var id = parseInt($a.data('id'), 10);
        var attachment = _.findWhere(this.records, {id: id});
        var $both = $a.parent().children();

        $both.css({borderWidth: "5px", borderColor: "#f00"});

        return ajax.jsonRpc('/web/dataset/call_kw', 'call', {
            model: 'ir.attachment',
            method: 'try_remove',
            args: [],
            kwargs: {
                ids: [id],
                context: website.get_context()
            }
        }).then(function (prevented) {
            if (_.isEmpty(prevented)) {
                self.records = _.without(self.records, attachment);
                self.display_attachments();
                return;
            }
            $both.css({borderWidth: "", borderColor: ""});
            $help_block.replaceWith(core.qweb.render(
                'website.editor.dialog.image.existing.error', {
                    views: prevented[id]
                }
            ));
        });
    },
});


var cacheCssSelectors = {};
function getCssSelectors(filter) {
    var css = [];
    if (cacheCssSelectors[filter]) {
        return cacheCssSelectors[filter];
    }
    var sheets = document.styleSheets;
    for(var i = 0; i < sheets.length; i++) {
        var rules = sheets[i].rules || sheets[i].cssRules;
        if (rules) {
            for(var r = 0; r < rules.length; r++) {
                var selectorText = rules[r].selectorText;
                if (selectorText) {
                    var match = selectorText.match(filter);
                    if (match) {
                        css.push([match[1], rules[r].cssText.replace(/(^.*\{\s*)|(\s*\}\s*$)/g, '')]);
                    }
                }
            }
        }
    }
    return cacheCssSelectors[filter] = css;
}

function computeFonts() {
    _.each(fontIcons, function (data) {
        data.icons = _.map(getCssSelectors(data.parser), function (css) {
            return css[0].slice(1, css[0].length).replace(/::?before$/, '');
        });
    });
}

/* list of font icons to load by editor. The icons are displayed in the media editor and
 * identified like font and image (can be colored, spinned, resized with fa classes).
 * To add font, push a new object {base, parser}
 * - base: class who appear on all fonts (eg: fa fa-refresh)
 * - parser: regular expression used to select all font in css style sheets
 */
var fontIcons = [{'base': 'fa', 'parser': /(?=^|\s)(\.fa-[0-9a-z_-]+::?before)/i}];


/**
 * FontIconsDialog widget. Lets users change a font awsome, suport all
 * font awsome loaded in the css files.
 */
var FontIconsDialog = Widget.extend({
    template: 'website.editor.dialog.font-icons',
    events : _.extend({}, Dialog.prototype.events, {
        'click .font-icons-icon': function (e) {
            e.preventDefault();
            e.stopPropagation();

            this.$('#fa-icon').val(e.target.getAttribute('data-id'));
            $(".font-icons-icon").removeClass("font-icons-selected");
            $(event.target).addClass("font-icons-selected");
        },
    }),

    // extract list of font (like awsome) from the cheatsheet.
    renderElement: function() {
        this.iconsParser = fontIcons;
        this.icons = _.flatten(_.map(fontIcons, function (data) {
                return data.icons;
            }));
        this._super();
    },

    init: function (parent, media) {
        this._super();
        this.parent = parent;
        this.media = media;
    },
    start: function () {
        return this._super().then(this.proxy('load_data'));
    },
    search: function (needle) {
        var iconsParser = this.iconsParser;
        if (needle) {
            var parser = [];
            var fontIcon;

            for (var k=0; k<fontIcons.length; k++) {
                fontIcon = fontIcons[k];
                var icons = _(fontIcon.icons).filter(function (icon) {
                    return icon.indexOf(needle) !== -1;
                });
                if (icons.length) {
                    parser.push({
                        base: fontIcon.base,
                        icons: icons
                    });
                }
            }
            iconsParser = parser;
        }
        this.$('div.font-icons-icons').html(
            core.qweb.render('website.editor.dialog.font-icons.icons', {'iconsParser': iconsParser}));
    },
    /**
     * Removes existing FontAwesome classes on the bound element, and sets
     * all the new ones if necessary.
     */
    save: function () {
        var self = this;
        this.parent.trigger("save", this.media);
        var icons = this.icons;
        var style = this.media.attributes.style ? this.media.attributes.style.value : '';
        var classes = (this.media.className||"").split(/\s+/);
        var non_fa_classes = _.reject(classes, function (cls) {
            return self.getFont(cls);
        });
        var final_classes = non_fa_classes.concat(this.get_fa_classes());
        if (this.media.tagName !== "SPAN") {
            var media = document.createElement('span');
            $(this.media).replaceWith(media);
            this.media = media;
            style = style.replace(/\s*width:[^;]+/, '');
        }
        $(this.media).attr("class", _.compact(final_classes).join(' ')).attr("style", style);
    },
    /**
     * return the data font object (with base, parser and icons) or null
     */
    getFont: function (classNames) {
        if (!(classNames instanceof Array)) {
            classNames = (classNames||"").split(/\s+/);
        }
        var fontIcon, className;
        for (var i=0; i<classNames.length; i++) {
            className = classNames[i];
            for (var k=0; k<fontIcons.length; k++) {
                fontIcon = fontIcons[k];
                if (className === fontIcon.base || fontIcon.icons.indexOf(className) !== -1) {
                    return {
                        'base': fontIcon.base,
                        'parser': fontIcon.parser,
                        'icons': fontIcon.icons,
                        'font': className
                    };
                }
            }
        }
        return null;
    },

    /**
     * Looks up the various FontAwesome classes on the bound element and
     * sets the corresponding template/form elements to the right state.
     * If multiple classes of the same category are present on an element
     * (e.g. fa-lg and fa-3x) the last one occurring will be selected,
     * which may not match the visual look of the element.
     */
    load_data: function () {
        var classes = (this.media&&this.media.className||"").split(/\s+/);
        for (var i = 0; i < classes.length; i++) {
            var cls = classes[i];
            switch(cls) {
                case 'fa-1x':case 'fa-2x':case 'fa-3x':case 'fa-4x':case 'fa-5x':
                    // size classes
                    this.$('#fa-size').val(cls);
                    continue;
                case 'fa-spin':
                case 'fa-rotate-90':case 'fa-rotate-180':case 'fa-rotate-270':
                case 'fa-flip-horizontal':case 'fa-rotate-vertical':
                    this.$('#fa-rotation').val(cls);
                    continue;
                case 'fa-fw':
                    continue;
                case 'fa-border':
                    this.$('#fa-border').prop('checked', true);
                    continue;
                case '': continue;
                default:
                    $(".font-icons-icon").removeClass("font-icons-selected").filter("."+cls).addClass("font-icons-selected");
                    for (var k=0; k<this.icons.length; k++) {
                        if (this.icons.indexOf(cls) !== -1) {
                            this.$('#fa-icon').val(cls);
                            break;
                        }
                    }
            }
        }
    },
    /**
     * Serializes the dialog to an array of FontAwesome classes. Includes
     * the base ``fa``.
     */
    get_fa_classes: function () {
        var font = this.getFont(this.$('#fa-icon').val());
        return [
            font ? font.base : 'fa',
            font ? font.font : "",
            this.$('#fa-size').val(),
            this.$('#fa-rotation').val(),
            this.$('#fa-border').prop('checked') ? 'fa-border' : ''
        ];
    },
    clear: function () {
        this.media.className = this.media.className.replace(/(^|\s)(fa(\s|$)|fa-[^\s]*)/g, ' ');
    },
});


function createVideoNode(url) {
    // video url patterns(youtube, instagram, vimeo, dailymotion, youku)
    var ytRegExp = /^(?:(?:https?:)?\/\/)?(?:www\.)?(?:youtu\.be\/|youtube\.com\/(?:embed\/|v\/|watch\?v=|watch\?.+&v=))((\w|-){11})(?:\S+)?$/;
    var ytMatch = url.match(ytRegExp);

    var igRegExp = /\/\/instagram.com\/p\/(.[a-zA-Z0-9]*)/;
    var igMatch = url.match(igRegExp);

    var vRegExp = /\/\/vine.co\/v\/(.[a-zA-Z0-9]*)/;
    var vMatch = url.match(vRegExp);

    var vimRegExp = /\/\/(player.)?vimeo.com\/([a-z]*\/)*([0-9]{6,11})[?]?.*/;
    var vimMatch = url.match(vimRegExp);

    var dmRegExp = /.+dailymotion.com\/(video|hub)\/([^_]+)[^#]*(#video=([^_&]+))?/;
    var dmMatch = url.match(dmRegExp);

    var youkuRegExp = /\/\/v\.youku\.com\/v_show\/id_(\w+)\.html/;
    var youkuMatch = url.match(youkuRegExp);

    var $video = $('<iframe>');
    if (ytMatch && ytMatch[1].length === 11) {
      var youtubeId = ytMatch[1];
      $video = $('<iframe>')
        .attr('src', '//www.youtube.com/embed/' + youtubeId)
        .attr('width', '640').attr('height', '360');
    } else if (igMatch && igMatch[0].length) {
      $video = $('<iframe>')
        .attr('src', igMatch[0] + '/embed/')
        .attr('width', '612').attr('height', '710')
        .attr('scrolling', 'no')
        .attr('allowtransparency', 'true');
    } else if (vMatch && vMatch[0].length) {
      $video = $('<iframe>')
        .attr('src', vMatch[0] + '/embed/simple')
        .attr('width', '600').attr('height', '600')
        .attr('class', 'vine-embed');
    } else if (vimMatch && vimMatch[3].length) {
      $video = $('<iframe webkitallowfullscreen mozallowfullscreen allowfullscreen>')
        .attr('src', '//player.vimeo.com/video/' + vimMatch[3])
        .attr('width', '640').attr('height', '360');
    } else if (dmMatch && dmMatch[2].length) {
      $video = $('<iframe>')
        .attr('src', '//www.dailymotion.com/embed/video/' + dmMatch[2])
        .attr('width', '640').attr('height', '360');
    } else if (youkuMatch && youkuMatch[1].length) {
      $video = $('<iframe webkitallowfullscreen mozallowfullscreen allowfullscreen>')
        .attr('height', '498')
        .attr('width', '510')
        .attr('src', '//player.youku.com/embed/' + youkuMatch[1]);
    } else {
      // this is not a known video link. Now what, Cat? Now what?
    }

    $video.attr('frameborder', 0);

    return $video;
}

/**
 * VideoDialog widget. Lets users change a video, support all summernote
 * video, and embled iframe
 */
var VideoDialog = Widget.extend({
    template: 'website.editor.dialog.video',
    events : _.extend({}, Dialog.prototype.events, {
        'click input#urlvideo ~ button': 'get_video',
        'click input#embedvideo ~ button': 'get_embed_video',
        'change input#urlvideo': 'change_input',
        'keyup input#urlvideo': 'change_input',
        'change input#embedvideo': 'change_input',
        'keyup input#embedvideo': 'change_input'
    }),
    init: function (parent, media) {
        this._super();
        this.parent = parent;
        this.media = media;
    },
    start: function () {
        this.$preview = this.$('.preview-container').detach();
        this.$iframe = this.$("iframe");
        var $media = $(this.media);
        if ($media.hasClass("media_iframe_video")) {
            var src = $media.data('src');
            this.$("input#urlvideo").val(src);
            this.$("#autoplay").attr("checked", src.indexOf('autoplay=1') != -1);
            this.get_video();
        } else {
            this.add_class = "pull-left";
        }
        return this._super();
    },
    change_input: function (e) {
        var $input = $(e.target);
        var $button = $input.parent().find("button");
        if ($input.val() === "") {
            $button.addClass("btn-default").removeClass("btn-primary");
        } else {
            $button.removeClass("btn-default").addClass("btn-primary");
        }
    },
    get_embed_video: function (event) {
        event.preventDefault();
        var embedvideo = this.$("input#embedvideo").val().match(/src=["']?([^"']+)["' ]?/);
        if (embedvideo) {
            this.$("input#urlvideo").val(embedvideo[1]);
            this.get_video(event);
        }
        return false;
    },
    get_video: function (event) {
        if (event) event.preventDefault();
        var $video = createVideoNode(this.$("input#urlvideo").val());
        this.$iframe.replaceWith($video);
        this.$iframe = $video;
        return false;
    },
    save: function () {
        this.parent.trigger("save", this.media);
        var video_id = this.$("#video_id").val();
        if (!video_id) {
            this.$("button.btn-primary").click();
            video_id = this.$("#video_id").val();
        }
        var video_type = this.$("#video_type").val();
        var $iframe = $(
            '<div class="media_iframe_video" data-src="'+this.$iframe.attr("src")+'">'+
                '<div class="css_editable_mode_display">&nbsp;</div>'+
                '<div class="media_iframe_video_size" contentEditable="false">&nbsp;</div>'+
                '<iframe src="'+this.$iframe.attr("src")+'" frameborder="0" allowfullscreen="allowfullscreen" contentEditable="false"></iframe>'+
            '</div>');
        $(this.media).replaceWith($iframe);
        this.media = $iframe[0];
    },
    clear: function () {
        delete this.media.dataset.src;
        this.media.className = this.media.className.replace(/(^|\s)media_iframe_video(\s|$)/g, ' ');
    },
});

var editor_bar = new EditorBar();
function init_editor() {
    var $body = $(document.body);
    editor_bar.prependTo($body).then(function () {
        if (location.search.indexOf("enable_editor") >= 0) {
            editor_bar.edit();
        }
    });
};

return {
    EditorBar: EditorBar,
    editor_bar: editor_bar,
    LinkDialog: LinkDialog,
    Dialog: Dialog,
    MediaDialog: MediaDialog,
    getCssSelectors: getCssSelectors,
};

});<|MERGE_RESOLUTION|>--- conflicted
+++ resolved
@@ -517,7 +517,7 @@
     var r = range.create();
     if ($(r ? dom.node(r.sc) : event.srcElement || event.target).closest('#website-top-navbar, #oe_main_menu_navbar, .note-popover, .note-toolbar, .modal').length) {
         if (!$(event.target).is('input, select, label, button, a')) {
-            if (!remember_selection) {
+            if (!remember_selection && $editable[0]) {
                 remember_selection = range.create(dom.firstChild($editable[0]), 0);
             }
             try {
@@ -578,26 +578,7 @@
         return;
     }
 
-<<<<<<< HEAD
     last_div = div;
-=======
-        // remember_selection when click on non editable area
-        var r = range.create();
-        if ($(r ? dom.node(r.sc) : event.srcElement || event.target).closest('#website-top-navbar, #oe_main_menu_navbar, .note-popover, .note-toolbar, .modal').length) {
-            if (!$(event.target).is('input, select, label, button, a')) {
-                if (!remember_selection && $editable[0]) {
-                    remember_selection = range.create(dom.firstChild($editable[0]), 0);
-                }
-                try {
-                    remember_selection.select();
-                } catch (e) {
-                    console.warn(e);
-                }
-            }
-        } else if (r && $(dom.node(r.sc)).closest('.o_editable, .note-editable').length) {
-            remember_selection = r;
-        }
->>>>>>> e941c0f7
 
     $(last_div_change).removeAttr("contentEditable").removeProp("contentEditable");
 
@@ -1237,7 +1218,7 @@
             rng = $editable.data('range') || rng;
         }
         if (!rng && $target.length) {
-            rng = range.create($target[0],0);
+            rng = range.create($target.closest("*")[0],0);
         }
         if (rng) {
             try {
@@ -1290,16 +1271,11 @@
             if (!$editable.size()) {
                 return;
             }
-<<<<<<< HEAD
 
             if ($last && (!$editable.size() || $last[0] != $editable[0])) {
                 var $destroy = $last;
                 setTimeout(function () {$destroy.destroy();},150); // setTimeout to remove flickering when change to editable zone (re-create an editor)
                 $last = null;
-=======
-            if (!rng && $target.length) {
-                rng = range.create($target.closest("*")[0],0);
->>>>>>> e941c0f7
             }
             if ($editable.size() && (!$last || $last[0] != $editable[0]) &&
                     ($target.closest('[contenteditable]').attr('contenteditable') || "").toLowerCase() !== 'false') {
