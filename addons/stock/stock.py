--- conflicted
+++ resolved
@@ -102,7 +102,7 @@
     _columns = {
         'name': fields.char('Location Name', size=64, required=True, translate=True),
         'active': fields.boolean('Active', help="By unchecking the active field, you may hide a location without deleting it."),
-        'usage': fields.selection([('supplier', 'Supplier Location'), ('view', 'View'), ('internal', 'Internal Location'), ('customer', 'Customer Location'), ('inventory', 'Inventory'), ('procurement', 'Procurement'), ('production', 'Production'), ('transit', 'Transit Location for Inter-Companies Transfers')], 'Location Type', required=True,
+        'usage': fields.selection([('supplier', 'Supplier Location'), ('view', 'View'), ('internal', 'Internal Location'), ('customer', 'Customer Location'), ('inventory', 'Inventory'), ('procurement', 'Procurement'), ('production', 'Production'), ('transit', 'Transit Location')], 'Location Type', required=True,
                  help="""* Supplier Location: Virtual location representing the source location for products coming from your suppliers
                        \n* View: Virtual location used to create a hierarchical structures for your warehouse, aggregating its child locations ; can't directly contain products
                        \n* Internal Location: Physical locations inside your own warehouses,
@@ -110,6 +110,7 @@
                        \n* Inventory: Virtual location serving as counterpart for inventory operations used to correct stock levels (Physical inventories)
                        \n* Procurement: Virtual location serving as temporary counterpart for procurement operations when the source (supplier or production) is not known yet. This location should be empty when the procurement scheduler has finished running.
                        \n* Production: Virtual counterpart location for production operations: this location consumes the raw material and produces finished products
+                       \n* Transit Location: Counterpart location that should be used in inter-companies or inter-warehouses operations
                       """, select=True),
 
         'complete_name': fields.function(_complete_name, type='char', string="Location Name",
@@ -127,7 +128,7 @@
         'parent_left': fields.integer('Left Parent', select=1),
         'parent_right': fields.integer('Right Parent', select=1),
 
-        'company_id': fields.many2one('res.company', 'Company', select=1, help='Let this field empty if this location is shared between all companies'),
+        'company_id': fields.many2one('res.company', 'Company', select=1, help='Let this field empty if this location is shared between companies'),
         'scrap_location': fields.boolean('Is a Scrap Location?', help='Check this box to allow using this location to put scrapped/damaged goods.'),
         'removal_strategy_id': fields.many2one('product.removal', 'Removal Strategy', help="Defines the default method used for suggesting the exact location (shelf) where to take the products from, which lot etc. for this location. This method can be enforced at the product category level, and a fallback is made on the parent locations if none is set here."),
         'putaway_strategy_id': fields.many2one('product.putaway', 'Put Away Strategy', help="Defines the default method used for suggesting the exact location (shelf) where to store the products. This method can be enforced at the product category level, and a fallback is made on the parent locations if none is set here."),
@@ -348,6 +349,7 @@
         :param quants: list of tuple(browse record(stock.quant) or None, quantity to move)
         :param move: browse record (stock.move)
         :param location_to: browse record (stock.location) depicting where the quants have to be moved
+        :param location_from: optional browse record (stock.location) explaining where the quant has to be taken (may differ from the move source location in case a removal strategy applied). This parameter is only used to pass to _quant_create if a negative quant must be created
         :param lot_id: ID of the lot that must be set on the quants to move
         :param owner_id: ID of the partner that must own the quants to move
         :param src_package_id: ID of the package that contains the quants to move
@@ -359,7 +361,7 @@
         for quant, qty in quants:
             if not quant:
                 #If quant is None, we will create a quant to move (and potentially a negative counterpart too)
-                quant = self._quant_create(cr, uid, qty, move, lot_id=lot_id, owner_id=owner_id, src_package_id=src_package_id, dest_package_id=dest_package_id, force_location=location_to, force_location_from=location_from, context=context)
+                quant = self._quant_create(cr, uid, qty, move, lot_id=lot_id, owner_id=owner_id, src_package_id=src_package_id, dest_package_id=dest_package_id, force_location_from=location_from, force_location_to=location_to, context=context)
             else:
                 self._quant_split(cr, uid, quant, qty, context=context)
                 quant.refresh()
@@ -428,7 +430,6 @@
             result += self.apply_removal_strategy(cr, uid, location, product, qty, domain, removal_strategy, context=context)
         return result
 
-<<<<<<< HEAD
     def apply_removal_strategy(self, cr, uid, location, product, quantity, domain, removal_strategy, context=None):
         if removal_strategy == 'fifo':
             order = 'in_date, id'
@@ -438,17 +439,14 @@
             return self._quants_get_order(cr, uid, location, product, quantity, domain, order, context=context)
         raise osv.except_osv(_('Error!'), _('Removal strategy %s not implemented.' % (removal_strategy,)))
 
-    def _quant_create(self, cr, uid, qty, move, lot_id=False, owner_id=False, src_package_id=False, dest_package_id=False, force_location=False, context=None):
-=======
-    def _quant_create(self, cr, uid, qty, move, lot_id=False, owner_id=False, src_package_id=False, dest_package_id=False, 
-                      force_location=False, force_location_from=False, context=None):
->>>>>>> 36b12e43
+    def _quant_create(self, cr, uid, qty, move, lot_id=False, owner_id=False, src_package_id=False, dest_package_id=False,
+                      force_location_from=False, force_location_to=False, context=None):
         '''Create a quant in the destination location and create a negative quant in the source location if it's an internal location.
         '''
         if context is None:
             context = {}
         price_unit = self.pool.get('stock.move').get_price_unit(cr, uid, move, context=context)
-        location = force_location or move.location_dest_id
+        location = force_location_to or move.location_dest_id
         vals = {
             'product_id': move.product_id.id,
             'location_id': location.id,
@@ -463,11 +461,10 @@
         }
 
         if move.location_id.usage == 'internal':
-            location_from = force_location_from or move.location_id
             #if we were trying to move something from an internal location and reach here (quant creation),
             #it means that a negative quant has to be created as well.
             negative_vals = vals.copy()
-            negative_vals['location_id'] = location_from.id
+            negative_vals['location_id'] = force_location_from and force_location_from.id or move.location_id.id
             negative_vals['qty'] = -qty
             negative_vals['cost'] = price_unit
             negative_vals['negative_move_id'] = move.id
@@ -501,7 +498,7 @@
             path.append((4, move.id))
         self.write(cr, SUPERUSER_ID, solved_quant_ids, {'history_ids': path}, context=context)
 
-    def _quant_reconcile_negative(self, cr, uid, quant, move, reserve_move=False, context=None):
+    def _quant_reconcile_negative(self, cr, uid, quant, move, context=None):
         """
             When new quant arrive in a location, try to reconcile it with
             negative quants. If it's possible, apply the cost of the new
@@ -513,8 +510,7 @@
             dom += [('lot_id', '=', quant.lot_id.id)]
         dom += [('owner_id', '=', quant.owner_id.id)]
         dom += [('package_id', '=', quant.package_id.id)]
-        
-        if not reserve_move and move.move_dest_id:
+        if move.move_dest_id:
             dom += [('negative_move_id', '=', move.move_dest_id.id)]
         quants = self.quants_get(cr, uid, quant.location_id, quant.product_id, quant.qty, dom, context=context)
         for quant_neg, qty in quants:
@@ -558,19 +554,9 @@
                 self.pool.get('stock.picking').write(cr, uid, [move.picking_id.id], {'recompute_pack_op': True}, context=context)
             if move.partially_available:
                 self.pool.get("stock.move").write(cr, uid, [move.id], {'partially_available': False}, context=context)
-            move_orig_ids = []
-            move2 = move
-            while move2:
-                move_orig_ids += [x.id for x in move2.move_orig_ids]
-                #loop on the split_from to find the ancestor of split moves only if the move has not direct ancestor (priority goes to them)
-                move2 = not move2.move_orig_ids and move2.split_from or False
-            if move.location_id.usage == 'internal' and not move_orig_ids:
-                if self.search(cr, uid, [('product_id', '=', move.product_id.id), ('qty','<', 0), ('location_id', 'child_of', move.location_id.id)], limit=1, context=context):
-                    for quant in move.reserved_quant_ids:
-                        self._quant_reconcile_negative(cr, uid, quant, move, reserve_move = True, context=context)
-                    move.refresh()
-                    related_quants = [x.id for x in move.reserved_quant_ids]
-            return self.write(cr, SUPERUSER_ID, related_quants, {'reservation_id': False}, context=context)
+            self.write(cr, SUPERUSER_ID, related_quants, {'reservation_id': False}, context=context)
+            for quant in move.reserved_quant_ids:
+                self._quant_reconcile_negative(cr, uid, quant, move, context=context)
 
     def _quants_get_order(self, cr, uid, location, product, quantity, domain=[], orderby='in_date', context=None):
         ''' Implementation of removal strategies
@@ -820,9 +806,7 @@
             default['backorder_id'] = False
         default['pack_operation_ids'] = []
         default['date_done'] = False
-        
         return super(stock_picking, self).copy(cr, uid, id, default, context)
-
 
     def do_print_picking(self, cr, uid, ids, context=None):
         '''This function prints the picking list'''
@@ -834,7 +818,7 @@
         todo = []
         todo_force_assign = []
         for picking in self.browse(cr, uid, ids, context=context):
-            if picking.location_id.usage == 'supplier':
+            if picking.location_id.usage in ('supplier', 'inventory', 'production'):
                 todo_force_assign.append(picking.id)
             for r in picking.move_lines:
                 if r.state == 'draft':
@@ -1001,17 +985,9 @@
             if product_putaway_strats.get(product.id):
                 location = product_putaway_strats[product.id]
             else:
-<<<<<<< HEAD
                 location = self.pool.get('stock.location').get_putaway_strategy(cr, uid, picking.location_dest_id, product, context=context)
                 product_putaway_strats[product.id] = location
-            return location or picking.picking_type_id.default_location_dest_id.id or picking.location_dest_id.id
-=======
-                putaway_strat = self.pool.get('stock.location').get_putaway_strategy(cr, uid, picking.location_dest_id, product, context=context)
-                product_putaway_strats[product.id] = putaway_strat
-            if putaway_strat:
-                location = self._picking_putaway_resolution(cr, uid, picking, product, putaway_strat, context=context)
             return location or picking.location_dest_id.id
->>>>>>> 36b12e43
 
         pack_obj = self.pool.get("stock.quant.package")
         quant_obj = self.pool.get("stock.quant")
@@ -2049,8 +2025,8 @@
         """ Changes the state to assigned.
         @return: True
         """
-        #check putaway method
-        return self.write(cr, uid, ids, {'state': 'assigned'})
+        #when a MTO move availability is forced, it shouldn't be treated anymore as a MTO so we break the link with ancestors (to avoid further problems in re-reservation)
+        return self.write(cr, uid, ids, {'state': 'assigned', 'procure_method': 'make_to_stock', 'move_orig_ids': [(6, 0, [])]}, context=context)
 
     def check_tracking(self, cr, uid, move, lot_id, context=None):
         """ Checks if serial number is assigned to stock move or not and raise an error if it had to.
@@ -2092,14 +2068,12 @@
                 main_domain[move.id] = [('reservation_id', '=', False), ('qty', '>', 0)]
 
                 #if the move is preceeded, restrict the choice of quants in the ones moved previously in original move
-                move_orig_ids = []
-                move2 = move
-                while move2:
-                    move_orig_ids += [x.id for x in move2.move_orig_ids]
-                    #loop on the split_from to find the ancestor of split moves only if the move has not direct ancestor (priority goes to them)
-                    move2 = not move2.move_orig_ids and move2.split_from or False
-                if move_orig_ids:
-                    main_domain[move.id] += [('history_ids', 'in', move_orig_ids)]
+                ancestors = self.find_move_ancestors(cr, uid, move, context=context)
+                if move.state == 'waiting' and not ancestors:
+                    #if the waiting move hasn't yet any ancestor (PO/MO not confirmed yet), don't find any quant available in stock
+                    main_domain[move.id] += [('id', '=', False)]
+                elif ancestors:
+                    main_domain[move.id] += [('history_ids', 'in', ancestors)]
 
                 #if the move is returned from another, restrict the choice of quants to the ones that follow the returned move
                 if move.origin_returned_move_id:
@@ -2163,6 +2137,29 @@
             packs |= set([q.package_id.id for q in move.quant_ids if q.package_id and q.qty > 0])
         return pack_obj._check_location_constraint(cr, uid, list(packs), context=context)
 
+    def find_move_ancestors(self, cr, uid, move, context=None):
+        '''Find the first level ancestors of given move '''
+        ancestors = []
+        move2 = move
+        while move2:
+            ancestors += [x.id for x in move2.move_orig_ids]
+            #loop on the split_from to find the ancestor of split moves only if the move has not direct ancestor (priority goes to them)
+            move2 = not move2.move_orig_ids and move2.split_from or False
+        return ancestors
+
+    def check_quants_history(self, cr, uid, move, quants, context=None):
+        #raise an error in the case the move is chained MTO and the selected quants were not properly chained (manual change in pack operations) because:
+        #1) users must be wanred they break the MTO flow
+        #2) if left as it, it will create negative quants complex to reconcile as we allow to take quants only from ancestors,
+        #   and we allow reconciliation only of negative quants created by next move when receiving a chained quant.
+        ancestors = self.find_move_ancestors(cr, uid, move, context=context)
+        if move.state == 'waiting' and not ancestors:
+            raise osv.except_osv(_('Error'), _('You cannot the requested operation. As the move is chained you are supposed to take the same products as in the previous step. Please use the values proposed or force the availability of the move to break the link and process it as you like.'))
+        if ancestors:
+            for q, dummy in quants:
+                if not q or not (set(ancestors) & set([m.id for m in q.history_ids])):
+                    raise osv.except_osv(_('Error'), _('You cannot the requested operation. As the move is chained you are supposed to take the same products as in the previous step. Please use the values proposed or force the availability of the move to break the link and process it as you like.'))
+
     def action_done(self, cr, uid, ids, context=None):
         """ Process completly the moves given as ids and if all moves are done, it will finish the picking.
         """
@@ -2181,11 +2178,11 @@
             move_qty[move.id] = move.product_qty
             for link in move.linked_move_operation_ids:
                 operations.add(link.operation_id)
-        
+
         #Sort operations according to entire packages first, then package + lot, package only, lot only
         operations = list(operations)
-        operations.sort(key = lambda x: ((x.package_id and not x.product_id) and -4 or 0) + (x.package_id and -2 or 0) + (x.lot_id and -1 or 0))
-        
+        operations.sort(key=lambda x: ((x.package_id and not x.product_id) and -4 or 0) + (x.package_id and -2 or 0) + (x.lot_id and -1 or 0))
+
         for ops in operations:
             if ops.picking_id:
                 pickings.add(ops.picking_id.id)
@@ -2193,15 +2190,12 @@
             for record in ops.linked_move_operation_ids:
                 move = record.move_id
                 self.check_tracking(cr, uid, move, ops.package_id.id or ops.lot_id.id, context=context)
-#                 if record.reserved_quant_id:
-#                     quants = [(record.reserved_quant_id, record.qty)]
-#                 else:
                 prefered_domain = [('reservation_id', '=', move.id)]
                 fallback_domain = [('reservation_id', '=', False)]
                 dom = main_domain + self.pool.get('stock.move.operation.link').get_specific_domain(cr, uid, record, context=context)
-                quants = quant_obj.quants_get_prefered_domain(cr, uid, ops.location_id, move.product_id, record.qty, domain=dom, prefered_domain=prefered_domain, 
+                quants = quant_obj.quants_get_prefered_domain(cr, uid, ops.location_id, move.product_id, record.qty, domain=dom, prefered_domain=prefered_domain,
                                                           fallback_domain=fallback_domain, restrict_lot_id=move.restrict_lot_id.id, restrict_partner_id=move.restrict_partner_id.id, context=context)
-
+                self.check_quants_history(cr, uid, move, quants, context=context)
                 if ops.result_package_id.id:
                     #if a result package is given, all quants go there
                     quant_dest_package_id = ops.result_package_id.id
@@ -2211,20 +2205,21 @@
                 else:
                     #otherwise we keep the current pack of the quant, which may mean None
                     quant_dest_package_id = ops.package_id.id
-                quant_obj.quants_move(cr, uid, quants, move, ops.location_dest_id, location_from = ops.location_id, lot_id=ops.lot_id.id, owner_id=ops.owner_id.id, src_package_id=ops.package_id.id, dest_package_id=quant_dest_package_id, context=context)
+                quant_obj.quants_move(cr, uid, quants, move, ops.location_dest_id, location_from=ops.location_id, lot_id=ops.lot_id.id, owner_id=ops.owner_id.id, src_package_id=ops.package_id.id, dest_package_id=quant_dest_package_id, context=context)
                 # Handle pack in pack
                 if not ops.product_id and ops.package_id and ops.result_package_id.id != ops.package_id.parent_id.id:
                     self.pool.get('stock.quant.package').write(cr, SUPERUSER_ID, [ops.package_id.id], {'parent_id': ops.result_package_id.id}, context=context)
                 move_qty[move.id] -= record.qty
-        #Check for remaining qtys and unreserve/check move_dest_id in 
+        #Check for remaining qtys and unreserve/check move_dest_id in
         for move in self.browse(cr, uid, ids, context=context):
-            if move_qty[move.id] > 0: #(=In case no pack operations in picking)
+            if move_qty[move.id] > 0:  # (=In case no pack operations in picking)
                 main_domain = [('qty', '>', 0)]
                 prefered_domain = [('reservation_id', '=', move.id)]
                 fallback_domain = [('reservation_id', '=', False)]
                 self.check_tracking(cr, uid, move, move.restrict_lot_id.id, context=context)
                 qty = move_qty[move.id]
                 quants = quant_obj.quants_get_prefered_domain(cr, uid, move.location_id, move.product_id, qty, domain=main_domain, prefered_domain=prefered_domain, fallback_domain=fallback_domain, restrict_lot_id=move.restrict_lot_id.id, restrict_partner_id=move.restrict_partner_id.id, context=context)
+                self.check_quants_history(cr, uid, move, quants, context=context)
                 quant_obj.quants_move(cr, uid, quants, move, move.location_dest_id, lot_id=move.restrict_lot_id.id, owner_id=move.restrict_partner_id.id, context=context)
             #unreserve the quants and make them available for other operations/moves
             quant_obj.quants_unreserve(cr, uid, move, context=context)
@@ -2238,10 +2233,10 @@
                     self.action_assign(cr, uid, [move.move_dest_id.id], context=context)
             if move.procurement_id:
                 procurement_ids.append(move.procurement_id.id)
-        
+
         # Check the packages have been placed in the correct locations
         self._check_package_from_moves(cr, uid, ids, context=context)
-        # Apply on picking
+        #set the move as done
         self.write(cr, uid, ids, {'state': 'done', 'date': time.strftime(DEFAULT_SERVER_DATETIME_FORMAT)}, context=context)
         self.pool.get('procurement.order').check(cr, uid, procurement_ids, context=context)
         #check picking state to set the date_done is needed
@@ -2747,15 +2742,15 @@
         resupply_wh_ids = list(resupply_wh_ids)        
         return {'value': {'resupply_wh_ids': resupply_wh_ids}}
 
-    def _get_inter_wh_location(self, cr, uid, warehouse, context=None):
-        ''' returns a tuple made of the browse record of customer location and the browse record of supplier location'''
+    def _get_external_transit_location(self, cr, uid, warehouse, context=None):
+        ''' returns browse record of inter company transit location, if found'''
         data_obj = self.pool.get('ir.model.data')
+        location_obj = self.pool.get('stock.location')
         try:
             inter_wh_loc = data_obj.get_object_reference(cr, uid, 'stock', 'stock_location_inter_wh')[1]
         except:
-            inter_wh_loc = False
-        return inter_wh_loc
-
+            return False
+        return location_obj.browse(cr, uid, inter_wh_loc, context=context)
 
     def _get_inter_wh_route(self, cr, uid, warehouse, wh, context=None):
         return {
@@ -2768,23 +2763,23 @@
         }
 
     def _create_resupply_routes(self, cr, uid, warehouse, supplier_warehouses, default_resupply_wh, context=None):
-        location_obj = self.pool.get('stock.location')
         route_obj = self.pool.get('stock.location.route')
         pull_obj = self.pool.get('procurement.rule')
         #create route selectable on the product to resupply the warehouse from another one
-        inter_wh_location_id = self._get_inter_wh_location(cr, uid, warehouse, context=context)
-        if inter_wh_location_id:
-            input_loc = warehouse.wh_input_stock_loc_id
-            if warehouse.reception_steps == 'one_step':
-                input_loc = warehouse.lot_stock_id
-            inter_wh_location = location_obj.browse(cr, uid, inter_wh_location_id, context=context)
-            for wh in supplier_warehouses:
+        external_transit_location = self._get_external_transit_location(cr, uid, warehouse, context=context)
+        internal_transit_location = warehouse.company_id.internal_transit_location_id
+        input_loc = warehouse.wh_input_stock_loc_id
+        if warehouse.reception_steps == 'one_step':
+            input_loc = warehouse.lot_stock_id
+        for wh in supplier_warehouses:
+            transit_location = wh.company_id.id == warehouse.company_id.id and internal_transit_location or external_transit_location
+            if transit_location:
                 output_loc = wh.wh_output_stock_loc_id
                 if wh.delivery_steps == 'ship_only':
                     output_loc = wh.lot_stock_id
                 inter_wh_route_vals = self._get_inter_wh_route(cr, uid, warehouse, wh, context=context)
                 inter_wh_route_id = route_obj.create(cr, uid, vals=inter_wh_route_vals, context=context)
-                values = [(output_loc, inter_wh_location, wh.out_type_id.id, wh), (inter_wh_location, input_loc, warehouse.in_type_id.id, warehouse)]
+                values = [(output_loc, transit_location, wh.out_type_id.id, wh), (transit_location, input_loc, warehouse.in_type_id.id, warehouse)]
                 pull_rules_list = self._get_supply_pull_rules(cr, uid, warehouse, values, inter_wh_route_id, context=context)
                 for pull_rule in pull_rules_list:
                     pull_obj.create(cr, uid, vals=pull_rule, context=context)
@@ -3905,7 +3900,7 @@
         'qty_multiple': fields.integer('Qty Multiple', required=True,
             help="The procurement quantity will be rounded up to this multiple."),
         'procurement_ids': fields.one2many('procurement.order', 'orderpoint_id', 'Created Procurements'),
-        'group_id': fields.many2one('procurement.group', 'Procurement Group', help="Moves created through this orderpoint will be put in this procurement group.  If none is given, the moves generated by procurement rules will be grouped into one big picking. "),
+        'group_id': fields.many2one('procurement.group', 'Procurement Group', help="Moves created through this orderpoint will be put in this procurement group. If none is given, the moves generated by procurement rules will be grouped into one big picking."),
         'company_id': fields.many2one('res.company', 'Company', required=True),
     }
     _defaults = {
@@ -3957,15 +3952,15 @@
             return {'value': v, 'domain': d}
         return {'domain': {'product_uom': []}}
 
-    def copy(self, cr, uid, id, default=None, context=None):
+    def copy_data(self, cr, uid, id, default=None, context=None):
         if not default:
             default = {}
         default.update({
             'name': self.pool.get('ir.sequence').get(cr, uid, 'stock.orderpoint') or '',
-            'procurement_ids': [], 
+            'procurement_ids': [],
             'group_id': False
         })
-        return super(stock_warehouse_orderpoint, self).copy(cr, uid, id, default, context=context)
+        return super(stock_warehouse_orderpoint, self).copy_data(cr, uid, id, default, context=context)
 
 
 class stock_picking_type(osv.osv):
@@ -3974,9 +3969,8 @@
     _order = 'sequence'
 
     def open_barcode_interface(self, cr, uid, ids, context=None):
-        final_url="/barcode/web/#action=stock.ui&picking_type_id="+str(ids[0]) if len(ids) else '0'
-        return {'type': 'ir.actions.act_url', 'url':final_url, 'target': 'self',}
-
+        final_url = "/barcode/web/#action=stock.ui&picking_type_id=" + str(ids[0]) if len(ids) else '0'
+        return {'type': 'ir.actions.act_url', 'url': final_url, 'target': 'self'}
 
     def _get_tristate_values(self, cr, uid, ids, field_name, arg, context=None):
         picking_obj = self.pool.get('stock.picking')
