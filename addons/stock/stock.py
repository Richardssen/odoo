--- conflicted
+++ resolved
@@ -1464,22 +1464,11 @@
             uos_qty_rest = split_by_qty / move.product_qty * move.product_uos_qty
 
             update_val = {
-<<<<<<< HEAD
-                'product_qty': split_by_qty, 
-                'product_uos_qty': uos_qty, 
-            }                
-            for idx in range(int(quantity//split_by_qty)):
-                if idx:        
-                    current_move = self.copy(cr, uid, move.id, {'state': move.state})
-                    new_move.append(current_move)
-                else:
-=======
                 'product_qty': split_by_qty,
                 'product_uos_qty': uos_qty,
             }                         
             for idx in range(int(quantity//split_by_qty)):                 
                 if not idx and move.product_qty<=quantity:
->>>>>>> c0dcc4ff
                     current_move = move.id
                 else:
                     current_move = self.copy(cr, uid, move.id, {'state': move.state})
@@ -1508,12 +1497,7 @@
                 self.write(cr, uid, [current_move], update_val)
         return res    
 
-<<<<<<< HEAD
-    def consume_moves(self, cr, uid, ids, quantity, location_id=None, context=None):
-        new_move = []
-=======
     def consume_moves(self, cr, uid, ids, quantity, location_id=False, location_dest_id=False, consume=True, context=None):        
->>>>>>> c0dcc4ff
         if not context:
             context = {}
                 
@@ -1534,18 +1518,6 @@
  
             uos_qty = quantity / move_qty * move.product_uos_qty
 
-<<<<<<< HEAD
-            default_val = {
-                'product_qty': quantity, 
-                'product_uos_qty': uos_qty, 
-                'location_id': location_id or move.location_id.id, 
-            }
-            if move.product_id.track_production:
-                new_move = self.split_lines(cr, uid, [move.id], quantity, split_by_qty=1, context=context)
-            else:
-                current_move = self.copy(cr, uid, move.id, default_val)
-                new_move.append(current_move)
-=======
             if quantity_rest > 0:  
                 default_val = {
                     'product_qty': quantity, 
@@ -1562,7 +1534,6 @@
                 else:
                     current_move = self.copy(cr, uid, move.id, default_val)
                     res += [current_move]
->>>>>>> c0dcc4ff
 
                 update_val = {}                                  
                 update_val['product_qty'] = quantity_rest
@@ -1591,32 +1562,8 @@
             self.action_done(cr, uid, res)        
         return res
 
-<<<<<<< HEAD
-            quantity_rest -= quantity
-            uos_qty = quantity / move_qty * move.product_uos_qty
-            uos_qty_rest = quantity_rest / move_qty * move.product_uos_qty
-            if quantity_rest <= 0:
-                quantity_rest = quantity
-                break
-        
-            default_val = {
-                'product_qty': quantity, 
-                'product_uos_qty': uos_qty, 
-                'location_dest_id': location_dest_id, 
-                'state': move.state
-            }
-            current_move = self.copy(cr, uid, move.id, default_val)
-            new_move.append(current_move)
-            update_val = {}
-            if quantity_rest > 0:                        
-                update_val['product_qty'] = quantity_rest
-                update_val['product_uos_qty'] = uos_qty_rest                          
-                self.write(cr, uid, [move.id], update_val)
-        return new_move
-=======
     def scrap_moves(self, cr, uid, ids, quantity, location_dest_id, context=None):
         return self.consume_moves(cr, uid, ids, quantity, location_id=False, location_dest_id=location_dest_id, consume=False, context=context)
->>>>>>> c0dcc4ff
 
 stock_move()
 
