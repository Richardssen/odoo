# -*- coding: utf-8 -*-
##############################################################################
#
#    OpenERP, Open Source Management Solution
#    Copyright (C) 2004-2010 Tiny SPRL (<http://tiny.be>).
#
#    This program is free software: you can redistribute it and/or modify
#    it under the terms of the GNU Affero General Public License as
#    published by the Free Software Foundation, either version 3 of the
#    License, or (at your option) any later version.
#
#    This program is distributed in the hope that it will be useful,
#    but WITHOUT ANY WARRANTY; without even the implied warranty of
#    MERCHANTABILITY or FITNESS FOR A PARTICULAR PURPOSE.  See the
#    GNU Affero General Public License for more details.
#
#    You should have received a copy of the GNU Affero General Public License
#    along with this program.  If not, see <http://www.gnu.org/licenses/>.
#
##############################################################################

from lxml import etree
from datetime import datetime
from dateutil.relativedelta import relativedelta
import time
from operator import itemgetter
from itertools import groupby

from osv import fields, osv
from tools.translate import _
import netsvc
import tools
from tools import float_compare
import decimal_precision as dp
import logging


#----------------------------------------------------------
# Incoterms
#----------------------------------------------------------
class stock_incoterms(osv.osv):
    _name = "stock.incoterms"
    _description = "Incoterms"
    _columns = {
        'name': fields.char('Name', size=64, required=True, help="Incoterms are series of sales terms.They are used to divide transaction costs and responsibilities between buyer and seller and reflect state-of-the-art transportation practices."),
        'code': fields.char('Code', size=3, required=True, help="Code for Incoterms"),
        'active': fields.boolean('Active', help="By unchecking the active field, you may hide an INCOTERM without deleting it."),
    }
    _defaults = {
        'active': True,
    }

stock_incoterms()

class stock_journal(osv.osv):
    _name = "stock.journal"
    _description = "Stock Journal"
    _columns = {
        'name': fields.char('Stock Journal', size=32, required=True),
        'user_id': fields.many2one('res.users', 'Responsible'),
    }
    _defaults = {
        'user_id': lambda s, c, u, ctx: u
    }

stock_journal()

#----------------------------------------------------------
# Stock Location
#----------------------------------------------------------
class stock_location(osv.osv):
    _name = "stock.location"
    _description = "Location"
    _parent_name = "location_id"
    _parent_store = True
    _parent_order = 'posz,name'
    _order = 'parent_left'

    def name_get(self, cr, uid, ids, context=None):
        # always return the full hierarchical name
        res = self._complete_name(cr, uid, ids, 'complete_name', None, context=context)
        return res.items()

    def _complete_name(self, cr, uid, ids, name, args, context=None):
        """ Forms complete name of location from parent location to child location.
        @return: Dictionary of values
        """
        res = {}
        for m in self.browse(cr, uid, ids, context=context):
            names = [m.name]
            parent = m.location_id
            while parent:
                names.append(parent.name)
                parent = parent.location_id
            res[m.id] = ' / '.join(reversed(names))
        return res

    def _get_sublocations(self, cr, uid, ids, context=None):
        """ return all sublocations of the given stock locations (included) """
        return self.search(cr, uid, [('id', 'child_of', ids)], context=context)

    def _product_value(self, cr, uid, ids, field_names, arg, context=None):
        """Computes stock value (real and virtual) for a product, as well as stock qty (real and virtual).
        @param field_names: Name of field
        @return: Dictionary of values
        """
        prod_id = context and context.get('product_id', False)

        if not prod_id:
            return dict([(i, {}.fromkeys(field_names, 0.0)) for i in ids])

        product_product_obj = self.pool.get('product.product')

        cr.execute('select distinct product_id, location_id from stock_move where location_id in %s', (tuple(ids), ))
        dict1 = cr.dictfetchall()
        cr.execute('select distinct product_id, location_dest_id as location_id from stock_move where location_dest_id in %s', (tuple(ids), ))
        dict2 = cr.dictfetchall()
        res_products_by_location = sorted(dict1+dict2, key=itemgetter('location_id'))
        products_by_location = dict((k, [v['product_id'] for v in itr]) for k, itr in groupby(res_products_by_location, itemgetter('location_id')))

        result = dict([(i, {}.fromkeys(field_names, 0.0)) for i in ids])
        result.update(dict([(i, {}.fromkeys(field_names, 0.0)) for i in list(set([aaa['location_id'] for aaa in res_products_by_location]))]))

        currency_id = self.pool.get('res.users').browse(cr, uid, uid).company_id.currency_id.id
        currency_obj = self.pool.get('res.currency')
        currency = currency_obj.browse(cr, uid, currency_id, context=context)
        for loc_id, product_ids in products_by_location.items():
            if prod_id:
                product_ids = [prod_id]
            c = (context or {}).copy()
            c['location'] = loc_id
            for prod in product_product_obj.browse(cr, uid, product_ids, context=c):
                for f in field_names:
                    if f == 'stock_real':
                        if loc_id not in result:
                            result[loc_id] = {}
                        result[loc_id][f] += prod.qty_available
                    elif f == 'stock_virtual':
                        result[loc_id][f] += prod.virtual_available
                    elif f == 'stock_real_value':
                        amount = prod.qty_available * prod.standard_price
                        amount = currency_obj.round(cr, uid, currency, amount)
                        result[loc_id][f] += amount
                    elif f == 'stock_virtual_value':
                        amount = prod.virtual_available * prod.standard_price
                        amount = currency_obj.round(cr, uid, currency, amount)
                        result[loc_id][f] += amount
        return result

    _columns = {
        'name': fields.char('Location Name', size=64, required=True, translate=True),
        'active': fields.boolean('Active', help="By unchecking the active field, you may hide a location without deleting it."),
        'usage': fields.selection([('supplier', 'Supplier Location'), ('view', 'View'), ('internal', 'Internal Location'), ('customer', 'Customer Location'), ('inventory', 'Inventory'), ('procurement', 'Procurement'), ('production', 'Production'), ('transit', 'Transit Location for Inter-Companies Transfers')], 'Location Type', required=True,
                 help="""* Supplier Location: Virtual location representing the source location for products coming from your suppliers
                       \n* View: Virtual location used to create a hierarchical structures for your warehouse, aggregating its child locations ; can't directly contain products
                       \n* Internal Location: Physical locations inside your own warehouses,
                       \n* Customer Location: Virtual location representing the destination location for products sent to your customers
                       \n* Inventory: Virtual location serving as counterpart for inventory operations used to correct stock levels (Physical inventories)
                       \n* Procurement: Virtual location serving as temporary counterpart for procurement operations when the source (supplier or production) is not known yet. This location should be empty when the procurement scheduler has finished running.
                       \n* Production: Virtual counterpart location for production operations: this location consumes the raw material and produces finished products
                      """, select = True),
         # temporarily removed, as it's unused: 'allocation_method': fields.selection([('fifo', 'FIFO'), ('lifo', 'LIFO'), ('nearest', 'Nearest')], 'Allocation Method', required=True),
        'complete_name': fields.function(_complete_name, type='char', size=256, string="Location Name",
                            store={'stock.location': (_get_sublocations, ['name', 'location_id'], 10)}),

        'stock_real': fields.function(_product_value, type='float', string='Real Stock', multi="stock"),
        'stock_virtual': fields.function(_product_value, type='float', string='Virtual Stock', multi="stock"),

        'location_id': fields.many2one('stock.location', 'Parent Location', select=True, ondelete='cascade'),
        'child_ids': fields.one2many('stock.location', 'location_id', 'Contains'),

        'chained_journal_id': fields.many2one('stock.journal', 'Chaining Journal',help="Inventory Journal in which the chained move will be written, if the Chaining Type is not Transparent (no journal is used if left empty)"),
        'chained_location_id': fields.many2one('stock.location', 'Chained Location If Fixed'),
        'chained_location_type': fields.selection([('none', 'None'), ('customer', 'Customer'), ('fixed', 'Fixed Location')],
            'Chained Location Type', required=True,
            help="Determines whether this location is chained to another location, i.e. any incoming product in this location \n" \
                "should next go to the chained location. The chained location is determined according to the type :"\
                "\n* None: No chaining at all"\
                "\n* Customer: The chained location will be taken from the Customer Location field on the Partner form of the Partner that is specified in the Picking list of the incoming products." \
                "\n* Fixed Location: The chained location is taken from the next field: Chained Location if Fixed." \
                ),
        'chained_auto_packing': fields.selection(
            [('auto', 'Automatic Move'), ('manual', 'Manual Operation'), ('transparent', 'Automatic No Step Added')],
            'Chaining Type',
            required=True,
            help="This is used only if you select a chained location type.\n" \
                "The 'Automatic Move' value will create a stock move after the current one that will be "\
                "validated automatically. With 'Manual Operation', the stock move has to be validated "\
                "by a worker. With 'Automatic No Step Added', the location is replaced in the original move."
            ),
        'chained_picking_type': fields.selection([('out', 'Sending Goods'), ('in', 'Getting Goods'), ('internal', 'Internal')], 'Shipping Type', help="Shipping Type of the Picking List that will contain the chained move (leave empty to automatically detect the type based on the source and destination locations)."),
        'chained_company_id': fields.many2one('res.company', 'Chained Company', help='The company the Picking List containing the chained move will belong to (leave empty to use the default company determination rules'),
        'chained_delay': fields.integer('Chaining Lead Time',help="Delay between original move and chained move in days"),
        'partner_id': fields.many2one('res.partner', 'Location Address',help="Address of  customer or supplier."),
        'icon': fields.selection(tools.icons, 'Icon', size=64,help="Icon show in  hierarchical tree view"),

        'comment': fields.text('Additional Information'),
        'posx': fields.integer('Corridor (X)',help="Optional localization details, for information purpose only"),
        'posy': fields.integer('Shelves (Y)', help="Optional localization details, for information purpose only"),
        'posz': fields.integer('Height (Z)', help="Optional localization details, for information purpose only"),

        'parent_left': fields.integer('Left Parent', select=1),
        'parent_right': fields.integer('Right Parent', select=1),
        'stock_real_value': fields.function(_product_value, type='float', string='Real Stock Value', multi="stock", digits_compute=dp.get_precision('Account')),
        'stock_virtual_value': fields.function(_product_value, type='float', string='Virtual Stock Value', multi="stock", digits_compute=dp.get_precision('Account')),
        'company_id': fields.many2one('res.company', 'Company', select=1, help='Let this field empty if this location is shared between all companies'),
        'scrap_location': fields.boolean('Scrap Location', help='Check this box to allow using this location to put scrapped/damaged goods.'),
        'valuation_in_account_id': fields.many2one('account.account', 'Stock Valuation Account (Incoming)', domain = [('type','=','other')],
                                                   help="Used for real-time inventory valuation. When set on a virtual location (non internal type), "
                                                        "this account will be used to hold the value of products being moved from an internal location "
                                                        "into this location, instead of the generic Stock Output Account set on the product. "
                                                        "This has no effect for internal locations."),
        'valuation_out_account_id': fields.many2one('account.account', 'Stock Valuation Account (Outgoing)', domain = [('type','=','other')],
                                                   help="Used for real-time inventory valuation. When set on a virtual location (non internal type), "
                                                        "this account will be used to hold the value of products being moved out of this location "
                                                        "and into an internal location, instead of the generic Stock Output Account set on the product. "
                                                        "This has no effect for internal locations."),
    }
    _defaults = {
        'active': True,
        'usage': 'internal',
        'chained_location_type': 'none',
        'chained_auto_packing': 'manual',
        'company_id': lambda self, cr, uid, c: self.pool.get('res.company')._company_default_get(cr, uid, 'stock.location', context=c),
        'posx': 0,
        'posy': 0,
        'posz': 0,
        'icon': False,
        'scrap_location': False,
    }

    def chained_location_get(self, cr, uid, location, partner=None, product=None, context=None):
        """ Finds chained location
        @param location: Location id
        @param partner: Partner id
        @param product: Product id
        @return: List of values
        """
        result = None
        if location.chained_location_type == 'customer':
            if partner:
                result = partner.property_stock_customer
        elif location.chained_location_type == 'fixed':
            result = location.chained_location_id
        if result:
            return result, location.chained_auto_packing, location.chained_delay, location.chained_journal_id and location.chained_journal_id.id or False, location.chained_company_id and location.chained_company_id.id or False, location.chained_picking_type
        return result

    def picking_type_get(self, cr, uid, from_location, to_location, context=None):
        """ Gets type of picking.
        @param from_location: Source location
        @param to_location: Destination location
        @return: Location type
        """
        result = 'internal'
        if (from_location.usage=='internal') and (to_location and to_location.usage in ('customer', 'supplier')):
            result = 'out'
        elif (from_location.usage in ('supplier', 'customer')) and (to_location.usage == 'internal'):
            result = 'in'
        return result

    def _product_get_all_report(self, cr, uid, ids, product_ids=False, context=None):
        return self._product_get_report(cr, uid, ids, product_ids, context, recursive=True)

    def _product_get_report(self, cr, uid, ids, product_ids=False,
            context=None, recursive=False):
        """ Finds the product quantity and price for particular location.
        @param product_ids: Ids of product
        @param recursive: True or False
        @return: Dictionary of values
        """
        if context is None:
            context = {}
        product_obj = self.pool.get('product.product')
        # Take the user company and pricetype
        context['currency_id'] = self.pool.get('res.users').browse(cr, uid, uid, context=context).company_id.currency_id.id

        # To be able to offer recursive or non-recursive reports we need to prevent recursive quantities by default
        context['compute_child'] = False

        if not product_ids:
            product_ids = product_obj.search(cr, uid, [], context={'active_test': False})

        products = product_obj.browse(cr, uid, product_ids, context=context)
        products_by_uom = {}
        products_by_id = {}
        for product in products:
            products_by_uom.setdefault(product.uom_id.id, [])
            products_by_uom[product.uom_id.id].append(product)
            products_by_id.setdefault(product.id, [])
            products_by_id[product.id] = product

        result = {}
        result['product'] = []
        for id in ids:
            quantity_total = 0.0
            total_price = 0.0
            for uom_id in products_by_uom.keys():
                fnc = self._product_get
                if recursive:
                    fnc = self._product_all_get
                ctx = context.copy()
                ctx['uom'] = uom_id
                qty = fnc(cr, uid, id, [x.id for x in products_by_uom[uom_id]],
                        context=ctx)
                for product_id in qty.keys():
                    if not qty[product_id]:
                        continue
                    product = products_by_id[product_id]
                    quantity_total += qty[product_id]

                    # Compute based on pricetype
                    # Choose the right filed standard_price to read
                    amount_unit = product.price_get('standard_price', context=context)[product.id]
                    price = qty[product_id] * amount_unit

                    total_price += price
                    result['product'].append({
                        'price': amount_unit,
                        'prod_name': product.name,
                        'code': product.default_code, # used by lot_overview_all report!
                        'variants': product.variants or '',
                        'uom': product.uom_id.name,
                        'prod_qty': qty[product_id],
                        'price_value': price,
                    })
        result['total'] = quantity_total
        result['total_price'] = total_price
        return result

    def _product_get_multi_location(self, cr, uid, ids, product_ids=False, context=None,
                                    states=['done'], what=('in', 'out')):
        """
        @param product_ids: Ids of product
        @param states: List of states
        @param what: Tuple of
        @return:
        """
        product_obj = self.pool.get('product.product')
        if context is None:
            context = {}
        context.update({
            'states': states,
            'what': what,
            'location': ids
        })
        return product_obj.get_product_available(cr, uid, product_ids, context=context)

    def _product_get(self, cr, uid, id, product_ids=False, context=None, states=['done']):
        """
        @param product_ids:
        @param states:
        @return:
        """
        ids = id and [id] or []
        return self._product_get_multi_location(cr, uid, ids, product_ids, context=context, states=states)

    def _product_all_get(self, cr, uid, id, product_ids=False, context=None, states=['done']):
        # build the list of ids of children of the location given by id
        ids = id and [id] or []
        location_ids = self.search(cr, uid, [('location_id', 'child_of', ids)])
        return self._product_get_multi_location(cr, uid, location_ids, product_ids, context, states)

    def _product_virtual_get(self, cr, uid, id, product_ids=False, context=None, states=['done']):
        return self._product_all_get(cr, uid, id, product_ids, context, ['confirmed', 'waiting', 'assigned', 'done'])

    def _product_reserve(self, cr, uid, ids, product_id, product_qty, context=None, lock=False):
        """
        Attempt to find a quantity ``product_qty`` (in the product's default uom or the uom passed in ``context``) of product ``product_id``
        in locations with id ``ids`` and their child locations. If ``lock`` is True, the stock.move lines
        of product with id ``product_id`` in the searched location will be write-locked using Postgres's
        "FOR UPDATE NOWAIT" option until the transaction is committed or rolled back, to prevent reservin
        twice the same products.
        If ``lock`` is True and the lock cannot be obtained (because another transaction has locked some of
        the same stock.move lines), a log line will be output and False will be returned, as if there was
        not enough stock.

        :param product_id: Id of product to reserve
        :param product_qty: Quantity of product to reserve (in the product's default uom or the uom passed in ``context``)
        :param lock: if True, the stock.move lines of product with id ``product_id`` in all locations (and children locations) with ``ids`` will
                     be write-locked using postgres's "FOR UPDATE NOWAIT" option until the transaction is committed or rolled back. This is
                     to prevent reserving twice the same products.
        :param context: optional context dictionary: if a 'uom' key is present it will be used instead of the default product uom to
                        compute the ``product_qty`` and in the return value.
        :return: List of tuples in the form (qty, location_id) with the (partial) quantities that can be taken in each location to
                 reach the requested product_qty (``qty`` is expressed in the default uom of the product), of False if enough
                 products could not be found, or the lock could not be obtained (and ``lock`` was True).
        """
        result = []
        amount = 0.0
        if context is None:
            context = {}
        uom_obj = self.pool.get('product.uom')
        uom_rounding = self.pool.get('product.product').browse(cr, uid, product_id, context=context).uom_id.rounding
        if context.get('uom'):
            uom_rounding = uom_obj.browse(cr, uid, context.get('uom'), context=context).rounding
        for id in self.search(cr, uid, [('location_id', 'child_of', ids)]):
            if lock:
                try:
                    # Must lock with a separate select query because FOR UPDATE can't be used with
                    # aggregation/group by's (when individual rows aren't identifiable).
                    # We use a SAVEPOINT to be able to rollback this part of the transaction without
                    # failing the whole transaction in case the LOCK cannot be acquired.
                    cr.execute("SAVEPOINT stock_location_product_reserve")
                    cr.execute("""SELECT id FROM stock_move
                                  WHERE product_id=%s AND
                                          (
                                            (location_dest_id=%s AND
                                             location_id<>%s AND
                                             state='done')
                                            OR
                                            (location_id=%s AND
                                             location_dest_id<>%s AND
                                             state in ('done', 'assigned'))
                                          )
                                  FOR UPDATE of stock_move NOWAIT""", (product_id, id, id, id, id), log_exceptions=False)
                except Exception:
                    # Here it's likely that the FOR UPDATE NOWAIT failed to get the LOCK,
                    # so we ROLLBACK to the SAVEPOINT to restore the transaction to its earlier
                    # state, we return False as if the products were not available, and log it:
                    cr.execute("ROLLBACK TO stock_location_product_reserve")
                    logger = logging.getLogger('stock.location')
                    logger.warn("Failed attempt to reserve %s x product %s, likely due to another transaction already in progress. Next attempt is likely to work. Detailed error available at DEBUG level.", product_qty, product_id)
                    logger.debug("Trace of the failed product reservation attempt: ", exc_info=True)
                    return False

            # XXX TODO: rewrite this with one single query, possibly even the quantity conversion
            cr.execute("""SELECT product_uom, sum(product_qty) AS product_qty
                          FROM stock_move
                          WHERE location_dest_id=%s AND
                                location_id<>%s AND
                                product_id=%s AND
                                state='done'
                          GROUP BY product_uom
                       """,
                       (id, id, product_id))
            results = cr.dictfetchall()
            cr.execute("""SELECT product_uom,-sum(product_qty) AS product_qty
                          FROM stock_move
                          WHERE location_id=%s AND
                                location_dest_id<>%s AND
                                product_id=%s AND
                                state in ('done', 'assigned')
                          GROUP BY product_uom
                       """,
                       (id, id, product_id))
            results += cr.dictfetchall()
            total = 0.0
            results2 = 0.0
            for r in results:
                amount = uom_obj._compute_qty(cr, uid, r['product_uom'], r['product_qty'], context.get('uom', False))
                results2 += amount
                total += amount
            if total <= 0.0:
                continue

            amount = results2
            compare_qty = float_compare(amount, 0, precision_rounding=uom_rounding)
            if compare_qty == 1:
                if amount > min(total, product_qty):
                    amount = min(product_qty, total)
                result.append((amount, id))
                product_qty -= amount
                total -= amount
                if product_qty <= 0.0:
                    return result
                if total <= 0.0:
                    continue
        return False

stock_location()


class stock_tracking(osv.osv):
    _name = "stock.tracking"
    _description = "Packs"

    def checksum(sscc):
        salt = '31' * 8 + '3'
        sum = 0
        for sscc_part, salt_part in zip(sscc, salt):
            sum += int(sscc_part) * int(salt_part)
        return (10 - (sum % 10)) % 10
    checksum = staticmethod(checksum)

    def make_sscc(self, cr, uid, context=None):
        sequence = self.pool.get('ir.sequence').get(cr, uid, 'stock.lot.tracking')
        try:
            return sequence + str(self.checksum(sequence))
        except Exception:
            return sequence

    _columns = {
        'name': fields.char('Pack Reference', size=64, required=True, select=True, help="By default, the pack reference is generated following the sscc standard. (Serial number + 1 check digit)"),
        'active': fields.boolean('Active', help="By unchecking the active field, you may hide a pack without deleting it."),
        'serial': fields.char('Additional Reference', size=64, select=True, help="Other reference or serial number"),
        'move_ids': fields.one2many('stock.move', 'tracking_id', 'Moves for this pack', readonly=True),
        'date': fields.datetime('Creation Date', required=True),
    }
    _defaults = {
        'active': 1,
        'name': make_sscc,
        'date': lambda *a: time.strftime('%Y-%m-%d %H:%M:%S'),
    }

    def name_search(self, cr, user, name, args=None, operator='ilike', context=None, limit=100):
        if not args:
            args = []
        ids = self.search(cr, user, [('serial', '=', name)]+ args, limit=limit, context=context)
        ids += self.search(cr, user, [('name', operator, name)]+ args, limit=limit, context=context)
        return self.name_get(cr, user, ids, context)

    def name_get(self, cr, uid, ids, context=None):
        if not len(ids):
            return []
        res = [(r['id'], r['name']+' ['+(r['serial'] or '')+']') for r in self.read(cr, uid, ids, ['name', 'serial'], context)]
        return res

    def unlink(self, cr, uid, ids, context=None):
        raise osv.except_osv(_('Error'), _('You can not remove a lot line !'))

    def action_traceability(self, cr, uid, ids, context={}):
        """ It traces the information of a product
        @param self: The object pointer.
        @param cr: A database cursor
        @param uid: ID of the user currently logged in
        @param ids: List of IDs selected
        @param context: A standard dictionary
        @return: A dictionary of values
        """
        return self.pool.get('action.traceability').action_traceability(cr,uid,ids,context)

stock_tracking()

#----------------------------------------------------------
# Stock Picking
#----------------------------------------------------------
class stock_picking(osv.osv):
    _name = "stock.picking"
    _inherit = ['mail.thread']
    _description = "Picking List"

    def _set_maximum_date(self, cr, uid, ids, name, value, arg, context=None):
        """ Calculates planned date if it is greater than 'value'.
        @param name: Name of field
        @param value: Value of field
        @param arg: User defined argument
        @return: True or False
        """
        if not value:
            return False
        if isinstance(ids, (int, long)):
            ids = [ids]
        for pick in self.browse(cr, uid, ids, context=context):
            sql_str = """update stock_move set
                    date='%s'
                where
                    picking_id=%d """ % (value, pick.id)

            if pick.max_date:
                sql_str += " and (date='" + pick.max_date + "' or date>'" + value + "')"
            cr.execute(sql_str)
        return True

    def _set_minimum_date(self, cr, uid, ids, name, value, arg, context=None):
        """ Calculates planned date if it is less than 'value'.
        @param name: Name of field
        @param value: Value of field
        @param arg: User defined argument
        @return: True or False
        """
        if not value:
            return False
        if isinstance(ids, (int, long)):
            ids = [ids]
        for pick in self.browse(cr, uid, ids, context=context):
            sql_str = """update stock_move set
                    date='%s'
                where
                    picking_id=%s """ % (value, pick.id)
            if pick.min_date:
                sql_str += " and (date='" + pick.min_date + "' or date<'" + value + "')"
            cr.execute(sql_str)
        return True

    def get_min_max_date(self, cr, uid, ids, field_name, arg, context=None):
        """ Finds minimum and maximum dates for picking.
        @return: Dictionary of values
        """
        res = {}
        for id in ids:
            res[id] = {'min_date': False, 'max_date': False}
        if not ids:
            return res
        cr.execute("""select
                picking_id,
                min(date_expected),
                max(date_expected)
            from
                stock_move
            where
                picking_id IN %s
            group by
                picking_id""",(tuple(ids),))
        for pick, dt1, dt2 in cr.fetchall():
            res[pick]['min_date'] = dt1
            res[pick]['max_date'] = dt2
        return res
    
    def create(self, cr, user, vals, context=None):
        if ('name' not in vals) or (vals.get('name')=='/'):
            seq_obj_name =  'stock.picking.' + vals['type']
            vals['name'] = self.pool.get('ir.sequence').get(cr, user, seq_obj_name)
        new_id = super(stock_picking, self).create(cr, user, vals, context)
        if new_id:
            self.create_send_note(cr, user, [new_id], context=context)
        return new_id

    _columns = {
        'name': fields.char('Reference', size=64, select=True, states={'done':[('readonly', True)], 'cancel':[('readonly',True)]}),
        'origin': fields.char('Origin', size=64, states={'done':[('readonly', True)], 'cancel':[('readonly',True)]}, help="Reference of the document", select=True),
        'backorder_id': fields.many2one('stock.picking', 'Back Order of', states={'done':[('readonly', True)], 'cancel':[('readonly',True)]}, help="If this shipment was split, then this field links to the shipment which contains the already processed part.", select=True),
        'type': fields.selection([('out', 'Sending Goods'), ('in', 'Getting Goods'), ('internal', 'Internal')], 'Shipping Type', required=True, select=True, states={'done':[('readonly', True)], 'cancel':[('readonly',True)]}, help="Shipping type specify, goods coming in or going out."),
        'note': fields.text('Notes', states={'done':[('readonly', True)], 'cancel':[('readonly',True)]}),
        'stock_journal_id': fields.many2one('stock.journal','Stock Journal', select=True, states={'done':[('readonly', True)], 'cancel':[('readonly',True)]}),
        'location_id': fields.many2one('stock.location', 'Location', states={'done':[('readonly', True)], 'cancel':[('readonly',True)]}, help="Keep empty if you produce at the location where the finished products are needed." \
                "Set a location if you produce at a fixed location. This can be a partner location " \
                "if you subcontract the manufacturing operations.", select=True),
        'location_dest_id': fields.many2one('stock.location', 'Dest. Location', states={'done':[('readonly', True)], 'cancel':[('readonly',True)]}, help="Location where the system will stock the finished products.", select=True),
        'move_type': fields.selection([('direct', 'Partial'), ('one', 'All at once')], 'Delivery Method', required=True, states={'done':[('readonly', True)], 'cancel':[('readonly',True)]}, help="It specifies goods to be deliver partially or all at once"),
        'state': fields.selection([
            ('draft', 'Draft'),
            ('auto', 'Waiting Another Operation'),
            ('confirmed', 'Waiting Availability'),
            ('assigned', 'Ready to Transfer'),
            ('done', 'Transferred'),
            ('cancel', 'Cancelled'),], 'State', readonly=True, select=True, help="""
            * Draft: not confirmed yet and will not be scheduled until confirmed\n
            * Waiting Another Operation: waiting for another move to proceed before it becomes automatically available (e.g. in Make-To-Order flows)\n
            * Waiting Availability: still waiting for the availability of products\n
            * Ready to Transfer: products reserved, simply waiting for confirmation.\n
            * Transferred: has been processed, can't be modified or cancelled anymore\n
            * Cancelled: has been cancelled, can't be confirmed anymore"""
        ),
        'min_date': fields.function(get_min_max_date, fnct_inv=_set_minimum_date, multi="min_max_date",
                 store=True, type='datetime', string='Scheduled Date', select=1, help="Scheduled date for the shipment to be processed"),
        'date': fields.datetime('Order Date', help="Date of order", select=True, states={'done':[('readonly', True)], 'cancel':[('readonly',True)]}),
        'date_done': fields.datetime('Date Done', help="Date of Completion", states={'done':[('readonly', True)], 'cancel':[('readonly',True)]}),
        'max_date': fields.function(get_min_max_date, fnct_inv=_set_maximum_date, multi="min_max_date",
                 store=True, type='datetime', string='Max. Expected Date', select=2),
        'move_lines': fields.one2many('stock.move', 'picking_id', 'Internal Moves', states={'done': [('readonly', True)], 'cancel': [('readonly', True)]}),
<<<<<<< HEAD
        'product_id': fields.related('move_lines', 'product_id', type='many2one', relation='product.product', string='Product'),
=======
>>>>>>> bd0bc7d4
        'auto_picking': fields.boolean('Auto-Picking', states={'done':[('readonly', True)], 'cancel':[('readonly',True)]}),
        'partner_id': fields.many2one('res.partner', 'Partner', states={'done':[('readonly', True)], 'cancel':[('readonly',True)]}),
        'invoice_state': fields.selection([
            ("invoiced", "Invoiced"),
            ("2binvoiced", "To Be Invoiced"),
            ("none", "Not Applicable")], "Invoice Control",
            select=True, required=True, readonly=True, states={'draft': [('readonly', False)]}),
        'company_id': fields.many2one('res.company', 'Company', required=True, select=True, states={'done':[('readonly', True)], 'cancel':[('readonly',True)]}),
    }
    _defaults = {
        'name': lambda self, cr, uid, context: '/',
        'state': 'draft',
        'move_type': 'direct',
        'type': 'internal',
        'invoice_state': 'none',
        'date': lambda *a: time.strftime('%Y-%m-%d %H:%M:%S'),
        'company_id': lambda self, cr, uid, c: self.pool.get('res.company')._company_default_get(cr, uid, 'stock.picking', context=c)
    }
    _sql_constraints = [
        ('name_uniq', 'unique(name, company_id)', 'Reference must be unique per Company!'),
    ]

    def action_process(self, cr, uid, ids, context=None):
        return {
            'view_type': 'form',
            'view_mode': 'form',
            'res_model': 'stock.partial.picking',
            'type': 'ir.actions.act_window',
            'target': 'new',
            'context': context,
            'nodestroy': True,
        }

    def copy(self, cr, uid, id, default=None, context=None):
        if default is None:
            default = {}
        default = default.copy()
        picking_obj = self.browse(cr, uid, id, context=context)
        move_obj=self.pool.get('stock.move')
        if ('name' not in default) or (picking_obj.name=='/'):
            seq_obj_name =  'stock.picking.' + picking_obj.type
            default['name'] = self.pool.get('ir.sequence').get(cr, uid, seq_obj_name)
            default['origin'] = ''
            default['backorder_id'] = False
        if picking_obj.invoice_state == 'invoiced':
            default['invoice_state'] = '2binvoiced'
        res=super(stock_picking, self).copy(cr, uid, id, default, context)
        if res:
            picking_obj = self.browse(cr, uid, res, context=context)
            for move in picking_obj.move_lines:
                move_obj.write(cr, uid, [move.id], {'tracking_id': False,'prodlot_id':False, 'move_history_ids2': [(6, 0, [])], 'move_history_ids': [(6, 0, [])]})
        return res

    def onchange_partner_in(self, cr, uid, context=None, partner_id=None):
        return {}

    def action_explode(self, cr, uid, moves, context=None):
        return moves

    def action_confirm(self, cr, uid, ids, context=None):
        """ Confirms picking.
        @return: True
        """
        self.write(cr, uid, ids, {'state': 'confirmed'})
        todo = []
        for picking in self.browse(cr, uid, ids, context=context):
            for r in picking.move_lines:
                if r.state == 'draft':
                    todo.append(r.id)


        todo = self.action_explode(cr, uid, todo, context)
        if len(todo):
            self.pool.get('stock.move').action_confirm(cr, uid, todo, context=context)
        return True

    def test_auto_picking(self, cr, uid, ids):
        # TODO: Check locations to see if in the same location ?
        return True

    def action_assign(self, cr, uid, ids, *args):
        """ Changes state of picking to available if all moves are confirmed.
        @return: True
        """
        for pick in self.browse(cr, uid, ids):
            if pick.state == 'draft':
                wf_service = netsvc.LocalService("workflow")
                wf_service.trg_validate(uid, 'stock.picking', pick.id, 'button_confirm', cr)
            move_ids = [x.id for x in pick.move_lines if x.state == 'confirmed']
            if not move_ids:
                raise osv.except_osv(_('Warning !'),_('Not enough stock, unable to reserve the products.'))
            self.pool.get('stock.move').action_assign(cr, uid, move_ids)
        return True

    def force_assign(self, cr, uid, ids, *args):
        """ Changes state of picking to available if moves are confirmed or waiting.
        @return: True
        """
        wf_service = netsvc.LocalService("workflow")
        for pick in self.browse(cr, uid, ids):
            move_ids = [x.id for x in pick.move_lines if x.state in ['confirmed','waiting']]
            self.pool.get('stock.move').force_assign(cr, uid, move_ids)
            wf_service.trg_write(uid, 'stock.picking', pick.id, cr)
        return True

    def draft_force_assign(self, cr, uid, ids, *args):
        """ Confirms picking directly from draft state.
        @return: True
        """
        wf_service = netsvc.LocalService("workflow")
        for pick in self.browse(cr, uid, ids):
            if not pick.move_lines:
                raise osv.except_osv(_('Error !'),_('You can not process picking without stock moves'))
            wf_service.trg_validate(uid, 'stock.picking', pick.id,
                'button_confirm', cr)
        return True

    def draft_validate(self, cr, uid, ids, context=None):
        """ Validates picking directly from draft state.
        @return: True
        """
        wf_service = netsvc.LocalService("workflow")
        self.draft_force_assign(cr, uid, ids)
        for pick in self.browse(cr, uid, ids, context=context):
            move_ids = [x.id for x in pick.move_lines]
            self.pool.get('stock.move').force_assign(cr, uid, move_ids)
            wf_service.trg_write(uid, 'stock.picking', pick.id, cr)
        return self.action_process(
            cr, uid, ids, context=context)
    def cancel_assign(self, cr, uid, ids, *args):
        """ Cancels picking and moves.
        @return: True
        """
        wf_service = netsvc.LocalService("workflow")
        for pick in self.browse(cr, uid, ids):
            move_ids = [x.id for x in pick.move_lines]
            self.pool.get('stock.move').cancel_assign(cr, uid, move_ids)
            wf_service.trg_write(uid, 'stock.picking', pick.id, cr)
        return True

    def action_assign_wkf(self, cr, uid, ids, context=None):
        """ Changes picking state to assigned.
        @return: True
        """
        self.write(cr, uid, ids, {'state': 'assigned'})
        return True

    def test_finished(self, cr, uid, ids):
        """ Tests whether the move is in done or cancel state or not.
        @return: True or False
        """
        move_ids = self.pool.get('stock.move').search(cr, uid, [('picking_id', 'in', ids)])
        for move in self.pool.get('stock.move').browse(cr, uid, move_ids):
            if move.state not in ('done', 'cancel'):

                if move.product_qty != 0.0:
                    return False
                else:
                    move.write({'state': 'done'})
        return True

    def test_assigned(self, cr, uid, ids):
        """ Tests whether the move is in assigned state or not.
        @return: True or False
        """
        #TOFIX: assignment of move lines should be call before testing assigment otherwise picking never gone in assign state
        ok = True
        for pick in self.browse(cr, uid, ids):
            mt = pick.move_type
            # incomming shipments are always set as available if they aren't chained
            if pick.type == 'in':
                if all([x.state != 'waiting' for x in pick.move_lines]):
                    return True
            for move in pick.move_lines:
                if (move.state in ('confirmed', 'draft')) and (mt == 'one'):
                    return False
                if (mt == 'direct') and (move.state == 'assigned') and (move.product_qty):
                    return True
                ok = ok and (move.state in ('cancel', 'done', 'assigned'))
        return ok

    def action_cancel(self, cr, uid, ids, context=None):
        """ Changes picking state to cancel.
        @return: True
        """
        for pick in self.browse(cr, uid, ids, context=context):
            ids2 = [move.id for move in pick.move_lines]
            self.pool.get('stock.move').action_cancel(cr, uid, ids2, context)
        self.write(cr, uid, ids, {'state': 'cancel', 'invoice_state': 'none'})
        self.ship_cancel_send_note(cr, uid, ids, context)
        return True

    #
    # TODO: change and create a move if not parents
    #
    def action_done(self, cr, uid, ids, context=None):
        """ Changes picking state to done.
        @return: True
        """
        self.write(cr, uid, ids, {'state': 'done', 'date_done': time.strftime('%Y-%m-%d %H:%M:%S')})
        return True

    def action_move(self, cr, uid, ids, context=None):
        """ Changes move state to assigned.
        @return: True
        """
        for pick in self.browse(cr, uid, ids, context=context):
            todo = []
            for move in pick.move_lines:
                if move.state == 'draft':
                    self.pool.get('stock.move').action_confirm(cr, uid, [move.id],
                        context=context)
                    todo.append(move.id)
                elif move.state in ('assigned','confirmed'):
                    todo.append(move.id)
            if len(todo):
                self.pool.get('stock.move').action_done(cr, uid, todo,
                        context=context)
        return True

    def get_currency_id(self, cr, uid, picking):
        return False

    def _get_partner_to_invoice(self, cr, uid, picking, context=None):
        """ Gets the partner that will be invoiced
            Note that this function is inherited in the sale and purchase modules
            @param picking: object of the picking for which we are selecting the partner to invoice
            @return: object of the partner to invoice
        """
        return picking.partner_id and picking.partner_id.id

    def _get_comment_invoice(self, cr, uid, picking):
        """
        @return: comment string for invoice
        """
        return picking.note or ''

    def _get_price_unit_invoice(self, cr, uid, move_line, type, context=None):
        """ Gets price unit for invoice
        @param move_line: Stock move lines
        @param type: Type of invoice
        @return: The price unit for the move line
        """
        if context is None:
            context = {}

        if type in ('in_invoice', 'in_refund'):
            # Take the user company and pricetype
            context['currency_id'] = move_line.company_id.currency_id.id
            amount_unit = move_line.product_id.price_get('standard_price', context=context)[move_line.product_id.id]
            return amount_unit
        else:
            return move_line.product_id.list_price

    def _get_discount_invoice(self, cr, uid, move_line):
        '''Return the discount for the move line'''
        return 0.0

    def _get_taxes_invoice(self, cr, uid, move_line, type):
        """ Gets taxes on invoice
        @param move_line: Stock move lines
        @param type: Type of invoice
        @return: Taxes Ids for the move line
        """
        if type in ('in_invoice', 'in_refund'):
            taxes = move_line.product_id.supplier_taxes_id
        else:
            taxes = move_line.product_id.taxes_id

        if move_line.picking_id and move_line.picking_id.partner_id and move_line.picking_id.partner_id.id:
            return self.pool.get('account.fiscal.position').map_tax(
                cr,
                uid,
                move_line.picking_id.partner_id.property_account_position,
                taxes
            )
        else:
            return map(lambda x: x.id, taxes)

    def _get_account_analytic_invoice(self, cr, uid, picking, move_line):
        return False

    def _invoice_line_hook(self, cr, uid, move_line, invoice_line_id):
        '''Call after the creation of the invoice line'''
        return

    def _invoice_hook(self, cr, uid, picking, invoice_id):
        '''Call after the creation of the invoice'''
        return

    def _get_invoice_type(self, pick):
        src_usage = dest_usage = None
        inv_type = None
        if pick.invoice_state == '2binvoiced':
            if pick.move_lines:
                src_usage = pick.move_lines[0].location_id.usage
                dest_usage = pick.move_lines[0].location_dest_id.usage
            if pick.type == 'out' and dest_usage == 'supplier':
                inv_type = 'in_refund'
            elif pick.type == 'out' and dest_usage == 'customer':
                inv_type = 'out_invoice'
            elif pick.type == 'in' and src_usage == 'supplier':
                inv_type = 'in_invoice'
            elif pick.type == 'in' and src_usage == 'customer':
                inv_type = 'out_refund'
            else:
                inv_type = 'out_invoice'
        return inv_type

    def _prepare_invoice_group(self, cr, uid, picking, partner, invoice, context=None):
        """ Builds the dict for grouped invoices
            @param picking: picking object
            @param partner: object of the partner to invoice (not used here, but may be usefull if this function is inherited)
            @param invoice: object of the invoice that we are updating
            @return: dict that will be used to update the invoice
        """
        comment = self._get_comment_invoice(cr, uid, picking)
        return {
            'name': (invoice.name or '') + ', ' + (picking.name or ''),
            'origin': (invoice.origin or '') + ', ' + (picking.name or '') + (picking.origin and (':' + picking.origin) or ''),
            'comment': (comment and (invoice.comment and invoice.comment + "\n" + comment or comment)) or (invoice.comment and invoice.comment or ''),
            'date_invoice': context.get('date_inv', False),
            'user_id': uid,
        }

    def _prepare_invoice(self, cr, uid, picking, partner, inv_type, journal_id, context=None):
        """ Builds the dict containing the values for the invoice
            @param picking: picking object
            @param partner: object of the partner to invoice
            @param inv_type: type of the invoice ('out_invoice', 'in_invoice', ...)
            @param journal_id: ID of the accounting journal
            @return: dict that will be used to create the invoice object
        """
        if isinstance(partner, int):
            partner = self.pool.get('res.partner').browse(cr, uid, partner, context=context)
        if inv_type in ('out_invoice', 'out_refund'):
            account_id = partner.property_account_receivable.id
        else:
            account_id = partner.property_account_payable.id
        comment = self._get_comment_invoice(cr, uid, picking)
        invoice_vals = {
            'name': picking.name,
            'origin': (picking.name or '') + (picking.origin and (':' + picking.origin) or ''),
            'type': inv_type,
            'account_id': account_id,
            'partner_id': partner.id,
            'comment': comment,
            'payment_term': partner.property_payment_term and partner.property_payment_term.id or False,
            'fiscal_position': partner.property_account_position.id,
            'date_invoice': context.get('date_inv', False),
            'company_id': picking.company_id.id,
            'user_id': uid,
        }
        cur_id = self.get_currency_id(cr, uid, picking)
        if cur_id:
            invoice_vals['currency_id'] = cur_id
        if journal_id:
            invoice_vals['journal_id'] = journal_id
        return invoice_vals

    def _prepare_invoice_line(self, cr, uid, group, picking, move_line, invoice_id,
        invoice_vals, context=None):
        """ Builds the dict containing the values for the invoice line
            @param group: True or False
            @param picking: picking object
            @param: move_line: move_line object
            @param: invoice_id: ID of the related invoice
            @param: invoice_vals: dict used to created the invoice
            @return: dict that will be used to create the invoice line
        """
        if group:
            name = (picking.name or '') + '-' + move_line.name
        else:
            name = move_line.name
        origin = move_line.picking_id.name or ''
        if move_line.picking_id.origin:
            origin += ':' + move_line.picking_id.origin

        if invoice_vals['type'] in ('out_invoice', 'out_refund'):
            account_id = move_line.product_id.product_tmpl_id.\
                    property_account_income.id
            if not account_id:
                account_id = move_line.product_id.categ_id.\
                        property_account_income_categ.id
        else:
            account_id = move_line.product_id.product_tmpl_id.\
                    property_account_expense.id
            if not account_id:
                account_id = move_line.product_id.categ_id.\
                        property_account_expense_categ.id
        if invoice_vals['fiscal_position']:
            fp_obj = self.pool.get('account.fiscal.position')
            fiscal_position = fp_obj.browse(cr, uid, invoice_vals['fiscal_position'], context=context)
            account_id = fp_obj.map_account(cr, uid, fiscal_position, account_id)
        # set UoS if it's a sale and the picking doesn't have one
        uos_id = move_line.product_uos and move_line.product_uos.id or False
        if not uos_id and invoice_vals['type'] in ('out_invoice', 'out_refund'):
            uos_id = move_line.product_uom.id

        return {
            'name': name,
            'origin': origin,
            'invoice_id': invoice_id,
            'uos_id': uos_id,
            'product_id': move_line.product_id.id,
            'account_id': account_id,
            'price_unit': self._get_price_unit_invoice(cr, uid, move_line, invoice_vals['type']),
            'discount': self._get_discount_invoice(cr, uid, move_line),
            'quantity': move_line.product_uos_qty or move_line.product_qty,
            'invoice_line_tax_id': [(6, 0, self._get_taxes_invoice(cr, uid, move_line, invoice_vals['type']))],
            'account_analytic_id': self._get_account_analytic_invoice(cr, uid, picking, move_line),
        }

    def action_invoice_create(self, cr, uid, ids, journal_id=False,
            group=False, type='out_invoice', context=None):
        """ Creates invoice based on the invoice state selected for picking.
        @param journal_id: Id of journal
        @param group: Whether to create a group invoice or not
        @param type: Type invoice to be created
        @return: Ids of created invoices for the pickings
        """
        if context is None:
            context = {}

        invoice_obj = self.pool.get('account.invoice')
        invoice_line_obj = self.pool.get('account.invoice.line')
        partner_obj = self.pool.get('res.partner')
        invoices_group = {}
        res = {}
        inv_type = type
        for picking in self.browse(cr, uid, ids, context=context):
            if picking.invoice_state != '2binvoiced':
                continue
            partner = self._get_partner_to_invoice(cr, uid, picking, context=context)
            if isinstance(partner, int):
                partner = partner_obj.browse(cr, uid, [partner], context=context)[0]
            if not partner:
                raise osv.except_osv(_('Error, no partner !'),
                    _('Please put a partner on the picking list if you want to generate invoice.'))

            if not inv_type:
                inv_type = self._get_invoice_type(picking)

            if group and partner.id in invoices_group:
                invoice_id = invoices_group[partner.id]
                invoice = invoice_obj.browse(cr, uid, invoice_id)
                invoice_vals_group = self._prepare_invoice_group(cr, uid, picking, partner, invoice, context=context)
                invoice_obj.write(cr, uid, [invoice_id], invoice_vals_group, context=context)
            else:
                invoice_vals = self._prepare_invoice(cr, uid, picking, partner, inv_type, journal_id, context=context)
                invoice_id = invoice_obj.create(cr, uid, invoice_vals, context=context)
                invoices_group[partner.id] = invoice_id
            res[picking.id] = invoice_id
            for move_line in picking.move_lines:
                if move_line.state == 'cancel':
                    continue
                vals = self._prepare_invoice_line(cr, uid, group, picking, move_line,
                                invoice_id, invoice_vals, context=context)
                if vals:
                    invoice_line_id = invoice_line_obj.create(cr, uid, vals, context=context)
                    self._invoice_line_hook(cr, uid, move_line, invoice_line_id)

            invoice_obj.button_compute(cr, uid, [invoice_id], context=context,
                    set_total=(inv_type in ('in_invoice', 'in_refund')))
            self.write(cr, uid, [picking.id], {
                'invoice_state': 'invoiced',
                }, context=context)
            self._invoice_hook(cr, uid, picking, invoice_id)
        self.write(cr, uid, res.keys(), {
            'invoice_state': 'invoiced',
            }, context=context)
        return res

    def test_done(self, cr, uid, ids, context=None):
        """ Test whether the move lines are done or not.
        @return: True or False
        """
        ok = False
        for pick in self.browse(cr, uid, ids, context=context):
            if not pick.move_lines:
                return True
            for move in pick.move_lines:
                if move.state not in ('cancel','done'):
                    return False
                if move.state=='done':
                    ok = True
        return ok

    def test_cancel(self, cr, uid, ids, context=None):
        """ Test whether the move lines are canceled or not.
        @return: True or False
        """
        for pick in self.browse(cr, uid, ids, context=context):
            for move in pick.move_lines:
                if move.state not in ('cancel',):
                    return False
        return True

    def allow_cancel(self, cr, uid, ids, context=None):
        for pick in self.browse(cr, uid, ids, context=context):
            if not pick.move_lines:
                return True
            for move in pick.move_lines:
                if move.state == 'done':
                    raise osv.except_osv(_('Error'), _('You cannot cancel picking because stock move is in done state !'))
        return True
    def unlink(self, cr, uid, ids, context=None):
        move_obj = self.pool.get('stock.move')
        if context is None:
            context = {}
        for pick in self.browse(cr, uid, ids, context=context):
            if pick.state in ['done','cancel']:
                raise osv.except_osv(_('Error'), _('You cannot remove the picking which is in %s state !')%(pick.state,))
            else:
                ids2 = [move.id for move in pick.move_lines]
                ctx = context.copy()
                ctx.update({'call_unlink':True})
                if pick.state != 'draft':
                    #Cancelling the move in order to affect Virtual stock of product
                    move_obj.action_cancel(cr, uid, ids2, ctx)
                #Removing the move
                move_obj.unlink(cr, uid, ids2, ctx)

        return super(stock_picking, self).unlink(cr, uid, ids, context=context)

    # FIXME: needs refactoring, this code is partially duplicated in stock_move.do_partial()!
    def do_partial(self, cr, uid, ids, partial_datas, context=None):
        """ Makes partial picking and moves done.
        @param partial_datas : Dictionary containing details of partial picking
                          like partner_id, partner_id, delivery_date,
                          delivery moves with product_id, product_qty, uom
        @return: Dictionary of values
        """
        if context is None:
            context = {}
        else:
            context = dict(context)
        res = {}
        move_obj = self.pool.get('stock.move')
        product_obj = self.pool.get('product.product')
        currency_obj = self.pool.get('res.currency')
        uom_obj = self.pool.get('product.uom')
        sequence_obj = self.pool.get('ir.sequence')
        wf_service = netsvc.LocalService("workflow")
        for pick in self.browse(cr, uid, ids, context=context):
            new_picking = None
            complete, too_many, too_few = [], [], []
            move_product_qty, prodlot_ids, product_avail, partial_qty, product_uoms = {}, {}, {}, {}, {}
            for move in pick.move_lines:
                if move.state in ('done', 'cancel'):
                    continue
                partial_data = partial_datas.get('move%s'%(move.id), {})
                product_qty = partial_data.get('product_qty',0.0)
                move_product_qty[move.id] = product_qty
                product_uom = partial_data.get('product_uom',False)
                product_price = partial_data.get('product_price',0.0)
                product_currency = partial_data.get('product_currency',False)
                prodlot_id = partial_data.get('prodlot_id')
                prodlot_ids[move.id] = prodlot_id
                product_uoms[move.id] = product_uom
                partial_qty[move.id] = uom_obj._compute_qty(cr, uid, product_uoms[move.id], product_qty, move.product_uom.id)
                if move.product_qty == partial_qty[move.id]:
                    complete.append(move)
                elif move.product_qty > partial_qty[move.id]:
                    too_few.append(move)
                else:
                    too_many.append(move)

                # Average price computation
                if (pick.type == 'in') and (move.product_id.cost_method == 'average'):
                    product = product_obj.browse(cr, uid, move.product_id.id)
                    move_currency_id = move.company_id.currency_id.id
                    context['currency_id'] = move_currency_id
                    qty = uom_obj._compute_qty(cr, uid, product_uom, product_qty, product.uom_id.id)

                    if product.id in product_avail:
                        product_avail[product.id] += qty
                    else:
                        product_avail[product.id] = product.qty_available

                    if qty > 0:
                        new_price = currency_obj.compute(cr, uid, product_currency,
                                move_currency_id, product_price)
                        new_price = uom_obj._compute_price(cr, uid, product_uom, new_price,
                                product.uom_id.id)
                        if product.qty_available <= 0:
                            new_std_price = new_price
                        else:
                            # Get the standard price
                            amount_unit = product.price_get('standard_price', context=context)[product.id]
                            new_std_price = ((amount_unit * product_avail[product.id])\
                                + (new_price * qty))/(product_avail[product.id] + qty)
                        # Write the field according to price type field
                        product_obj.write(cr, uid, [product.id], {'standard_price': new_std_price})

                        # Record the values that were chosen in the wizard, so they can be
                        # used for inventory valuation if real-time valuation is enabled.
                        move_obj.write(cr, uid, [move.id],
                                {'price_unit': product_price,
                                 'price_currency_id': product_currency})


            for move in too_few:
                product_qty = move_product_qty[move.id]
                if not new_picking:
                    new_picking = self.copy(cr, uid, pick.id,
                            {
                                'name': sequence_obj.get(cr, uid, 'stock.picking.%s'%(pick.type)),
                                'move_lines' : [],
                                'state':'draft',
                            })
                if product_qty != 0:
                    defaults = {
                            'product_qty' : product_qty,
                            'product_uos_qty': product_qty, #TODO: put correct uos_qty
                            'picking_id' : new_picking,
                            'state': 'assigned',
                            'move_dest_id': False,
                            'price_unit': move.price_unit,
                            'product_uom': product_uoms[move.id]
                    }
                    prodlot_id = prodlot_ids[move.id]
                    if prodlot_id:
                        defaults.update(prodlot_id=prodlot_id)
                    move_obj.copy(cr, uid, move.id, defaults)
                move_obj.write(cr, uid, [move.id],
                        {
                            'product_qty' : move.product_qty - partial_qty[move.id],
                            'product_uos_qty': move.product_qty - partial_qty[move.id], #TODO: put correct uos_qty

                        })

            if new_picking:
                move_obj.write(cr, uid, [c.id for c in complete], {'picking_id': new_picking})
            for move in complete:
                defaults = {'product_uom': product_uoms[move.id], 'product_qty': move_product_qty[move.id]}
                if prodlot_ids.get(move.id):
                    defaults.update({'prodlot_id': prodlot_ids[move.id]})
                move_obj.write(cr, uid, [move.id], defaults)
            for move in too_many:
                product_qty = move_product_qty[move.id]
                defaults = {
                    'product_qty' : product_qty,
                    'product_uos_qty': product_qty, #TODO: put correct uos_qty
                    'product_uom': product_uoms[move.id]
                }
                prodlot_id = prodlot_ids.get(move.id)
                if prodlot_ids.get(move.id):
                    defaults.update(prodlot_id=prodlot_id)
                if new_picking:
                    defaults.update(picking_id=new_picking)
                move_obj.write(cr, uid, [move.id], defaults)

            # At first we confirm the new picking (if necessary)
            if new_picking:
                wf_service.trg_validate(uid, 'stock.picking', new_picking, 'button_confirm', cr)
                # Then we finish the good picking
                self.write(cr, uid, [pick.id], {'backorder_id': new_picking})
                self.action_move(cr, uid, [new_picking])
                wf_service.trg_validate(uid, 'stock.picking', new_picking, 'button_done', cr)
                wf_service.trg_write(uid, 'stock.picking', pick.id, cr)
                delivered_pack_id = new_picking
                back_order_name = self.browse(cr, uid, delivered_pack_id, context=context).name
                self.back_order_send_note(cr, uid, ids, back_order_name, context)
            else:
                self.action_move(cr, uid, [pick.id])
                wf_service.trg_validate(uid, 'stock.picking', pick.id, 'button_done', cr)
                delivered_pack_id = pick.id
                self.ship_done_send_note(cr, uid, ids, context)

            delivered_pack = self.browse(cr, uid, delivered_pack_id, context=context)
            res[pick.id] = {'delivered_picking': delivered_pack.id or False}
            
        return res

    def log_picking(self, cr, uid, ids, context=None):
        """ This function will create log messages for picking.
        @param cr: the database cursor
        @param uid: the current user's ID for security checks,
        @param ids: List of Picking Ids
        @param context: A standard dictionary for contextual values
        """
        if context is None:
            context = {}
        data_obj = self.pool.get('ir.model.data')
        for pick in self.browse(cr, uid, ids, context=context):
            msg=''
            if pick.auto_picking:
                continue
            type_list = {
                'out':_("Delivery Order"),
                'in':_('Reception'),
                'internal': _('Internal picking'),
            }
            view_list = {
                'out': 'view_picking_out_form',
                'in': 'view_picking_in_form',
                'internal': 'view_picking_form',
            }
            message = type_list.get(pick.type, _('Document')) + " '" + (pick.name or '?') + "' "
            if pick.min_date:
                msg= _(' for the ')+ datetime.strptime(pick.min_date, '%Y-%m-%d %H:%M:%S').strftime('%m/%d/%Y')
            state_list = {
                'confirmed': _('is scheduled %s.') % msg,
                'assigned': _('is ready to process.'),
                'cancel': _('is cancelled.'),
                'done': _('is done.'),
                'auto': _('is waiting.'),
                'draft': _('is in draft state.'),
            }
            res = data_obj.get_object_reference(cr, uid, 'stock', view_list.get(pick.type, 'view_picking_form'))
            context.update({'view_id': res and res[1] or False})
            message += state_list[pick.state]
        return True
    
    # -----------------------------------------
    # OpenChatter methods and notifications
    # -----------------------------------------
    
    def _get_document_type(self, type):
        type_dict = {
                'out': 'Delivery order',
                'in': 'Shipment',
                'internal': 'Internal picking',
        }
        return type_dict.get(type, 'Stock picking')
    
    def create_send_note(self, cr, uid, ids, context=None):
        for obj in self.browse(cr, uid, ids, context=context):
            self.message_append_note(cr, uid, [obj.id], body=_("%s has been <b>created</b>.") % (self._get_document_type(obj.type)), context=context)
    
    def scrap_send_note(self, cr, uid, ids, quantity, uom, name, context=None):
        return self.message_append_note(cr, uid, ids, body= _("%s %s %s has been <b>moved to</b> scrap.") % (quantity, uom, name), context=context)
    
    def back_order_send_note(self, cr, uid, ids, back_name, context=None):
        return self.message_append_note(cr, uid, ids, body=_("Back order <em>%s</em> has been <b>created</b>.") % (back_name), context=context)
    
    def ship_done_send_note(self, cr, uid, ids, context=None):
        type_dict = {
                'out': 'delivered',
                'in': 'received',
                'internal': 'moved',
        }
        for obj in self.browse(cr, uid, ids, context=context):
            self.message_append_note(cr, uid, [obj.id], body=_("Products have been <b>%s</b>.") % (type_dict.get(obj.type, 'move done')), context=context)
    
    def ship_cancel_send_note(self, cr, uid, ids, context=None):
        for obj in self.browse(cr, uid, ids, context=context):
            self.message_append_note(cr, uid, [obj.id], body=_("%s has been <b>cancelled</b>.") % (self._get_document_type(obj.type)), context=context)
            

stock_picking()

class stock_production_lot(osv.osv):

    def name_get(self, cr, uid, ids, context=None):
        if not ids:
            return []
        reads = self.read(cr, uid, ids, ['name', 'prefix', 'ref'], context)
        res = []
        for record in reads:
            name = record['name']
            prefix = record['prefix']
            if prefix:
                name = prefix + '/' + name
            if record['ref']:
                name = '%s [%s]' % (name, record['ref'])
            res.append((record['id'], name))
        return res

    def name_search(self, cr, uid, name, args=None, operator='ilike', context=None, limit=100):
        args = args or []
        ids = []
        if name:
            ids = self.search(cr, uid, [('prefix', '=', name)] + args, limit=limit, context=context)
            if not ids:
                ids = self.search(cr, uid, [('name', operator, name)] + args, limit=limit, context=context)
        else:
            ids = self.search(cr, uid, args, limit=limit, context=context)
        return self.name_get(cr, uid, ids, context)

    _name = 'stock.production.lot'
    _description = 'Serial Number'

    def _get_stock(self, cr, uid, ids, field_name, arg, context=None):
        """ Gets stock of products for locations
        @return: Dictionary of values
        """
        if context is None:
            context = {}
        if 'location_id' not in context:
            locations = self.pool.get('stock.location').search(cr, uid, [('usage', '=', 'internal')], context=context)
        else:
            locations = context['location_id'] and [context['location_id']] or []

        if isinstance(ids, (int, long)):
            ids = [ids]

        res = {}.fromkeys(ids, 0.0)
        if locations:
            cr.execute('''select
                    prodlot_id,
                    sum(qty)
                from
                    stock_report_prodlots
                where
                    location_id IN %s and prodlot_id IN %s group by prodlot_id''',(tuple(locations),tuple(ids),))
            res.update(dict(cr.fetchall()))

        return res

    def _stock_search(self, cr, uid, obj, name, args, context=None):
        """ Searches Ids of products
        @return: Ids of locations
        """
        locations = self.pool.get('stock.location').search(cr, uid, [('usage', '=', 'internal')])
        cr.execute('''select
                prodlot_id,
                sum(qty)
            from
                stock_report_prodlots
            where
                location_id IN %s group by prodlot_id
            having  sum(qty) '''+ str(args[0][1]) + str(args[0][2]),(tuple(locations),))
        res = cr.fetchall()
        ids = [('id', 'in', map(lambda x: x[0], res))]
        return ids

    _columns = {
        'name': fields.char('Serial Number', size=64, required=True, help="Unique Serial Number, will be displayed as: PREFIX/SERIAL [INT_REF]"),
        'ref': fields.char('Internal Reference', size=256, help="Internal reference number in case it differs from the manufacturer's serial number"),
        'prefix': fields.char('Prefix', size=64, help="Optional prefix to prepend when displaying this serial number: PREFIX/SERIAL [INT_REF]"),
        'product_id': fields.many2one('product.product', 'Product', required=True, domain=[('type', '<>', 'service')]),
        'date': fields.datetime('Creation Date', required=True),
        'stock_available': fields.function(_get_stock, fnct_search=_stock_search, type="float", string="Available", select=True,
            help="Current quantity of products with this Production Lot Number available in company warehouses",
            digits_compute=dp.get_precision('Product Unit of Measure')),
        'revisions': fields.one2many('stock.production.lot.revision', 'lot_id', 'Revisions'),
        'company_id': fields.many2one('res.company', 'Company', select=True),
        'move_ids': fields.one2many('stock.move', 'prodlot_id', 'Moves for this serial number', readonly=True),
    }
    _defaults = {
        'date': lambda *a: time.strftime('%Y-%m-%d %H:%M:%S'),
        'name': lambda x, y, z, c: x.pool.get('ir.sequence').get(y, z, 'stock.lot.serial'),
        'product_id': lambda x, y, z, c: c.get('product_id', False),
    }
    _sql_constraints = [
        ('name_ref_uniq', 'unique (name, ref)', 'The combination of serial number and internal reference must be unique !'),
    ]
    def action_traceability(self, cr, uid, ids, context=None):
        """ It traces the information of a product
        @param self: The object pointer.
        @param cr: A database cursor
        @param uid: ID of the user currently logged in
        @param ids: List of IDs selected
        @param context: A standard dictionary
        @return: A dictionary of values
        """
        value=self.pool.get('action.traceability').action_traceability(cr,uid,ids,context)
        return value
stock_production_lot()

class stock_production_lot_revision(osv.osv):
    _name = 'stock.production.lot.revision'
    _description = 'Serial Number Revision'

    _columns = {
        'name': fields.char('Revision Name', size=64, required=True),
        'description': fields.text('Description'),
        'date': fields.date('Revision Date'),
        'indice': fields.char('Revision Number', size=16),
        'author_id': fields.many2one('res.users', 'Author'),
        'lot_id': fields.many2one('stock.production.lot', 'Serial Number', select=True, ondelete='cascade'),
        'company_id': fields.related('lot_id','company_id',type='many2one',relation='res.company',string='Company', store=True, readonly=True),
    }

    _defaults = {
        'author_id': lambda x, y, z, c: z,
        'date': fields.date.context_today,
    }

stock_production_lot_revision()

# ----------------------------------------------------
# Move
# ----------------------------------------------------

#
# Fields:
#   location_dest_id is only used for predicting futur stocks
#
class stock_move(osv.osv):

    def _getSSCC(self, cr, uid, context=None):
        cr.execute('select id from stock_tracking where create_uid=%s order by id desc limit 1', (uid,))
        res = cr.fetchone()
        return (res and res[0]) or False
    _name = "stock.move"
    _description = "Stock Move"
    _order = 'date_expected desc, id'
    _log_create = False

    def action_partial_move(self, cr, uid, ids, context=None):
        if context is None: context = {}
        if context.get('active_model') != self._name:
            context.update(active_ids=ids, active_model=self._name)
        partial_id = self.pool.get("stock.partial.move").create(
            cr, uid, {}, context=context)
        return {
            'name':_("Products to Process"),
            'view_mode': 'form',
            'view_id': False,
            'view_type': 'form',
            'res_model': 'stock.partial.move',
            'res_id': partial_id,
            'type': 'ir.actions.act_window',
            'nodestroy': True,
            'target': 'new',
            'domain': '[]',
            'context': context
        }


    def name_get(self, cr, uid, ids, context=None):
        res = []
        for line in self.browse(cr, uid, ids, context=context):
            res.append((line.id, (line.product_id.code or '/')+': '+line.location_id.name+' > '+line.location_dest_id.name))
        return res

    def _check_tracking(self, cr, uid, ids, context=None):
        """ Checks if serial number is assigned to stock move or not.
        @return: True or False
        """
        for move in self.browse(cr, uid, ids, context=context):
            if not move.prodlot_id and \
               (move.state == 'done' and \
               ( \
                   (move.product_id.track_production and move.location_id.usage == 'production') or \
                   (move.product_id.track_production and move.location_dest_id.usage == 'production') or \
                   (move.product_id.track_incoming and move.location_id.usage == 'supplier') or \
                   (move.product_id.track_outgoing and move.location_dest_id.usage == 'customer') \
               )):
                return False
        return True

    def _check_product_lot(self, cr, uid, ids, context=None):
        """ Checks whether move is done or not and production lot is assigned to that move.
        @return: True or False
        """
        for move in self.browse(cr, uid, ids, context=context):
            if move.prodlot_id and move.state == 'done' and (move.prodlot_id.product_id.id != move.product_id.id):
                return False
        return True

    _columns = {
        'name': fields.char('Name', size=250, required=True, select=True),
        'priority': fields.selection([('0', 'Not urgent'), ('1', 'Urgent')], 'Priority'),
        'create_date': fields.datetime('Creation Date', readonly=True, select=True),
        'date': fields.datetime('Date', required=True, select=True, help="Move date: scheduled date until move is done, then date of actual move processing", states={'done': [('readonly', True)]}),
        'date_expected': fields.datetime('Scheduled Date', states={'done': [('readonly', True)]},required=True, select=True, help="Scheduled date for the processing of this move"),
        'product_id': fields.many2one('product.product', 'Product', required=True, select=True, domain=[('type','<>','service')],states={'done': [('readonly', True)]}),

        'product_qty': fields.float('Quantity', digits_compute=dp.get_precision('Product Unit of Measure'), required=True,states={'done': [('readonly', True)]}),
        'product_uom': fields.many2one('product.uom', 'Unit of Measure', required=True,states={'done': [('readonly', True)]}),
        'product_uos_qty': fields.float('Quantity (UOS)', digits_compute=dp.get_precision('Product Unit of Measure'), states={'done': [('readonly', True)]}),
        'product_uos': fields.many2one('product.uom', 'Product UOS', states={'done': [('readonly', True)]}),
        'product_packaging': fields.many2one('product.packaging', 'Packaging', help="It specifies attributes of packaging like type, quantity of packaging,etc."),

        'location_id': fields.many2one('stock.location', 'Source Location', required=True, select=True,states={'done': [('readonly', True)]}, help="Sets a location if you produce at a fixed location. This can be a partner location if you subcontract the manufacturing operations."),
        'location_dest_id': fields.many2one('stock.location', 'Destination Location', required=True,states={'done': [('readonly', True)]}, select=True, help="Location where the system will stock the finished products."),
        'partner_id': fields.many2one('res.partner', 'Destination Address ', states={'done': [('readonly', True)]}, help="Optional address where goods are to be delivered, specifically used for allotment"),

        'prodlot_id': fields.many2one('stock.production.lot', 'Serial Number', states={'done': [('readonly', True)]}, help="Serial number is used to put a serial number on the production", select=True),
        'tracking_id': fields.many2one('stock.tracking', 'Pack', select=True, states={'done': [('readonly', True)]}, help="Logistical shipping unit: pallet, box, pack ..."),

        'auto_validate': fields.boolean('Auto Validate'),

        'move_dest_id': fields.many2one('stock.move', 'Destination Move', help="Optional: next stock move when chaining them", select=True),
        'move_history_ids': fields.many2many('stock.move', 'stock_move_history_ids', 'parent_id', 'child_id', 'Move History (child moves)'),
        'move_history_ids2': fields.many2many('stock.move', 'stock_move_history_ids', 'child_id', 'parent_id', 'Move History (parent moves)'),
        'picking_id': fields.many2one('stock.picking', 'Reference', select=True,states={'done': [('readonly', True)]}),
        'note': fields.text('Notes'),
        'state': fields.selection([('draft', 'New'),
                                   ('waiting', 'Waiting Another Move'),
                                   ('confirmed', 'Waiting Availability'),
                                   ('assigned', 'Available'),
                                   ('done', 'Done'),
                                   ('cancel', 'Cancelled')], 'State', readonly=True, select=True,
                 help= "* New: When the stock move is created and not yet confirmed.\n"\
                       "* Waiting Another Move: This state can be seen when a move is waiting for another one, for example in a chained flow.\n"\
                       "* Waiting Availability: This state is reached when the procurement resolution is not straight forward. It may need the scheduler to run, a component to me manufactured...\n"\
                       "* Available: When products are reserved, it is set to \'Available\'.\n"\
                       "* Done: When the shipment is processed, the state is \'Done\'."),
        'price_unit': fields.float('Unit Price', digits_compute= dp.get_precision('Account'), help="Technical field used to record the product cost set by the user during a picking confirmation (when average price costing method is used)"),
        'price_currency_id': fields.many2one('res.currency', 'Currency for average price', help="Technical field used to record the currency chosen by the user during a picking confirmation (when average price costing method is used)"),
        'company_id': fields.many2one('res.company', 'Company', required=True, select=True),
        'backorder_id': fields.related('picking_id','backorder_id',type='many2one', relation="stock.picking", string="Back Order", select=True),
        'origin': fields.related('picking_id','origin',type='char', size=64, relation="stock.picking", string="Origin", store=True),

        # used for colors in tree views:
        'scrapped': fields.related('location_dest_id','scrap_location',type='boolean',relation='stock.location',string='Scrapped', readonly=True),
    }
    def _check_location(self, cr, uid, ids, context=None):
        for record in self.browse(cr, uid, ids, context=context):
            if (record.state=='done') and (record.location_dest_id.usage == 'view' or record.location_id.usage == 'view'):
                return False
        return True

    _constraints = [
        (_check_tracking,
            'You must assign a serial number for this product',
            ['prodlot_id']),
        (_check_location, 'You can not move products from or to a location of the type view.',
            ['location_id','location_dest_id']),
        (_check_product_lot,
            'You try to assign a lot which is not from the same product',
            ['prodlot_id'])]

    def _default_location_destination(self, cr, uid, context=None):
        """ Gets default address of partner for destination location
        @return: Address id or False
        """
        mod_obj = self.pool.get('ir.model.data')
        picking_type = context.get('picking_type')
        location_id = False
        if context is None:
            context = {}
        if context.get('move_line', []):
            if context['move_line'][0]:
                if isinstance(context['move_line'][0], (tuple, list)):
                    location_id = context['move_line'][0][2] and context['move_line'][0][2].get('location_dest_id',False)
                else:
                    move_list = self.pool.get('stock.move').read(cr, uid, context['move_line'][0], ['location_dest_id'])
                    location_id = move_list and move_list['location_dest_id'][0] or False
        elif context.get('address_out_id', False):
            property_out = self.pool.get('res.partner').browse(cr, uid, context['address_out_id'], context).property_stock_customer
            location_id = property_out and property_out.id or False
        else:
            location_xml_id = False
            if picking_type == 'in':
                location_xml_id = 'stock_location_stock'
            elif picking_type == 'out':
                location_xml_id = 'stock_location_customers'
            if location_xml_id:
                location_model, location_id = mod_obj.get_object_reference(cr, uid, 'stock', location_xml_id)
        return location_id

    def _default_location_source(self, cr, uid, context=None):
        """ Gets default address of partner for source location
        @return: Address id or False
        """
        mod_obj = self.pool.get('ir.model.data')
        picking_type = context.get('picking_type')
        location_id = False

        if context is None:
            context = {}
        if context.get('move_line', []):
            try:
                location_id = context['move_line'][0][2]['location_id']
            except:
                pass
        elif context.get('address_in_id', False):
            part_obj_add = self.pool.get('res.partner').browse(cr, uid, context['address_in_id'], context=context)
            if part_obj_add:
                location_id = part_obj_add.property_stock_supplier.id
        else:
            location_xml_id = False
            if picking_type == 'in':
                location_xml_id = 'stock_location_suppliers'
            elif picking_type == 'out':
                location_xml_id = 'stock_location_stock'
            if location_xml_id:
                location_model, location_id = mod_obj.get_object_reference(cr, uid, 'stock', location_xml_id)
        return location_id

    _defaults = {
        'location_id': _default_location_source,
        'location_dest_id': _default_location_destination,
        'state': 'draft',
        'priority': '1',
        'product_qty': 1.0,
        'scrapped' :  False,
        'date': lambda *a: time.strftime('%Y-%m-%d %H:%M:%S'),
        'company_id': lambda self,cr,uid,c: self.pool.get('res.company')._company_default_get(cr, uid, 'stock.move', context=c),
        'date_expected': lambda *a: time.strftime('%Y-%m-%d %H:%M:%S'),
    }

    def write(self, cr, uid, ids, vals, context=None):
        if isinstance(ids, (int, long)):
            ids = [ids]
        if uid != 1:
            frozen_fields = set(['product_qty', 'product_uom', 'product_uos_qty', 'product_uos', 'location_id', 'location_dest_id', 'product_id'])
            for move in self.browse(cr, uid, ids, context=context):
                if move.state == 'done':
                    if frozen_fields.intersection(vals):
                        raise osv.except_osv(_('Operation forbidden'),
                                             _('Quantities, Unit of Measures, Products and Locations cannot be modified on stock moves that have already been processed (except by the Administrator)'))
        return  super(stock_move, self).write(cr, uid, ids, vals, context=context)

    def copy(self, cr, uid, id, default=None, context=None):
        if default is None:
            default = {}
        default = default.copy()
        default.update({'move_history_ids2': [], 'move_history_ids': []})
        return super(stock_move, self).copy(cr, uid, id, default, context=context)

    def _auto_init(self, cursor, context=None):
        res = super(stock_move, self)._auto_init(cursor, context=context)
        cursor.execute('SELECT indexname \
                FROM pg_indexes \
                WHERE indexname = \'stock_move_location_id_location_dest_id_product_id_state\'')
        if not cursor.fetchone():
            cursor.execute('CREATE INDEX stock_move_location_id_location_dest_id_product_id_state \
                    ON stock_move (product_id, state, location_id, location_dest_id)')
        return res

    def onchange_lot_id(self, cr, uid, ids, prodlot_id=False, product_qty=False,
                        loc_id=False, product_id=False, uom_id=False, context=None):
        """ On change of production lot gives a warning message.
        @param prodlot_id: Changed production lot id
        @param product_qty: Quantity of product
        @param loc_id: Location id
        @param product_id: Product id
        @return: Warning message
        """
        if not prodlot_id or not loc_id:
            return {}
        ctx = context and context.copy() or {}
        ctx['location_id'] = loc_id
        ctx.update({'raise-exception': True})
        uom_obj = self.pool.get('product.uom')
        product_obj = self.pool.get('product.product')
        product_uom = product_obj.browse(cr, uid, product_id, context=ctx).uom_id
        prodlot = self.pool.get('stock.production.lot').browse(cr, uid, prodlot_id, context=ctx)
        location = self.pool.get('stock.location').browse(cr, uid, loc_id, context=ctx)
        uom = uom_obj.browse(cr, uid, uom_id, context=ctx)
        amount_actual = uom_obj._compute_qty_obj(cr, uid, product_uom, prodlot.stock_available, uom, context=ctx)
        warning = {}
        if (location.usage == 'internal') and (product_qty > (amount_actual or 0.0)):
            warning = {
                'title': _('Insufficient Stock in Lot !'),
                'message': _('You are moving %.2f %s products but only %.2f %s available in this lot.') % (product_qty, uom.name, amount_actual, uom.name)
            }
        return {'warning': warning}

    def onchange_quantity(self, cr, uid, ids, product_id, product_qty,
                          product_uom, product_uos):
        """ On change of product quantity finds UoM and UoS quantities
        @param product_id: Product id
        @param product_qty: Changed Quantity of product
        @param product_uom: Unit of measure of product
        @param product_uos: Unit of sale of product
        @return: Dictionary of values
        """
        result = {
                  'product_uos_qty': 0.00
          }

        if (not product_id) or (product_qty <=0.0):
            return {'value': result}

        product_obj = self.pool.get('product.product')
        uos_coeff = product_obj.read(cr, uid, product_id, ['uos_coeff'])

        if product_uos and product_uom and (product_uom != product_uos):
            result['product_uos_qty'] = product_qty * uos_coeff['uos_coeff']
        else:
            result['product_uos_qty'] = product_qty

        return {'value': result}

    def onchange_uos_quantity(self, cr, uid, ids, product_id, product_uos_qty,
                          product_uos, product_uom):
        """ On change of product quantity finds UoM and UoS quantities
        @param product_id: Product id
        @param product_uos_qty: Changed UoS Quantity of product
        @param product_uom: Unit of measure of product
        @param product_uos: Unit of sale of product
        @return: Dictionary of values
        """
        result = {
                  'product_qty': 0.00
          }

        if (not product_id) or (product_uos_qty <=0.0):
            return {'value': result}

        product_obj = self.pool.get('product.product')
        uos_coeff = product_obj.read(cr, uid, product_id, ['uos_coeff'])

        if product_uos and product_uom and (product_uom != product_uos):
            result['product_qty'] = product_uos_qty / uos_coeff['uos_coeff']
        else:
            result['product_qty'] = product_uos_qty

        return {'value': result}

    def onchange_product_id(self, cr, uid, ids, prod_id=False, loc_id=False,
                            loc_dest_id=False, partner_id=False):
        """ On change of product id, if finds UoM, UoS, quantity and UoS quantity.
        @param prod_id: Changed Product id
        @param loc_id: Source location id
        @param loc_dest_id: Destination location id
        @param partner_id: Address id of partner
        @return: Dictionary of values
        """
        if not prod_id:
            return {}
        lang = False
        if partner_id:
            addr_rec = self.pool.get('res.partner').browse(cr, uid, partner_id)
            if addr_rec:
                lang = addr_rec and addr_rec.lang or False
        ctx = {'lang': lang}

        product = self.pool.get('product.product').browse(cr, uid, [prod_id], context=ctx)[0]
        uos_id  = product.uos_id and product.uos_id.id or False
        result = {
            'product_uom': product.uom_id.id,
            'product_uos': uos_id,
            'product_qty': 1.00,
            'product_uos_qty' : self.pool.get('stock.move').onchange_quantity(cr, uid, ids, prod_id, 1.00, product.uom_id.id, uos_id)['value']['product_uos_qty']
        }
        if not ids:
            result['name'] = product.partner_ref
        if loc_id:
            result['location_id'] = loc_id
        if loc_dest_id:
            result['location_dest_id'] = loc_dest_id
        return {'value': result}

    def onchange_date(self, cr, uid, ids, date, date_expected, context=None):
        """ On change of Scheduled Date gives a Move date.
        @param date_expected: Scheduled Date
        @param date: Move Date
        @return: Move Date
        """
        if not date_expected:
            date_expected = time.strftime('%Y-%m-%d %H:%M:%S')
        return {'value':{'date': date_expected}}

    def _chain_compute(self, cr, uid, moves, context=None):
        """ Finds whether the location has chained location type or not.
        @param moves: Stock moves
        @return: Dictionary containing destination location with chained location type.
        """
        result = {}
        for m in moves:
            dest = self.pool.get('stock.location').chained_location_get(
                cr,
                uid,
                m.location_dest_id,
                m.picking_id and m.picking_id.partner_id and m.picking_id.partner_id,
                m.product_id,
                context
            )
            if dest:
                if dest[1] == 'transparent':
                    newdate = (datetime.strptime(m.date, '%Y-%m-%d %H:%M:%S') + relativedelta(days=dest[2] or 0)).strftime('%Y-%m-%d')
                    self.write(cr, uid, [m.id], {
                        'date': newdate,
                        'location_dest_id': dest[0].id})
                    if m.picking_id and (dest[3] or dest[5]):
                        self.pool.get('stock.picking').write(cr, uid, [m.picking_id.id], {
                            'stock_journal_id': dest[3] or m.picking_id.stock_journal_id.id,
                            'type': dest[5] or m.picking_id.type
                        }, context=context)
                    m.location_dest_id = dest[0]
                    res2 = self._chain_compute(cr, uid, [m], context=context)
                    for pick_id in res2.keys():
                        result.setdefault(pick_id, [])
                        result[pick_id] += res2[pick_id]
                else:
                    result.setdefault(m.picking_id, [])
                    result[m.picking_id].append( (m, dest) )
        return result

    def _prepare_chained_picking(self, cr, uid, picking_name, picking, picking_type, moves_todo, context=None):
        """Prepare the definition (values) to create a new chained picking.

           :param str picking_name: desired new picking name
           :param browse_record picking: source picking (being chained to)
           :param str picking_type: desired new picking type
           :param list moves_todo: specification of the stock moves to be later included in this
               picking, in the form::

                   [[move, (dest_location, auto_packing, chained_delay, chained_journal,
                                  chained_company_id, chained_picking_type)],
                    ...
                   ]

               See also :meth:`stock_location.chained_location_get`.
        """
        res_company = self.pool.get('res.company')
        return {
                    'name': picking_name,
                    'origin': tools.ustr(picking.origin or ''),
                    'type': picking_type,
                    'note': picking.note,
                    'move_type': picking.move_type,
                    'auto_picking': moves_todo[0][1][1] == 'auto',
                    'stock_journal_id': moves_todo[0][1][3],
                    'company_id': moves_todo[0][1][4] or res_company._company_default_get(cr, uid, 'stock.company', context=context),
                    'partner_id': picking.partner_id.id,
                    'invoice_state': 'none',
                    'date': picking.date,
                }

    def _create_chained_picking(self, cr, uid, picking_name, picking, picking_type, moves_todo, context=None):
        picking_obj = self.pool.get('stock.picking')
        return picking_obj.create(cr, uid, self._prepare_chained_picking(cr, uid, picking_name, picking, picking_type, moves_todo, context=context))

    def create_chained_picking(self, cr, uid, moves, context=None):
        res_obj = self.pool.get('res.company')
        location_obj = self.pool.get('stock.location')
        move_obj = self.pool.get('stock.move')
        wf_service = netsvc.LocalService("workflow")
        new_moves = []
        if context is None:
            context = {}
        seq_obj = self.pool.get('ir.sequence')
        for picking, todo in self._chain_compute(cr, uid, moves, context=context).items():
            ptype = todo[0][1][5] and todo[0][1][5] or location_obj.picking_type_get(cr, uid, todo[0][0].location_dest_id, todo[0][1][0])
            if picking:
                # name of new picking according to its type
                new_pick_name = seq_obj.get(cr, uid, 'stock.picking.' + ptype)
                pickid = self._create_chained_picking(cr, uid, new_pick_name, picking, ptype, todo, context=context)
                # Need to check name of old picking because it always considers picking as "OUT" when created from Sale Order
                old_ptype = location_obj.picking_type_get(cr, uid, picking.move_lines[0].location_id, picking.move_lines[0].location_dest_id)
                if old_ptype != picking.type:
                    old_pick_name = seq_obj.get(cr, uid, 'stock.picking.' + old_ptype)
                    self.pool.get('stock.picking').write(cr, uid, [picking.id], {'name': old_pick_name}, context=context)
            else:
                pickid = False
            for move, (loc, dummy, delay, dummy, company_id, ptype) in todo:
                new_id = move_obj.copy(cr, uid, move.id, {
                    'location_id': move.location_dest_id.id,
                    'location_dest_id': loc.id,
                    'date_moved': time.strftime('%Y-%m-%d'),
                    'picking_id': pickid,
                    'state': 'waiting',
                    'company_id': company_id or res_obj._company_default_get(cr, uid, 'stock.company', context=context)  ,
                    'move_history_ids': [],
                    'date': (datetime.strptime(move.date, '%Y-%m-%d %H:%M:%S') + relativedelta(days=delay or 0)).strftime('%Y-%m-%d'),
                    'move_history_ids2': []}
                )
                move_obj.write(cr, uid, [move.id], {
                    'move_dest_id': new_id,
                    'move_history_ids': [(4, new_id)]
                })
                new_moves.append(self.browse(cr, uid, [new_id])[0])
            if pickid:
                wf_service.trg_validate(uid, 'stock.picking', pickid, 'button_confirm', cr)
        if new_moves:
            new_moves += self.create_chained_picking(cr, uid, new_moves, context)
        return new_moves

    def action_confirm(self, cr, uid, ids, context=None):
        """ Confirms stock move.
        @return: List of ids.
        """
        moves = self.browse(cr, uid, ids, context=context)
        self.write(cr, uid, ids, {'state': 'confirmed'})
        self.create_chained_picking(cr, uid, moves, context)
        return []

    def action_assign(self, cr, uid, ids, *args):
        """ Changes state to confirmed or waiting.
        @return: List of values
        """
        todo = []
        for move in self.browse(cr, uid, ids):
            if move.state in ('confirmed', 'waiting'):
                todo.append(move.id)
        res = self.check_assign(cr, uid, todo)
        return res

    def force_assign(self, cr, uid, ids, context=None):
        """ Changes the state to assigned.
        @return: True
        """
        self.write(cr, uid, ids, {'state': 'assigned'})
        return True

    def cancel_assign(self, cr, uid, ids, context=None):
        """ Changes the state to confirmed.
        @return: True
        """
        self.write(cr, uid, ids, {'state': 'confirmed'})

        # fix for bug lp:707031
        # called write of related picking because changing move availability does
        # not trigger workflow of picking in order to change the state of picking
        wf_service = netsvc.LocalService('workflow')
        for move in self.browse(cr, uid, ids, context):
            if move.picking_id:
                wf_service.trg_write(uid, 'stock.picking', move.picking_id.id, cr)
        return True

    #
    # Duplicate stock.move
    #
    def check_assign(self, cr, uid, ids, context=None):
        """ Checks the product type and accordingly writes the state.
        @return: No. of moves done
        """
        done = []
        count = 0
        pickings = {}
        if context is None:
            context = {}
        for move in self.browse(cr, uid, ids, context=context):
            if move.product_id.type == 'consu' or move.location_id.usage == 'supplier':
                if move.state in ('confirmed', 'waiting'):
                    done.append(move.id)
                pickings[move.picking_id.id] = 1
                continue
            if move.state in ('confirmed', 'waiting'):
                # Important: we must pass lock=True to _product_reserve() to avoid race conditions and double reservations
                res = self.pool.get('stock.location')._product_reserve(cr, uid, [move.location_id.id], move.product_id.id, move.product_qty, {'uom': move.product_uom.id}, lock=True)
                if res:
                    #_product_available_test depends on the next status for correct functioning
                    #the test does not work correctly if the same product occurs multiple times
                    #in the same order. This is e.g. the case when using the button 'split in two' of
                    #the stock outgoing form
                    self.write(cr, uid, [move.id], {'state':'assigned'})
                    done.append(move.id)
                    pickings[move.picking_id.id] = 1
                    r = res.pop(0)
                    cr.execute('update stock_move set location_id=%s, product_qty=%s where id=%s', (r[1], r[0], move.id))

                    while res:
                        r = res.pop(0)
                        move_id = self.copy(cr, uid, move.id, {'product_qty': r[0], 'location_id': r[1]})
                        done.append(move_id)
        if done:
            count += len(done)
            self.write(cr, uid, done, {'state': 'assigned'})

        if count:
            for pick_id in pickings:
                wf_service = netsvc.LocalService("workflow")
                wf_service.trg_write(uid, 'stock.picking', pick_id, cr)
        return count

    def setlast_tracking(self, cr, uid, ids, context=None):
        tracking_obj = self.pool.get('stock.tracking')
        picking = self.browse(cr, uid, ids, context=context)[0].picking_id
        if picking:
            last_track = [line.tracking_id.id for line in picking.move_lines if line.tracking_id]
            if not last_track:
                last_track = tracking_obj.create(cr, uid, {}, context=context)
            else:
                last_track.sort()
                last_track = last_track[-1]
            self.write(cr, uid, ids, {'tracking_id': last_track})
        return True

    #
    # Cancel move => cancel others move and pickings
    #
    def action_cancel(self, cr, uid, ids, context=None):
        """ Cancels the moves and if all moves are cancelled it cancels the picking.
        @return: True
        """
        if not len(ids):
            return True
        if context is None:
            context = {}
        pickings = set()
        for move in self.browse(cr, uid, ids, context=context):
            if move.state in ('confirmed', 'waiting', 'assigned', 'draft'):
                if move.picking_id:
                    pickings.add(move.picking_id.id)
            if move.move_dest_id and move.move_dest_id.state == 'waiting':
                self.write(cr, uid, [move.move_dest_id.id], {'state': 'assigned'})
                if context.get('call_unlink',False) and move.move_dest_id.picking_id:
                    wf_service = netsvc.LocalService("workflow")
                    wf_service.trg_write(uid, 'stock.picking', move.move_dest_id.picking_id.id, cr)
        self.write(cr, uid, ids, {'state': 'cancel', 'move_dest_id': False})
        if not context.get('call_unlink',False):
            for pick in self.pool.get('stock.picking').browse(cr, uid, list(pickings), context=context):
                if all(move.state == 'cancel' for move in pick.move_lines):
                    self.pool.get('stock.picking').write(cr, uid, [pick.id], {'state': 'cancel'})

        wf_service = netsvc.LocalService("workflow")
        for id in ids:
            wf_service.trg_trigger(uid, 'stock.move', id, cr)
        return True

    def _get_accounting_data_for_valuation(self, cr, uid, move, context=None):
        """
        Return the accounts and journal to use to post Journal Entries for the real-time
        valuation of the move.

        :param context: context dictionary that can explicitly mention the company to consider via the 'force_company' key
        :raise: osv.except_osv() is any mandatory account or journal is not defined.
        """
        product_obj=self.pool.get('product.product')
        accounts = product_obj.get_product_accounts(cr, uid, move.product_id.id, context)
        if move.location_id.valuation_out_account_id:
            acc_src = move.location_id.valuation_out_account_id.id
        else:
            acc_src = accounts['stock_account_input']

        if move.location_dest_id.valuation_in_account_id:
            acc_dest = move.location_dest_id.valuation_in_account_id.id
        else:
            acc_dest = accounts['stock_account_output']

        acc_valuation = accounts.get('property_stock_valuation_account_id', False)
        journal_id = accounts['stock_journal']

        if acc_dest == acc_valuation:
            raise osv.except_osv(_('Error!'),  _('Can not create Journal Entry, Output Account defined on this product and Valuation account on category of this product are same.'))

        if acc_src == acc_valuation:
            raise osv.except_osv(_('Error!'),  _('Can not create Journal Entry, Input Account defined on this product and Valuation account on category of this product are same.'))

        if not acc_src:
            raise osv.except_osv(_('Error!'),  _('There is no stock input account defined for this product or its category: "%s" (id: %d)') % \
                                    (move.product_id.name, move.product_id.id,))
        if not acc_dest:
            raise osv.except_osv(_('Error!'),  _('There is no stock output account defined for this product or its category: "%s" (id: %d)') % \
                                    (move.product_id.name, move.product_id.id,))
        if not journal_id:
            raise osv.except_osv(_('Error!'), _('There is no journal defined on the product category: "%s" (id: %d)') % \
                                    (move.product_id.categ_id.name, move.product_id.categ_id.id,))
        if not acc_valuation:
            raise osv.except_osv(_('Error!'), _('There is no inventory Valuation account defined on the product category: "%s" (id: %d)') % \
                                    (move.product_id.categ_id.name, move.product_id.categ_id.id,))
        return journal_id, acc_src, acc_dest, acc_valuation

    def _get_reference_accounting_values_for_valuation(self, cr, uid, move, context=None):
        """
        Return the reference amount and reference currency representing the inventory valuation for this move.
        These reference values should possibly be converted before being posted in Journals to adapt to the primary
        and secondary currencies of the relevant accounts.
        """
        product_uom_obj = self.pool.get('product.uom')

        # by default the reference currency is that of the move's company
        reference_currency_id = move.company_id.currency_id.id

        default_uom = move.product_id.uom_id.id
        qty = product_uom_obj._compute_qty(cr, uid, move.product_uom.id, move.product_qty, default_uom)

        # if product is set to average price and a specific value was entered in the picking wizard,
        # we use it
        if move.product_id.cost_method == 'average' and move.price_unit:
            reference_amount = qty * move.price_unit
            reference_currency_id = move.price_currency_id.id or reference_currency_id

        # Otherwise we default to the company's valuation price type, considering that the values of the
        # valuation field are expressed in the default currency of the move's company.
        else:
            if context is None:
                context = {}
            currency_ctx = dict(context, currency_id = move.company_id.currency_id.id)
            amount_unit = move.product_id.price_get('standard_price', context=currency_ctx)[move.product_id.id]
            reference_amount = amount_unit * qty

        return reference_amount, reference_currency_id


    def _create_product_valuation_moves(self, cr, uid, move, context=None):
        """
        Generate the appropriate accounting moves if the product being moves is subject
        to real_time valuation tracking, and the source or destination location is
        a transit location or is outside of the company.
        """
        if move.product_id.valuation == 'real_time': # FIXME: product valuation should perhaps be a property?
            if context is None:
                context = {}
            src_company_ctx = dict(context,force_company=move.location_id.company_id.id)
            dest_company_ctx = dict(context,force_company=move.location_dest_id.company_id.id)
            account_moves = []
            # Outgoing moves (or cross-company output part)
            if move.location_id.company_id \
                and (move.location_id.usage == 'internal' and move.location_dest_id.usage != 'internal'\
                     or move.location_id.company_id != move.location_dest_id.company_id):
                journal_id, acc_src, acc_dest, acc_valuation = self._get_accounting_data_for_valuation(cr, uid, move, src_company_ctx)
                reference_amount, reference_currency_id = self._get_reference_accounting_values_for_valuation(cr, uid, move, src_company_ctx)
                account_moves += [(journal_id, self._create_account_move_line(cr, uid, move, acc_valuation, acc_dest, reference_amount, reference_currency_id, context))]

            # Incoming moves (or cross-company input part)
            if move.location_dest_id.company_id \
                and (move.location_id.usage != 'internal' and move.location_dest_id.usage == 'internal'\
                     or move.location_id.company_id != move.location_dest_id.company_id):
                journal_id, acc_src, acc_dest, acc_valuation = self._get_accounting_data_for_valuation(cr, uid, move, dest_company_ctx)
                reference_amount, reference_currency_id = self._get_reference_accounting_values_for_valuation(cr, uid, move, src_company_ctx)
                account_moves += [(journal_id, self._create_account_move_line(cr, uid, move, acc_src, acc_valuation, reference_amount, reference_currency_id, context))]

            move_obj = self.pool.get('account.move')
            for j_id, move_lines in account_moves:
                move_obj.create(cr, uid,
                        {
                         'journal_id': j_id,
                         'line_id': move_lines,
                         'ref': move.picking_id and move.picking_id.name})


    def action_done(self, cr, uid, ids, context=None):
        """ Makes the move done and if all moves are done, it will finish the picking.
        @return:
        """
        picking_ids = []
        move_ids = []
        wf_service = netsvc.LocalService("workflow")
        if context is None:
            context = {}

        todo = []
        for move in self.browse(cr, uid, ids, context=context):
            if move.state=="draft":
                todo.append(move.id)
        if todo:
            self.action_confirm(cr, uid, todo, context=context)
            todo = []

        for move in self.browse(cr, uid, ids, context=context):
            if move.state in ['done','cancel']:
                continue
            move_ids.append(move.id)

            if move.picking_id:
                picking_ids.append(move.picking_id.id)
            if move.move_dest_id.id and (move.state != 'done'):
                self.write(cr, uid, [move.id], {'move_history_ids': [(4, move.move_dest_id.id)]})
                #cr.execute('insert into stock_move_history_ids (parent_id,child_id) values (%s,%s)', (move.id, move.move_dest_id.id))
                if move.move_dest_id.state in ('waiting', 'confirmed'):
                    self.force_assign(cr, uid, [move.move_dest_id.id], context=context)
                    if move.move_dest_id.picking_id:
                        wf_service.trg_write(uid, 'stock.picking', move.move_dest_id.picking_id.id, cr)
                    if move.move_dest_id.auto_validate:
                        self.action_done(cr, uid, [move.move_dest_id.id], context=context)

            self._create_product_valuation_moves(cr, uid, move, context=context)
            if move.state not in ('confirmed','done','assigned'):
                todo.append(move.id)

        if todo:
            self.action_confirm(cr, uid, todo, context=context)

        self.write(cr, uid, move_ids, {'state': 'done', 'date': time.strftime('%Y-%m-%d %H:%M:%S')}, context=context)
        for id in move_ids:
             wf_service.trg_trigger(uid, 'stock.move', id, cr)

        for pick_id in picking_ids:
            wf_service.trg_write(uid, 'stock.picking', pick_id, cr)

        return True

    def _create_account_move_line(self, cr, uid, move, src_account_id, dest_account_id, reference_amount, reference_currency_id, context=None):
        """
        Generate the account.move.line values to post to track the stock valuation difference due to the
        processing of the given stock move.
        """
        # prepare default values considering that the destination accounts have the reference_currency_id as their main currency
        partner_id = (move.picking_id.partner_id and move.picking_id.partner_id.id and move.picking_id.partner_id.id) or False
        debit_line_vals = {
                    'name': move.name,
                    'product_id': move.product_id and move.product_id.id or False,
                    'quantity': move.product_qty,
                    'ref': move.picking_id and move.picking_id.name or False,
                    'date': time.strftime('%Y-%m-%d'),
                    'partner_id': partner_id,
                    'debit': reference_amount,
                    'account_id': dest_account_id,
        }
        credit_line_vals = {
                    'name': move.name,
                    'product_id': move.product_id and move.product_id.id or False,
                    'quantity': move.product_qty,
                    'ref': move.picking_id and move.picking_id.name or False,
                    'date': time.strftime('%Y-%m-%d'),
                    'partner_id': partner_id,
                    'credit': reference_amount,
                    'account_id': src_account_id,
        }

        # if we are posting to accounts in a different currency, provide correct values in both currencies correctly
        # when compatible with the optional secondary currency on the account.
        # Financial Accounts only accept amounts in secondary currencies if there's no secondary currency on the account
        # or if it's the same as that of the secondary amount being posted.
        account_obj = self.pool.get('account.account')
        src_acct, dest_acct = account_obj.browse(cr, uid, [src_account_id, dest_account_id], context=context)
        src_main_currency_id = src_acct.company_id.currency_id.id
        dest_main_currency_id = dest_acct.company_id.currency_id.id
        cur_obj = self.pool.get('res.currency')
        if reference_currency_id != src_main_currency_id:
            # fix credit line:
            credit_line_vals['credit'] = cur_obj.compute(cr, uid, reference_currency_id, src_main_currency_id, reference_amount, context=context)
            if (not src_acct.currency_id) or src_acct.currency_id.id == reference_currency_id:
                credit_line_vals.update(currency_id=reference_currency_id, amount_currency=reference_amount)
        if reference_currency_id != dest_main_currency_id:
            # fix debit line:
            debit_line_vals['debit'] = cur_obj.compute(cr, uid, reference_currency_id, dest_main_currency_id, reference_amount, context=context)
            if (not dest_acct.currency_id) or dest_acct.currency_id.id == reference_currency_id:
                debit_line_vals.update(currency_id=reference_currency_id, amount_currency=reference_amount)

        return [(0, 0, debit_line_vals), (0, 0, credit_line_vals)]

    def unlink(self, cr, uid, ids, context=None):
        if context is None:
            context = {}
        ctx = context.copy()
        for move in self.browse(cr, uid, ids, context=context):
            if move.state != 'draft' and not ctx.get('call_unlink',False):
                raise osv.except_osv(_('UserError'),
                        _('You can only delete draft moves.'))
        return super(stock_move, self).unlink(
            cr, uid, ids, context=ctx)

    # _create_lot function is not used anywhere
    def _create_lot(self, cr, uid, ids, product_id, prefix=False):
        """ Creates production lot
        @return: Production lot id
        """
        prodlot_obj = self.pool.get('stock.production.lot')
        prodlot_id = prodlot_obj.create(cr, uid, {'prefix': prefix, 'product_id': product_id})
        return prodlot_id

    def action_scrap(self, cr, uid, ids, quantity, location_id, context=None):
        """ Move the scrap/damaged product into scrap location
        @param cr: the database cursor
        @param uid: the user id
        @param ids: ids of stock move object to be scrapped
        @param quantity : specify scrap qty
        @param location_id : specify scrap location
        @param context: context arguments
        @return: Scraped lines
        """
        #quantity should in MOVE UOM
        if quantity <= 0:
            raise osv.except_osv(_('Warning!'), _('Please provide a positive quantity to scrap!'))
        res = []
        for move in self.browse(cr, uid, ids, context=context):
            move_qty = move.product_qty
            uos_qty = quantity / move_qty * move.product_uos_qty
            default_val = {
                'product_qty': quantity,
                'product_uos_qty': uos_qty,
                'state': move.state,
                'scrapped' : True,
                'location_dest_id': location_id,
                'tracking_id': move.tracking_id.id,
                'prodlot_id': move.prodlot_id.id,
            }
            if move.location_id.usage <> 'internal':
                default_val.update({'location_id': move.location_dest_id.id})
            new_move = self.copy(cr, uid, move.id, default_val)

            res += [new_move]
            product_obj = self.pool.get('product.product')
            for product in product_obj.browse(cr, uid, [move.product_id.id], context=context):
                if move.picking_id:
                    uom = product.uom_id.name if product.uom_id else ''
                    move.picking_id.scrap_send_note(quantity, uom, product.name, context=context)

        self.action_done(cr, uid, res, context=context)
        return res

    # action_split function is not used anywhere
    def action_split(self, cr, uid, ids, quantity, split_by_qty=1, prefix=False, with_lot=True, context=None):
        """ Split Stock Move lines into production lot which specified split by quantity.
        @param cr: the database cursor
        @param uid: the user id
        @param ids: ids of stock move object to be splited
        @param split_by_qty : specify split by qty
        @param prefix : specify prefix of production lot
        @param with_lot : if true, prodcution lot will assign for split line otherwise not.
        @param context: context arguments
        @return: Splited move lines
        """

        if context is None:
            context = {}
        if quantity <= 0:
            raise osv.except_osv(_('Warning!'), _('Please provide Proper Quantity !'))

        res = []

        for move in self.browse(cr, uid, ids, context=context):
            if split_by_qty <= 0 or quantity == 0:
                return res

            uos_qty = split_by_qty / move.product_qty * move.product_uos_qty

            quantity_rest = quantity % split_by_qty
            uos_qty_rest = split_by_qty / move.product_qty * move.product_uos_qty

            update_val = {
                'product_qty': split_by_qty,
                'product_uos_qty': uos_qty,
            }
            for idx in range(int(quantity//split_by_qty)):
                if not idx and move.product_qty<=quantity:
                    current_move = move.id
                else:
                    current_move = self.copy(cr, uid, move.id, {'state': move.state})
                res.append(current_move)
                if with_lot:
                    update_val['prodlot_id'] = self._create_lot(cr, uid, [current_move], move.product_id.id)

                self.write(cr, uid, [current_move], update_val)


            if quantity_rest > 0:
                idx = int(quantity//split_by_qty)
                update_val['product_qty'] = quantity_rest
                update_val['product_uos_qty'] = uos_qty_rest
                if not idx and move.product_qty<=quantity:
                    current_move = move.id
                else:
                    current_move = self.copy(cr, uid, move.id, {'state': move.state})

                res.append(current_move)


                if with_lot:
                    update_val['prodlot_id'] = self._create_lot(cr, uid, [current_move], move.product_id.id)

                self.write(cr, uid, [current_move], update_val)
        return res

    def action_consume(self, cr, uid, ids, quantity, location_id=False, context=None):
        """ Consumed product with specific quatity from specific source location
        @param cr: the database cursor
        @param uid: the user id
        @param ids: ids of stock move object to be consumed
        @param quantity : specify consume quantity
        @param location_id : specify source location
        @param context: context arguments
        @return: Consumed lines
        """
        #quantity should in MOVE UOM
        if context is None:
            context = {}
        if quantity <= 0:
            raise osv.except_osv(_('Warning!'), _('Please provide Proper Quantity !'))
        res = []
        for move in self.browse(cr, uid, ids, context=context):
            move_qty = move.product_qty
            if move_qty <= 0:
                raise osv.except_osv(_('Error!'), _('Can not consume a move with negative or zero quantity !'))
            quantity_rest = move.product_qty
            quantity_rest -= quantity
            uos_qty_rest = quantity_rest / move_qty * move.product_uos_qty
            if quantity_rest <= 0:
                quantity_rest = 0
                uos_qty_rest = 0
                quantity = move.product_qty

            uos_qty = quantity / move_qty * move.product_uos_qty
            if quantity_rest > 0:
                default_val = {
                    'product_qty': quantity,
                    'product_uos_qty': uos_qty,
                    'state': move.state,
                    'location_id': location_id or move.location_id.id,
                }
                current_move = self.copy(cr, uid, move.id, default_val)
                res += [current_move]
                update_val = {}
                update_val['product_qty'] = quantity_rest
                update_val['product_uos_qty'] = uos_qty_rest
                self.write(cr, uid, [move.id], update_val)

            else:
                quantity_rest = quantity
                uos_qty_rest =  uos_qty
                res += [move.id]
                update_val = {
                        'product_qty' : quantity_rest,
                        'product_uos_qty' : uos_qty_rest,
                        'location_id': location_id or move.location_id.id,
                }
                self.write(cr, uid, [move.id], update_val)
        
        product_obj = self.pool.get('product.product')
        for new_move in self.browse(cr, uid, res, context=context):
            message = _("Product has been consumed with '%s' quantity.") % (new_move.product_qty)
            product_obj.message_append_note(cr, uid, [new_move.product_id.id], body=message, context=context)

        self.action_done(cr, uid, res, context=context)

        return res

    # FIXME: needs refactoring, this code is partially duplicated in stock_picking.do_partial()!
    def do_partial(self, cr, uid, ids, partial_datas, context=None):
        """ Makes partial pickings and moves done.
        @param partial_datas: Dictionary containing details of partial picking
                          like partner_id, delivery_date, delivery
                          moves with product_id, product_qty, uom
        """
        res = {}
        picking_obj = self.pool.get('stock.picking')
        product_obj = self.pool.get('product.product')
        currency_obj = self.pool.get('res.currency')
        uom_obj = self.pool.get('product.uom')
        wf_service = netsvc.LocalService("workflow")

        if context is None:
            context = {}

        complete, too_many, too_few = [], [], []
        move_product_qty = {}
        prodlot_ids = {}
        for move in self.browse(cr, uid, ids, context=context):
            if move.state in ('done', 'cancel'):
                continue
            partial_data = partial_datas.get('move%s'%(move.id), False)
            assert partial_data, _('Missing partial picking data for move #%s') % (move.id)
            product_qty = partial_data.get('product_qty',0.0)
            move_product_qty[move.id] = product_qty
            product_uom = partial_data.get('product_uom',False)
            product_price = partial_data.get('product_price',0.0)
            product_currency = partial_data.get('product_currency',False)
            prodlot_ids[move.id] = partial_data.get('prodlot_id')
            if move.product_qty == product_qty:
                complete.append(move)
            elif move.product_qty > product_qty:
                too_few.append(move)
            else:
                too_many.append(move)

            # Average price computation
            if (move.picking_id.type == 'in') and (move.product_id.cost_method == 'average'):
                product = product_obj.browse(cr, uid, move.product_id.id)
                move_currency_id = move.company_id.currency_id.id
                context['currency_id'] = move_currency_id
                qty = uom_obj._compute_qty(cr, uid, product_uom, product_qty, product.uom_id.id)
                if qty > 0:
                    new_price = currency_obj.compute(cr, uid, product_currency,
                            move_currency_id, product_price)
                    new_price = uom_obj._compute_price(cr, uid, product_uom, new_price,
                            product.uom_id.id)
                    if product.qty_available <= 0:
                        new_std_price = new_price
                    else:
                        # Get the standard price
                        amount_unit = product.price_get('standard_price', context=context)[product.id]
                        new_std_price = ((amount_unit * product.qty_available)\
                            + (new_price * qty))/(product.qty_available + qty)

                    product_obj.write(cr, uid, [product.id],{'standard_price': new_std_price})

                    # Record the values that were chosen in the wizard, so they can be
                    # used for inventory valuation if real-time valuation is enabled.
                    self.write(cr, uid, [move.id],
                                {'price_unit': product_price,
                                 'price_currency_id': product_currency,
                                })

        for move in too_few:
            product_qty = move_product_qty[move.id]
            if product_qty != 0:
                defaults = {
                            'product_qty' : product_qty,
                            'product_uos_qty': product_qty,
                            'picking_id' : move.picking_id.id,
                            'state': 'assigned',
                            'move_dest_id': False,
                            'price_unit': move.price_unit,
                            }
                prodlot_id = prodlot_ids[move.id]
                if prodlot_id:
                    defaults.update(prodlot_id=prodlot_id)
                new_move = self.copy(cr, uid, move.id, defaults)
                complete.append(self.browse(cr, uid, new_move))
            self.write(cr, uid, [move.id],
                    {
                        'product_qty' : move.product_qty - product_qty,
                        'product_uos_qty':move.product_qty - product_qty,
                    })


        for move in too_many:
            self.write(cr, uid, [move.id],
                    {
                        'product_qty': move.product_qty,
                        'product_uos_qty': move.product_qty,
                    })
            complete.append(move)

        for move in complete:
            if prodlot_ids.get(move.id):
                self.write(cr, uid, [move.id],{'prodlot_id': prodlot_ids.get(move.id)})
            self.action_done(cr, uid, [move.id], context=context)
            if  move.picking_id.id :
                # TOCHECK : Done picking if all moves are done
                cr.execute("""
                    SELECT move.id FROM stock_picking pick
                    RIGHT JOIN stock_move move ON move.picking_id = pick.id AND move.state = %s
                    WHERE pick.id = %s""",
                            ('done', move.picking_id.id))
                res = cr.fetchall()
                if len(res) == len(move.picking_id.move_lines):
                    picking_obj.action_move(cr, uid, [move.picking_id.id])
                    wf_service.trg_validate(uid, 'stock.picking', move.picking_id.id, 'button_done', cr)

        return [move.id for move in complete]

stock_move()

class stock_inventory(osv.osv):
    _name = "stock.inventory"
    _description = "Inventory"
    _columns = {
        'name': fields.char('Inventory Reference', size=64, required=True, readonly=True, states={'draft': [('readonly', False)]}),
        'date': fields.datetime('Creation Date', required=True, readonly=True, states={'draft': [('readonly', False)]}),
        'date_done': fields.datetime('Date done'),
        'inventory_line_id': fields.one2many('stock.inventory.line', 'inventory_id', 'Inventories', states={'done': [('readonly', True)]}),
        'move_ids': fields.many2many('stock.move', 'stock_inventory_move_rel', 'inventory_id', 'move_id', 'Created Moves'),
        'state': fields.selection( (('draft', 'Draft'), ('done', 'Done'), ('confirm','Confirmed'),('cancel','Cancelled')), 'State', readonly=True, select=True),
        'company_id': fields.many2one('res.company', 'Company', required=True, select=True, readonly=True, states={'draft':[('readonly',False)]}),

    }
    _defaults = {
        'date': lambda *a: time.strftime('%Y-%m-%d %H:%M:%S'),
        'state': 'draft',
        'company_id': lambda self,cr,uid,c: self.pool.get('res.company')._company_default_get(cr, uid, 'stock.inventory', context=c)
    }

    def copy(self, cr, uid, id, default=None, context=None):
        if default is None:
            default = {}
        default = default.copy()
        default.update({'move_ids': [], 'date_done': False})
        return super(stock_inventory, self).copy(cr, uid, id, default, context=context)

    def _inventory_line_hook(self, cr, uid, inventory_line, move_vals):
        """ Creates a stock move from an inventory line
        @param inventory_line:
        @param move_vals:
        @return:
        """
        return self.pool.get('stock.move').create(cr, uid, move_vals)

    def action_done(self, cr, uid, ids, context=None):
        """ Finish the inventory
        @return: True
        """
        if context is None:
            context = {}
        move_obj = self.pool.get('stock.move')
        for inv in self.browse(cr, uid, ids, context=context):
            move_obj.action_done(cr, uid, [x.id for x in inv.move_ids], context=context)
            self.write(cr, uid, [inv.id], {'state':'done', 'date_done': time.strftime('%Y-%m-%d %H:%M:%S')}, context=context)
        return True

    def action_confirm(self, cr, uid, ids, context=None):
        """ Confirm the inventory and writes its finished date
        @return: True
        """
        if context is None:
            context = {}
        # to perform the correct inventory corrections we need analyze stock location by
        # location, never recursively, so we use a special context
        product_context = dict(context, compute_child=False)

        location_obj = self.pool.get('stock.location')
        for inv in self.browse(cr, uid, ids, context=context):
            move_ids = []
            for line in inv.inventory_line_id:
                pid = line.product_id.id
                product_context.update(uom=line.product_uom.id, date=inv.date, prodlot_id=line.prod_lot_id.id)
                amount = location_obj._product_get(cr, uid, line.location_id.id, [pid], product_context)[pid]
                change = line.product_qty - amount
                lot_id = line.prod_lot_id.id
                if change:
                    location_id = line.product_id.product_tmpl_id.property_stock_inventory.id
                    value = {
                        'name': 'INV:' + str(line.inventory_id.id) + ':' + line.inventory_id.name,
                        'product_id': line.product_id.id,
                        'product_uom': line.product_uom.id,
                        'prodlot_id': lot_id,
                        'date': inv.date,
                    }

                    if change > 0:
                        value.update( {
                            'product_qty': change,
                            'location_id': location_id,
                            'location_dest_id': line.location_id.id,
                        })
                    else:
                        value.update( {
                            'product_qty': -change,
                            'location_id': line.location_id.id,
                            'location_dest_id': location_id,
                        })
                    move_ids.append(self._inventory_line_hook(cr, uid, line, value))
            self.write(cr, uid, [inv.id], {'state': 'confirm', 'move_ids': [(6, 0, move_ids)]})
            self.pool.get('stock.move').action_confirm(cr, uid, move_ids, context=context)
        return True

    def action_cancel_draft(self, cr, uid, ids, context=None):
        """ Cancels the stock move and change inventory state to draft.
        @return: True
        """
        for inv in self.browse(cr, uid, ids, context=context):
            self.pool.get('stock.move').action_cancel(cr, uid, [x.id for x in inv.move_ids], context=context)
            self.write(cr, uid, [inv.id], {'state':'draft'}, context=context)
        return True

    def action_cancel_inventory(self, cr, uid, ids, context=None):
        """ Cancels both stock move and inventory
        @return: True
        """
        move_obj = self.pool.get('stock.move')
        account_move_obj = self.pool.get('account.move')
        for inv in self.browse(cr, uid, ids, context=context):
            move_obj.action_cancel(cr, uid, [x.id for x in inv.move_ids], context=context)
            for move in inv.move_ids:
                 account_move_ids = account_move_obj.search(cr, uid, [('name', '=', move.name)])
                 if account_move_ids:
                     account_move_data_l = account_move_obj.read(cr, uid, account_move_ids, ['state'], context=context)
                     for account_move in account_move_data_l:
                         if account_move['state'] == 'posted':
                             raise osv.except_osv(_('UserError'),
                                                  _('In order to cancel this inventory, you must first unpost related journal entries.'))
                         account_move_obj.unlink(cr, uid, [account_move['id']], context=context)
            self.write(cr, uid, [inv.id], {'state': 'cancel'}, context=context)
        return True

stock_inventory()

class stock_inventory_line(osv.osv):
    _name = "stock.inventory.line"
    _description = "Inventory Line"
    _rec_name = "inventory_id"
    _columns = {
        'inventory_id': fields.many2one('stock.inventory', 'Inventory', ondelete='cascade', select=True),
        'location_id': fields.many2one('stock.location', 'Location', required=True),
        'product_id': fields.many2one('product.product', 'Product', required=True, select=True),
        'product_uom': fields.many2one('product.uom', 'Product Unit of Measure', required=True),
        'product_qty': fields.float('Quantity', digits_compute=dp.get_precision('Product Unit of Measure')),
        'company_id': fields.related('inventory_id','company_id',type='many2one',relation='res.company',string='Company',store=True, select=True, readonly=True),
        'prod_lot_id': fields.many2one('stock.production.lot', 'Serial Number', domain="[('product_id','=',product_id)]"),
        'state': fields.related('inventory_id','state',type='char',string='State',readonly=True),
    }

    def on_change_product_id(self, cr, uid, ids, location_id, product, uom=False, to_date=False):
        """ Changes UoM and name if product_id changes.
        @param location_id: Location id
        @param product: Changed product_id
        @param uom: UoM product
        @return:  Dictionary of changed values
        """
        if not product:
            return {'value': {'product_qty': 0.0, 'product_uom': False}}
        obj_product = self.pool.get('product.product').browse(cr, uid, product)
        uom = uom or obj_product.uom_id.id
        amount = self.pool.get('stock.location')._product_get(cr, uid, location_id, [product], {'uom': uom, 'to_date': to_date, 'compute_child': False})[product]
        result = {'product_qty': amount, 'product_uom': uom}
        return {'value': result}

stock_inventory_line()

#----------------------------------------------------------
# Stock Warehouse
#----------------------------------------------------------
class stock_warehouse(osv.osv):
    _name = "stock.warehouse"
    _description = "Warehouse"
    _columns = {
        'name': fields.char('Name', size=128, required=True, select=True),
        'company_id': fields.many2one('res.company', 'Company', required=True, select=True),
        'partner_id': fields.many2one('res.partner', 'Owner Address'),
        'lot_input_id': fields.many2one('stock.location', 'Location Input', required=True, domain=[('usage','<>','view')]),
        'lot_stock_id': fields.many2one('stock.location', 'Location Stock', required=True, domain=[('usage','=','internal')]),
        'lot_output_id': fields.many2one('stock.location', 'Location Output', required=True, domain=[('usage','<>','view')]),
    }
    _defaults = {
        'company_id': lambda self, cr, uid, c: self.pool.get('res.company')._company_default_get(cr, uid, 'stock.inventory', context=c),
    }

stock_warehouse()

#----------------------------------------------------------
# "Empty" Classes that are used to vary from the original stock.picking  (that are dedicated to the internal pickings)
#   in order to offer a different usability with different views, labels, available reports/wizards...
#----------------------------------------------------------
class stock_picking_in(osv.osv):
    _name = "stock.picking.in"
    _inherit = "stock.picking"
    _table = "stock_picking"
    _description = "Incomming Shipments"

    def check_access_rights(self, cr, uid, operation, raise_exception=True):
        #override in order to redirect the check of acces rights on the stock.picking object
        return self.pool.get('stock.picking').check_access_rights(cr, uid, operation, raise_exception=raise_exception)

    def check_access_rule(self, cr, uid, ids, operation, context=None):
        #override in order to redirect the check of acces rules on the stock.picking object
        return self.pool.get('stock.picking').check_access_rule(cr, uid, ids, operation, context=context)

    def _workflow_trigger(self, cr, uid, ids, trigger, context=None):
        #override in order to trigger the workflow of stock.picking at the end of create, write and unlink operation
        #instead of it's own workflow (which is not existing)
        return self.pool.get('stock.picking')._workflow_trigger(cr, uid, ids, trigger, context=context)

    _columns = {
        'state': fields.selection(
            [('draft', 'Draft'),
            ('auto', 'Waiting Another Operation'),
            ('confirmed', 'Waiting Availability'),
            ('assigned', 'Ready to Receive'),
            ('done', 'Received'),
            ('cancel', 'Cancelled'),], 
            'State', readonly=True, select=True, 
            help="""* Draft: not confirmed yet and will not be scheduled until confirmed\n
                 * Waiting Another Operation: waiting for another move to proceed before it becomes automatically available (e.g. in Make-To-Order flows)\n
                 * Waiting Availability: still waiting for the availability of products\n
                 * Ready to Receive: products reserved, simply waiting for confirmation.\n
                 * Received: has been processed, can't be modified or cancelled anymore\n
                 * Cancelled: has been cancelled, can't be confirmed anymore"""),
    }
    _defaults = {
        'type': 'in',
    }

class stock_picking_out(osv.osv):
    _name = "stock.picking.out"
    _inherit = "stock.picking"
    _table = "stock_picking"
    _description = "Delivery Orders"

    def check_access_rights(self, cr, uid, operation, raise_exception=True):
        #override in order to redirect the check of acces rights on the stock.picking object
        return self.pool.get('stock.picking').check_access_rights(cr, uid, operation, raise_exception=raise_exception)

    def check_access_rule(self, cr, uid, ids, operation, context=None):
        #override in order to redirect the check of acces rules on the stock.picking object
        return self.pool.get('stock.picking').check_access_rule(cr, uid, ids, operation, context=context)

    def _workflow_trigger(self, cr, uid, ids, trigger, context=None):
        #override in order to trigger the workflow of stock.picking at the end of create, write and unlink operation
        #instead of it's own workflow (which is not existing)
        return self.pool.get('stock.picking')._workflow_trigger(cr, uid, ids, trigger, context=context)

    _columns = {
        'state': fields.selection(
            [('draft', 'Draft'),
            ('auto', 'Waiting Another Operation'),
            ('confirmed', 'Waiting Availability'),
            ('assigned', 'Ready to Deliver'),
            ('done', 'Delivered'),
            ('cancel', 'Cancelled'),], 
            'State', readonly=True, select=True, 
            help="""* Draft: not confirmed yet and will not be scheduled until confirmed\n
                 * Waiting Another Operation: waiting for another move to proceed before it becomes automatically available (e.g. in Make-To-Order flows)\n
                 * Waiting Availability: still waiting for the availability of products\n
                 * Ready to Deliver: products reserved, simply waiting for confirmation.\n
                 * Delivered: has been processed, can't be modified or cancelled anymore\n
                 * Cancelled: has been cancelled, can't be confirmed anymore"""),
    }
    _defaults = {
        'type': 'out',
    }

# vim:expandtab:smartindent:tabstop=4:softtabstop=4:shiftwidth=4:<|MERGE_RESOLUTION|>--- conflicted
+++ resolved
@@ -649,10 +649,7 @@
         'max_date': fields.function(get_min_max_date, fnct_inv=_set_maximum_date, multi="min_max_date",
                  store=True, type='datetime', string='Max. Expected Date', select=2),
         'move_lines': fields.one2many('stock.move', 'picking_id', 'Internal Moves', states={'done': [('readonly', True)], 'cancel': [('readonly', True)]}),
-<<<<<<< HEAD
         'product_id': fields.related('move_lines', 'product_id', type='many2one', relation='product.product', string='Product'),
-=======
->>>>>>> bd0bc7d4
         'auto_picking': fields.boolean('Auto-Picking', states={'done':[('readonly', True)], 'cancel':[('readonly',True)]}),
         'partner_id': fields.many2one('res.partner', 'Partner', states={'done':[('readonly', True)], 'cancel':[('readonly',True)]}),
         'invoice_state': fields.selection([
