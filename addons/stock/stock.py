##############################################################################
#
#    OpenERP, Open Source Management Solution
#    Copyright (C) 2004-2010 Tiny SPRL (<http://tiny.be>).
#
#    This program is free software: you can redistribute it and/or modify
#    it under the terms of the GNU Affero General Public License as
#    published by the Free Software Foundation, either version 3 of the
#    License, or (at your option) any later version.
#
#    This program is distributed in the hope that it will be useful,
#    but WITHOUT ANY WARRANTY; without even the implied warranty of
#    MERCHANTABILITY or FITNESS FOR A PARTICULAR PURPOSE.  See the
#    GNU Affero General Public License for more details.
#
#    You should have received a copy of the GNU Affero General Public License
#    along with this program.  If not, see <http://www.gnu.org/licenses/>.
#
##############################################################################

from datetime import datetime
from dateutil.relativedelta import relativedelta
import time
from operator import itemgetter
from itertools import groupby

from osv import fields, osv
from tools import config
from tools.translate import _
import netsvc
import tools
import decimal_precision as dp
import logging


#----------------------------------------------------------
# Incoterms
#----------------------------------------------------------
class stock_incoterms(osv.osv):
    _name = "stock.incoterms"
    _description = "Incoterms"
    _columns = {
        'name': fields.char('Name', size=64, required=True, help="Incoterms are series of sales terms.They are used to divide transaction costs and responsibilities between buyer and seller and reflect state-of-the-art transportation practices."),
        'code': fields.char('Code', size=3, required=True, help="Code for Incoterms"),
        'active': fields.boolean('Active', help="By unchecking the active field, you may hide an INCOTERM without deleting it."),
    }
    _defaults = {
        'active': True,
    }

stock_incoterms()

class stock_journal(osv.osv):
    _name = "stock.journal"
    _description = "Stock Journal"
    _columns = {
        'name': fields.char('Stock Journal', size=32, required=True),
        'user_id': fields.many2one('res.users', 'Responsible'),
    }
    _defaults = {
        'user_id': lambda s, c, u, ctx: u
    }

stock_journal()
#----------------------------------------------------------
# Stock Location
#----------------------------------------------------------
class stock_location(osv.osv):
    _name = "stock.location"
    _description = "Location"
    _parent_name = "location_id"
    _parent_store = True
    _parent_order = 'id'
    _order = 'parent_left'

    def name_get(self, cr, uid, ids, context=None):
        res = []
        if context is None:
            context = {}
        if not len(ids):
            return []
        reads = self.read(cr, uid, ids, ['name','location_id'], context=context)
        for record in reads:
            name = record['name']
            if context.get('full',False):
                if record['location_id']:
                    name = record['location_id'][1] + ' / ' + name
                res.append((record['id'], name))
            else:
                res.append((record['id'], name))
        return res

    def _complete_name(self, cr, uid, ids, name, args, context=None):
        """ Forms complete name of location from parent location to child location.
        @return: Dictionary of values
        """
        def _get_one_full_name(location, level=4):
            if location.location_id:
                parent_path = _get_one_full_name(location.location_id, level-1) + "/"
            else:
                parent_path = ''
            return parent_path + location.name
        res = {}
        for m in self.browse(cr, uid, ids, context=context):
            res[m.id] = _get_one_full_name(m)
        return res


    def _product_value(self, cr, uid, ids, field_names, arg, context=None):
        """Computes stock value (real and virtual) for a product, as well as stock qty (real and virtual).
        @param field_names: Name of field
        @return: Dictionary of values
        """

        product_product_obj = self.pool.get('product.product')

        cr.execute('select distinct product_id, location_id from stock_move where location_id in %s or location_dest_id in %s', (tuple(ids), tuple(ids)))
        res_products_by_location = sorted(cr.dictfetchall(), key=itemgetter('location_id'))
        products_by_location = dict((k, [v['product_id'] for v in itr]) for k, itr in groupby(res_products_by_location, itemgetter('location_id')))

        result = dict([(i, {}.fromkeys(field_names, 0.0)) for i in ids])
        result.update(dict([(i, {}.fromkeys(field_names, 0.0)) for i in list(set([aaa['location_id'] for aaa in res_products_by_location]))]))

        currency_id = self.pool.get('res.users').browse(cr, uid, uid).company_id.currency_id.id
        currency_obj = self.pool.get('res.currency')
        currency = self.pool.get('res.currency').browse(cr, uid, currency_id)
        currency_obj.round(cr, uid, currency, 300)
        for loc_id, product_ids in products_by_location.items():
            c = (context or {}).copy()
<<<<<<< HEAD
            if loc_id in ids:
                c['location'] = loc_id
                for prod in product_product_obj.browse(cr, uid, product_ids, context=c):
                    for f in field_names:
                        if f == 'stock_real':
                            result[loc_id][f] += prod.qty_available
                        elif f == 'stock_virtual':
                            result[loc_id][f] += prod.virtual_available
                        elif f == 'stock_real_value':
                            amount = prod.qty_available * prod.standard_price
                            amount = currency_obj.round(cr, uid, currency, amount)
                            result[loc_id][f] += amount
                        elif f == 'stock_virtual_value':
                            amount = prod.virtual_available * prod.standard_price
                            amount = currency_obj.round(cr, uid, currency, amount)
                            result[loc_id][f] += amount
=======
            c['location'] = loc_id
            for prod in product_product_obj.browse(cr, uid, product_ids, context=c):
                for f in field_names:
                    if f == 'stock_real':
                        if loc_id not in result:
                            result[loc_id] = {}
                        result[loc_id][f] += prod.qty_available
                    elif f == 'stock_virtual':
                        result[loc_id][f] += prod.virtual_available
                    elif f == 'stock_real_value':
                        amount = prod.qty_available * prod.standard_price
                        amount = currency_obj.round(cr, uid, currency, amount)
                        result[loc_id][f] += amount
                    elif f == 'stock_virtual_value':
                        amount = prod.virtual_available * prod.standard_price
                        amount = currency_obj.round(cr, uid, currency, amount)
                        result[loc_id][f] += amount

>>>>>>> 79db5a9d
        return result

    _columns = {
        'name': fields.char('Location Name', size=64, required=True, translate=True),
        'active': fields.boolean('Active', help="By unchecking the active field, you may hide a location without deleting it."),
        'usage': fields.selection([('supplier', 'Supplier Location'), ('view', 'View'), ('internal', 'Internal Location'), ('customer', 'Customer Location'), ('inventory', 'Inventory'), ('procurement', 'Procurement'), ('production', 'Production'), ('transit', 'Transit Location for Inter-Companies Transfers')], 'Location Type', required=True,
                 help="""* Supplier Location: Virtual location representing the source location for products coming from your suppliers
                       \n* View: Virtual location used to create a hierarchical structures for your warehouse, aggregating its child locations ; can't directly contain products
                       \n* Internal Location: Physical locations inside your own warehouses,
                       \n* Customer Location: Virtual location representing the destination location for products sent to your customers
                       \n* Inventory: Virtual location serving as counterpart for inventory operations used to correct stock levels (Physical inventories)
                       \n* Procurement: Virtual location serving as temporary counterpart for procurement operations when the source (supplier or production) is not known yet. This location should be empty when the procurement scheduler has finished running.
                       \n* Production: Virtual counterpart location for production operations: this location consumes the raw material and produces finished products
                      """, select = True),
         # temporarily removed, as it's unused: 'allocation_method': fields.selection([('fifo', 'FIFO'), ('lifo', 'LIFO'), ('nearest', 'Nearest')], 'Allocation Method', required=True),
        'complete_name': fields.function(_complete_name, method=True, type='char', size=100, string="Location Name"),

        'stock_real': fields.function(_product_value, method=True, type='float', string='Real Stock', multi="stock"),
        'stock_virtual': fields.function(_product_value, method=True, type='float', string='Virtual Stock', multi="stock"),

        'location_id': fields.many2one('stock.location', 'Parent Location', select=True, ondelete='cascade'),
        'child_ids': fields.one2many('stock.location', 'location_id', 'Contains'),

        'chained_journal_id': fields.many2one('stock.journal', 'Chaining Journal',help="Inventory Journal in which the chained move will be written, if the Chaining Type is not Transparent (no journal is used if left empty)"),
        'chained_location_id': fields.many2one('stock.location', 'Chained Location If Fixed'),
        'chained_location_type': fields.selection([('none', 'None'), ('customer', 'Customer'), ('fixed', 'Fixed Location')],
            'Chained Location Type', required=True,
            help="Determines whether this location is chained to another location, i.e. any incoming product in this location \n" \
                "should next go to the chained location. The chained location is determined according to the type :"\
                "\n* None: No chaining at all"\
                "\n* Customer: The chained location will be taken from the Customer Location field on the Partner form of the Partner that is specified in the Picking list of the incoming products." \
                "\n* Fixed Location: The chained location is taken from the next field: Chained Location if Fixed." \
                ),
        'chained_auto_packing': fields.selection(
            [('auto', 'Automatic Move'), ('manual', 'Manual Operation'), ('transparent', 'Automatic No Step Added')],
            'Chaining Type',
            required=True,
            help="This is used only if you select a chained location type.\n" \
                "The 'Automatic Move' value will create a stock move after the current one that will be "\
                "validated automatically. With 'Manual Operation', the stock move has to be validated "\
                "by a worker. With 'Automatic No Step Added', the location is replaced in the original move."
            ),
        'chained_picking_type': fields.selection([('out', 'Sending Goods'), ('in', 'Getting Goods'), ('internal', 'Internal'), ('delivery', 'Delivery')], 'Shipping Type', help="Shipping Type of the Picking List that will contain the chained move (leave empty to automatically detect the type based on the source and destination locations)."),
        'chained_company_id': fields.many2one('res.company', 'Chained Company', help='The company the Picking List containing the chained move will belong to (leave empty to use the default company determination rules'),
        'chained_delay': fields.integer('Chaining Lead Time',help="Delay between original move and chained move in days"),
        'address_id': fields.many2one('res.partner.address', 'Location Address',help="Address of  customer or supplier."),
        'icon': fields.selection(tools.icons, 'Icon', size=64,help="Icon show in  hierarchical tree view"),

        'comment': fields.text('Additional Information'),
        'posx': fields.integer('Corridor (X)',help="Optional localization details, for information purpose only"),
        'posy': fields.integer('Shelves (Y)', help="Optional localization details, for information purpose only"),
        'posz': fields.integer('Height (Z)', help="Optional localization details, for information purpose only"),

        'parent_left': fields.integer('Left Parent', select=1),
        'parent_right': fields.integer('Right Parent', select=1),
        'stock_real_value': fields.function(_product_value, method=True, type='float', string='Real Stock Value', multi="stock", digits_compute=dp.get_precision('Account')),
        'stock_virtual_value': fields.function(_product_value, method=True, type='float', string='Virtual Stock Value', multi="stock", digits_compute=dp.get_precision('Account')),
        'company_id': fields.many2one('res.company', 'Company', select=1, help='Let this field empty if this location is shared between all companies'),
        'scrap_location': fields.boolean('Scrap Location', help='Check this box to allow using this location to put scrapped/damaged goods.'),
    }
    _defaults = {
        'active': True,
        'usage': 'internal',
        'chained_location_type': 'none',
        'chained_auto_packing': 'manual',
        'company_id': lambda self, cr, uid, c: self.pool.get('res.company')._company_default_get(cr, uid, 'stock.location', context=c),
        'posx': 0,
        'posy': 0,
        'posz': 0,
        'icon': False,
        'scrap_location': False,
    }

    def chained_location_get(self, cr, uid, location, partner=None, product=None, context=None):
        """ Finds chained location
        @param location: Location id
        @param partner: Partner id
        @param product: Product id
        @return: List of values
        """
        result = None
        if location.chained_location_type == 'customer':
            if partner:
                result = partner.property_stock_customer
        elif location.chained_location_type == 'fixed':
            result = location.chained_location_id
        if result:
            return result, location.chained_auto_packing, location.chained_delay, location.chained_journal_id and location.chained_journal_id.id or False, location.chained_company_id and location.chained_company_id.id or False, location.chained_picking_type
        return result

    def picking_type_get(self, cr, uid, from_location, to_location, context=None):
        """ Gets type of picking.
        @param from_location: Source location
        @param to_location: Destination location
        @return: Location type
        """
        result = 'internal'
        if (from_location.usage=='internal') and (to_location and to_location.usage in ('customer', 'supplier')):
            result = 'delivery'
        elif (from_location.usage in ('supplier', 'customer')) and (to_location.usage == 'internal'):
            result = 'in'
        return result

    def _product_get_all_report(self, cr, uid, ids, product_ids=False, context=None):
        return self._product_get_report(cr, uid, ids, product_ids, context, recursive=True)

    def _product_get_report(self, cr, uid, ids, product_ids=False,
            context=None, recursive=False):
        """ Finds the product quantity and price for particular location.
        @param product_ids: Ids of product
        @param recursive: True or False
        @return: Dictionary of values
        """
        if context is None:
            context = {}
        product_obj = self.pool.get('product.product')
        # Take the user company and pricetype
        context['currency_id'] = self.pool.get('res.users').browse(cr, uid, uid).company_id.currency_id.id

        # To be able to offer recursive or non-recursive reports we need to prevent recursive quantities by default
        context['compute_child'] = False

        if not product_ids:
            product_ids = product_obj.search(cr, uid, [])

        products = product_obj.browse(cr, uid, product_ids, context=context)
        products_by_uom = {}
        products_by_id = {}
        for product in products:
            products_by_uom.setdefault(product.uom_id.id, [])
            products_by_uom[product.uom_id.id].append(product)
            products_by_id.setdefault(product.id, [])
            products_by_id[product.id] = product

        result = {}
        result['product'] = []
        for id in ids:
            quantity_total = 0.0
            total_price = 0.0
            for uom_id in products_by_uom.keys():
                fnc = self._product_get
                if recursive:
                    fnc = self._product_all_get
                ctx = context.copy()
                ctx['uom'] = uom_id
                qty = fnc(cr, uid, id, [x.id for x in products_by_uom[uom_id]],
                        context=ctx)
                for product_id in qty.keys():
                    if not qty[product_id]:
                        continue
                    product = products_by_id[product_id]
                    quantity_total += qty[product_id]

                    # Compute based on pricetype
                    # Choose the right filed standard_price to read
                    amount_unit = product.price_get('standard_price', context)[product.id]
                    price = qty[product_id] * amount_unit

                    total_price += price
                    result['product'].append({
                        'price': amount_unit,
                        'prod_name': product.name,
                        'code': product.default_code, # used by lot_overview_all report!
                        'variants': product.variants or '',
                        'uom': product.uom_id.name,
                        'prod_qty': qty[product_id],
                        'price_value': price,
                    })
        result['total'] = quantity_total
        result['total_price'] = total_price
        return result

    def _product_get_multi_location(self, cr, uid, ids, product_ids=False, context=None,
                                    states=['done'], what=('in', 'out')):
        """
        @param product_ids: Ids of product
        @param states: List of states
        @param what: Tuple of
        @return:
        """
        product_obj = self.pool.get('product.product')
        if context is None:
            context = {}
        context.update({
            'states': states,
            'what': what,
            'location': ids
        })
        return product_obj.get_product_available(cr, uid, product_ids, context=context)

    def _product_get(self, cr, uid, id, product_ids=False, context=None, states=['done']):
        """
        @param product_ids:
        @param states:
        @return:
        """
        ids = id and [id] or []
        return self._product_get_multi_location(cr, uid, ids, product_ids, context=context, states=states)

    def _product_all_get(self, cr, uid, id, product_ids=False, context=None, states=['done']):
        # build the list of ids of children of the location given by id
        ids = id and [id] or []
        location_ids = self.search(cr, uid, [('location_id', 'child_of', ids)])
        return self._product_get_multi_location(cr, uid, location_ids, product_ids, context, states)

    def _product_virtual_get(self, cr, uid, id, product_ids=False, context=None, states=['done']):
        return self._product_all_get(cr, uid, id, product_ids, context, ['confirmed', 'waiting', 'assigned', 'done'])

    def _product_reserve(self, cr, uid, ids, product_id, product_qty, context=None, lock=False):
        """
        Attempt to find a quantity ``product_qty`` (in the product's default uom or the uom passed in ``context``) of product ``product_id``
        in locations with id ``ids`` and their child locations. If ``lock`` is True, the stock.move lines
        of product with id ``product_id`` in the searched location will be write-locked using Postgres's
        "FOR UPDATE NOWAIT" option until the transaction is committed or rolled back, to prevent reservin 
        twice the same products.
        If ``lock`` is True and the lock cannot be obtained (because another transaction has locked some of
        the same stock.move lines), a log line will be output and False will be returned, as if there was
        not enough stock.

        :param product_id: Id of product to reserve
        :param product_qty: Quantity of product to reserve (in the product's default uom or the uom passed in ``context``)
        :param lock: if True, the stock.move lines of product with id ``product_id`` in all locations (and children locations) with ``ids`` will
                     be write-locked using postgres's "FOR UPDATE NOWAIT" option until the transaction is committed or rolled back. This is
                     to prevent reserving twice the same products.
        :param context: optional context dictionary: it a 'uom' key is present it will be used instead of the default product uom to
                        compute the ``product_qty`` and in the return value.
        :return: List of tuples in the form (qty, location_id) with the (partial) quantities that can be taken in each location to
                 reach the requested product_qty (``qty`` is expressed in the default uom of the product), of False if enough
                 products could not be found, or the lock could not be obtained (and ``lock`` was True).
        """
        result = []
        amount = 0.0
        if context is None:
            context = {}
        for id in self.search(cr, uid, [('location_id', 'child_of', ids)]):
            if lock:
                try:
                    # Must lock with a separate select query because FOR UPDATE can't be used with
                    # aggregation/group by's (when individual rows aren't identifiable).
                    # We use a SAVEPOINT to be able to rollback this part of the transaction without
                    # failing the whole transaction in case the LOCK cannot be acquired.
                    cr.execute("SAVEPOINT stock_location_product_reserve")
                    cr.execute("""SELECT id FROM stock_move
                                  WHERE product_id=%s AND
                                          (
                                            (location_dest_id=%s AND
                                             location_id<>%s AND
                                             state='done')
                                            OR
                                            (location_id=%s AND
                                             location_dest_id<>%s AND
                                             state in ('done', 'assigned'))
                                          )
                                  FOR UPDATE of stock_move NOWAIT""", (product_id, id, id, id, id), log_exceptions=False)
                except Exception:
                    # Here it's likely that the FOR UPDATE NOWAIT failed to get the LOCK,
                    # so we ROLLBACK to the SAVEPOINT to restore the transaction to its earlier
                    # state, we return False as if the products were not available, and log it:
                    cr.execute("ROLLBACK TO stock_location_product_reserve")
                    logger = logging.getLogger('stock.location')
                    logger.warn("Failed attempt to reserve %s x product %s, likely due to another transaction already in progress. Next attempt is likely to work. Detailed error available at DEBUG level.", product_qty, product_id)
                    logger.debug("Trace of the failed product reservation attempt: ", exc_info=True)
                    return False

            # XXX TODO: rewrite this with one single query, possibly even the quantity conversion
            cr.execute("""SELECT product_uom, sum(product_qty) AS product_qty
                          FROM stock_move
                          WHERE location_dest_id=%s AND
                                location_id<>%s AND
                                product_id=%s AND
                                state='done'
                          GROUP BY product_uom
                       """,
                       (id, id, product_id))
            results = cr.dictfetchall()
            cr.execute("""SELECT product_uom,-sum(product_qty) AS product_qty
                          FROM stock_move
                          WHERE location_id=%s AND
                                location_dest_id<>%s AND
                                product_id=%s AND
                                state in ('done', 'assigned')
                          GROUP BY product_uom
                       """,
                       (id, id, product_id))
            results += cr.dictfetchall()

            total = 0.0
            results2 = 0.0
            for r in results:
                amount = self.pool.get('product.uom')._compute_qty(cr, uid, r['product_uom'], r['product_qty'], context.get('uom', False))
                results2 += amount
                total += amount

            if total <= 0.0:
                continue

            amount = results2
            if amount > 0:
                if amount > min(total, product_qty):
                    amount = min(product_qty, total)
                result.append((amount, id))
                product_qty -= amount
                total -= amount
                if product_qty <= 0.0:
                    return result
                if total <= 0.0:
                    continue
        return False

stock_location()


class stock_tracking(osv.osv):
    _name = "stock.tracking"
    _description = "Packs"

    def checksum(sscc):
        salt = '31' * 8 + '3'
        sum = 0
        for sscc_part, salt_part in zip(sscc, salt):
            sum += int(sscc_part) * int(salt_part)
        return (10 - (sum % 10)) % 10
    checksum = staticmethod(checksum)

    def make_sscc(self, cr, uid, context=None):
        sequence = self.pool.get('ir.sequence').get(cr, uid, 'stock.lot.tracking')
        return sequence + str(self.checksum(sequence))

    _columns = {
        'name': fields.char('Pack Reference', size=64, required=True, select=True),
        'active': fields.boolean('Active', help="By unchecking the active field, you may hide a pack without deleting it."),
        'serial': fields.char('Additional Reference', size=64, select=True, help="Other reference or serial number"),
        'move_ids': fields.one2many('stock.move', 'tracking_id', 'Moves for this pack', readonly=True),
        'date': fields.datetime('Creation Date', required=True),
    }
    _defaults = {
        'active': 1,
        'name': make_sscc,
        'date': time.strftime('%Y-%m-%d %H:%M:%S'),
    }

    def name_search(self, cr, user, name, args=None, operator='ilike', context=None, limit=100):
        if not args:
            args = []
        if not context:
            context = {}
        ids = self.search(cr, user, [('serial', '=', name)]+ args, limit=limit, context=context)
        ids += self.search(cr, user, [('name', operator, name)]+ args, limit=limit, context=context)
        return self.name_get(cr, user, ids, context)

    def name_get(self, cr, uid, ids, context=None):
        if not len(ids):
            return []
        res = [(r['id'], r['name']+' ['+(r['serial'] or '')+']') for r in self.read(cr, uid, ids, ['name', 'serial'], context)]
        return res

    def unlink(self, cr, uid, ids, context=None):
        raise osv.except_osv(_('Error'), _('You can not remove a lot line !'))
    
    def action_traceability(self, cr, uid, ids, context={}):
        """ It traces the information of a product
        @param self: The object pointer.
        @param cr: A database cursor
        @param uid: ID of the user currently logged in
        @param ids: List of IDs selected 
        @param context: A standard dictionary 
        @return: A dictionary of values
        """
        value={}
        value=self.pool.get('action.traceability').action_traceability(cr,uid,ids,context)
        return value
stock_tracking()

#----------------------------------------------------------
# Stock Picking
#----------------------------------------------------------
class stock_picking(osv.osv):
    _name = "stock.picking"
    _description = "Picking List"

    def _set_maximum_date(self, cr, uid, ids, name, value, arg, context=None):
        """ Calculates planned date if it is greater than 'value'.
        @param name: Name of field
        @param value: Value of field
        @param arg: User defined argument
        @return: True or False
        """
        if not value:
            return False
        if isinstance(ids, (int, long)):
            ids = [ids]
        for pick in self.browse(cr, uid, ids, context):
            sql_str = """update stock_move set
                    date='%s'
                where
                    picking_id=%d """ % (value, pick.id)

            if pick.max_date:
                sql_str += " and (date='" + pick.max_date + "' or date>'" + value + "')"
            cr.execute(sql_str)
        return True

    def _set_minimum_date(self, cr, uid, ids, name, value, arg, context=None):
        """ Calculates planned date if it is less than 'value'.
        @param name: Name of field
        @param value: Value of field
        @param arg: User defined argument
        @return: True or False
        """
        if not value:
            return False
        if isinstance(ids, (int, long)):
            ids = [ids]
        for pick in self.browse(cr, uid, ids, context=context):
            sql_str = """update stock_move set
                    date='%s'
                where
                    picking_id=%s """ % (value, pick.id)
            if pick.min_date:
                sql_str += " and (date='" + pick.min_date + "' or date<'" + value + "')"
            cr.execute(sql_str)
        return True

    def get_min_max_date(self, cr, uid, ids, field_name, arg, context=None):
        """ Finds minimum and maximum dates for picking.
        @return: Dictionary of values
        """
        res = {}
        for id in ids:
            res[id] = {'min_date': False, 'max_date': False}
        if not ids:
            return res
        cr.execute("""select
                picking_id,
                min(date),
                max(date)
            from
                stock_move
            where
                picking_id IN %s
            group by
                picking_id""",(tuple(ids),))
        for pick, dt1, dt2 in cr.fetchall():
            res[pick]['min_date'] = dt1
            res[pick]['max_date'] = dt2
        return res

    def create(self, cr, user, vals, context=None):
        if ('name' not in vals) or (vals.get('name')=='/'):
            seq_obj_name =  'stock.picking.' + vals['type']
            vals['name'] = self.pool.get('ir.sequence').get(cr, user, seq_obj_name)
        new_id = super(stock_picking, self).create(cr, user, vals, context)
        return new_id

    _columns = {
        'name': fields.char('Reference', size=64, select=True),
        'origin': fields.char('Origin', size=64, help="Reference of the document that produced this picking.", select=True),
        'backorder_id': fields.many2one('stock.picking', 'Back Order of', help="If this picking was split this field links to the picking that contains the other part that has been processed already.", select=True),
        'type': fields.selection([('out', 'Sending Goods'), ('in', 'Getting Goods'), ('internal', 'Internal'), ('delivery', 'Delivery')], 'Shipping Type', required=True, select=True, help="Shipping type specify, goods coming in or going out."),
        'note': fields.text('Notes'),
        'stock_journal_id': fields.many2one('stock.journal','Stock Journal', select=True),
        'location_id': fields.many2one('stock.location', 'Location', help="Keep empty if you produce at the location where the finished products are needed." \
                "Set a location if you produce at a fixed location. This can be a partner location " \
                "if you subcontract the manufacturing operations.", select=True),
        'location_dest_id': fields.many2one('stock.location', 'Dest. Location',help="Location where the system will stock the finished products.", select=True),
        'move_type': fields.selection([('direct', 'Direct Delivery'), ('one', 'All at once')], 'Delivery Method', required=True, help="It specifies goods to be delivered all at once or by direct delivery"),
        'state': fields.selection([
            ('draft', 'Draft'),
            ('auto', 'Waiting'),
            ('confirmed', 'Confirmed'),
            ('assigned', 'Available'),
            ('done', 'Done'),
            ('cancel', 'Cancelled'),
            ], 'State', readonly=True, select=True,
            help="* Draft: not confirmed yet and will not be scheduled until confirmed\n"\
                 "* Confirmed: still waiting for the availability of products\n"\
                 "* Available: products reserved, simply waiting for confirmation.\n"\
                 "* Waiting: waiting for another move to proceed before it becomes automatically available (e.g. in Make-To-Order flows)\n"\
                 "* Done: has been processed, can't be modified or cancelled anymore\n"\
                 "* Cancelled: has been cancelled, can't be confirmed anymore"),
        'min_date': fields.function(get_min_max_date, fnct_inv=_set_minimum_date, multi="min_max_date",
                 method=True, store=True, type='datetime', string='Expected Date', select=1, help="Expected date for the picking to be processed"),
        'date': fields.datetime('Order Date', help="Date of Order", select=True),
        'date_done': fields.datetime('Date Done', help="Date of Completion"),
        'max_date': fields.function(get_min_max_date, fnct_inv=_set_maximum_date, multi="min_max_date",
                 method=True, store=True, type='datetime', string='Max. Expected Date', select=2),
        'move_lines': fields.one2many('stock.move', 'picking_id', 'Internal Moves', states={'done': [('readonly', True)], 'cancel': [('readonly', True)]}),
        'auto_picking': fields.boolean('Auto-Picking'),
        'address_id': fields.many2one('res.partner.address', 'Address', help="Address of partner"),
        'partner_id': fields.related('address_id','partner_id',type='many2one',relation='res.partner',string='Partner',store=True),        
        'invoice_state': fields.selection([
            ("invoiced", "Invoiced"),
            ("2binvoiced", "To Be Invoiced"),
            ("none", "Not from Picking")], "Invoice Control",
            select=True, required=True, readonly=True, states={'draft': [('readonly', False)]}),
        'company_id': fields.many2one('res.company', 'Company', required=True, select=True),
    }
    _defaults = {
        'name': lambda self, cr, uid, context: '/',
        'state': 'draft',
        'move_type': 'direct',
        'type': 'in',
        'invoice_state': 'none',
        'date': time.strftime('%Y-%m-%d %H:%M:%S'),
        'company_id': lambda self, cr, uid, c: self.pool.get('res.company')._company_default_get(cr, uid, 'stock.picking', context=c)
    }

    def copy(self, cr, uid, id, default=None, context=None):
        if default is None:
            default = {}
        default = default.copy()
        picking_obj = self.browse(cr, uid, [id], context)[0]
        move_obj=self.pool.get('stock.move')
        if ('name' not in default) or (picking_obj.name=='/'):
            seq_obj_name =  'stock.picking.' + picking_obj.type
            default['name'] = self.pool.get('ir.sequence').get(cr, uid, seq_obj_name)
            default['origin'] = ''
            default['backorder_id'] = False
        res=super(stock_picking, self).copy(cr, uid, id, default, context)
        if res:
            picking_obj = self.browse(cr, uid, [res], context)[0]
            for move in picking_obj.move_lines:
                move_obj.write(cr, uid, [move.id], {'tracking_id': False,'prodlot_id':False})
        return res 

    def onchange_partner_in(self, cr, uid, context=None, partner_id=None):
        return {}

    def action_explode(self, cr, uid, moves, context=None):
        return moves

    def action_confirm(self, cr, uid, ids, context=None):
        """ Confirms picking.
        @return: True
        """
        self.write(cr, uid, ids, {'state': 'confirmed'})
        todo = []
        for picking in self.browse(cr, uid, ids, context=context):
            for r in picking.move_lines:
                if r.state == 'draft':
                    todo.append(r.id)

        self.log_picking(cr, uid, ids, context=context)

        todo = self.action_explode(cr, uid, todo, context)
        if len(todo):
            self.pool.get('stock.move').action_confirm(cr, uid, todo, context=context)
        return True

    def test_auto_picking(self, cr, uid, ids):
        # TODO: Check locations to see if in the same location ?
        return True

    def action_assign(self, cr, uid, ids, *args):
        """ Changes state of picking to available if all moves are confirmed.
        @return: True
        """
        for pick in self.browse(cr, uid, ids):
            move_ids = [x.id for x in pick.move_lines if x.state == 'confirmed']
            if not move_ids:
                raise osv.except_osv(_('Warning !'),_('Not Available. Moves are not confirmed.'))
            self.pool.get('stock.move').action_assign(cr, uid, move_ids)
        return True

    def force_assign(self, cr, uid, ids, *args):
        """ Changes state of picking to available if moves are confirmed or waiting.
        @return: True
        """
        wf_service = netsvc.LocalService("workflow")
        for pick in self.browse(cr, uid, ids):
            move_ids = [x.id for x in pick.move_lines if x.state in ['confirmed','waiting']]
            self.pool.get('stock.move').force_assign(cr, uid, move_ids)
            wf_service.trg_write(uid, 'stock.picking', pick.id, cr)
        return True

    def draft_force_assign(self, cr, uid, ids, *args):
        """ Confirms picking directly from draft state.
        @return: True
        """
        wf_service = netsvc.LocalService("workflow")
        for pick in self.browse(cr, uid, ids):
            if not pick.move_lines:
                raise osv.except_osv(_('Error !'),_('You can not process picking without stock moves'))
            wf_service.trg_validate(uid, 'stock.picking', pick.id,
                'button_confirm', cr)
        return True

    def draft_validate(self, cr, uid, ids, *args):
        """ Validates picking directly from draft state.
        @return: True
        """
        wf_service = netsvc.LocalService("workflow")
        self.draft_force_assign(cr, uid, ids)
        for pick in self.browse(cr, uid, ids):
            move_ids = [x.id for x in pick.move_lines]
            self.pool.get('stock.move').force_assign(cr, uid, move_ids)
            wf_service.trg_write(uid, 'stock.picking', pick.id, cr)

            self.action_move(cr, uid, [pick.id])
            wf_service.trg_validate(uid, 'stock.picking', pick.id, 'button_done', cr)
        return True

    def cancel_assign(self, cr, uid, ids, *args):
        """ Cancels picking and moves.
        @return: True
        """
        wf_service = netsvc.LocalService("workflow")
        for pick in self.browse(cr, uid, ids):
            move_ids = [x.id for x in pick.move_lines]
            self.pool.get('stock.move').cancel_assign(cr, uid, move_ids)
            wf_service.trg_write(uid, 'stock.picking', pick.id, cr)
        return True

    def action_assign_wkf(self, cr, uid, ids, context=None):
        """ Changes picking state to assigned.
        @return: True
        """
        self.write(cr, uid, ids, {'state': 'assigned'})
        self.log_picking(cr, uid, ids, context=context)
        return True

    def test_finnished(self, cr, uid, ids):
        """ Tests whether the move is in done or cancel state or not.
        @return: True or False
        """
        move_ids = self.pool.get('stock.move').search(cr, uid, [('picking_id', 'in', ids)])
        for move in self.pool.get('stock.move').browse(cr, uid, move_ids):
            if move.state not in ('done', 'cancel'):
                if move.product_qty != 0.0:
                    return False
                else:
                    move.write(cr, uid, [move.id], {'state': 'done'})
        return True

    def test_assigned(self, cr, uid, ids):
        """ Tests whether the move is in assigned state or not.
        @return: True or False
        """
        ok = True
        for pick in self.browse(cr, uid, ids):
            mt = pick.move_type
            for move in pick.move_lines:
                if (move.state in ('confirmed', 'draft')) and (mt == 'one'):
                    return False
                if (mt == 'direct') and (move.state == 'assigned') and (move.product_qty):
                    return True
                ok = ok and (move.state in ('cancel', 'done', 'assigned'))
        return ok

    def action_cancel(self, cr, uid, ids, context=None):
        """ Changes picking state to cancel.
        @return: True
        """
        for pick in self.browse(cr, uid, ids):
            ids2 = [move.id for move in pick.move_lines]
            self.pool.get('stock.move').action_cancel(cr, uid, ids2, context)
        self.write(cr, uid, ids, {'state': 'cancel', 'invoice_state': 'none'})
        self.log_picking(cr, uid, ids, context=context)
        return True

    #
    # TODO: change and create a move if not parents
    #
    def action_done(self, cr, uid, ids, context=None):
        """ Changes picking state to done.
        @return: True
        """
        self.write(cr, uid, ids, {'state': 'done', 'date_done': time.strftime('%Y-%m-%d %H:%M:%S')})
        return True

    def action_move(self, cr, uid, ids, context=None):
        """ Changes move state to assigned.
        @return: True
        """
        for pick in self.browse(cr, uid, ids):
            todo = []
            for move in pick.move_lines:
                if move.state == 'assigned':
                    todo.append(move.id)
            if len(todo):
                self.pool.get('stock.move').action_done(cr, uid, todo,
                        context=context)
        return True

    def get_currency_id(self, cr, uid, picking):
        return False

    def _get_payment_term(self, cr, uid, picking):
        """ Gets payment term from partner.
        @return: Payment term
        """
        partner_obj = self.pool.get('res.partner')
        partner = picking.address_id.partner_id
        return partner.property_payment_term and partner.property_payment_term.id or False

    def _get_address_invoice(self, cr, uid, picking):
        """ Gets invoice address of a partner
        @return {'contact': address, 'invoice': address} for invoice
        """
        partner_obj = self.pool.get('res.partner')
        partner = picking.address_id.partner_id

        return partner_obj.address_get(cr, uid, [partner.id],
                ['contact', 'invoice'])

    def _get_comment_invoice(self, cr, uid, picking):
        """
        @return: comment string for invoice
        """
        return picking.note or ''

    def _get_price_unit_invoice(self, cr, uid, move_line, type, context=None):
        """ Gets price unit for invoice
        @param move_line: Stock move lines
        @param type: Type of invoice
        @return: The price unit for the move line
        """
        if context is None:
            context = {}

        if type in ('in_invoice', 'in_refund'):
            # Take the user company and pricetype
            context['currency_id'] = move_line.company_id.currency_id.id
            amount_unit = move_line.product_id.price_get('standard_price', context)[move_line.product_id.id]
            return amount_unit
        else:
            return move_line.product_id.list_price

    def _get_discount_invoice(self, cr, uid, move_line):
        '''Return the discount for the move line'''
        return 0.0

    def _get_taxes_invoice(self, cr, uid, move_line, type):
        """ Gets taxes on invoice
        @param move_line: Stock move lines
        @param type: Type of invoice
        @return: Taxes Ids for the move line
        """
        if type in ('in_invoice', 'in_refund'):
            taxes = move_line.product_id.supplier_taxes_id
        else:
            taxes = move_line.product_id.taxes_id

        if move_line.picking_id and move_line.picking_id.address_id and move_line.picking_id.address_id.partner_id:
            return self.pool.get('account.fiscal.position').map_tax(
                cr,
                uid,
                move_line.picking_id.address_id.partner_id.property_account_position,
                taxes
            )
        else:
            return map(lambda x: x.id, taxes)

    def _get_account_analytic_invoice(self, cr, uid, picking, move_line):
        return False

    def _invoice_line_hook(self, cr, uid, move_line, invoice_line_id):
        '''Call after the creation of the invoice line'''
        return

    def _invoice_hook(self, cr, uid, picking, invoice_id):
        '''Call after the creation of the invoice'''
        return

    def action_invoice_create(self, cr, uid, ids, journal_id=False,
            group=False, type='out_invoice', context=None):
        """ Creates invoice based on the invoice state selected for picking.
        @param journal_id: Id of journal
        @param group: Whether to create a group invoice or not
        @param type: Type invoice to be created
        @return: Ids of created invoices for the pickings
        """
        if context is None:
            context = {}

        invoice_obj = self.pool.get('account.invoice')
        invoice_line_obj = self.pool.get('account.invoice.line')
        invoices_group = {}
        res = {}

        for picking in self.browse(cr, uid, ids, context=context):
            if picking.invoice_state != '2binvoiced':
                continue
            payment_term_id = False
            partner = picking.address_id and picking.address_id.partner_id
            if not partner:
                raise osv.except_osv(_('Error, no partner !'),
                    _('Please put a partner on the picking list if you want to generate invoice.'))

            if type in ('out_invoice', 'out_refund'):
                account_id = partner.property_account_receivable.id
                payment_term_id = self._get_payment_term(cr, uid, picking)
            else:
                account_id = partner.property_account_payable.id

            address_contact_id, address_invoice_id = \
                    self._get_address_invoice(cr, uid, picking).values()

            comment = self._get_comment_invoice(cr, uid, picking)
            if group and partner.id in invoices_group:
                invoice_id = invoices_group[partner.id]
                invoice = invoice_obj.browse(cr, uid, invoice_id)
                invoice_vals = {
                    'name': (invoice.name or '') + ', ' + (picking.name or ''),
                    'origin': (invoice.origin or '') + ', ' + (picking.name or '') + (picking.origin and (':' + picking.origin) or ''),
                    'comment': (comment and (invoice.comment and invoice.comment+"\n"+comment or comment)) or (invoice.comment and invoice.comment or ''),
                    'date_invoice':context.get('date_inv',False),
                    'user_id':uid
                }
                invoice_obj.write(cr, uid, [invoice_id], invoice_vals, context=context)
            else:
                invoice_vals = {
                    'name': picking.name,
                    'origin': (picking.name or '') + (picking.origin and (':' + picking.origin) or ''),
                    'type': type,
                    'account_id': account_id,
                    'partner_id': partner.id,
                    'address_invoice_id': address_invoice_id,
                    'address_contact_id': address_contact_id,
                    'comment': comment,
                    'payment_term': payment_term_id,
                    'fiscal_position': partner.property_account_position.id,
                    'date_invoice': context.get('date_inv',False),
                    'company_id': picking.company_id.id,
                    'user_id':uid
                }
                cur_id = self.get_currency_id(cr, uid, picking)
                if cur_id:
                    invoice_vals['currency_id'] = cur_id
                if journal_id:
                    invoice_vals['journal_id'] = journal_id
                invoice_id = invoice_obj.create(cr, uid, invoice_vals,
                        context=context)
                invoices_group[partner.id] = invoice_id
            res[picking.id] = invoice_id
            for move_line in picking.move_lines:
                origin = move_line.picking_id.name or ''
                if move_line.picking_id.origin:
                    origin += ':' + move_line.picking_id.origin
                if group:
                    name = (picking.name or '') + '-' + move_line.name
                else:
                    name = move_line.name

                if type in ('out_invoice', 'out_refund'):
                    account_id = move_line.product_id.product_tmpl_id.\
                            property_account_income.id
                    if not account_id:
                        account_id = move_line.product_id.categ_id.\
                                property_account_income_categ.id
                else:
                    account_id = move_line.product_id.product_tmpl_id.\
                            property_account_expense.id
                    if not account_id:
                        account_id = move_line.product_id.categ_id.\
                                property_account_expense_categ.id

                price_unit = self._get_price_unit_invoice(cr, uid,
                        move_line, type)
                discount = self._get_discount_invoice(cr, uid, move_line)
                tax_ids = self._get_taxes_invoice(cr, uid, move_line, type)
                account_analytic_id = self._get_account_analytic_invoice(cr, uid, picking, move_line)

                #set UoS if it's a sale and the picking doesn't have one
                uos_id = move_line.product_uos and move_line.product_uos.id or False
                if not uos_id and type in ('out_invoice', 'out_refund'):
                    uos_id = move_line.product_uom.id

                account_id = self.pool.get('account.fiscal.position').map_account(cr, uid, partner.property_account_position, account_id)
                invoice_line_id = invoice_line_obj.create(cr, uid, {
                    'name': name,
                    'origin': origin,
                    'invoice_id': invoice_id,
                    'uos_id': uos_id,
                    'product_id': move_line.product_id.id,
                    'account_id': account_id,
                    'price_unit': price_unit,
                    'discount': discount,
                    'quantity': move_line.product_uos_qty or move_line.product_qty,
                    'invoice_line_tax_id': [(6, 0, tax_ids)],
                    'account_analytic_id': account_analytic_id,
                }, context=context)
                self._invoice_line_hook(cr, uid, move_line, invoice_line_id)

            invoice_obj.button_compute(cr, uid, [invoice_id], context=context,
                    set_total=(type in ('in_invoice', 'in_refund')))
            self.write(cr, uid, [picking.id], {
                'invoice_state': 'invoiced',
                }, context=context)
            self._invoice_hook(cr, uid, picking, invoice_id)
        self.write(cr, uid, res.keys(), {
            'invoice_state': 'invoiced',
            }, context=context)
        return res

    def test_done(self, cr, uid, ids, context=None):
        """ Test whether the move lines are done or not.
        @return: True or False
        """
        ok = False
        for pick in self.browse(cr, uid, ids, context=context):
            if not pick.move_lines:
                return True
            for move in pick.move_lines:
                if move.state not in ('cancel','done'):
                    return False
                if move.state=='done':
                    ok = True
        return ok

    def test_cancel(self, cr, uid, ids, context=None):
        """ Test whether the move lines are canceled or not.
        @return: True or False
        """
        for pick in self.browse(cr, uid, ids, context=context):
            for move in pick.move_lines:
                if move.state not in ('cancel',):
                    return False
        return True
   
    def allow_cancel(self, cr, uid, ids, context={}):
        for pick in self.browse(cr, uid, ids, context=context):
            if not pick.move_lines:
                return True
            for move in pick.move_lines:
                if move.state == 'done':
                    raise osv.except_osv(_('Error'), _('You cannot cancel picking because stock move is in done state !'))                    
        return True
    def unlink(self, cr, uid, ids, context=None):
        move_obj = self.pool.get('stock.move')
        if context is None:
            context = {}
        for pick in self.browse(cr, uid, ids, context=context):
            if pick.state in ['done','cancel']:
                raise osv.except_osv(_('Error'), _('You cannot remove the picking which is in %s state !')%(pick.state,))
            elif pick.state in ['confirmed','assigned', 'draft']:
                ids2 = [move.id for move in pick.move_lines]
                ctx = context.copy()
                ctx.update({'call_unlink':True})
                if pick.state != 'draft':
                    #Cancelling the move in order to affect Virtual stock of product
                    move_obj.action_cancel(cr, uid, ids2, ctx)
                #Removing the move
                move_obj.unlink(cr, uid, ids2, ctx)

        return super(stock_picking, self).unlink(cr, uid, ids, context=context)

    # FIXME: needs refactoring, this code is partially duplicated in stock_move.do_partial()!
    def do_partial(self, cr, uid, ids, partial_datas, context=None):
        """ Makes partial picking and moves done.
        @param partial_datas : Dictionary containing details of partial picking
                          like partner_id, address_id, delivery_date,
                          delivery moves with product_id, product_qty, uom
        @return: Dictionary of values
        """
        import pdb
        #pdb.set_trace()
        if context is None:
            context = {}
        else:
            context = dict(context)
        res = {}
        move_obj = self.pool.get('stock.move')
        product_obj = self.pool.get('product.product')
        currency_obj = self.pool.get('res.currency')
        uom_obj = self.pool.get('product.uom')
        price_type_obj = self.pool.get('product.price.type')
        sequence_obj = self.pool.get('ir.sequence')
        wf_service = netsvc.LocalService("workflow")
        partner_id = partial_datas.get('partner_id', False)
        address_id = partial_datas.get('address_id', False)
        delivery_date = partial_datas.get('delivery_date', False)
        for pick in self.browse(cr, uid, ids, context=context):
            new_picking = None
            new_moves = []
            complete, too_many, too_few = [], [], []
            move_product_qty = {}
            prodlot_ids = {}
            for move in pick.move_lines:
                if move.state in ('done', 'cancel'):
                    continue
                partial_data = partial_datas.get('move%s'%(move.id), False)
                assert partial_data, _('Do not Found Partial data of Stock Move Line :%s' %(move.id))
                product_qty = partial_data.get('product_qty',0.0)
                move_product_qty[move.id] = product_qty
                product_uom = partial_data.get('product_uom',False)
                product_price = partial_data.get('product_price',0.0)
                product_currency = partial_data.get('product_currency',False)
                prodlot_id = partial_data.get('prodlot_id')
                prodlot_ids[move.id] = prodlot_id
                if move.product_qty == product_qty:
                    complete.append(move)
                elif move.product_qty > product_qty:
                    too_few.append(move)
                else:
                    too_many.append(move)

                # Average price computation
                if (pick.type == 'in') and (move.product_id.cost_method == 'average'):
                    product = product_obj.browse(cr, uid, move.product_id.id)
                    move_currency_id = move.company_id.currency_id.id
                    context['currency_id'] = move_currency_id
                    qty = uom_obj._compute_qty(cr, uid, product_uom, product_qty, product.uom_id.id)
                    if qty > 0:
                        new_price = currency_obj.compute(cr, uid, product_currency,
                                move_currency_id, product_price)
                        new_price = uom_obj._compute_price(cr, uid, product_uom, new_price,
                                product.uom_id.id)
                        if product.qty_available <= 0:
                            new_std_price = new_price
                        else:
                            # Get the standard price
                            amount_unit = product.price_get('standard_price', context)[product.id]
                            new_std_price = ((amount_unit * product.qty_available)\
                                + (new_price * qty))/(product.qty_available + qty)

                        # Write the field according to price type field
                        product_obj.write(cr, uid, [product.id], {'standard_price': new_std_price})

                        # Record the values that were chosen in the wizard, so they can be
                        # used for inventory valuation if real-time valuation is enabled.
                        move_obj.write(cr, uid, [move.id], 
                                {'price_unit': product_price,
                                 'price_currency_id': product_currency})


            for move in too_few:
                product_qty = move_product_qty[move.id]

                if not new_picking:
                    new_picking = self.copy(cr, uid, pick.id,
                            {
                                'name': sequence_obj.get(cr, uid, 'stock.picking.%s'%(pick.type)),
                                'move_lines' : [],
                                'state':'draft',
                            })
                if product_qty != 0:
                    defaults = {
                            'product_qty' : product_qty,
                            'product_uos_qty': product_qty, #TODO: put correct uos_qty
                            'picking_id' : new_picking,
                            'state': 'assigned',
                            'move_dest_id': False,
                            'price_unit': move.price_unit,
                    }
                    prodlot_id = prodlot_ids[move.id]
                    if prodlot_id:
                        defaults.update(prodlot_id=prodlot_id)
                    new_obj = move_obj.copy(cr, uid, move.id, defaults)

                move_obj.write(cr, uid, [move.id],
                        {
                            'product_qty' : move.product_qty - product_qty,
                            'product_uos_qty':move.product_qty - product_qty, #TODO: put correct uos_qty
                        })

            if new_picking:
                move_obj.write(cr, uid, [c.id for c in complete], {'picking_id': new_picking})
                for move in complete:
                    if prodlot_ids.get(move.id):
                        move_obj.write(cr, uid, move.id, {'prodlot_id': prodlot_ids[move.id]})
            for move in too_many:
                product_qty = move_product_qty[move.id]
                defaults = {
                    'product_qty' : product_qty,
                    'product_uos_qty': product_qty, #TODO: put correct uos_qty
                }
                prodlot_id = prodlot_ids.get(move.id)
                if prodlot_ids.get(move.id):
                    defaults.update(prodlot_id=prodlot_id)
                if new_picking:
                    defaults.update(picking_id=new_picking)
                move_obj.write(cr, uid, [move.id], defaults)


            # At first we confirm the new picking (if necessary)
            if new_picking:
                wf_service.trg_validate(uid, 'stock.picking', new_picking, 'button_confirm', cr)
                # Then we finish the good picking
                self.write(cr, uid, [pick.id], {'backorder_id': new_picking})
                self.action_move(cr, uid, [new_picking])
                wf_service.trg_validate(uid, 'stock.picking', new_picking, 'button_done', cr)
                wf_service.trg_write(uid, 'stock.picking', pick.id, cr)
                delivered_pack_id = new_picking
            else:
                self.action_move(cr, uid, [pick.id])
                wf_service.trg_validate(uid, 'stock.picking', pick.id, 'button_done', cr)
                delivered_pack_id = pick.id

            delivered_pack = self.browse(cr, uid, delivered_pack_id, context=context)
            res[pick.id] = {'delivered_picking': delivered_pack.id or False}

        return res

    def log_picking(self, cr, uid, ids, context=None):
        """ This function will create log messages for picking.
        @param cr: the database cursor
        @param uid: the current user's ID for security checks,
        @param ids: List of Picking Ids
        @param context: A standard dictionary for contextual values
        """
        msg=''
        for pick in self.browse(cr, uid, ids, context=context):
            type_list = {
                'out':'Picking List',
                'in':'Reception',
                'internal': 'Internal picking',
                'delivery': 'Delivery order'
            }
            message = type_list.get(pick.type, _('Document')) + " '" + (pick.name or 'n/a') + "' "
            if pick.min_date:
                msg=datetime.strptime(pick.min_date, '%Y-%m-%d %H:%M:%S').strftime('%Y-%m-%d') + "'."
            state_list = {
                          'confirmed': "is scheduled for the '" + msg ,
                          'assigned': 'is ready to process.',
                          'cancel': 'is Cancelled.',
                          'done': 'is processed.',
                          'draft':'is draft.',
                          }
            message += state_list[pick.state]
            self.log(cr, uid, pick.id, message)
        return True

stock_picking()

class stock_production_lot(osv.osv):

    def name_get(self, cr, uid, ids, context=None):
        if not ids:
            return []
        reads = self.read(cr, uid, ids, ['name', 'prefix', 'ref'], context)
        res = []
        for record in reads:
            name = record['name']
            prefix = record['prefix']
            if prefix:
                name = prefix + '/' + name
            if record['ref']:
                name = '%s [%s]' % (name, record['ref'])
            res.append((record['id'], name))
        return res

    _name = 'stock.production.lot'
    _description = 'Production lot'

    def _get_stock(self, cr, uid, ids, field_name, arg, context=None):
        """ Gets stock of products for locations
        @return: Dictionary of values
        """
        if 'location_id' not in context:
            locations = self.pool.get('stock.location').search(cr, uid, [('usage', '=', 'internal')], context=context)
        else:
            locations = context['location_id'] and [context['location_id']] or []

        if isinstance(ids, (int, long)):
            ids = [ids]

        res = {}.fromkeys(ids, 0.0)
        if locations:
            cr.execute('''select
                    prodlot_id,
                    sum(name)
                from
                    stock_report_prodlots
                where
                    location_id IN %s and prodlot_id IN %s group by prodlot_id''',(tuple(locations),tuple(ids),))
            res.update(dict(cr.fetchall()))

        return res

    def _stock_search(self, cr, uid, obj, name, args, context=None):
        """ Searches Ids of products
        @return: Ids of locations
        """
        locations = self.pool.get('stock.location').search(cr, uid, [('usage', '=', 'internal')])
        cr.execute('''select
                prodlot_id,
                sum(name)
            from
                stock_report_prodlots
            where
                location_id IN %s group by prodlot_id
            having  sum(name) '''+ str(args[0][1]) + str(args[0][2]),(tuple(locations),))
        res = cr.fetchall()
        ids = [('id', 'in', map(lambda x: x[0], res))]
        return ids

    _columns = {
        'name': fields.char('Serial Number', size=64, required=True, help="Unique serial number, will be displayed as: PREFIX/SERIAL [INT_REF]"),
        'ref': fields.char('Internal Reference', size=256, help="Internal reference number in case it differs from the manufacturer's serial number"),
        'prefix': fields.char('Prefix', size=64, help="Optional prefix to prepend when displaying this serial number: PREFIX/SERIAL [INT_REF]"),
        'product_id': fields.many2one('product.product', 'Product', required=True),
        'date': fields.datetime('Creation Date', required=True),
        'stock_available': fields.function(_get_stock, fnct_search=_stock_search, method=True, type="float", string="Available", select=True, 
            help="Current quantity of products with this Production Lot Number available in company warehouses",
            digits_compute=dp.get_precision('Product UoM')),
        'revisions': fields.one2many('stock.production.lot.revision', 'lot_id', 'Revisions'),
        'company_id': fields.many2one('res.company', 'Company', select=True),
        'move_ids': fields.one2many('stock.move', 'prodlot_id', 'Moves for this production lot', readonly=True),
    }
    _defaults = {
        'date':  time.strftime('%Y-%m-%d %H:%M:%S'),
        'name': lambda x, y, z, c: x.pool.get('ir.sequence').get(y, z, 'stock.lot.serial'),
        'product_id': lambda x, y, z, c: c.get('product_id', False),
    }
    _sql_constraints = [
        ('name_ref_uniq', 'unique (name, ref)', _('The combination of serial number and internal reference must be unique !')),
    ]
    def action_traceability(self, cr, uid, ids, context={}):
        """ It traces the information of a product
        @param self: The object pointer.
        @param cr: A database cursor
        @param uid: ID of the user currently logged in
        @param ids: List of IDs selected 
        @param context: A standard dictionary 
        @return: A dictionary of values
        """
        value=self.pool.get('action.traceability').action_traceability(cr,uid,ids,context)
        return value
stock_production_lot()

class stock_production_lot_revision(osv.osv):
    _name = 'stock.production.lot.revision'
    _description = 'Production lot revisions'

    _columns = {
        'name': fields.char('Revision Name', size=64, required=True),
        'description': fields.text('Description'),
        'date': fields.date('Revision Date'),
        'indice': fields.char('Revision Number', size=16),
        'author_id': fields.many2one('res.users', 'Author'),
        'lot_id': fields.many2one('stock.production.lot', 'Production lot', select=True, ondelete='cascade'),
        'company_id': fields.related('lot_id','company_id',type='many2one',relation='res.company',string='Company',store=True),
    }

    _defaults = {
        'author_id': lambda x, y, z, c: z,
        'date': time.strftime('%Y-%m-%d'),
    }

stock_production_lot_revision()

# ----------------------------------------------------
# Move
# ----------------------------------------------------

#
# Fields:
#   location_dest_id is only used for predicting futur stocks
#
class stock_move(osv.osv):

    def _getSSCC(self, cr, uid, context=None):
        cr.execute('select id from stock_tracking where create_uid=%s order by id desc limit 1', (uid,))
        res = cr.fetchone()
        return (res and res[0]) or False
    _name = "stock.move"
    _description = "Stock Move"
    _order = 'date_expected desc, id'
    _log_create = False

    def name_get(self, cr, uid, ids, context=None):
        res = []
        for line in self.browse(cr, uid, ids, context):
            res.append((line.id, (line.product_id.code or '/')+': '+line.location_id.name+' > '+line.location_dest_id.name))
        return res

    def _check_tracking(self, cr, uid, ids):
        """ Checks if production lot is assigned to stock move or not.
        @return: True or False
        """
        for move in self.browse(cr, uid, ids):
            if not move.prodlot_id and \
               (move.state == 'done' and \
               ( \
                   (move.product_id.track_production and move.location_id.usage == 'production') or \
                   (move.product_id.track_production and move.location_dest_id.usage == 'production') or \
                   (move.product_id.track_incoming and move.location_id.usage == 'supplier') or \
                   (move.product_id.track_outgoing and move.location_dest_id.usage == 'customer') \
               )):
                return False
        return True

    def _check_product_lot(self, cr, uid, ids):
        """ Checks whether move is done or not and production lot is assigned to that move.
        @return: True or False
        """
        for move in self.browse(cr, uid, ids):
            if move.prodlot_id and move.state == 'done' and (move.prodlot_id.product_id.id != move.product_id.id):
                return False
        return True

    _columns = {
        'name': fields.char('Name', size=64, required=True, select=True),
        'priority': fields.selection([('0', 'Not urgent'), ('1', 'Urgent')], 'Priority'),
        'create_date': fields.datetime('Creation Date', readonly=True),
        'date': fields.datetime('Date', required=True, help="Move date: scheduled date until move is done, then date of actual move processing", readonly=True),
        'date_expected': fields.datetime('Scheduled Date', required=True, help="Scheduled date for the processing of this move"),
        'product_id': fields.many2one('product.product', 'Product', required=True, select=True, domain=[('type','<>','service')]),

        'product_qty': fields.float('Quantity', digits_compute=dp.get_precision('Product UoM'), required=True),
        'product_uom': fields.many2one('product.uom', 'Unit of Measure', required=True),
        'product_uos_qty': fields.float('Quantity (UOS)', digits_compute=dp.get_precision('Product UoM')),
        'product_uos': fields.many2one('product.uom', 'Product UOS'),
        'product_packaging': fields.many2one('product.packaging', 'Packaging', help="It specifies attributes of packaging like type, quantity of packaging,etc."),

        'location_id': fields.many2one('stock.location', 'Source Location', required=True, select=True, help="Sets a location if you produce at a fixed location. This can be a partner location if you subcontract the manufacturing operations."),
        'location_dest_id': fields.many2one('stock.location', 'Destination Location', required=True, select=True, help="Location where the system will stock the finished products."),
        'address_id': fields.many2one('res.partner.address', 'Destination Address', help="Optional address where goods are to be delivered, specifically used for allotment"),

        'prodlot_id': fields.many2one('stock.production.lot', 'Production Lot', help="Production lot is used to put a serial number on the production", select=True),
        'tracking_id': fields.many2one('stock.tracking', 'Pack', select=True, help="Logistical shipping unit: pallet, box, pack ..."),

        'auto_validate': fields.boolean('Auto Validate'),

        'move_dest_id': fields.many2one('stock.move', 'Destination Move', help="Optional: next stock move when chaining them", select=True),
        'move_history_ids': fields.many2many('stock.move', 'stock_move_history_ids', 'parent_id', 'child_id', 'Move History (child moves)'),
        'move_history_ids2': fields.many2many('stock.move', 'stock_move_history_ids', 'child_id', 'parent_id', 'Move History (parent moves)'),
        'picking_id': fields.many2one('stock.picking', 'Picking List', select=True),
        'note': fields.text('Notes'),
        'state': fields.selection([('draft', 'Draft'), ('waiting', 'Waiting'), ('confirmed', 'Confirmed'), ('assigned', 'Available'), ('done', 'Done'), ('cancel', 'Cancelled')], 'State', readonly=True, select=True,
                                  help='When the stock move is created it is in the \'Draft\' state.\n After that it is set to \'Confirmed\' state.\n If stock is available state is set to \'Available\'.\n When the picking is done the state is \'Done\'.\
                                  \nThe state is \'Waiting\' if the move is waiting for another one.'),
        'price_unit': fields.float('Unit Price', digits_compute= dp.get_precision('Account'), help="Technical field used to record the product cost set by the user during a picking confirmation (when average price costing method is used)"),
        'price_currency_id': fields.many2one('res.currency', 'Currency for average price', help="Technical field used to record the currency chosen by the user during a picking confirmation (when average price costing method is used)"),
        'company_id': fields.many2one('res.company', 'Company', required=True, select=True),
        'partner_id': fields.related('picking_id','address_id','partner_id',type='many2one', relation="res.partner", string="Partner", store=True, select=True),
        'backorder_id': fields.related('picking_id','backorder_id',type='many2one', relation="stock.picking", string="Back Order", select=True),
        'origin': fields.related('picking_id','origin',type='char', size=64, relation="stock.picking", string="Origin", store=True),

        # used for colors in tree views:
        'scrapped': fields.related('location_dest_id','scrap_location',type='boolean',relation='stock.location',string='Scrapped'),
    }
    _constraints = [
        (_check_tracking,
            'You must assign a production lot for this product',
            ['prodlot_id']),
        (_check_product_lot,
            'You try to assign a lot which is not from the same product',
            ['prodlot_id'])]

    def _default_location_destination(self, cr, uid, context=None):
        """ Gets default address of partner for destination location
        @return: Address id or False
        """
        if context.get('move_line', []):
            if context['move_line'][0]:
                if isinstance(context['move_line'][0], (tuple, list)):
                    return context['move_line'][0][2] and context['move_line'][0][2].get('location_dest_id',False) 
                else:
                    move_list = self.pool.get('stock.move').read(cr, uid, context['move_line'][0], ['location_dest_id'])
                    return move_list and move_list['location_dest_id'][0] or False
        if context.get('address_out_id', False):
            property_out = self.pool.get('res.partner.address').browse(cr, uid, context['address_out_id'], context).partner_id.property_stock_customer
            return property_out and property_out.id or False
        return False

    def _default_location_source(self, cr, uid, context=None):
        """ Gets default address of partner for source location
        @return: Address id or False
        """
        if context.get('move_line', []):
            try:
                return context['move_line'][0][2]['location_id']
            except:
                pass
        if context.get('address_in_id', False):
            return self.pool.get('res.partner.address').browse(cr, uid, context['address_in_id'], context).partner_id.property_stock_supplier.id
        return False

    _defaults = {
        'location_id': _default_location_source,
        'location_dest_id': _default_location_destination,
        'state': 'draft',
        'priority': '1',
        'product_qty': 1.0,
        'scrapped' :  False,
        'date': time.strftime('%Y-%m-%d %H:%M:%S'),
        'company_id': lambda self,cr,uid,c: self.pool.get('res.company')._company_default_get(cr, uid, 'stock.move', context=c),
        'date_expected': time.strftime('%Y-%m-%d %H:%M:%S'),
    }

    def write(self, cr, uid, ids, vals, context=None):
        if uid != 1:
            frozen_fields = set(['product_qty', 'product_uom', 'product_uos_qty', 'product_uos', 'location_id', 'location_dest_id', 'product_id'])
            for move in self.browse(cr, uid, ids):
                if move.state == 'done':
                    if frozen_fields.intersection(vals):
                        raise osv.except_osv(_('Operation forbidden'),
                                             _('Quantities, UoMs, Products and Locations cannot be modified on stock moves that have already been processed (except by the Administrator)'))
        return  super(stock_move, self).write(cr, uid, ids, vals, context=context)

    def copy(self, cr, uid, id, default=None, context=None):
        if default is None:
            default = {}
        default = default.copy()
        return super(stock_move, self).copy(cr, uid, id, default, context=context)

    def _auto_init(self, cursor, context=None):
        res = super(stock_move, self)._auto_init(cursor, context=context)
        cursor.execute('SELECT indexname \
                FROM pg_indexes \
                WHERE indexname = \'stock_move_location_id_location_dest_id_product_id_state\'')
        if not cursor.fetchone():
            cursor.execute('CREATE INDEX stock_move_location_id_location_dest_id_product_id_state \
                    ON stock_move (location_id, location_dest_id, product_id, state)')
        return res

    def onchange_lot_id(self, cr, uid, ids, prodlot_id=False, product_qty=False,
                        loc_id=False, product_id=False, context=None):
        """ On change of production lot gives a warning message.
        @param prodlot_id: Changed production lot id
        @param product_qty: Quantity of product
        @param loc_id: Location id
        @param product_id: Product id
        @return: Warning message
        """
        if not prodlot_id or not loc_id:
            return {}
        ctx = context and context.copy() or {}
        ctx['location_id'] = loc_id
        prodlot = self.pool.get('stock.production.lot').browse(cr, uid, prodlot_id, ctx)
        location = self.pool.get('stock.location').browse(cr, uid, loc_id)
        warning = {}
        if (location.usage == 'internal') and (product_qty > (prodlot.stock_available or 0.0)):
            warning = {
                'title': _('Bad Lot Assignation !'),
                'message': _('You are moving %.2f products but only %.2f available in this lot.') % (product_qty, prodlot.stock_available or 0.0)
            }
        return {'warning': warning}

    def onchange_quantity(self, cr, uid, ids, product_id, product_qty,
                          product_uom, product_uos):
        """ On change of product quantity finds UoM and UoS quantities
        @param product_id: Product id
        @param product_qty: Changed Quantity of product
        @param product_uom: Unit of measure of product
        @param product_uos: Unit of sale of product
        @return: Dictionary of values
        """
        result = {
                  'product_uos_qty': 0.00
          }

        if (not product_id) or (product_qty <=0.0):
            return {'value': result}

        product_obj = self.pool.get('product.product')
        uos_coeff = product_obj.read(cr, uid, product_id, ['uos_coeff'])

        if product_uos and product_uom and (product_uom != product_uos):
            result['product_uos_qty'] = product_qty * uos_coeff['uos_coeff']
        else:
            result['product_uos_qty'] = product_qty

        return {'value': result}

    def onchange_product_id(self, cr, uid, ids, prod_id=False, loc_id=False,
                            loc_dest_id=False, address_id=False):
        """ On change of product id, if finds UoM, UoS, quantity and UoS quantity.
        @param prod_id: Changed Product id
        @param loc_id: Source location id
        @param loc_id: Destination location id
        @param address_id: Address id of partner
        @return: Dictionary of values
        """
        if not prod_id:
            return {}
        lang = False
        if address_id:
            addr_rec = self.pool.get('res.partner.address').browse(cr, uid, address_id)
            if addr_rec:
                lang = addr_rec.partner_id and addr_rec.partner_id.lang or False
        ctx = {'lang': lang}

        product = self.pool.get('product.product').browse(cr, uid, [prod_id], context=ctx)[0]
        uos_id  = product.uos_id and product.uos_id.id or False
        result = {
            'product_uom': product.uom_id.id,
            'product_uos': uos_id,
            'product_qty': 1.00,
            'product_uos_qty' : self.pool.get('stock.move').onchange_quantity(cr, uid, ids, prod_id, 1.00, product.uom_id.id, uos_id)['value']['product_uos_qty']
        }
        if not ids:
            result['name'] = product.partner_ref
        if loc_id:
            result['location_id'] = loc_id
        if loc_dest_id:
            result['location_dest_id'] = loc_dest_id
        return {'value': result}

    def _chain_compute(self, cr, uid, moves, context=None):
        """ Finds whether the location has chained location type or not.
        @param moves: Stock moves
        @return: Dictionary containing destination location with chained location type.
        """
        result = {}
        for m in moves:
            dest = self.pool.get('stock.location').chained_location_get(
                cr,
                uid,
                m.location_dest_id,
                m.picking_id and m.picking_id.address_id and m.picking_id.address_id.partner_id,
                m.product_id,
                context
            )
            if dest:
                if dest[1] == 'transparent':
                    self.write(cr, uid, [m.id], {
                        'date': (datetime.strptime(m.date, '%Y-%m-%d %H:%M:%S') + \
                            relativedelta(days=dest[2] or 0)).strftime('%Y-%m-%d'),
                        'location_dest_id': dest[0].id})
                else:
                    result.setdefault(m.picking_id, [])
                    result[m.picking_id].append( (m, dest) )
        return result
    def _create_chained_picking(self, cr, uid, pick_name,picking,ptype,move, context=None):
        res_obj = self.pool.get('res.company')
        picking_obj = self.pool.get('stock.picking')
        pick_id= picking_obj.create(cr, uid, {
                                'name': pick_name,
                                'origin': str(picking.origin or ''),
                                'type': ptype,
                                'note': picking.note,
                                'move_type': picking.move_type,
                                'auto_picking': move[0][1][1] == 'auto',
                                'stock_journal_id': move[0][1][3],
                                'company_id': move[0][1][4] or res_obj._company_default_get(cr, uid, 'stock.company', context=context),
                                'address_id': picking.address_id.id,
                                'invoice_state': 'none',
                                'date': picking.date,
                            })
        return pick_id
    def action_confirm(self, cr, uid, ids, context=None):
        """ Confirms stock move.
        @return: List of ids.
        """
        moves = self.browse(cr, uid, ids)
        self.write(cr, uid, ids, {'state': 'confirmed'})
        i = 0

        def create_chained_picking(self, cr, uid, moves, context=None):
            new_moves = []
            res_obj = self.pool.get('res.company')
            picking_obj = self.pool.get('stock.picking')
            move_obj = self.pool.get('stock.move')
            if context is None:
                context = {}
            for picking, todo in self._chain_compute(cr, uid, moves, context=context).items():
                ptype = todo[0][1][5] and todo[0][1][5] or self.pool.get('stock.location').picking_type_get(cr, uid, todo[0][0].location_dest_id, todo[0][1][0])
                pick_name = picking.name or ''
                if ptype == 'delivery':
                    pick_name = self.pool.get('ir.sequence').get(cr, uid, 'stock.picking.delivery')
                check_picking_ids = picking_obj.search(cr, uid, [('name','=',picking.name),('origin','=',str(picking.origin or '')),('type','=',ptype),('move_type','=',picking.move_type)])
                if check_picking_ids:
                    pickid = check_picking_ids[0]
                else:
                    if picking:
                        pickid = self._create_chained_picking(cr, uid, pick_name,picking,ptype,todo,context)
                    else:
                        pickid = False
                for move, (loc, auto, delay, journal, company_id, ptype) in todo:
                    new_id = move_obj.copy(cr, uid, move.id, {
                        'location_id': move.location_dest_id.id,
                        'location_dest_id': loc.id,
                        'date_moved': time.strftime('%Y-%m-%d'),
                        'picking_id': pickid,
                        'state': 'waiting',
                        'company_id': company_id or res_obj._company_default_get(cr, uid, 'stock.company', context=context)  ,
                        'move_history_ids': [],
                        'date': (datetime.strptime(move.date, '%Y-%m-%d %H:%M:%S') + relativedelta(days=delay or 0)).strftime('%Y-%m-%d'),
                        'move_history_ids2': []}
                    )
                    move_obj.write(cr, uid, [move.id], {
                        'move_dest_id': new_id,
                        'move_history_ids': [(4, new_id)]
                    })
                    new_moves.append(self.browse(cr, uid, [new_id])[0])
                if pickid:
                    wf_service = netsvc.LocalService("workflow")
                    wf_service.trg_validate(uid, 'stock.picking', pickid, 'button_confirm', cr)
            if new_moves:
                create_chained_picking(self, cr, uid, new_moves, context)
        create_chained_picking(self, cr, uid, moves, context)
        return []

    def action_assign(self, cr, uid, ids, *args):
        """ Changes state to confirmed or waiting.
        @return: List of values
        """
        todo = []
        for move in self.browse(cr, uid, ids):
            if move.state in ('confirmed', 'waiting'):
                todo.append(move.id)
        res = self.check_assign(cr, uid, todo)
        return res

    def force_assign(self, cr, uid, ids, context={}):
        """ Changes the state to assigned.
        @return: True
        """
        self.write(cr, uid, ids, {'state': 'assigned'})
        return True

    def cancel_assign(self, cr, uid, ids, context={}):
        """ Changes the state to confirmed.
        @return: True
        """
        self.write(cr, uid, ids, {'state': 'confirmed'})
        return True

    #
    # Duplicate stock.move
    #
    def check_assign(self, cr, uid, ids, context=None):
        """ Checks the product type and accordingly writes the state.
        @return: No. of moves done
        """
        done = []
        count = 0
        pickings = {}
        if context is None:
            context = {}
        for move in self.browse(cr, uid, ids, context=context):
            if move.product_id.type == 'consu' or move.location_id.usage == 'supplier':
                if move.state in ('confirmed', 'waiting'):
                    done.append(move.id)
                pickings[move.picking_id.id] = 1
                continue
            if move.state in ('confirmed', 'waiting'):
                # Important: we must pass lock=True to _product_reserve() to avoid race conditions and double reservations
                res = self.pool.get('stock.location')._product_reserve(cr, uid, [move.location_id.id], move.product_id.id, move.product_qty, {'uom': move.product_uom.id}, lock=True)
                if res:
                    #_product_available_test depends on the next status for correct functioning
                    #the test does not work correctly if the same product occurs multiple times
                    #in the same order. This is e.g. the case when using the button 'split in two' of
                    #the stock outgoing form
                    self.write(cr, uid, [move.id], {'state':'assigned'})
                    done.append(move.id)
                    pickings[move.picking_id.id] = 1
                    r = res.pop(0)
                    cr.execute('update stock_move set location_id=%s, product_qty=%s where id=%s', (r[1], r[0], move.id))

                    while res:
                        r = res.pop(0)
                        move_id = self.copy(cr, uid, move.id, {'product_qty': r[0], 'location_id': r[1]})
                        done.append(move_id)
        if done:
            count += len(done)
            self.write(cr, uid, done, {'state': 'assigned'})

        if count:
            for pick_id in pickings:
                wf_service = netsvc.LocalService("workflow")
                wf_service.trg_write(uid, 'stock.picking', pick_id, cr)
        return count

    def setlast_tracking(self, cr, uid, ids, context=None):
        tracking_obj = self.pool.get('stock.tracking')
        tracking = context.get('tracking', False)
        picking = self.browse(cr, uid, ids)[0].picking_id
        if picking:
            last_track = [line.tracking_id.id for line in picking.move_lines if line.tracking_id]
            if not last_track:
                last_track = tracking_obj.create(cr, uid, {}, context=context)
            else:
                last_track.sort()
                last_track = last_track[-1]
            self.write(cr, uid, ids, {'tracking_id': last_track})
        return True

    #
    # Cancel move => cancel others move and pickings
    #
    def action_cancel(self, cr, uid, ids, context=None):
        """ Cancels the moves and if all moves are cancelled it cancels the picking.
        @return: True
        """
        if not len(ids):
            return True
        if context is None:
            context = {}
        pickings = {}
        for move in self.browse(cr, uid, ids):
            if move.state in ('confirmed', 'waiting', 'assigned', 'draft'):
                if move.picking_id:
                    pickings[move.picking_id.id] = True
            if move.move_dest_id and move.move_dest_id.state == 'waiting':
                self.write(cr, uid, [move.move_dest_id.id], {'state': 'assigned'})
                if context.get('call_unlink',False) and move.move_dest_id.picking_id:
                    wf_service = netsvc.LocalService("workflow")
                    wf_service.trg_write(uid, 'stock.picking', move.move_dest_id.picking_id.id, cr)
        self.write(cr, uid, ids, {'state': 'cancel', 'move_dest_id': False})
        if not context.get('call_unlink',False):
            for pick in self.pool.get('stock.picking').browse(cr, uid, pickings.keys()):
                if all(move.state == 'cancel' for move in pick.move_lines):
                    self.pool.get('stock.picking').write(cr, uid, [pick.id], {'state': 'cancel'})

        wf_service = netsvc.LocalService("workflow")
        for id in ids:
            wf_service.trg_trigger(uid, 'stock.move', id, cr)
        return True

    def _get_accounting_data_for_valuation(self, cr, uid, move, context=None):
        """
        Return the accounts and journal to use to post Journal Entries for the real-time
        valuation of the move.
        
        :param context: context dictionary that can explicitly mention the company to consider via the 'force_company' key
        :raise: osv.except_osv() is any mandatory account or journal is not defined.
        """
        product_obj=self.pool.get('product.product')
        accounts = product_obj.get_product_accounts(cr, uid, move.product_id.id, context)
        acc_src = accounts['stock_account_input']
        acc_dest = accounts['stock_account_output']
        acc_variation = accounts.get('property_stock_variation', False)
        journal_id = accounts['stock_journal']

        if not acc_src:
            raise osv.except_osv(_('Error!'),  _('There is no stock input account defined for this product or its category: "%s" (id: %d)') % \
                                    (move.product_id.name, move.product_id.id,))
        if not acc_dest:
            raise osv.except_osv(_('Error!'),  _('There is no stock output account defined for this product or its category: "%s" (id: %d)') % \
                                    (move.product_id.name, move.product_id.id,))
        if not journal_id:
            raise osv.except_osv(_('Error!'), _('There is no journal defined on the product category: "%s" (id: %d)') % \
                                    (move.product_id.categ_id.name, move.product_id.categ_id.id,))
        if not acc_variation:
            raise osv.except_osv(_('Error!'), _('There is no inventory variation account defined on the product category: "%s" (id: %d)') % \
                                    (move.product_id.categ_id.name, move.product_id.categ_id.id,))

        return journal_id, acc_src, acc_dest, acc_variation

    def _get_reference_accounting_values_for_valuation(self, cr, uid, move, context=None):
        """
        Return the reference amount and reference currency representing the inventory valuation for this move.
        These reference values should possibly be converted before being posted in Journals to adapt to the primary
        and secondary currencies of the relevant accounts.
        """
        product_obj=self.pool.get('product.product')
        product_uom_obj = self.pool.get('product.uom')
        price_type_obj = self.pool.get('product.price.type')

        # by default the reference currency is that of the move's company
        reference_currency_id = move.company_id.currency_id.id

        default_uom = move.product_id.uom_id.id
        qty = product_uom_obj._compute_qty(cr, uid, move.product_uom.id, move.product_qty, default_uom)

        # if product is set to average price and a specific value was entered in the picking wizard, 
        # we use it
        if move.product_id.cost_method == 'average' and move.price_unit:
            reference_amount = qty * move.price_unit
            reference_currency_id = move.price_currency_id.id or reference_currency_id

        # Otherwise we default to the company's valuation price type, considering that the values of the 
        # valuation field are expressed in the default currency of the move's company.
        else:
            if context is None:
                context = {}
            currency_ctx = dict(context, currency_id = move.company_id.currency_id.id)
            amount_unit = move.product_id.price_get('standard_price', currency_ctx)[move.product_id.id]
            reference_amount = amount_unit * qty or 1.0

        return reference_amount, reference_currency_id


    def _create_product_valuation_moves(self, cr, uid, move, context=None):
        """
        Generate the appropriate accounting moves if the product being moves is subject
        to real_time valuation tracking, and the source or destination location is
        a transit location or is outside of the company.
        """
        if move.product_id.valuation == 'real_time': # FIXME: product valuation should perhaps be a property?
            if context is None:
                context = {}
            src_company_ctx = dict(context,force_company=move.location_id.company_id.id)
            dest_company_ctx = dict(context,force_company=move.location_dest_id.company_id.id)
            account_moves = []
            # Outgoing moves (or cross-company output part)
            if move.location_id.company_id \
                and (move.location_id.usage == 'internal' and move.location_dest_id.usage != 'internal'\
                     or move.location_id.company_id != move.location_dest_id.company_id):
                journal_id, acc_src, acc_dest, acc_variation = self._get_accounting_data_for_valuation(cr, uid, move, src_company_ctx)
                reference_amount, reference_currency_id = self._get_reference_accounting_values_for_valuation(cr, uid, move, src_company_ctx)
                account_moves += [(journal_id, self._create_account_move_line(cr, uid, move, acc_variation, acc_dest, reference_amount, reference_currency_id, context))]

            # Incoming moves (or cross-company input part)
            if move.location_dest_id.company_id \
                and (move.location_id.usage != 'internal' and move.location_dest_id.usage == 'internal'\
                     or move.location_id.company_id != move.location_dest_id.company_id):
                journal_id, acc_src, acc_dest, acc_variation = self._get_accounting_data_for_valuation(cr, uid, move, dest_company_ctx)
                reference_amount, reference_currency_id = self._get_reference_accounting_values_for_valuation(cr, uid, move, src_company_ctx)
                account_moves += [(journal_id, self._create_account_move_line(cr, uid, move, acc_src, acc_variation, reference_amount, reference_currency_id, context))]

            move_obj = self.pool.get('account.move')
            for j_id, move_lines in account_moves:
                move_obj.create(cr, uid, 
                        {'name': move.name,
                         'journal_id': j_id,
                         'line_id': move_lines,
                         'ref': move.picking_id and move.picking_id.name})


    def action_done(self, cr, uid, ids, context=None):
        """ Makes the move done and if all moves are done, it will finish the picking.
        @return:
        """
        track_flag = False
        partial_datas=''
        picking_ids = []
        product_uom_obj = self.pool.get('product.uom')
        price_type_obj = self.pool.get('product.price.type')
        product_obj = self.pool.get('product.product')
        partial_obj=self.pool.get('stock.partial.picking')
        partial_id=partial_obj.search(cr,uid,[])
        if partial_id:
            partial_datas=partial_obj.read(cr,uid,partial_id)[0]
        if context is None:
            context = {}
        for move in self.browse(cr, uid, ids):
            if move.picking_id:
                picking_ids.append(move.picking_id.id)
            if move.move_dest_id.id and (move.state != 'done'):
                cr.execute('insert into stock_move_history_ids (parent_id,child_id) values (%s,%s)', (move.id, move.move_dest_id.id))
                if move.move_dest_id.state in ('waiting', 'confirmed'):
                    self.write(cr, uid, [move.move_dest_id.id], {'state': 'assigned'})
                    if move.move_dest_id.picking_id:
                        wf_service = netsvc.LocalService("workflow")
                        wf_service.trg_write(uid, 'stock.picking', move.move_dest_id.picking_id.id, cr)
                    else:
                        pass
                    if move.move_dest_id.auto_validate:
                        self.action_done(cr, uid, [move.move_dest_id.id], context=context)

            self._create_product_valuation_moves(cr, uid, move, context=context)
            prodlot_id =partial_datas and  partial_datas.get('move%s_prodlot_id'%(move.id), False)
            if prodlot_id:
                self.write(cr, uid, [move.id], {'prodlot_id': prodlot_id})
            self.write(cr, uid, ids, {'state': 'done', 'date': time.strftime('%Y-%m-%d %H:%M:%S')})
        wf_service = netsvc.LocalService("workflow")
        for id in ids:
            wf_service.trg_trigger(uid, 'stock.move', id, cr)

        picking_obj = self.pool.get('stock.picking')
        wf_service = netsvc.LocalService("workflow")
        for pick_id in picking_ids:
            wf_service.trg_write(uid, 'stock.picking', pick_id, cr)

        picking_obj.log_picking(cr, uid, picking_ids, context=context)
        return True

    def _create_account_move_line(self, cr, uid, move, src_account_id, dest_account_id, reference_amount, reference_currency_id, context=None):
        """
        Generate the account.move.line values to post to track the stock valuation difference due to the 
        processing of the given stock move.
        """
        # prepare default values considering that the destination accounts have the reference_currency_id as their main currency 
        partner_id = (move.picking_id.address_id and move.picking_id.address_id.partner_id and move.picking_id.address_id.partner_id.id) or False
        debit_line_vals = {
                    'name': move.name,
                    'product_id': move.product_id and move.product_id.id or False,
                    'quantity': move.product_qty,
                    'ref': move.picking_id and move.picking_id.name or False,
                    'date': time.strftime('%Y-%m-%d')   ,
                    'partner_id': partner_id,
                    'debit': reference_amount,
                    'account_id': dest_account_id,
        }
        credit_line_vals = {
                    'name': move.name,
                    'product_id': move.product_id and move.product_id.id or False,
                    'quantity': move.product_qty,
                    'ref': move.picking_id and move.picking_id.name or False,
                    'date': time.strftime('%Y-%m-%d')   ,
                    'partner_id': partner_id,
                    'credit': reference_amount,
                    'account_id': src_account_id,
        }

        # if we are posting to accounts in a different currency, provide correct values in both currencies correctly
        # when compatible with the optional secondary currency on the account. 
        # Financial Accounts only accept amounts in secondary currencies if there's no secondary currency on the account
        # or if it's the same as that of the secondary amount being posted.
        account_obj = self.pool.get('account.account')
        src_acct, dest_acct = account_obj.browse(cr, uid, [src_account_id, dest_account_id], context=context)
        src_main_currency_id = src_acct.company_id.currency_id.id
        dest_main_currency_id = dest_acct.company_id.currency_id.id
        cur_obj = self.pool.get('res.currency')
        if reference_currency_id != src_main_currency_id:
            # fix credit line:
            credit_line_vals['credit'] = cur_obj.compute(cr, uid, reference_currency_id, src_main_currency_id, reference_amount, context=context)
            if (not src_acct.currency_id) or src_acct.currency_id.id == reference_currency_id:
                credit_line_vals.update(currency_id=reference_currency_id, amount_currency=reference_amount)
        if reference_currency_id != dest_main_currency_id:
            # fix debit line:
            debit_line_vals['debit'] = cur_obj.compute(cr, uid, reference_currency_id, dest_main_currency_id, reference_amount, context=context)
            if (not dest_acct.currency_id) or dest_acct.currency_id.id == reference_currency_id:
                debit_line_vals.update(currency_id=reference_currency_id, amount_currency=reference_amount)

        return [(0, 0, debit_line_vals), (0, 0, credit_line_vals)]

    def unlink(self, cr, uid, ids, context=None):
        if context is None:
            context = {}
        ctx = context.copy()
        for move in self.browse(cr, uid, ids, context=context):
            if move.state != 'draft' and not ctx.get('call_unlink',False):
                raise osv.except_osv(_('UserError'),
                        _('You can only delete draft moves.'))
        return super(stock_move, self).unlink(
            cr, uid, ids, context=ctx)

    def _create_lot(self, cr, uid, ids, product_id, prefix=False):
        """ Creates production lot
        @return: Production lot id
        """
        prodlot_obj = self.pool.get('stock.production.lot')
        prodlot_id = prodlot_obj.create(cr, uid, {'prefix': prefix, 'product_id': product_id})
        return prodlot_id

    def action_scrap(self, cr, uid, ids, quantity, location_id, context=None):
        """ Move the scrap/damaged product into scrap location
        @param cr: the database cursor
        @param uid: the user id
        @param ids: ids of stock move object to be scrapped
        @param quantity : specify scrap qty
        @param location_id : specify scrap location
        @param context: context arguments
        @return: Scraped lines
        """
        if quantity <= 0:
            raise osv.except_osv(_('Warning!'), _('Please provide a positive quantity to scrap!'))
        res = []
        for move in self.browse(cr, uid, ids, context=context):
            move_qty = move.product_qty
            uos_qty = quantity / move_qty * move.product_uos_qty
            default_val = {
                'product_qty': quantity,
                'product_uos_qty': uos_qty,
                'state': move.state,
                'scrapped' : True,
                'location_dest_id': location_id,
                'tracking_id':False,
                'prodlot_id':False
            }
            new_move = self.copy(cr, uid, move.id, default_val)

            res += [new_move]
            product_obj = self.pool.get('product.product')
            for (id, name) in product_obj.name_get(cr, uid, [move.product_id.id]):
                self.log(cr, uid, move.id, "%s x %s %s" % (move.product_qty, name, _("were scrapped")))

        self.action_done(cr, uid, res)
        return res

    def action_split(self, cr, uid, ids, quantity, split_by_qty=1, prefix=False, with_lot=True, context=None):
        """ Split Stock Move lines into production lot which specified split by quantity.
        @param cr: the database cursor
        @param uid: the user id
        @param ids: ids of stock move object to be splited
        @param split_by_qty : specify split by qty
        @param prefix : specify prefix of production lot
        @param with_lot : if true, prodcution lot will assign for split line otherwise not.
        @param context: context arguments
        @return: Splited move lines
        """

        if context is None:
            context = {}
        if quantity <= 0:
            raise osv.except_osv(_('Warning!'), _('Please provide Proper Quantity !'))

        res = []

        for move in self.browse(cr, uid, ids):
            if split_by_qty <= 0 or quantity == 0:
                return res

            uos_qty = split_by_qty / move.product_qty * move.product_uos_qty

            quantity_rest = quantity % split_by_qty
            uos_qty_rest = split_by_qty / move.product_qty * move.product_uos_qty

            update_val = {
                'product_qty': split_by_qty,
                'product_uos_qty': uos_qty,
            }
            for idx in range(int(quantity//split_by_qty)):
                if not idx and move.product_qty<=quantity:
                    current_move = move.id
                else:
                    current_move = self.copy(cr, uid, move.id, {'state': move.state})
                res.append(current_move)
                if with_lot:
                    update_val['prodlot_id'] = self._create_lot(cr, uid, [current_move], move.product_id.id)

                self.write(cr, uid, [current_move], update_val)


            if quantity_rest > 0:
                idx = int(quantity//split_by_qty)
                update_val['product_qty'] = quantity_rest
                update_val['product_uos_qty'] = uos_qty_rest
                if not idx and move.product_qty<=quantity:
                    current_move = move.id
                else:
                    current_move = self.copy(cr, uid, move.id, {'state': move.state})

                res.append(current_move)


                if with_lot:
                    update_val['prodlot_id'] = self._create_lot(cr, uid, [current_move], move.product_id.id)

                self.write(cr, uid, [current_move], update_val)
        return res

    def action_consume(self, cr, uid, ids, quantity, location_id=False,  context=None):
        """ Consumed product with specific quatity from specific source location
        @param cr: the database cursor
        @param uid: the user id
        @param ids: ids of stock move object to be consumed
        @param quantity : specify consume quantity
        @param location_id : specify source location
        @param context: context arguments
        @return: Consumed lines
        """
        if context is None:
            context = {}
        if quantity <= 0:
            raise osv.except_osv(_('Warning!'), _('Please provide Proper Quantity !'))

        res = []
        for move in self.browse(cr, uid, ids, context=context):
            move_qty = move.product_qty
            quantity_rest = move.product_qty

            quantity_rest -= quantity
            uos_qty_rest = quantity_rest / move_qty * move.product_uos_qty
            if quantity_rest <= 0:
                quantity_rest = 0
                uos_qty_rest = 0
                quantity = move.product_qty

            uos_qty = quantity / move_qty * move.product_uos_qty

            if quantity_rest > 0:
                default_val = {
                    'product_qty': quantity,
                    'product_uos_qty': uos_qty,
                    'state': move.state,
                    'location_id': location_id
                }
                if move.product_id.track_production and location_id:
                    # IF product has checked track for production lot, move lines will be split by 1
                    res += self.action_split(cr, uid, [move.id], quantity, split_by_qty=1, context=context)
                else:
                    current_move = self.copy(cr, uid, move.id, default_val)
                    res += [current_move]
                update_val = {}
                update_val['product_qty'] = quantity_rest
                update_val['product_uos_qty'] = uos_qty_rest
                self.write(cr, uid, [move.id], update_val)

            else:
                quantity_rest = quantity
                uos_qty_rest =  uos_qty
                if move.product_id.track_production and location_id:
                    res += self.split_lines(cr, uid, [move.id], quantity_rest, split_by_qty=1, context=context)
                else:
                    res += [move.id]
                    update_val = {
                        'product_qty' : quantity_rest,
                        'product_uos_qty' : uos_qty_rest,
                        'location_id': location_id
                    }

                    self.write(cr, uid, [move.id], update_val)

            product_obj = self.pool.get('product.product')
            for new_move in self.browse(cr, uid, res, context=context):
                for (id, name) in product_obj.name_get(cr, uid, [new_move.product_id.id]):
                    message = _('Product ') + " '" + name + "' "+ _("is consumed with") + " '" + str(new_move.product_qty) + "' "+ _("quantity.")
                    self.log(cr, uid, new_move.id, message)
        self.action_done(cr, uid, res)

        return res

    # FIXME: needs refactoring, this code is partially duplicated in stock_picking.do_partial()!
    def do_partial(self, cr, uid, ids, partial_datas, context=None):
        """ Makes partial pickings and moves done.
        @param partial_datas: Dictionary containing details of partial picking
                          like partner_id, address_id, delivery_date, delivery
                          moves with product_id, product_qty, uom
        """
        import pdb
        #pdb.set_trace()
        res = {}
        picking_obj = self.pool.get('stock.picking')
        product_obj = self.pool.get('product.product')
        currency_obj = self.pool.get('res.currency')
        uom_obj = self.pool.get('product.uom')
        price_type_obj = self.pool.get('product.price.type')
        sequence_obj = self.pool.get('ir.sequence')
        wf_service = netsvc.LocalService("workflow")
        partner_id = partial_datas.get('partner_id', False)
        address_id = partial_datas.get('address_id', False)
        delivery_date = partial_datas.get('delivery_date', False)
        new_moves = []

        if  context is None:
            context = {}

        complete, too_many, too_few = [], [], []
        move_product_qty = {}
        prodlot_ids = {}
        for move in self.browse(cr, uid, ids, context=context):
            if move.state in ('done', 'cancel'):
                continue
            partial_data = partial_datas.get('move%s'%(move.id), False)
            assert partial_data, _('Do not Found Partial data of Stock Move Line :%s' %(move.id))
            product_qty = partial_data.get('product_qty',0.0)
            move_product_qty[move.id] = product_qty
            product_uom = partial_data.get('product_uom',False)
            product_price = partial_data.get('product_price',0.0)
            product_currency = partial_data.get('product_currency',False)
            prodlot_ids[move.id] = partial_data.get('prodlot_id')
            if move.product_qty == product_qty:
                complete.append(move)
            elif move.product_qty > product_qty:
                too_few.append(move)
            else:
                too_many.append(move)

            # Average price computation
            if (move.picking_id.type == 'in') and (move.product_id.cost_method == 'average'):
                product = product_obj.browse(cr, uid, move.product_id.id)
                move_currency_id = move.company_id.currency_id.id
                context['currency_id'] = move_currency_id
                qty = uom_obj._compute_qty(cr, uid, product_uom, product_qty, product.uom_id.id)
                if qty > 0:
                    new_price = currency_obj.compute(cr, uid, product_currency,
                            move_currency_id, product_price)
                    new_price = uom_obj._compute_price(cr, uid, product_uom, new_price,
                            product.uom_id.id)
                    if product.qty_available <= 0:
                        new_std_price = new_price
                    else:
                        # Get the standard price
                        amount_unit = product.price_get('standard_price', context)[product.id]
                        new_std_price = ((amount_unit * product.qty_available)\
                            + (new_price * qty))/(product.qty_available + qty)

                    product_obj.write(cr, uid, [product.id],{'standard_price': new_std_price})

                    # Record the values that were chosen in the wizard, so they can be
                    # used for inventory valuation if real-time valuation is enabled.
                    self.write(cr, uid, [move.id], 
                                {'price_unit': product_price,
                                 'price_currency_id': product_currency,
                                })

        for move in too_few:
            product_qty = move_product_qty[move.id]
            if product_qty != 0:
                defaults = {
                            'product_qty' : product_qty,
                            'product_uos_qty': product_qty,
                            'picking_id' : move.picking_id.id,
                            'state': 'assigned',
                            'move_dest_id': False,
                            'price_unit': move.price_unit,
                            }
                prodlot_id = prodlot_ids[move.id]
                if prodlot_id:
                    defaults.update(prodlot_id=prodlot_id)
                new_move = self.copy(cr, uid, move.id, defaults)
                complete.append(self.browse(cr, uid, new_move))
            self.write(cr, uid, move.id,
                    {
                        'product_qty' : move.product_qty - product_qty,
                        'product_uos_qty':move.product_qty - product_qty,
                    })


        for move in too_many:
            self.write(cr, uid, move.id,
                    {
                        'product_qty': move.product_qty,
                        'product_uos_qty': move.product_qty,
                    })
            complete.append(move)

        for move in complete:
            if prodlot_ids.get(move.id):
                self.write(cr, uid, [move.id],{'prodlot_id': prodlot_ids.get(move.id)})
            self.action_done(cr, uid, [move.id], context=context)
            if  move.picking_id.id :
                # TOCHECK : Done picking if all moves are done
                cr.execute("""
                    SELECT move.id FROM stock_picking pick
                    RIGHT JOIN stock_move move ON move.picking_id = pick.id AND move.state = %s
                    WHERE pick.id = %s""",
                            ('done', move.picking_id.id))
                res = cr.fetchall()
                if len(res) == len(move.picking_id.move_lines):
                    picking_obj.action_move(cr, uid, [move.picking_id.id])
                    wf_service.trg_validate(uid, 'stock.picking', move.picking_id.id, 'button_done', cr)

        return [move.id for move in complete]

stock_move()

class stock_inventory(osv.osv):
    _name = "stock.inventory"
    _description = "Inventory"
    _columns = {
        'name': fields.char('Inventory Reference', size=64, required=True, readonly=True, states={'draft': [('readonly', False)]}),
        'date': fields.datetime('Creation Date', required=True, readonly=True, states={'draft': [('readonly', False)]}),
        'date_done': fields.datetime('Date done'),
        'inventory_line_id': fields.one2many('stock.inventory.line', 'inventory_id', 'Inventories', states={'done': [('readonly', True)]}),
        'move_ids': fields.many2many('stock.move', 'stock_inventory_move_rel', 'inventory_id', 'move_id', 'Created Moves'),
        'state': fields.selection( (('draft', 'Draft'), ('done', 'Done'), ('cancel','Cancelled')), 'State', readonly=True, select=True),
        'company_id': fields.many2one('res.company','Company',required=True,select=True),
    }
    _defaults = {
        'date': time.strftime('%Y-%m-%d %H:%M:%S'),
        'state': 'draft',
        'company_id': lambda self,cr,uid,c: self.pool.get('res.company')._company_default_get(cr, uid, 'stock.inventory', context=c)
    }

    def _inventory_line_hook(self, cr, uid, inventory_line, move_vals):
        """ Creates a stock move from an inventory line
        @param inventory_line:
        @param move_vals:
        @return:
        """
        return self.pool.get('stock.move').create(cr, uid, move_vals)

    def action_done(self, cr, uid, ids, context=None):
        """ Finishes the inventory and writes its finished date
        @return: True
        """
        if context is None:
            context = {}

        # to perform the correct inventory corrections we need analyze stock location by
        # location, never recursively, so we use a special context
        product_context = dict(context, compute_child=False)

        location_obj = self.pool.get('stock.location')
        for inv in self.browse(cr, uid, ids):
            move_ids = []
            move_line = []
            for line in inv.inventory_line_id:
                pid = line.product_id.id
                product_context.update(uom=line.product_uom.id)
                amount = location_obj._product_get(cr, uid, line.location_id.id, [pid], product_context)[pid]
                change = line.product_qty - amount
                lot_id = line.prod_lot_id.id
                if change:
                    location_id = line.product_id.product_tmpl_id.property_stock_inventory.id
                    value = {
                        'name': 'INV:' + str(line.inventory_id.id) + ':' + line.inventory_id.name,
                        'product_id': line.product_id.id,
                        'product_uom': line.product_uom.id,
                        'prodlot_id': lot_id,
                        'date': inv.date,
                        'date': inv.date,
                        'state': 'done'
                    }
                    if change > 0:
                        value.update( {
                            'product_qty': change,
                            'location_id': location_id,
                            'location_dest_id': line.location_id.id,
                        })
                    else:
                        value.update( {
                            'product_qty': -change,
                            'location_id': line.location_id.id,
                            'location_dest_id': location_id,
                        })
                    if lot_id:
                        value.update({
                            'prodlot_id': lot_id,
                            'product_qty': line.product_qty
                        })
                    move_ids.append(self._inventory_line_hook(cr, uid, line, value))
            message = _('Inventory') + " '" + inv.name + "' "+ _("is done.")
            self.log(cr, uid, inv.id, message)
            self.write(cr, uid, [inv.id], {'state': 'done', 'date_done': time.strftime('%Y-%m-%d %H:%M:%S'), 'move_ids': [(6, 0, move_ids)]})
        return True

    def action_cancel(self, cr, uid, ids, context=None):
        """ Cancels the stock move and change inventory state to draft.
        @return: True
        """
        for inv in self.browse(cr, uid, ids):
            self.pool.get('stock.move').action_cancel(cr, uid, [x.id for x in inv.move_ids], context)
            self.write(cr, uid, [inv.id], {'state': 'draft'})
        return True

    def action_cancel_inventary(self, cr, uid, ids, context=None):
        """ Cancels both stock move and inventory
        @return: True
        """
        for inv in self.browse(cr,uid,ids):
            self.pool.get('stock.move').action_cancel(cr, uid, [x.id for x in inv.move_ids], context)
            self.write(cr, uid, [inv.id], {'state':'cancel'})
        return True

stock_inventory()

class stock_inventory_line(osv.osv):
    _name = "stock.inventory.line"
    _description = "Inventory Line"
    _columns = {
        'inventory_id': fields.many2one('stock.inventory', 'Inventory', ondelete='cascade', select=True),
        'location_id': fields.many2one('stock.location', 'Location', required=True),
        'product_id': fields.many2one('product.product', 'Product', required=True, select=True),
        'product_uom': fields.many2one('product.uom', 'Product UOM', required=True),
        'product_qty': fields.float('Quantity', digits_compute=dp.get_precision('Product UoM')),
        'company_id': fields.related('inventory_id','company_id',type='many2one',relation='res.company',string='Company',store=True, select=True),
        'prod_lot_id': fields.many2one('stock.production.lot', 'Production Lot', domain="[('product_id','=',product_id)]"),
        'state': fields.related('inventory_id','state',type='char',string='State',readonly=True),
    }

    def on_change_product_id(self, cr, uid, ids, location_id, product, uom=False):
        """ Changes UoM and name if product_id changes.
        @param location_id: Location id
        @param product: Changed product_id
        @param uom: UoM product
        @return:  Dictionary of changed values
        """
        if not product:
            return {}
        if not uom:
            prod = self.pool.get('product.product').browse(cr, uid, [product], {'uom': uom})[0]
            uom = prod.uom_id.id
        amount = self.pool.get('stock.location')._product_get(cr, uid, location_id, [product], {'uom': uom})[product]
        result = {'product_qty': amount, 'product_uom': uom}
        return {'value': result}

stock_inventory_line()

#----------------------------------------------------------
# Stock Warehouse
#----------------------------------------------------------
class stock_warehouse(osv.osv):
    _name = "stock.warehouse"
    _description = "Warehouse"
    _columns = {
        'name': fields.char('Name', size=128, required=True, select=True),
        'company_id': fields.many2one('res.company', 'Company', required=True, select=True),
        'partner_address_id': fields.many2one('res.partner.address', 'Owner Address'),
        'lot_input_id': fields.many2one('stock.location', 'Location Input', required=True, domain=[('usage','<>','view')]),
        'lot_stock_id': fields.many2one('stock.location', 'Location Stock', required=True, domain=[('usage','<>','view')]),
        'lot_output_id': fields.many2one('stock.location', 'Location Output', required=True, domain=[('usage','<>','view')]),
    }
    _defaults = {
        'company_id': lambda self, cr, uid, c: self.pool.get('res.company')._company_default_get(cr, uid, 'stock.inventory', context=c),
    }

stock_warehouse()


# Move wizard :
#    get confirm or assign stock move lines of partner and put in current picking.
class stock_picking_move_wizard(osv.osv_memory):
    _name = 'stock.picking.move.wizard'

    def _get_picking(self, cr, uid, ctx=None):
        if ctx is None:
            ctx = {}
        if ctx.get('action_id', False):
            return ctx['action_id']
        return False

    def _get_picking_address(self, cr, uid, context=None):
        picking_obj = self.pool.get('stock.picking')
        if context is None:
            context = {}
        if context.get('action_id', False):
            picking = picking_obj.browse(cr, uid, [context['action_id']])[0]
            return picking.address_id and picking.address_id.id or False
        return False

    _columns = {
        'name': fields.char('Name', size=64, invisible=True),
        'move_ids': fields.many2many('stock.move', 'picking_move_wizard_rel', 'picking_move_wizard_id', 'move_id', 'Entry lines', required=True),
        'address_id': fields.many2one('res.partner.address', 'Dest. Address', invisible=True),
        'picking_id': fields.many2one('stock.picking', 'Picking list', select=True, invisible=True),
    }
    _defaults = {
        'picking_id': _get_picking,
        'address_id': _get_picking_address,
    }

    def action_move(self, cr, uid, ids, context=None):
        move_obj = self.pool.get('stock.move')
        picking_obj = self.pool.get('stock.picking')
        account_move_obj = self.pool.get('account.move')
        for act in self.read(cr, uid, ids):
            move_lines = move_obj.browse(cr, uid, act['move_ids'])
            for line in move_lines:
                if line.picking_id:
                    picking_obj.write(cr, uid, [line.picking_id.id], {'move_lines': [(1, line.id, {'picking_id': act['picking_id']})]})
                    picking_obj.write(cr, uid, [act['picking_id']], {'move_lines': [(1, line.id, {'picking_id': act['picking_id']})]})
                    old_picking = picking_obj.read(cr, uid, [line.picking_id.id])[0]
                    if not len(old_picking['move_lines']):
                        picking_obj.write(cr, uid, [old_picking['id']], {'state': 'done'})
                else:
                    raise osv.except_osv(_('UserError'),
                        _('You can not create new moves.'))
        return {'type': 'ir.actions.act_window_close'}

stock_picking_move_wizard()


# vim:expandtab:smartindent:tabstop=4:softtabstop=4:shiftwidth=4:<|MERGE_RESOLUTION|>--- conflicted
+++ resolved
@@ -127,24 +127,6 @@
         currency_obj.round(cr, uid, currency, 300)
         for loc_id, product_ids in products_by_location.items():
             c = (context or {}).copy()
-<<<<<<< HEAD
-            if loc_id in ids:
-                c['location'] = loc_id
-                for prod in product_product_obj.browse(cr, uid, product_ids, context=c):
-                    for f in field_names:
-                        if f == 'stock_real':
-                            result[loc_id][f] += prod.qty_available
-                        elif f == 'stock_virtual':
-                            result[loc_id][f] += prod.virtual_available
-                        elif f == 'stock_real_value':
-                            amount = prod.qty_available * prod.standard_price
-                            amount = currency_obj.round(cr, uid, currency, amount)
-                            result[loc_id][f] += amount
-                        elif f == 'stock_virtual_value':
-                            amount = prod.virtual_available * prod.standard_price
-                            amount = currency_obj.round(cr, uid, currency, amount)
-                            result[loc_id][f] += amount
-=======
             c['location'] = loc_id
             for prod in product_product_obj.browse(cr, uid, product_ids, context=c):
                 for f in field_names:
@@ -162,8 +144,6 @@
                         amount = prod.virtual_available * prod.standard_price
                         amount = currency_obj.round(cr, uid, currency, amount)
                         result[loc_id][f] += amount
-
->>>>>>> 79db5a9d
         return result
 
     _columns = {
