<?xml version="1.0" encoding="utf-8"?>
<openerp>
    <data>

        <!-- Top menu item -->
        <menuitem name="Warehouse"
            id="menu_stock_root"
            groups="group_stock_manager,group_stock_user"
            sequence="50"/>

        <menuitem id="menu_stock_warehouse_mgmt" name="Receive/Deliver By Orders" parent="menu_stock_root" sequence="1"/>
        <menuitem id="menu_stock_products_moves" name="Receive/Deliver Products" parent="menu_stock_root" sequence="2"/>
        <menuitem id="menu_stock_product" name="Products" parent="menu_stock_root" sequence="6"/>
        <menuitem name="Products by Category" id="menu_product_by_category_stock_form" action="product.product_category_action"
            parent="stock.menu_stock_product" sequence="0"/>
        <menuitem action="product.product_normal_action" id="menu_stock_products_menu" parent="menu_stock_product" sequence="1"/>
        <menuitem id="menu_stock_configuration" name="Configuration" parent="menu_stock_root" sequence="15" groups="group_stock_manager"/>
        <menuitem id="menu_warehouse_config" name="Warehouse Management" parent="menu_stock_configuration" sequence="40" groups="base.group_no_one"/>
        <menuitem id="menu_stock_inventory_control" name="Inventory Control" parent="menu_stock_root" sequence="4"/>
        <menuitem
            id="menu_product_in_config_stock" name="Products"
            parent="stock.menu_stock_configuration" sequence="45" groups="base.group_no_one"/>
        <menuitem
            action="product.product_category_action_form" id="menu_product_category_config_stock"
            parent="stock.menu_product_in_config_stock" sequence="0"/>
        <menuitem
            action="product.product_ul_form_action" groups="product.group_stock_packaging"
            id="menu_product_packaging_stock_action" parent="stock.menu_product_in_config_stock" sequence="1"/>
        <menuitem
            id="menu_stock_unit_measure_stock" name="Units of Measure"
            parent="stock.menu_product_in_config_stock"  sequence="35" groups="product.group_uom"/>
        <menuitem
            action="product.product_uom_categ_form_action" id="menu_stock_uom_categ_form_action"
            parent="menu_stock_configuration" sequence="30" groups="product.group_uom"/>
        <menuitem
            action="product.product_uom_form_action" id="menu_stock_uom_form_action"
            parent="menu_stock_configuration" sequence="35" groups="product.group_uom"/>

        <record id="stock_inventory_line_tree" model="ir.ui.view">
            <field name="name">stock.inventory.line.tree</field>
            <field name="model">stock.inventory.line</field>
            <field name="arch" type="xml">
                <tree string="Stock Inventory Lines">
                    <field name="product_id"/>
                    <field name="product_qty"/>
                    <field name="product_uom" groups="product.group_uom"/>
                    <field name="prod_lot_id" groups="stock.group_production_lot"/>
                    <button name="%(stock.action_view_stock_inventory_line_split)d"
                            string="Split inventory lines" groups="stock.group_inventory_valuation"
                            type="action" icon="gtk-justify-fill"/>
                    <field name="location_id" groups="stock.group_locations"/>
                </tree>
            </field>
        </record>
        <record id="view_inventory_line_form" model="ir.ui.view">
            <field name="name">stock.inventory.line.form</field>
            <field name="model">stock.inventory.line</field>
            <field name="arch" type="xml">
                <form string="Stock Inventory Lines" version="7.0">
                    <group col="4">
                        <field context="{'location':location_id, 'uom':product_uom, 'to_date':parent.date}" name="product_id" on_change="on_change_product_id(location_id,product_id,product_uom,parent.date)" domain="[('type','&lt;&gt;','service')]"/>
                        <field name="product_qty"/>
                        <field name="product_uom" groups="product.group_uom"/>
                        <field name="prod_lot_id" groups="stock.group_production_lot"/>
                        <field domain="[('usage','=','internal')]" name="location_id"/>
                        <button name="%(stock.action_view_stock_inventory_line_split)d"
                            string="Split Inventory Line" groups="stock.group_inventory_valuation"
                            type="action" icon="terp-stock_effects-object-colorize"/>
                    </group>
                </form>
            </field>
        </record>

         <record id="view_inventory_filter" model="ir.ui.view">
            <field name="name">stock.inventory.filter</field>
            <field name="model">stock.inventory</field>
            <field name="arch" type="xml">
                <search string="Search Inventory">
                    <field name="name" string="Inventory Reference"/>
                    <field name="date"/>
                    <field name="company_id" groups="base.group_multi_company"/>
                    <group expand="0" string="Group By...">
                        <filter string="Status" icon="terp-stock_effects-object-colorize" domain="[]" context="{'group_by':'state'}"/>
                        <filter string="Date" icon="terp-go-month" domain="[]" context="{'group_by':'date'}"/>
                    </group>
                </search>

            </field>
        </record>

        <record id="view_inventory_tree" model="ir.ui.view">
            <field name="name">stock.inventory.tree</field>
            <field name="model">stock.inventory</field>
            <field name="arch" type="xml">
                <tree string="Lot Inventory" colors="grey:state == 'cancel'">
                    <field name="name"/>
                    <field name="date"/>
                    <field name="state"/>
                </tree>
            </field>
        </record>

        <record id="view_inventory_form" model="ir.ui.view">
            <field name="name">stock.inventory.form</field>
            <field name="model">stock.inventory</field>
            <field name="arch" type="xml">
                <form string="Physical Inventory" version="7.0">
                <header>
                    <button name="action_confirm" states="draft" string="Confirm Inventory" type="object" class="oe_highlight" groups="stock.group_stock_user"/>
                    <button name="action_done" states="confirm" string="Validate Inventory" type="object" class="oe_highlight" groups="stock.group_stock_manager"/>
                    <button name="action_cancel_draft" states="cancel" string="Set to Draft" type="object"/>
                    <button name="action_cancel_inventory" states="draft,confirm,done" string="Cancel Inventory" type="object"/>
                    <field name="state" widget="statusbar" statusbar_visible="draft,confirm"/>
                </header>
                <sheet>
                    <div class="oe_right oe_button_box">
                        <button name="%(action_view_stock_fill_inventory)d" string="Fill Inventory" type="action" />
                    </div>
                    <group>
                        <group>
                            <field name="name" placeholder="e.g. Annual inventory"/>
                        </group>
                        <group>
                            <field name="date"/>
                            <field name="company_id" groups="base.group_multi_company" widget="selection"/>
                        </group>
                    </group>
                    <notebook>
                    <page string="General Informations">
                        <field name="inventory_line_id">
                            <tree string="Products" editable="bottom">
                                <field domain="[('usage','=','internal')]" name="location_id" groups="stock.group_locations"/>
                                <field context="{'location':location_id, 'uom':product_uom, 'to_date':parent.date}" name="product_id" on_change="on_change_product_id(location_id,product_id,product_uom,parent.date)"  domain="[('type','&lt;&gt;','service')]"/>
                                <field name="product_qty"/>
                                <field name="product_uom" groups="product.group_uom"/>
                                <field name="prod_lot_id" groups="stock.group_production_lot"/>
                                <button name="%(stock.action_view_stock_inventory_line_split)d"
                                    string="Split inventory lines" groups="stock.group_inventory_valuation"
                                    type="action" icon="terp-stock_effects-object-colorize" states="draft,confirm"/>
                                <field name="state" invisible="True"/>
                            </tree>
                            <form string="Products" version="7.0">
                                <group>
                                    <group>
                                        <field domain="[('usage','=','internal')]" name="location_id"/>
                                        <field context="{'location':location_id, 'uom':product_uom, 'to_date':parent.date}" name="product_id" on_change="on_change_product_id(location_id,product_id,product_uom,parent.date)"  domain="[('type','&lt;&gt;','service')]"/>
                                    </group>
                                    <group>
                                        <label for="product_qty"/>
                                        <div>
                                            <field name="product_qty" class="oe_inline"/>
                                            <field name="product_uom" class="oe_inline" groups="product.group_uom"/>
                                        </div>
                                        <field name="prod_lot_id" groups="stock.group_production_lot"/>
                                        <button name="%(stock.action_view_stock_inventory_line_split)d"
                                        string="Split inventory lines" groups="stock.group_inventory_valuation"
                                        type="action" icon="terp-stock_effects-object-colorize"/>
                                    </group>
                                </group>
                            </form>
                        </field>
                    </page>
                    <page string="Posted Inventory">
                         <field name="move_ids" context="{'inventory_id':active_id}" >
                            <tree string="Stock Moves">
                                <field name="product_id"/>
                                <field name="product_qty" on_change="onchange_quantity(product_id, product_qty, product_uom, product_uos)"/>
                                <field name="product_uom" string="Unit of Measure" groups="product.group_uom"/>
                                <field name="prodlot_id" groups="stock.group_production_lot"/>
                                <button name="%(track_line)d" string="Split in serial numbers" type="action"
                                    icon="terp-stock_effects-object-colorize"
                                    attrs="{'invisible': [('prodlot_id','&lt;&gt;',False)]}"
                                    states="draft,done,cancel"
                                    context="{'inventory_id':parent.id}"
                                    groups="stock.group_production_lot"/>
                                <field groups="stock.group_tracking_lot" name="tracking_id"/>
                                <button name="%(split_into)d" string="Put in a new pack" type="action"
                                    groups="stock.group_tracking_lot"
                                    icon="terp-stock_effects-object-colorize"
                                    context="{'inventory_id':parent.id}"
                                    states="draft,done,cancel"/>
                                <field name="location_id" groups="stock.group_locations"/>
                                <field name="location_dest_id" groups="stock.group_locations"/>
                                <field name="date" string="Date"/>
                                <field name="state"  invisible="True"/>
                            </tree>
                         </field>
                    </page>
                    </notebook>
                    </sheet>
                </form>
            </field>
        </record>

        <record id="action_inventory_form" model="ir.actions.act_window">
            <field name="name">Physical Inventories</field>
            <field name="type">ir.actions.act_window</field>
            <field name="res_model">stock.inventory</field>
            <field name="view_type">form</field>
            <field name="view_id" ref="view_inventory_tree"/>
            <field name="search_view_id" ref="view_inventory_filter"/>
            <field name="help" type="html">
              <p class="oe_view_nocontent_create">
                Click to start an inventory. 
              </p><p>
                Periodical Inventories are used to count the number of products
                available per location. You can use it once a year when you do
                the general inventory or whenever you need it, to adapt the
                current inventory level of a product.
              </p>
            </field>
        </record>
        <menuitem action="action_inventory_form" id="menu_action_inventory_form" parent="menu_stock_inventory_control" sequence="30"/>

        <record id="action_inventory_form_draft" model="ir.actions.act_window">
            <field name="name">Draft Physical Inventories</field>
            <field name="type">ir.actions.act_window</field>
            <field name="res_model">stock.inventory</field>
            <field name="view_type">form</field>
            <field name="domain">[('state','=','draft')]</field>
            <field name="filter" eval="True"/>
        </record>

        <record id="view_tracking_form" model="ir.ui.view">
            <field name="name">stock.tracking.form</field>
            <field name="model">stock.tracking</field>
            <field name="arch" type="xml">
                <form string="Packs" version="7.0">
                    <group>
                        <group groups="product.group_stock_packaging" string="Pack Identification">
                            <field name="name"/>
                            <field name="serial"/>
                            <field name="date"/>
                            <field name="active"/>
                        </group>
                        <group groups="stock.group_tracking_lot" string="Traceability">
                            <button name="action_traceability" string="Upstream Traceability" type="object"
                                 colspan="2"/>
                            <button name="action_traceability" string="Downstream Traceability" type="object"
                                context="{'type': 'move_history_ids'}" colspan="2"/>
                        </group>
                    </group>
                    <field name="move_ids"/>
                </form>
            </field>
        </record>
        <record id="view_tracking_tree" model="ir.ui.view">
            <field name="name">stock.tracking.tree</field>
            <field name="model">stock.tracking</field>
            <field name="arch" type="xml">
                <tree string="Packs">
                    <field name="name"/>
                    <field name="serial"/>
                    <field name="date"/>
                </tree>
            </field>
        </record>
        <record id="action_tracking_form" model="ir.actions.act_window">
            <field name="name">Packs</field>
            <field name="type">ir.actions.act_window</field>
            <field name="res_model">stock.tracking</field>
            <field name="view_type">form</field>
            <field name="view_id" ref="view_tracking_tree"/>
            <field name="help" type="html">
              <p class="oe_view_nocontent_create">
                Click to add a tracking number.
              </p><p>
                This is the list of all your packs. When you select a Pack, you
                can get the upstream or downstream traceability of the products
                contained in the pack.
              </p>
            </field>
        </record>
        <menuitem id="menu_traceability" name="Traceability" parent="menu_stock_root" 
            sequence="3"/>
        <menuitem action="action_tracking_form" id="menu_action_tracking_form"
            groups="product.group_stock_packaging"
            sequence="6"
            parent="menu_traceability"/>

        <record id="lot_line_tree" model="ir.ui.view">
            <field name="name">stock.tracking.tree</field>
            <field name="model">stock.tracking</field>
            <field name="field_parent">child_ids</field>
            <field name="arch" type="xml">
                <tree colors="grey:not active" string="Packs">
                    <field name="name"/>
                    <field name="serial"/>
                    <field name="date"/>
                </tree>
            </field>
        </record>

        <record model="ir.ui.view" id="search_stock_packs">
            <field name="name">Pack Search</field>
            <field name="model">stock.tracking</field>
            <field name="arch" type="xml">
                <search string="Pack Search">
                    <field name="name" string="Pack" filter_domain="['|',('name','ilike',self),('serial','ilike',self)]"/>
                    <field name="date"/>
                    <field name="active"/>
                </search>
            </field>
        </record>

        <record id="view_production_lot_revision_form" model="ir.ui.view">
            <field name="name">stock.production.lot.revision.form</field>
            <field name="model">stock.production.lot.revision</field>
            <field name="arch" type="xml">
                <form string="Serial Number Revisions" version="7.0">
                    <group col="4">
                        <field name="name"/>
                        <field name="indice"/>
                        <field name="date"/>
                        <field name="author_id"/>
                    </group>
                    <separator string="Description"/>
                    <field name="description"/>
                </form>
            </field>
        </record>
        <record id="view_production_lot_revision_tree" model="ir.ui.view">
            <field name="name">stock.production.lot.revision.tree</field>
            <field name="model">stock.production.lot.revision</field>
            <field name="arch" type="xml">
                <tree string="Serial Number Revisions">
                    <field name="indice"/>
                    <field name="author_id"/>
                    <field name="date"/>
                    <field name="name"/>
                </tree>
            </field>
        </record>
        <record id="view_production_lot_form" model="ir.ui.view">
            <field name="name">stock.production.lot.form</field>
            <field name="model">stock.production.lot</field>
            <field name="arch" type="xml">
                <form string="Serial Number" version="7.0">
                    <div class="oe_button_box oe_right">
                        <button name="action_traceability" string="Upstream Traceability" type="object" context="{'type': 'move_history_ids2', 'field': 'prodlot_id'}"/>
                        <button name="action_traceability" string="Downstream Traceability" type="object" context="{'type': 'move_history_ids', 'field': 'prodlot_id'}"/>
                    </div>
                    <div class="oe_title">
                        <label for="name" class="oe_edit_only"/>
                        <h1>
                            <field name="name"/>
                        </h1>
                    </div>
                    <group>
                        <group>
                            <field name="product_id"/>
                            <field name="prefix"/>
                            <field name="ref"/>
                        </group>
                        <group>
                            <field name="date"/>
                            <field name="stock_available"/>
                        </group>
                    </group>
                    <notebook>
                        <page string="Revisions">
                            <field name="revisions"/>
                        </page>
                        <page string="Stock Moves">
                            <field name="move_ids">
                                <tree  string="Stock Moves">
                                    <field name="picking_id" string="Reference"/>
                                    <field name="origin"/>
                                    <field name="product_id"/>
                                    <field name="product_qty" on_change="onchange_quantity(product_id, product_qty, product_uom, product_uos)"/>
                                    <field name="product_uom" string="Unit of Measure" groups="product.group_uom"/>
                                    <field name="tracking_id" groups="stock.group_tracking_lot"/>
                                    <field name="date"/>
                                    <field name="prodlot_id"/>
                                    <field name="location_id" groups="stock.group_locations"/>
                                    <field name="location_dest_id" groups="stock.group_locations"/>
                                    <field name="state"/>
                                </tree>
                             </field>
                        </page>
                    </notebook>
                </form>
            </field>
        </record>
        <record id="view_production_lot_tree" model="ir.ui.view">
            <field name="name">stock.production.lot.tree</field>
            <field name="model">stock.production.lot</field>
            <field name="arch" type="xml">
                <tree string="Serial Number">
                    <field name="prefix"/>
                    <field name="name"/>
                    <field name="ref"/>
                    <field name="product_id"/>
                    <field name="stock_available"/>
                    <field name="date"/>
                </tree>
            </field>
        </record>

        <record model="ir.ui.view" id="search_product_lot_filter">
            <field name="name">Production Lots Filter</field>
            <field name="model">stock.production.lot</field>
            <field name="arch" type="xml">
                <search string="Product Lots Filter">
                    <field name="name" string="Product Lots" filter_domain="['|','|',('name','ilike',self),('prefix','ilike',self),('ref','ilike',self)]"/>
                    <field name="date"/>
                    <filter icon="terp-check" name="available" string="Available" domain="[('stock_available', '&gt;', 0)]" help="Available Product Lots"/>
                    <field name="product_id"/>
                    <group expand="0" string="Group By...">
                        <filter string="Product" icon="terp-accessories-archiver" domain="[]" context="{'group_by':'product_id'}"/>
                    </group>
                </search>
            </field>
        </record>

        <record id="action_production_lot_form" model="ir.actions.act_window">
            <field name="name">Serial Number</field>
            <field name="type">ir.actions.act_window</field>
            <field name="res_model">stock.production.lot</field>
            <field name="view_type">form</field>
            <field name="view_id" ref="view_production_lot_tree"/>
            <field name="search_view_id" ref="search_product_lot_filter"/>
            <field name="context">{}</field>
            <field name="help" type="html">
              <p class="oe_view_nocontent_create">
                Click to add a serial number.
              </p><p>
                This is the list of all the production lots you recorded. When
                you select a lot, you can get the upstream or downstream
                traceability of the products contained in lot. By default, the
                list is filtred on the serial numbers that are available in
                your warehouse but you can uncheck the 'Available' button to
                get all the lots you produced, received or delivered to
                customers.
              </p>
            </field>
        </record>
        <menuitem action="action_production_lot_form" id="menu_action_production_lot_form"
            parent="menu_traceability" groups="stock.group_production_lot"
            sequence="1"/>

        #
        # Lot composition (history)
        #
        <record id="stock_move_tree" model="ir.ui.view">
            <field name="name">Stock Moves</field>
            <field name="model">stock.move</field>
            <field name="field_parent">move_history_ids</field>
            <field name="arch" type="xml">
                <tree colors="grey:state == 'cancel'" string="Moves">
                    <field name="product_id"/>
                    <field name="product_qty"/>
                    <field name="product_uom"  string="Unit of Measure" groups="product.group_uom"/>
                    <field name="prodlot_id"  groups="stock.group_production_lot"/>
                    <field name="tracking_id" groups="stock.group_tracking_lot"/>
                    <field name="product_packaging" domain="[('product_id','=',product_id)]" groups="product.group_stock_packaging"/>
                    <field name="picking_id"/>
                    <field name="location_id" groups="stock.group_locations"/>
                    <field name="location_dest_id" groups="stock.group_locations"/>
                    <field name="create_date" groups="base.group_no_one"/>
                    <field name="date" string="Date" groups="base.group_no_one"/>
                    <field name="date_expected" string="Date Expected"/>
                    <field name="state"/>
                </tree>
            </field>
        </record>

        <record id="stock_move_tree2" model="ir.ui.view">
            <field name="name">Stock Moves</field>
            <field name="model">stock.move</field>
            <field name="field_parent">move_history_ids2</field>
            <field name="arch" type="xml">
                <tree colors="grey:state == 'cancel'" string="Moves">
                    <field name="product_id"/>
                    <field name="product_qty"/>
                    <field name="product_uom"  string="Unit of Measure" groups="product.group_uom"/>
                    <field name="prodlot_id"  groups="stock.group_production_lot"/>
                    <field name="tracking_id" groups="stock.group_tracking_lot"/>
                    <field name="product_packaging" domain="[('product_id','=',product_id)]" groups="product.group_stock_packaging"/>
                    <field name="picking_id"/>
                    <field name="location_id" groups="stock.group_locations"/>
                    <field name="location_dest_id" groups="stock.group_locations"/>
                    <field name="create_date" groups="base.group_no_one"/>
                    <field name="date" string="Date" groups="base.group_no_one"/>
                    <field name="date_expected" string="Date Expected"/>
                    <field name="state"/>
                </tree>
            </field>
        </record>

        <record id="action3" model="ir.actions.act_window">
            <field name="name">Downstream traceability</field>
            <field name="type">ir.actions.act_window</field>
            <field name="res_model">stock.move</field>
            <field name="domain">[('id','in',active_ids)]</field>
            <field name="view_type">tree</field>
            <field eval="stock_move_tree2" name="view_id"/>
        </record>

        <record id="ir_move_traceability_upstream" model="ir.values">
            <field name="key2">tree_but_action</field>
            <field name="model">stock.move</field>
            <field name="name">Downstream traceability</field>
            <field eval="'ir.actions.act_window,'+str(action3)" name="value"/>
        </record>

        <record id="action5" model="ir.actions.act_window">
            <field name="name">Upstream traceability</field>
            <field name="type">ir.actions.act_window</field>
            <field name="res_model">stock.move</field>
            <field name="domain">[('id','in',active_ids)]</field>
            <field name="view_type">tree</field>
            <field eval="stock_move_tree" name="view_id"/>
        </record>

        <record id="ir_move_traceability_downstream" model="ir.values">
            <field name="key2">tree_but_action</field>
            <field name="model">stock.move</field>
            <field name="name">Upstream traceability</field>
            <field eval="'ir.actions.act_window,'+str(action5)" name="value"/>
        </record>

        <record id="view_location_form" model="ir.ui.view">
            <field name="name">stock.location.form</field>
            <field name="model">stock.location</field>
            <field name="arch" type="xml">
                <form string="Stock Location" version="7.0">
                    <label for="name" class="oe_edit_only"/>
                    <h1><field name="name"/></h1>
                    <label for="location_id" class="oe_edit_only"/>
                    <h2><field name="location_id"/></h2>
                    <group>
                        <group string="Additional Information">
                            <field name="usage"/>
                            <field name="partner_id"/>
                            <field name="company_id" groups="base.group_multi_company" widget="selection"/>
                            <field name="icon"/>
                            <field name="scrap_location"/>
                            <field name="active"/>
                        </group>
                        <group string="Chained Locations">
                            <field name="chained_location_type"/>
                            <field name="chained_location_id"  attrs="{'required':[('chained_location_type','=','fixed')]}"/>
                            <field name="chained_auto_packing"/>
                            <field name="chained_delay"/>
                            <field name="chained_journal_id"/>
                            <field name="chained_picking_type"/>
                            <field name="chained_company_id" widget="selection"/>
                        </group>
                        <group string="Localization">
                            <field name="posx"/>
                            <field name="posy"/>
                            <field name="posz"/>
                        </group><group string="Accounting Information">
                            <field name="valuation_in_account_id" attrs="{'readonly':[('usage','not in',('inventory','production'))]}"/>
                            <field name="valuation_out_account_id" attrs="{'readonly':[('usage','not in',('inventory','production'))]}"/>
                        </group>
                    </group>
                    <separator string="Additional Information"/>
                    <field name="comment"/>
                </form>
            </field>
        </record>

        <record id="view_location_search" model="ir.ui.view">
            <field name="name">stock.location.search</field>
            <field name="model">stock.location</field>
            <field name="arch" type="xml">
                <search string="Stock Locations">
                    <field name="name" string="Stock Locations"/>
                    <filter icon="terp-go-home" name="in_location" string="Internal" domain="[('usage', '=', 'internal')]" help="Internal Locations"/>
                    <filter icon="terp-personal" name="customer" string="Customer" domain="[('usage', '=', 'customer')]" help="Customer Locations"/>
                    <filter icon="terp-personal" name="supplier" string="Supplier" domain="[('usage', '=', 'supplier')]" help="Supplier Locations"/>
                    <field name="location_id" string="Parent Location"/>
                </search>
            </field>
        </record>


        <record id="view_location_tree2" model="ir.ui.view">
            <field name="name">stock.location.tree</field>
            <field name="model">stock.location</field>
            <field name="priority" eval="2"/>
            <field name="arch" type="xml">
                <tree string="Stock Location" colors="blue:usage=='view';darkred:usage=='internal'">
                    <field name="complete_name"/>
                    <field name="usage"/>
                    <field name="stock_real" invisible="'product_id' not in context"/>
                    <field name="stock_virtual" invisible="'product_id' not in context"/>
                </tree>
            </field>
        </record>

        <record id="action_location_form" model="ir.actions.act_window">
            <field name="name">Locations</field>
            <field name="res_model">stock.location</field>
            <field name="type">ir.actions.act_window</field>
            <field name="view_type">form</field>
            <field name="view_id" ref="view_location_tree2"/>
            <field name="search_view_id" ref="view_location_search"/>
            <field name="context">{'search_default_in_location':1}</field>
            <field name="help" type="html">
              <p class="oe_view_nocontent_create">
                Click to add a location.
              </p><p>
                Define your locations to reflect your warehouse structure and
                organization. OpenERP is able to manage physical locations
                (warehouses, shelves, bin, etc), partner locations (customers,
                suppliers) and virtual locations which are the counterpart of
                the stock operations like the manufacturing orders
                consumptions, inventories, etc.
              </p><p>  
                Every stock operation in OpenERP moves the products from one
                location to another one.  For instance, if you receive products
                from a supplier, OpenERP will move products from the Supplier
                location to the Stock location. Each report can be performed on
                physical, partner or virtual locations.
              </p>
            </field>
        </record>
        <menuitem action="action_location_form" id="menu_action_location_form" groups="stock.group_locations"
            parent="menu_stock_configuration" sequence="5"/>

        <record id="view_location_tree" model="ir.ui.view">
            <field name="name">stock.location.tree</field>
            <field name="model">stock.location</field>
            <field name="field_parent">child_ids</field>
            <field name="arch" type="xml">
                <tree toolbar="1" string="Locations" >
                    <field icon="icon" name="name"/>
                </tree>
            </field>
        </record>
        <record id="action_location_tree" model="ir.actions.act_window">
            <field name="name">Location Structure</field>
            <field name="res_model">stock.location</field>
            <field name="type">ir.actions.act_window</field>
            <field name="domain">[('location_id','=',False)]</field>
            <field name="view_type">tree</field>
            <field name="view_id" ref="view_location_tree"/>
            <field name="help" type="html">
              <p class="oe_view_nocontent_create">
                Click to add a location.
              </p><p>
                This is the structure of your company's warehouses and
                locations. You can click on a location to get the list of the
                products and their stock level in this particular location and
                all its children.
              </p>
            </field>
        </record>
        <menuitem action="action_location_tree"
            id="menu_action_location_tree"
            parent="menu_stock_inventory_control"
            groups="stock.group_locations"
            sequence="20"/>

        <record id="view_warehouse" model="ir.ui.view">
            <field name="name">stock.warehouse</field>
            <field name="model">stock.warehouse</field>
            <field name="arch" type="xml">
                <form string="Warehouse" version="7.0">
                    <label for="name" class="oe_edit_only"/>
                    <h1><field name="name"/></h1>
                    <group>
                        <group>
                            <field name="lot_input_id" groups="stock.group_locations"/>
                            <field name="lot_stock_id" groups="stock.group_locations"/>
                            <field name="lot_output_id" groups="stock.group_locations"/>
                        </group>
                        <group>
                            <field name="company_id" groups="base.group_multi_company" widget="selection"/>
                            <field name="partner_id"/>
                        </group>
                    </group>
                </form>
            </field>
        </record>
        <record id="view_warehouse_tree" model="ir.ui.view">
            <field name="name">stock.warehouse.tree</field>
            <field name="model">stock.warehouse</field>
            <field name="arch" type="xml">
                <tree string="Warehouse">
                    <field name="name"/>
                    <field name="lot_input_id" groups="stock.group_locations"/>
                    <field name="lot_stock_id" groups="stock.group_locations"/>
                    <field name="lot_output_id" groups="stock.group_locations"/>
                    <field name="partner_id"/>
                </tree>
            </field>
        </record>
        <record id="action_warehouse_form" model="ir.actions.act_window">
            <field name="name">Warehouses</field>
            <field name="res_model">stock.warehouse</field>
            <field name="type">ir.actions.act_window</field>
            <field name="view_type">form</field>
            <field name="view_id" ref="view_warehouse_tree"/>
            <field name="help" type="html">
              <p class="oe_view_nocontent_create">
                Click to define a new warehouse.
              </p>
            </field>
        </record>
        <menuitem action="action_warehouse_form" id="menu_action_warehouse_form" groups="stock.group_locations"
            parent="menu_stock_configuration" sequence="1"/>

        <!--
            Stock picking
            Defaults and Internal Pickings
        -->

        <record model="ir.ui.view" id="stock_picking_calendar">
            <field name="name">stock.picking.calendar</field>
            <field name="model">stock.picking</field>
            <field name="priority" eval="2"/>
            <field name="arch" type="xml">
                <calendar string="Calendar View" date_start="min_date" date_stop="max_date" color="partner_id">
                    <field name="origin"/>
                    <field name="type"/>
                    <field name="partner_id"/>
                </calendar>
            </field>
        </record>

        <record id="vpicktree" model="ir.ui.view">
            <field name="name">stock.picking.tree</field>
            <field name="model">stock.picking</field>
            <field name="arch" type="xml">
                <tree colors="blue:state == 'draft';grey:state == 'cancel';red:state not in ('cancel', 'done') and date &lt; current_date" string="Picking list">
                    <field name="name"/>
                    <field name="backorder_id"/>
                    <field name="origin"/>
                    <field name="date"/>
                    <field name="min_date"/>
                    <field name="invoice_state"/>
                    <field name="stock_journal_id" widget="selection"/>
                    <field name="state"/>
                </tree>
            </field>
        </record>

        <record id="view_picking_form" model="ir.ui.view">
            <field name="name">stock.picking.form</field>
            <field name="model">stock.picking</field>
            <field eval="12" name="priority"/>
            <field name="arch" type="xml">
                <form string="Internal Picking List" version="7.0">
                <header>
                    <span groups="base.group_user">
                        <button name="draft_force_assign" states="draft" string="Confirm" type="object" class="oe_highlight"/>
                        <button name="draft_validate" states="draft" string="Confirm &amp; Transfer" type="object" class="oe_highlight"/>
                        <!-- <button name="action_assign" states="confirmed" string="Check Availability" type="object"/> -->
                        <button name="force_assign" states="confirmed" string="Force Availability" type="object" class="oe_highlight"/>
                        <button name="action_process" states="assigned" string="Confirm &amp; Transfer" groups="stock.group_stock_user" type="object" class="oe_highlight"/>
                        <button name="%(action_stock_invoice_onshipping)d" string="Create Invoice/Refund"  attrs="{'invisible': ['|','|',('state','&lt;&gt;','done'),('invoice_state','=','invoiced'),('invoice_state','=','none')]}"  type="action" class="oe_highlight"/>
                        <button name="%(act_stock_return_picking)d" string="Reverse Transfer" states="done" type="action"/>
                        <button name="button_cancel" states="assigned,confirmed,draft" string="_Cancel"/>
                    </span>
                    <field name="state" widget="statusbar" statusbar_visible="draft,assigned,done" statusbar_colors='{"shipping_except":"red","invoice_except":"red","waiting_date":"blue"}'/>
                </header>
                <sheet>
                    <h1>
                        <field name="name" class="oe_inline" attrs="{'invisible': [('name','=','/')]}" readonly="1"/>
                    </h1>
                    <group>
                        <group>
                            <field name="partner_id" on_change="onchange_partner_in(partner_id)"/>
                            <field name="backorder_id" readonly="1" attrs="{'invisible': [('backorder_id','=',False)]}"/>
                            <field name="invoice_state" string="Invoice Control" groups="account.group_account_invoice" attrs="{'invisible':[('invoice_state', '=', 'none')]}"/>
                            <field name="stock_journal_id" widget="selection" groups="account.group_account_user"/>
                        </group>
                        <group>
                            <field name="date"/>
                            <field name="min_date" readonly="1" attrs="{'invisible': [('min_date','=',False)]}"/>
                            <field name="origin" placeholder="e.g. PO0032" class="oe_inline"/>
                        </group>
                    </group>
                    <notebook>
                        <page string="Products">
<<<<<<< HEAD
                            <field name="move_lines" context="{'address_in_id': partner_id, 'form_view_ref':'view_move_picking_form', 'tree_view_ref':'view_move_picking_tree', 'picking_type': 'internal'}"/>
=======
                            <field name="move_lines" context="{'address_in_id': partner_id, 'form_view_ref':'view_move_picking_form', 'tree_view_ref':'view_move_picking_tree'}"/>
                            <field name="note" placeholder="Add an internal note..." class="oe_inline"/>
>>>>>>> 3686a01d
                        </page>
                        <page string="Additional Info">
                            <group>
                                <group>
                                    <field name="move_type"/>
                                    <field name="type" groups="base.group_no_one"/>
                                    <field name="auto_picking" groups="base.group_user"/>
                                </group>
                                <group>
                                    <field name="company_id" groups="base.group_multi_company" widget="selection"/>
                                    <field name="date_done" groups="base.group_no_one"/>
                                </group>
                            </group>
                        </page>
                    </notebook>
                </sheet>
                </form>
            </field>
        </record>

        <record id="view_picking_internal_search" model="ir.ui.view">
            <field name="name">stock.picking.internal.search</field>
            <field name="model">stock.picking</field>
            <field name="arch" type="xml">
                <search string="Internal Picking List">
                    <field name="name" string="Internal Picking List" filter_domain="['|',('name','ilike', self),('origin','ilike',self)]"/>
                    <filter icon="terp-check" string="Ready" domain="[('state','=','assigned')]" help="Assigned Internal Moves"/>
                    <filter icon="terp-camera_test" name="confirmed" string="Waiting" domain="[('state','=','confirmed')]" help="Confirmed Internal Moves"/>
                    <filter icon="terp-dialog-close" name="done" string="Done" domain="[('state','=','done')]" help="Pickings already processed"/>
                    <field name="partner_id"/>
                    <field name="product_id"/>
                    <field name="stock_journal_id"/>
                    <group expand="0" string="Group By...">
                        <filter string="State" icon="terp-stock_effects-object-colorize" domain="[]" context="{'group_by':'state'}"/>
                        <filter string="Order Date" icon="terp-go-month" domain="[]"  context="{'group_by':'date'}"/>
                        <filter string="Expected Date" icon="terp-go-month" domain="[]"  context="{'group_by':'min_date'}"/>
                        <filter string="Origin" icon="terp-gtk-jump-to-rtl" domain="[]" context="{'group_by':'origin'}"/>
                        <filter string="Journal" icon="terp-folder-orange" domain="[]" context="{'group_by':'stock_journal_id'}"/>
                    </group>
                </search>
            </field>
        </record>

        <record id="action_picking_tree6" model="ir.actions.act_window">
            <field name="name">Internal Moves</field>
            <field name="res_model">stock.picking</field>
            <field name="type">ir.actions.act_window</field>
            <field name="view_type">form</field>
            <field name="view_mode">tree,form,calendar</field>
            <field name="domain">[('type','=','internal')]</field>
            <field name="context">{'contact_display': 'partner_address', 'search_default_available': 1}</field>
            <field name="search_view_id" ref="view_picking_internal_search"/>
            <field name="help" type="html">
              <p class="oe_view_nocontent_create">
                Click to create an internal move request. 
              </p><p>
                Most operations are prepared automatically by OpenERP according
                to your preconfigured logistics rules, but you can also record
                manual stock movements.
              </p>
            </field>
        </record>

        <record model="ir.actions.act_window.view" id="action_picking_tree6_tree_view">
            <field name="sequence" eval="1"/>
            <field name="view_mode">tree</field>
            <field name="view_id" ref="vpicktree"/>
            <field name="act_window_id" ref="action_picking_tree6"/>
        </record>
        <record model="ir.actions.act_window.view" id="action_picking_tree6_form_view">
            <field name="sequence" eval="2"/>
            <field name="view_mode">form</field>
            <field name="view_id" ref="view_picking_form"/>
            <field name="act_window_id" ref="action_picking_tree6"/>
        </record>

        <!-- Sending Products -->
        <record model="ir.ui.view" id="stock_picking_out_calendar">
            <field name="name">stock.picking.out.calendar</field>
            <field name="model">stock.picking.out</field>
            <field name="priority" eval="2"/>
            <field name="arch" type="xml">
                <calendar string="Calendar View" date_start="min_date" date_stop="max_date" color="partner_id">
                    <field name="origin"/>
                    <field name="type"/>
                    <field name="partner_id"/>
                </calendar>
            </field>
        </record>
        
        <record id="view_picking_out_tree" model="ir.ui.view">
            <field name="name">stock.picking.out.tree</field>
            <field name="model">stock.picking.out</field>
            <field name="arch" type="xml">
                <tree colors="blue:state == 'draft';grey:state == 'cancel';red:state not in ('cancel', 'done') and min_date &lt; current_date" string="Delivery Orders">
                    <field name="name"/>
                    <field name="partner_id"/>
                    <field name="origin"/>
                    <field name="min_date"/>
                    <field name="date"/>
                    <field name="backorder_id"/>
                    <field name="stock_journal_id" groups="account.group_account_user"/>
                    <field name="invoice_state"/>
                    <field name="state"/>
                </tree>
            </field>
        </record>
        <record id="view_picking_out_form" model="ir.ui.view">
            <field name="name">stock.picking.out.form</field>
            <field name="model">stock.picking.out</field>
            <field name="inherit_id" ref="view_picking_form"/>
            <field name="arch" type="xml">
                <data>
                    <xpath expr="/form/header//button[@name='%(act_stock_return_picking)d']" position="replace">
                        <button name="%(report_picking_list_out)d" string="Print Delivery Slip" type="action" states="done" class="oe_highlight"/>
                        <button name="%(act_stock_return_picking)d" string="Return Products" states="done" type="action"/>
                    </xpath>
                    <xpath expr="/form/header//button[@name='draft_validate']" position="replace">
                        <button name="draft_validate" states="draft" string="Confirm &amp; Deliver" type="object" class="oe_highlight"/>
                        <button name="action_assign" states="confirmed" string="Check Availability" type="object" class="oe_highlight"/>
                    </xpath>
                    <xpath expr="/form/header//button[@name='action_process']" position="replace">
                        <button name="action_process" states="assigned" string="Deliver" type="object" class="oe_highlight"/>
                    </xpath>
                    <xpath expr="/form/header//field[@name='state']" position="replace">
                        <field name="state" nolabel="1" readonly="1" widget="statusbar" statusbar_visible="draft,confirmed,assigned,done" statusbar_colors='{"auto":"blue", "confirmed":"blue"}'/>
                    </xpath>
                    <xpath expr="//field[@name='partner_id']" position="replace">
                        <field name="partner_id" on_change="onchange_partner_in(partner_id)"  string="Customer"/>
                    </xpath>
                    <xpath expr="//field[@name='move_lines']" position="replace">
                        <field name="move_lines" context="{'address_out_id': partner_id, 'picking_type': 'out', 'form_view_ref':'view_move_picking_form', 'tree_view_ref':'view_move_picking_tree'}"/>
                    </xpath>
                    <xpath expr="/form/sheet" position="after">
                        <div class="oe_chatter">
                            <field name="message_is_follower" invisible="1"/>
                            <field name="message_ids" colspan="4" widget="mail_thread" nolabel="1"/>
                            <field name="message_follower_ids" widget="mail_followers"/>
                        </div>
                    </xpath>
                </data>
            </field>
        </record>

        <record id="view_picking_out_search" model="ir.ui.view">
            <field name="name">stock.picking.out.search</field>
            <field name="model">stock.picking</field>
            <field name="arch" type="xml">
                <search string="Picking list">
                    <field name="name" string="Picking List" filter_domain="['|',('name','ilike', self),('origin','ilike',self)]"/>
                    <filter icon="terp-check" name="available" string="Ready" domain="[('state','=','assigned')]" help="Assigned Delivery Orders"/>
                    <filter icon="terp-camera_test" name="confirmed" string="Waiting" domain="[('state','=','confirmed')]" help="Confirmed Delivery Orders"/>
                    <filter icon="terp-dialog-close" name="done" string="Done" domain="[('state','=','done')]" help="Delivery orders already processed"/>
                    <separator/>
                    <filter icon="terp-accessories-archiver-minus" string="Back Orders" domain="[('backorder_id', '!=', False)]" help="Is a Back Order"/>
                    <separator/>
                    <filter icon="terp-dolar" name="to_invoice" string="To Invoice" domain="[('invoice_state','=','2binvoiced')]" help="Delivery orders to invoice"/>
                    <field name="stock_journal_id"/>
                    <field name="company_id" groups="base.group_multi_company"/>
                    <group expand="0" string="Group By...">
                        <filter string="Status" icon="terp-stock_effects-object-colorize" domain="[]" context="{'group_by':'state'}"/>
                        <filter string="Order Date" icon="terp-go-month" domain="[]"  context="{'group_by':'date'}"/>
                        <filter string="Expected Date" icon="terp-go-month" domain="[]"  context="{'group_by':'min_date'}"/>
                        <filter string="Journal" icon="terp-folder-orange" domain="[]" context="{'group_by':'stock_journal_id'}"/>
                    </group>
                </search>
            </field>
        </record>

        <record id="action_picking_tree" model="ir.actions.act_window">
            <field name="name">Delivery Orders</field>
            <field name="res_model">stock.picking.out</field>
            <field name="type">ir.actions.act_window</field>
            <field name="view_type">form</field>
            <field name="view_mode">tree,form,calendar</field>
            <field name="domain">[('type','=','out')]</field>
            <field name="context">{'default_type': 'out', 'contact_display': 'partner_address'}</field>
            <field name="search_view_id" ref="view_picking_out_search"/>
            <field name="help" type="html">
              <p class="oe_view_nocontent_create">
                Click to create a delivery order. 
              </p><p>
                This is the list of all delivery orders that have to be
                prepared, according to your different sales orders and your
                logistics rules.
              </p>
            </field>
        </record>
        <record id="action_picking_tree_out_view1_waiting" model="ir.actions.act_window.view">
            <field eval="1" name="sequence"/>
            <field name="view_mode">tree</field>
            <field name="view_id" ref="view_picking_out_tree"/>
            <field name="act_window_id" ref="action_picking_tree"/>
        </record>
        <record id="action_picking_tree_out_view2_waiting" model="ir.actions.act_window.view">
            <field eval="2" name="sequence"/>
            <field name="view_mode">form</field>
            <field name="view_id" ref="view_picking_out_form"/>
            <field name="act_window_id" ref="action_picking_tree"/>
        </record>
        <record id="action_picking_tree_out_view2_waiting_cal" model="ir.actions.act_window.view">
            <field eval="3" name="sequence"/>
            <field name="view_mode">calendar</field>
            <field name="view_id" ref="stock_picking_out_calendar"/>
            <field name="act_window_id" ref="action_picking_tree"/>
        </record>
        <menuitem action="action_picking_tree" id="menu_action_picking_tree" parent="menu_stock_warehouse_mgmt" sequence="3"/>

        <!-- Incomming Shipments -->
        <record model="ir.ui.view" id="stock_picking_in_calendar">
            <field name="name">stock.picking.in.calendar</field>
            <field name="model">stock.picking.in</field>
            <field name="priority" eval="2"/>
            <field name="arch" type="xml">
                <calendar string="Calendar View" date_start="min_date" date_stop="max_date" color="partner_id">
                    <field name="origin"/>
                    <field name="type"/>
                    <field name="partner_id"/>
                </calendar>
            </field>
        </record>

        <record id="view_picking_in_tree" model="ir.ui.view">
            <field name="name">stock.picking.in.tree</field>
            <field name="model">stock.picking.in</field>
            <field name="arch" type="xml">
                <tree colors="blue:state == 'draft';grey:state == 'done';red:state not in ('cancel', 'done') and date &lt; current_date" string="Picking list">
                    <field name="name"/>
                    <field name="partner_id"/>
                    <field name="backorder_id"/>
                    <field name="origin"/>
                    <field name="date"/>
                    <field name="min_date"/>
                    <field name="invoice_state" groups="account.group_account_invoice"/>
                    <field name="stock_journal_id" widget="selection" groups="account.group_account_user"/>
                    <field name="state"/>
                </tree>
            </field>
        </record>
        <record id="view_picking_in_form" model="ir.ui.view">
            <field name="name">stock.picking.in.form</field>
            <field name="model">stock.picking.in</field>
            <field name="inherit_id" ref="view_picking_form"/>
            <field name="arch" type="xml">
                <data>
                    <xpath expr="/form/header//button[@name='%(act_stock_return_picking)d']" position="replace">
                        <button name="%(act_stock_return_picking)d" string="Return Products" states="done" type="action"/>
                    </xpath>
                    <xpath expr="//button[@name='draft_validate']" position="replace">
                        <button name="draft_validate" states="draft" string="Confirm &amp; Receive" type="object" class="oe_highlight"/>
                    </xpath>
                    <xpath expr="//button[@name='action_process']" position="replace">
                        <button name="action_process" states="assigned" string="Receive" type="object" class="oe_highlight"/>
                    </xpath>
                    <xpath expr="//field[@name='partner_id']" position="replace">
                        <field name="partner_id" on_change="onchange_partner_in(partner_id)"  string="Supplier"/>
                    </xpath>
                    <xpath expr="//field[@name='move_lines']" position="replace">
                        <field name="move_lines" context="{'address_in_id': partner_id, 'picking_type': 'in', 'form_view_ref':'view_move_picking_form', 'tree_view_ref':'view_move_picking_tree'}"/>
                    </xpath>
                    <xpath expr="/form/sheet" position="after">
                        <div class="oe_chatter">
                            <field name="message_is_follower" invisible="1"/>
                            <field name="message_ids" colspan="4" widget="mail_thread" nolabel="1"/>
                            <field name="message_follower_ids" widget="mail_followers"/>
                        </div>
                    </xpath>
                </data>
            </field>
        </record>
        <record id="view_picking_in_search" model="ir.ui.view">
            <field name="name">stock.picking.in.search</field>
            <field name="model">stock.picking.in</field>
            <field name="arch" type="xml">
                <search string="Incoming Shipments">
                    <field name="name" string="Incoming Shipments" filter_domain="['|',('name','ilike',self),('origin','ilike',self)]"/>
                    <filter icon="terp-check" name="available" string="Ready to Process" domain="[('state','=','assigned')]" help="Incoming Shipments Available"/>
                    <filter icon="terp-dialog-close" name="done" string="Done" domain="[('state','=','done')]" help="Incoming Shipments already processed"/>
                    <separator/>
                    <filter icon="terp-accessories-archiver-minus" string="Back Orders" domain="[('backorder_id', '!=', False)]" help="Is a Back Order"/>
                    <separator/>
                    <filter string="To Invoice" name="to_invoice" icon="terp-dolar" domain="[('invoice_state', '=', '2binvoiced')]"/>
                    <field name="stock_journal_id"/>
                    <field name="product_id"/>
                    <group expand="0" string="Group By...">
                        <filter icon="terp-stock_effects-object-colorize" name="state" string="Status" domain="[]" context="{'group_by':'state'}"/>
                        <filter string="Order Date" icon="terp-go-month" domain="[]"  context="{'group_by':'date'}"/>
                        <filter string="Expected Date" icon="terp-go-month" domain="[]"  context="{'group_by':'min_date'}"/>
                        <filter string="Journal" icon="terp-folder-orange" domain="[]" context="{'group_by':'stock_journal_id'}"/>
                    </group>
                </search>
            </field>
        </record>


        <record id="action_picking_tree4" model="ir.actions.act_window">
            <field name="name">Incoming Shipments</field>
            <field name="res_model">stock.picking.in</field>
            <field name="type">ir.actions.act_window</field>
            <field name="view_type">form</field>
            <field name="view_mode">tree,form,calendar</field>
            <field name="domain">[('type','=','in')]</field>
            <field name="context">{'contact_display': 'partner_address', 'default_type': 'in'}</field>
            <field name="search_view_id" ref="view_picking_in_search"/>
            <field name="help" type="html">
              <p class="oe_view_nocontent_create">
                Click to create an incoming shipment. 
              </p><p>
                The Incoming Shipments is the list of all orders you will
                receive from your suppliers. An incoming shipment contains a
                list of products to be received according to the original
                purchase order.
              </p>
            </field>
        </record>
        <record id="action_invoice_tree5_view1" model="ir.actions.act_window.view">
            <field eval="1" name="sequence"/>
            <field name="view_mode">tree</field>
            <field name="view_id" ref="view_picking_in_tree"/>
            <field name="act_window_id" ref="action_picking_tree4"/>
        </record>
        <record id="action_invoice_tree5_view2" model="ir.actions.act_window.view">
            <field eval="2" name="sequence"/>
            <field name="view_mode">form</field>
            <field name="view_id" ref="view_picking_in_form"/>
            <field name="act_window_id" ref="action_picking_tree4"/>
        </record>
        <record id="action_invoice_tree5_view2_cal" model="ir.actions.act_window.view">
            <field eval="3" name="sequence"/>
            <field name="view_mode">calendar</field>
            <field name="view_id" ref="stock_picking_in_calendar"/>
            <field name="act_window_id" ref="action_picking_tree4"/>
        </record>
        <menuitem action="action_picking_tree4" id="menu_action_picking_tree4" parent="menu_stock_warehouse_mgmt" sequence="1"/>

        <menuitem action="action_picking_tree6" id="menu_action_picking_tree6" parent="menu_stock_warehouse_mgmt" sequence="2" groups="stock.group_locations"/>

        <record id="view_move_tree" model="ir.ui.view">
            <field name="name">stock.move.tree</field>
            <field name="model">stock.move</field>
            <field eval="8" name="priority"/>
            <field name="arch" type="xml">
                <tree colors="grey:state == 'cancel';red:(state not in ('cancel','done')) and date > current_date" string="Moves" editable="top">
                    <field name="name"/>
                    <field name="picking_id" string="Reference"/>
                    <field name="origin"/>
                    <field name="type" on_change="onchange_move_type(type)"/>
                    <field name="create_date" invisible="1" groups="base.group_no_one"/>
                    <field name="product_id" on_change="onchange_product_id(product_id,location_id,location_dest_id, False)"/>
                    <field name="product_qty" on_change="onchange_quantity(product_id, product_qty, product_uom, product_uos)"/>
                    <field name="product_uom" string="Unit of Measure" groups="product.group_uom"/>
                    <field name="product_uos" groups="product.group_uos"/>
                    <button name="%(stock.move_scrap)d"
                        string="Scrap Products" type="action"
                        icon="gtk-convert" context="{'scrap': True}"
                        states="draft,waiting,confirmed,assigned"/>
                    <field name="prodlot_id" groups="stock.group_production_lot"/>
                    <button name="%(track_line)d" string="Split in Serial Numbers" type="action"
                        icon="terp-stock_effects-object-colorize" attrs="{'invisible': [('prodlot_id','&lt;&gt;',False)]}"
                        states="draft,waiting,confirmed,assigned,done"
                        groups="stock.group_tracking_lot"/>
                    <field name="tracking_id" groups="stock.group_tracking_lot"/>
                    <button name="setlast_tracking" string="Put in current pack" type="object"
                        groups="product.group_stock_packaging"
                        icon="terp-stock_effects-object-colorize" attrs="{'invisible': [('tracking_id','&lt;&gt;',False)]}"
                        states="draft,assigned,confirmed,done"/>
                    <button name="%(split_into)d" string="Put in a new pack" type="action"
                        groups="product.group_stock_packaging"
                        icon="terp-stock_effects-object-colorize"
                        states="draft,assigned,confirmed,done"/>
                    <field name="location_id" groups="stock.group_locations"/>
                    <field name="location_dest_id" groups="stock.group_locations"/>
                    <field name="date" groups="base.group_no_one"/>
                    <field name="date_expected"/>
                    <field name="state"/>
                    <button name="action_done" states="confirmed,assigned" string="Process" type="object" icon="gtk-go-forward"/>
                </tree>
            </field>
        </record>

        <record id="view_move_picking_tree" model="ir.ui.view">
            <field name="name">stock.move.tree</field>
            <field name="model">stock.move</field>
            <field eval="4" name="priority"/>
            <field name="arch" type="xml">
                <tree colors="grey:scrapped == True" string="Stock Moves">
                    <field name="product_id"/>
                    <field name="product_qty" on_change="onchange_quantity(product_id, product_qty, product_uom, product_uos)"/>
                    <field name="product_uom" string="Unit of Measure" groups="product.group_uom"/>
                    <field name="product_uos" groups="product.group_uos"/>
                    <button name="%(stock.move_scrap)d"
                       string="Scrap Products" type="action"
                       icon="gtk-convert" context="{'scrap': True}"
                       states="draft,waiting,confirmed,assigned"
                       groups="base.group_user"/>
                    <field name="scrapped" invisible="1"/>
                    <field name="prodlot_id" groups="stock.group_production_lot"/>
                    <button
                       name="%(stock.track_line)d"
                       string="Split in Serial Number"
                       groups="stock.group_production_lot"
                       type="action" icon="terp-stock_effects-object-colorize"
                       states="draft,waiting,confirmed,assigned"/>
                     <field groups="stock.group_tracking_lot" name="tracking_id"/>
                     <button name="setlast_tracking" string="Put in current pack" type="object"
                        attrs="{'invisible': [('tracking_id','&lt;&gt;',False)]}"
                        icon="terp-stock_effects-object-colorize"
                        groups="stock.group_tracking_lot"
                        states="draft,assigned,confirmed"/>
                     <button name="%(split_into)d" string="Put in a new pack" type="action"
                        groups="product.group_stock_packaging"
                        icon="terp-stock_effects-object-colorize"
                        states="draft,assigned,confirmed"/>
                      <field name="location_dest_id" groups="stock.group_locations"/>
                      <field name="state"/>
                </tree>
            </field>
        </record>

        <record id="view_move_form" model="ir.ui.view">
            <field name="name">stock.move.form</field>
            <field name="model">stock.move</field>
            <field eval="4" name="priority"/>
            <field name="arch" type="xml">
                <form string="Stock Moves" version="7.0">
                <header>
                    <button name="action_confirm" states="draft" string="Process Later" type="object" class="oe_highlight"/>
                    <button name="%(action_partial_move_server)d" string="Process Partially" type="action" states="assigned" class="oe_highlight"/>
                    <button name="action_done" states="draft,assigned,confirmed" string="Process Entirely" type="object" class="oe_highlight"/>
                    <button name="force_assign" states="confirmed" string="Set Available" type="object" class="oe_highlight"/>
                    <button name="action_cancel" states="assigned,confirmed" string="_Cancel" type="object"/>
                    <field name="state" widget="statusbar" statusbar_visible="draft,confirmed,assigned,done" statusbar_colors='{"waiting":"blue","confirmed":"blue"}'/>
                </header>
                <sheet>
                    <group>
                        <group name="main_grp" string="Details">
                            <field name="product_id" on_change="onchange_product_id(product_id,location_id,location_dest_id, False)"/>
                            <label for="product_qty"/>
                            <div>
                                <field name="product_qty"
                                    on_change="onchange_quantity(product_id, product_qty, product_uom, product_uos)"
                                    class="oe_inline"/>
                                <field name="product_uom" groups="product.group_uom" class="oe_inline"/>
                                <button name="%(stock.move_scrap)d"
                                        string="Scrap" type="action"
                                        icon="gtk-convert" context="{'scrap': True}"
                                        states="draft,waiting,confirmed,assigned" colspan="1"/>
                            </div>
                            <label for="product_uos_qty" groups="product.group_uos"/>
                            <div groups="product.group_uos">
                                <field name="product_uos_qty"
                                    on_change="onchange_uos_quantity(product_id, product_uos_qty, product_uos, product_uom)"
                                    class="oe_inline"/>
                                <field name="product_uos" class="oe_inline"/>
                            </div>
                            <field name="name" string="Reason"/>
                            <field name="company_id" groups="base.group_multi_company" widget="selection"/>
                        </group>
                        <group name="origin_grp" string="Origin">
                            <field name="picking_id"/>
                             <field name="type" on_change="onchange_move_type(type)"/>
                            <field name="location_id" groups="stock.group_locations"/>
                            <field name="create_date" groups="base.group_no_one"/>
                        </group>
                        <group name="destination_grp" string="Destination">
                            <field name="location_dest_id" groups="stock.group_locations"/>
                            <field name="partner_id" context="{'contact_display':'partner'}"
                                groups="stock.group_locations"/>
                            <field name="date_expected" on_change="onchange_date(date,date_expected)"/>
                            <field name="date" groups="base.group_no_one"/>
                        </group>
                        <group string="Tracability"
                            groups="stock.group_tracking_lot">
                            <label for="tracking_id" groups="stock.group_tracking_lot"/>
                            <div groups="stock.group_tracking_lot">
                                <field name="tracking_id" class="oe_inline"/>
                                <button name="%(split_into)d" string="New Pack" type="action"
                                      groups="product.group_stock_packaging"
                                      icon="terp-stock_effects-object-colorize"
                                      states="draft,assigned,confirmed"/>
                            </div>
                            <label for="prodlot_id" groups="stock.group_production_lot"/>
                            <div groups="stock.group_production_lot">
                                <field name="prodlot_id"
                                    context="{'location_id':location_id, 'product_id':product_id}"
                                    domain="[('product_id','=?',product_id)]" class="oe_inline"
                                    on_change="onchange_lot_id(prodlot_id,product_qty, location_id, product_id, product_uom)"/>
                                <button name="%(track_line)d"
                                    states="draft,waiting,confirmed,assigned"
                                    string="Split" type="action" icon="terp-stock_effects-object-colorize"/>
                            </div>
                        </group>
                    </group>
                </sheet>
                </form>
            </field>
        </record>

        <record id="view_move_picking_form" model="ir.ui.view">
            <field name="name">stock.move.form</field>
            <field name="model">stock.move</field>
            <field eval="2" name="priority"/>
            <field name="arch" type="xml">
            <form string="Stock Moves" version="7.0">
                <header>
                    <span groups="base.group_user">
                        <button name="force_assign" states="confirmed" string="Force Availability" type="object"/>
                        <button name="action_confirm" states="draft" string="Confirm" type="object"/>
                        <button name="cancel_assign" states="assigned" string="Cancel Availability" type="object"/>
                    </span>
                        <field name="state" widget="statusbar" statusbar_visible="draft,assigned,done"/>
                </header>
                <group>
                    <group>
                        <field name="name" invisible="1"/>
                        <field name="product_id" on_change="onchange_product_id(product_id,location_id,location_dest_id, parent.partner_id)"/>
                        <field name="type" invisible="1"/>
                        <label for="product_qty"/>
                        <div>
                            <field name="product_qty" on_change="onchange_quantity(product_id, product_qty, product_uom, product_uos)" class="oe_inline"/>
                            <field name="product_uom" string="Unit Of Measure" groups="product.group_uom" class="oe_inline"/>
                            <button name="%(stock.move_scrap)d"
                                string="Scrap" type="action"
                                icon="gtk-convert" context="{'scrap': True}"
                                states="draft,waiting,confirmed,assigned"
                                groups="base.group_user"/>
                        </div>
                            <label for="product_uos_qty" groups="product.group_uos"/>
                            <div groups="product.group_uos">
                                <field name="product_uos_qty" on_change="onchange_uos_quantity(product_id, product_uos_qty, product_uos, product_uom)" class="oe_inline"/>
                                <field name="product_uos" on_change="onchange_quantity(product_id, product_qty, product_uom, product_uos)" class="oe_inline"/>
                            </div>
                            <field name="product_packaging" groups="product.group_stock_packaging" domain="[('product_id','=',product_id)]"/>
                            </group>
                            <group>
                                <field name="create_date" invisible="1"/>
                                <field name="date"/>
                                <field name="date_expected" on_change="onchange_date(date,date_expected)"/>
                            </group>

                            <group string="Locations" groups="stock.group_locations">
                                <field name="location_id" domain="[('usage','&lt;&gt;','view')]"/>
                                <field name="location_dest_id" domain="[('usage','=','internal')]" groups="stock.group_locations"/>
                            </group>

                            <group groups="stock.group_tracking_lot" string="Traceability">
                                <label for="tracking_id"/>
                                <div>
                                    <field name="tracking_id" groups="stock.group_tracking_lot" class="oe_inline"/>
                                      <button name="%(split_into)d" 
                                            string="New Pack" type="action"
                                            groups="product.group_stock_packaging"
                                            icon="terp-stock_effects-object-colorize"
                                            states="draft,assigned,confirmed"/>
                                 </div>

                                  <label for="prodlot_id"/>
                                  <div>
                                        <field name="prodlot_id" groups="stock.group_production_lot"
                                            context="{'location_id':location_id, 'product_id':product_id}"
                                            domain="[('product_id','=?',product_id)]"
                                            on_change="onchange_lot_id(prodlot_id,product_qty, location_id, product_id, product_uom)" class="oe_inline"/>
                                        <button name="%(track_line)d"
                                            groups="stock.group_tracking_lot"
                                            states="draft,waiting,confirmed,assigned"
                                            string="Split" type="action" icon="terp-stock_effects-object-colorize"/>
                            </div>
                        </group>
                    </group>
                </form>
            </field>
        </record>

        <record id="view_move_search" model="ir.ui.view">
            <field name="name">stock.move.search</field>
            <field name="model">stock.move</field>
            <field eval="3" name="priority"/>
            <field name="arch" type="xml">
                <search string="Stock Moves">
                    <field name="origin" domain="['|',('origin','ilike',self),('picking_id','ilike',self)]" string="Reference"/>
                    <field name="date" groups="base.group_no_one"/>

                    <filter icon="terp-camera_test" string="Ready" name="ready" domain="[('state','=','assigned')]" help="Stock moves that are Available (Ready to process)"/>
                    <filter icon="terp-stock" string="To Do" name="future" domain="[('state','in',('assigned','confirmed','waiting'))]" help="Stock moves that are Confirmed, Available or Waiting"/>
                    <filter icon="terp-dialog-close" string="Done" name="done" domain="[('state','=','done')]" help="Stock moves that have been processed"/>
                    <separator/>
                    <filter icon="terp-go-today" string="Today" domain="[('date','&lt;=',time.strftime('%%Y-%%m-%%d 23:59:59')),('date','&gt;=',time.strftime('%%Y-%%m-%%d 00:00:00'))]" help="Orders processed Today or planned for Today"/>
                    <field name="product_id"/>
                    <field name="location_id" string="Location" filter_domain="['|',('location_id','ilike',self),('location_dest_id','ilike',self)]"/>
                    <field name="partner_id" string="Partner"  filter_domain="[('picking_id.partner_id','ilike',self)]"/>
                    <field name="prodlot_id"/>
                    <group expand="0" string="Group By...">
                        <filter string="Product" name="by_product" icon="terp-accessories-archiver" domain="[]"  context="{'group_by':'product_id'}"/>
                        <filter string="Picking" name="groupby_picking_id" icon="terp-accessories-archiver" domain="[]"  context="{'group_by':'picking_id'}"/>
                        <filter string="Lot" name="groupby_prodlot_id" icon="terp-accessories-archiver" domain="[]"  context="{'group_by':'prodlot_id'}"/>
                        <filter string="Pack" name="groupby_tracking_id" icon="terp-accessories-archiver" domain="[]"  context="{'group_by':'tracking_id'}"/>
                        <filter string="Source" name="groupby_location_id" icon="terp-gtk-jump-to-rtl" domain="[]" context="{'group_by':'location_id'}"/>
                        <filter string="Destination" name="groupby_dest_location_id" icon="terp-gtk-jump-to-ltr" domain="[]" context="{'group_by':'location_dest_id'}"/>
                        <filter icon="terp-stock_effects-object-colorize" string="Status" domain="[]" context="{'group_by':'state'}"/>
                        <filter string="Creation" name="groupby_create_date" icon="terp-go-month" domain="[]" context="{'group_by':'create_date'}" groups="base.group_no_one"/>
                        <filter string="Expected" name="groupby_date" icon="terp-go-month" domain="[]" context="{'group_by':'date'}"/>
                    </group>
                </search>
            </field>
        </record>

        <record id="action_move_form2" model="ir.actions.act_window">
            <field name="name">Stock Moves</field>
            <field name="res_model">stock.move</field>
            <field name="type">ir.actions.act_window</field>
            <field name="view_type">form</field>
            <field name="view_id" ref="view_move_tree"/>
            <field name="search_view_id" ref="view_move_search"/>
            <field name="context">{}</field>
            <field name="help" type="html">
              <p class="oe_view_nocontent_create">
                Click to create a stock movement.
              </p><p>
                This menu gives you the full traceability of inventory
                operations on a specific product. You can filter on the product
                to see all the past or future movements for the product.
              </p>
            </field>
        </record>
        
        <record model="ir.actions.act_window.view" id="action_stock_move_tree_all">
            <field name="sequence" eval="1"/>
            <field name="view_mode">tree</field>
            <field name="view_id" ref="view_move_tree"/>
            <field name="act_window_id" ref="action_move_form2"/>
        </record>

        <record model="ir.actions.act_window.view" id="action_stock_move_form_all">
            <field name="sequence" eval="3"/>
            <field name="view_mode">form</field>
            <field name="view_id" ref="view_move_form"/>
        <field name="act_window_id" ref="action_move_form2"/>
        </record>

        <menuitem action="action_move_form2" id="menu_action_move_form2" parent="menu_traceability" sequence="3" groups="stock.group_locations"/>

        <!--
            Reception Picking (By Stock Move)
            From stock_partial_move_view
        -->
        <record id="view_move_tree_reception_picking" model="ir.ui.view">
            <field name="name">stock.move.tree2</field>
            <field name="model">stock.move</field>
            <field name="priority" eval="6"/>
            <field name="arch" type="xml">
                <tree colors="grey:state == 'cancel'" string="Moves">
                    <field name="date" widget="date"/>
                    <field name="picking_id" string="Reference" invisible="1"/>
                    <field name="origin"/>
                    <field name="partner_id" string="Supplier"/>
                    <field name="product_id"/>
                    <field name="product_qty"/>
                    <field name="product_uom" string="Unit of Measure" groups="product.group_uom"/>
                    <button name="%(stock.move_scrap)d"
                        string="Scrap Products" type="action"
                        icon="gtk-convert" context="{'scrap': True}"
                        states="draft,waiting,confirmed,assigned"/>
                    <field name="prodlot_id" groups="stock.group_production_lot"/>
                    <button name="%(track_line)d" string="Split in Serial Numbers" type="action"
                        icon="terp-stock_effects-object-colorize" attrs="{'invisible': [('prodlot_id','&lt;&gt;',False)]}"
                        states="draft,waiting,confirmed,assigned,done"
                        groups="stock.group_tracking_lot"/>
                    <field name="tracking_id" groups="stock.group_tracking_lot"/>
                    <button name="setlast_tracking" string="Put in current pack" type="object"
                        attrs="{'invisible': [('tracking_id','&lt;&gt;',False)]}"
                        groups="product.group_stock_packaging"
                        icon="terp-stock_effects-object-colorize"
                        states="draft,assigned,confirmed,done"/>
                    <button name="%(split_into)d" string="Put in a new pack" type="action"
                        groups="product.group_stock_packaging"
                        icon="terp-stock_effects-object-colorize"
                        states="draft,assigned,confirmed,done"/>
                    <field name="state"/>
                    <button name="%(action_partial_move_server)d"
                        icon="terp-stock_effects-object-colorize" type="action"
                        states="assigned" class="oe_highlight"/>
                    <button name="action_done" states="draft,assigned,confirmed"
                        icon="gtk-go-forward" type="object"
                        class="oe_highlight"/>
                </tree>
            </field>
        </record>

        <!-- test -->
        <record id="view_move_tree_reception_picking_board" model="ir.ui.view">
            <field name="name">stock.move.tree3</field>
            <field name="model">stock.move</field>
            <field eval="6" name="priority"/>
            <field name="arch" type="xml">
                <tree string="Moves">
                    <field name="picking_id" string="Reference"/>
                    <field name="product_id"/>
                    <field name="product_qty"/>
                    <field name="product_uom" string="Unit of Measure" groups="product.group_uom"/>
                    <field name="date" groups="base.group_no_one"/>
                </tree>
            </field>
        </record>

        <record id="action_reception_picking_move" model="ir.actions.act_window">
            <field name="name">Receive Products</field>
            <field name="res_model">stock.move</field>
            <field name="type">ir.actions.act_window</field>
            <field name="view_type">form</field>
            <field name="view_mode">tree,form</field>
            <field name="domain">['|','&amp;',('picking_id','=',False),('location_id.usage', 'in', ['customer','supplier']),'&amp;',('picking_id','!=',False),('picking_id.type','=','in')]</field>
            <field name="view_id" ref="view_move_tree_reception_picking"/>
            <field name="context">{'product_receive': True, 'search_default_future': True, 'picking_type': 'in'}</field>
            <field name="help" type="html">
              <p class="oe_view_nocontent_create">
                Click to register a product reception. 
              </p><p>
                Here you can receive individual products, no matter what
                purchase order or picking order they come from. You will find
                the list of all products you are waiting for. Once you receive
                an order, you can filter based on the name of the supplier or
                the purchase order reference. Then you can confirm all products
                received using the buttons on the right of each line.
              </p>
            </field>
        </record>

        <record model="ir.actions.act_window.view" id="action_move_reception_picking_tree">
            <field name="sequence" eval="1"/>
            <field name="view_mode">tree</field>
            <field name="view_id" ref="view_move_tree_reception_picking"/>
            <field name="act_window_id" ref="action_reception_picking_move"/>
        </record>
        <record model="ir.actions.act_window.view" id="action_move_reception_picking_form">
            <field name="sequence" eval="2"/>
            <field name="view_mode">form</field>
            <field name="view_id" ref="view_move_form"/>
            <field name="act_window_id" ref="action_reception_picking_move"/>
        </record>

        <!-- Stock incoterms -->
        <record id="view_incoterms_tree" model="ir.ui.view">
            <field name="name">stock.incoterms.tree</field>
            <field name="model">stock.incoterms</field>
            <field name="arch" type="xml">
                <tree string="Incoterms">
                    <field name="code"/>
                    <field colspan="4" name="name"/>
                </tree>
            </field>
        </record>
        <record id="stock_incoterms_form" model="ir.ui.view">
            <field name="name">stock.incoterms.form</field>
            <field name="model">stock.incoterms</field>
            <field name="arch" type="xml">
                <form string="Incoterms" version="7.0">
                    <group>
                        <field name="name"/>
                        <field name="code"/>
                        <field name="active"/>
                    </group>
                </form>
            </field>
        </record>
        <record id="action_incoterms_tree" model="ir.actions.act_window">
            <field name="name">Incoterms</field>
            <field name="res_model">stock.incoterms</field>
            <field name="type">ir.actions.act_window</field>
            <field name="view_type">form</field>
            <field name="view_mode">tree,form</field>
        </record>

        <menuitem action="action_incoterms_tree" id="menu_action_incoterm_open" parent="menu_warehouse_config" sequence="1"/>

        <act_window
            context="{'location': active_id}"
            domain="[('type','&lt;&gt;','service')]"
            id="act_product_location_open"
            name="Products"
            res_model="product.product"
            src_model="stock.location"/>

        <act_window
            context="{'search_default_done': 1,'search_default_product_id': [active_id], 'default_product_id': active_id}"
            id="act_product_stock_move_open"
            name="Inventory Move"
            res_model="stock.move"
            src_model="product.product"/>

        <act_window
            context="{'search_default_future': 1,'search_default_product_id': [active_id], 'default_product_id': active_id}"
            domain="[('state','in',('waiting','confirmed','assigned'))]"
            id="act_product_stock_move_futur_open"
            name="Future Stock Moves"
            res_model="stock.move"
            src_model="product.product"/>

        <record id="ir_act_product_location_open" model="ir.values">
            <field name="key2">tree_but_open</field>
            <field name="model">stock.location</field>
            <field name="name">Products</field>
            <field eval="'ir.actions.act_window,%d'%act_product_location_open" name="value"/>
        </record>


        <record id="ir_act_product_location_open" model="ir.values">
            <field name="key2">tree_but_open</field>
            <field name="model">stock.location</field>
            <field name="name">Open Products</field>
            <field eval="'ir.actions.act_window,%d'%action_view_stock_location_product" name="value"/>
        </record>
        <record id="action_picking_tree_out" model="ir.actions.act_window">
            <field name="name">Customers Packings</field>
            <field name="res_model">stock.picking</field>
            <field name="type">ir.actions.act_window</field>
            <field name="view_type">form</field>
            <field name="view_mode">tree,form,calendar</field>
            <field name="domain">[('type','=','out')]</field>
            <field name="context">{'default_type': 'out', 'contact_display': 'partner',"search_default_available":1}</field>
            <field name="search_view_id" ref="view_picking_in_search"/>
        </record>
        <record id="action_invoice_tree5_out" model="ir.actions.act_window.view">
            <field eval="1" name="sequence"/>
            <field name="view_mode">tree</field>
            <field name="view_id" ref="view_picking_in_tree"/>
            <field name="act_window_id" ref="action_picking_tree_out"/>
        </record>
        <record id="action_invoice_tree5_view2_out" model="ir.actions.act_window.view">
            <field eval="2" name="sequence"/>
            <field name="view_mode">form</field>
            <field name="view_id" ref="view_picking_in_form"/>
            <field name="act_window_id" ref="action_picking_tree_out"/>
        </record>
        <record id="action_invoice_tree5_viewout_cal" model="ir.actions.act_window.view">
            <field eval="3" name="sequence"/>
            <field name="view_mode">calendar</field>
            <field name="act_window_id" ref="action_picking_tree_out"/>
        </record>

        <record id="action_out_picking_move" model="ir.actions.act_window">
            <field name="name">Deliver Products</field>
            <field name="res_model">stock.move</field>
            <field name="type">ir.actions.act_window</field>
            <field name="view_type">form</field>
            <field name="view_mode">tree,form</field>
            <field name="domain">['|','&amp;',('picking_id','=',False),('location_dest_id.usage', 'in', ['customer','supplier']),'&amp;',('picking_id','!=',False),('picking_id.type','=','out')]</field>
            <field name="view_id" ref="view_move_tree_reception_picking"/>
            <field name="context">{'picking_type': 'out', 'search_default_future': True}</field>
            <field name="help" type="html">
              <p class="oe_view_nocontent_create">
                Click to register a product delivery.
              </p>
              <p>
                You will find in this list all products you have to deliver to
                your customers. You can process the deliveries directly from
                this list using the buttons on the right of each line. You can
                filter the products to deliver by customer, products or sale
                order (using the Origin field).
              </p>
            </field>
        </record>

        <record model="ir.actions.act_window.view" id="action_move_out_picking_tree">
            <field name="sequence" eval="1"/>
            <field name="view_mode">tree</field>
            <field name="view_id" ref="view_move_tree_reception_picking"/>
            <field name="act_window_id" ref="action_out_picking_move"/>
        </record>
        <record model="ir.actions.act_window.view" id="action_move_out_picking_form">
            <field name="sequence" eval="2"/>
            <field name="view_mode">form</field>
            <field name="view_id" ref="view_move_form"/>
            <field name="act_window_id" ref="action_out_picking_move"/>
        </record>

      <menuitem action="action_reception_picking_move" id="menu_action_pdct_in" parent="menu_stock_products_moves" sequence="1"/>
      <menuitem action="action_out_picking_move" id="menu_action_pdct_out" parent="menu_stock_products_moves" sequence="2"/>


         <record id="view_stock_journal_filter" model="ir.ui.view">
            <field name="name">stock.journal.filter</field>
            <field name="model">stock.journal</field>
            <field name="arch" type="xml">
                <search string="Stock Journal">
                    <field name="name" string="Stock Journal"/>
                    <field name="user_id"/>
                </search>
            </field>
        </record>
        <record model="ir.ui.view" id="view_stock_journal_tree">
            <field name="name">Stock Journals</field>
            <field name="model">stock.journal</field>
            <field name="arch" type="xml">
                <tree string="Stock Journal">
                    <field name="name"/>
                    <field name="user_id"/>
                </tree>
            </field>
        </record>
        <record model="ir.ui.view" id="view_stock_journal_form">
            <field name="name">Stock Journals</field>
            <field name="model">stock.journal</field>
            <field name="arch" type="xml">
                <form string="Stock Journal" version="7.0">
                    <group>
                        <field name="name"/>
                        <field name="user_id"/>
                    </group>
                </form>
            </field>
        </record>
        <record id="action_stock_journal_form" model="ir.actions.act_window">
            <field name="name">Stock Journals</field>
            <field name="res_model">stock.journal</field>
            <field name="type">ir.actions.act_window</field>
            <field name="view_type">form</field>
            <field name="help" type="html">
              <p class="oe_view_nocontent_create">
                Click to create a new journal. 
              </p><p>
                The stock journal system allows you to assign each stock
                operation to a specific journal according to the type of
                operation to perform or the worker/team that should perform the
                operation. Examples of stock journals may be: quality control,
                pick lists, packing, etc.
              </p>
            </field>
        </record>
        <menuitem
            action="action_stock_journal_form"
            id="menu_action_stock_journal_form"
            parent="menu_warehouse_config" sequence="1"/>

    </data>
</openerp><|MERGE_RESOLUTION|>--- conflicted
+++ resolved
@@ -777,12 +777,8 @@
                     </group>
                     <notebook>
                         <page string="Products">
-<<<<<<< HEAD
                             <field name="move_lines" context="{'address_in_id': partner_id, 'form_view_ref':'view_move_picking_form', 'tree_view_ref':'view_move_picking_tree', 'picking_type': 'internal'}"/>
-=======
-                            <field name="move_lines" context="{'address_in_id': partner_id, 'form_view_ref':'view_move_picking_form', 'tree_view_ref':'view_move_picking_tree'}"/>
                             <field name="note" placeholder="Add an internal note..." class="oe_inline"/>
->>>>>>> 3686a01d
                         </page>
                         <page string="Additional Info">
                             <group>
