<?xml version="1.0" encoding="utf-8"?>
<openerp>
<data>
    <record id="view_stock_tree" model="ir.ui.view">
        <field name="name">report.stock.move.tree</field>
        <field name="model">report.stock.move</field>
        <field name="type">tree</field>
        <field name="arch" type="xml">
            <tree string="Stock Orders Statistics">
                <field name="date"/>
                <field name="year" invisible="1" />
                <field name="month" invisible="1"/>
                <field name="day" invisible="1"/>
                <field name="location_id" invisible="1"/>
                <field name="location_dest_id" invisible="1"/>
                <field name="product_id"/>
                <field name="product_qty"/>
                <field name="product_uom"/>
                <field name="state"/>
                
           </tree>
        </field>
    </record>

    <record id="view_stock_graph" model="ir.ui.view">
         <field name="name">report.stock.move.graph</field>
         <field name="model">report.stock.move</field>
         <field name="type">graph</field>
         <field name="arch" type="xml">
             <graph string="Stock Moves Statistics" type="bar">
                 <field name="product_id"/>
                 <field name="product_qty"/>
             </graph>
         </field>
    </record>

    <record id="view_stock_search" model="ir.ui.view">
        <field name="name">report.stock.move.search</field>
        <field name="model">report.stock.move</field>
        <field name="type">search</field>
        <field name="arch" type="xml">
            <search string="Stock Move">
                <group>
                <filter icon="terp-stock"
                    string="This Year"
                    domain="[('year','=',time.strftime('%%Y'))]"
                    help="Stock Moves of the year"/>
                <filter icon="terp-stock"
                    string="This Month"
                    domain="[('month','=',time.strftime('%%m'))]"
                    help="Stock Moves of this month"/>
	            <filter icon="terp-stock"
                    string="Today"
                    separator="1"
                    domain="[('date', '=', time.strftime('%%Y-%%m-%%d')]"
                    help="Stock Moves of today"/>
                <separator orientation="vertical"/>

                <filter string="Waiting"
                    	icon="terp-stock"
                    	domain="[('state','=','waiting')]"
                    	help = "Confirmed Stock-Moves"/>

                <filter string="Available"
                    	icon="terp-stock"
                    	domain="[('state','=','assigned')]"
                    	help = "Available Stock-Moves"/>

                <filter string="Done"
                    	icon="terp-stock"
                    	domain="[('state','=','done')]"
                    	help = "Completed Stock-Moves"/>
                
                <separator orientation="vertical"/>                                        
<<<<<<< HEAD
                <field name="product_id"/>
                <field name="location_id" widget = "selection"/>
                <field name="location_dest_id"  widget = "selection"/>
                
=======
                <field name="product_id" widget="selection"/>
                <field name="location_id" widget="selection"/>
>>>>>>> 7173e117
                </group>
                <newline/>
                <group expand="1" string="Group By..." >
                    <filter string="Product" icon="terp-stock" context="{'group_by':'product_id'}"/>
                    <filter string="Source Location" icon="terp-stock" context="{'group_by':'location_id'}"/>
                    <filter string="Dest. Location" icon="terp-stock"  context="{'group_by':'location_dest_id'}"/>
                    <filter string="State" icon="terp-stock" context="{'group_by':'state'}"/>
                    <separator orientation="vertical"/>
                    <filter string="Day" icon="terp-stock" context="{'group_by':'day'}"/>
                    <filter string="Month" icon="terp-stock" context="{'group_by':'date'}"/>
                    <filter string="Year" icon="terp-stock" context="{'group_by':'year'}"/>
                </group>
            </search>
        </field>
    </record>

    <record id="action_stock_move_report" model="ir.actions.act_window">
        <field name="name">Stock Moves</field>
        <field name="res_model">report.stock.move</field>
        <field name="view_type">form</field>
        <field name="view_mode">tree,graph</field>
 		<field name="search_view_id"  ref="view_stock_search"/>
 	
    </record>

	<menuitem
        id="stock.next_id_61"
        name="Reporting"
        parent="stock.menu_stock_root" groups="base.group_user"/>    

	<menuitem action="action_stock_move_report" id="menu_action_stock_move_report" parent="next_id_61" sequence="5"/>
	
</data>
</openerp><|MERGE_RESOLUTION|>--- conflicted
+++ resolved
@@ -72,15 +72,9 @@
                     	help = "Completed Stock-Moves"/>
                 
                 <separator orientation="vertical"/>                                        
-<<<<<<< HEAD
                 <field name="product_id"/>
                 <field name="location_id" widget = "selection"/>
                 <field name="location_dest_id"  widget = "selection"/>
-                
-=======
-                <field name="product_id" widget="selection"/>
-                <field name="location_id" widget="selection"/>
->>>>>>> 7173e117
                 </group>
                 <newline/>
                 <group expand="1" string="Group By..." >
