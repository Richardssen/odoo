<?xml version="1.0" encoding="utf-8"?>
<openerp>
    <data>
        <!-- Create Planning section -->
        <record id="view_stock_planning_createlines_form" model="ir.ui.view">
            <field name="name">stock.planning.createlines.form</field>
            <field name="model">stock.planning.createlines</field>
            <field name="type">form</field>
            <field name="arch" type="xml">
                <form string="Create Stock Planning Lines" version="7.0">
<<<<<<< HEAD
                    <header>
                        <button name="create_planning" string="Create" type="object" class="oe_highlight"/>
                        or
                        <button string="Cancel" class="oe_link" special="cancel" />
                    </header>
                    <sheet>
                        <group>
                            <field name="company_id" widget= "selection" on_change="onchange_company(company_id)" groups="base.group_multi_company"/>
                            <field name="warehouse_id" domain = "[('company_id','=',company_id)] "/>
                            <field name="forecasted_products"/>
                            <field name="period_id"/>
                            <field name="product_categ_id" attrs="{'required':[('forecasted_products','=',0)]}"/>
                        </group>
                    </sheet>
=======
                    <group col="4">
                        <field name="period_id" widget="selection"/>
                        <field name="company_id" widget= "selection" on_change="onchange_company(company_id)" groups="base.group_multi_company"/>
                        <field name="warehouse_id" domain = "[('company_id','=',company_id)] "/>
                        <field name="forecasted_products"/>
                        <field name="product_categ_id" attrs="{'required':[('forecasted_products','=',0)]}" widget="selection"/>
                    </group>
                    <footer>
                        <button name="create_planning" string="Create" type="object" class="oe_highlight"/>
                        or
                        <button string="Cancel" class="oe_link" special="cancel" />
                    </footer>
>>>>>>> b0b5a598
                </form>
            </field>
        </record>

        <record id="action_stock_planning_createlines_form" model="ir.actions.act_window">
            <field name="name">Create Stock Planning Lines</field>
            <field name="res_model">stock.planning.createlines</field>
            <field name="src_model">stock.planning</field>
            <field name="view_type">form</field>
            <field name="view_mode">form</field>
            <field name="view_id" ref="view_stock_planning_createlines_form"/>
            <field name="help">This wizard helps create MPS planning lines for a given selected period and warehouse, so you don't have to create them one by one. The wizard doesn't duplicate lines if they already exist for this selection.</field>
            <field name="target">new</field>
        </record>

        <menuitem
            id="menu_stock_planning_createlines"
            parent="menu_stock_planning_manual"
            action="action_stock_planning_createlines_form" sequence="5"/>
    </data>
</openerp><|MERGE_RESOLUTION|>--- conflicted
+++ resolved
@@ -8,35 +8,18 @@
             <field name="type">form</field>
             <field name="arch" type="xml">
                 <form string="Create Stock Planning Lines" version="7.0">
-<<<<<<< HEAD
-                    <header>
-                        <button name="create_planning" string="Create" type="object" class="oe_highlight"/>
-                        or
-                        <button string="Cancel" class="oe_link" special="cancel" />
-                    </header>
-                    <sheet>
-                        <group>
-                            <field name="company_id" widget= "selection" on_change="onchange_company(company_id)" groups="base.group_multi_company"/>
-                            <field name="warehouse_id" domain = "[('company_id','=',company_id)] "/>
-                            <field name="forecasted_products"/>
-                            <field name="period_id"/>
-                            <field name="product_categ_id" attrs="{'required':[('forecasted_products','=',0)]}"/>
-                        </group>
-                    </sheet>
-=======
                     <group col="4">
-                        <field name="period_id" widget="selection"/>
                         <field name="company_id" widget= "selection" on_change="onchange_company(company_id)" groups="base.group_multi_company"/>
                         <field name="warehouse_id" domain = "[('company_id','=',company_id)] "/>
                         <field name="forecasted_products"/>
-                        <field name="product_categ_id" attrs="{'required':[('forecasted_products','=',0)]}" widget="selection"/>
+                        <field name="period_id"/>
+                        <field name="product_categ_id" attrs="{'required':[('forecasted_products','=',0)]}"/>
                     </group>
                     <footer>
                         <button name="create_planning" string="Create" type="object" class="oe_highlight"/>
                         or
                         <button string="Cancel" class="oe_link" special="cancel" />
                     </footer>
->>>>>>> b0b5a598
                 </form>
             </field>
         </record>
