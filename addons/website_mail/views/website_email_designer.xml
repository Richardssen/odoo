--- conflicted
+++ resolved
@@ -38,11 +38,7 @@
                 </div>
             </div>
             <div id="email_designer" class="mb32" t-att-style="mode != 'email_designer' and 'display: none' or ''">
-<<<<<<< HEAD
                 <a class="mt16 btn btn-primary pull-right" id="save_and_continue"
-=======
-                <a class="mt16 btn btn-primary pull-right css_editable_mode_hidden" 
->>>>>>> 591e329b
                   t-attf-href="/web#return_label=Website&amp;model=#{model}&amp;id=#{res_id}&amp;view_type=form">
                     Back to the mass mailing
                 </a>
