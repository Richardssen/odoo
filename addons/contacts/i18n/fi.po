# Finnish translation for openobject-addons
# Copyright (c) 2013 Rosetta Contributors and Canonical Ltd 2013
# This file is distributed under the same license as the openobject-addons package.
# FIRST AUTHOR <EMAIL@ADDRESS>, 2013.
#
msgid ""
msgstr ""
"Project-Id-Version: openobject-addons\n"
"Report-Msgid-Bugs-To: FULL NAME <EMAIL@ADDRESS>\n"
"POT-Creation-Date: 2013-06-07 19:36+0000\n"
"PO-Revision-Date: 2013-11-10 09:24+0000\n"
"Last-Translator: Harri Luuppala <Unknown>\n"
"Language-Team: Finnish <fi@li.org>\n"
"MIME-Version: 1.0\n"
"Content-Type: text/plain; charset=UTF-8\n"
"Content-Transfer-Encoding: 8bit\n"
<<<<<<< HEAD
"X-Launchpad-Export-Date: 2013-11-11 05:38+0000\n"
"X-Generator: Launchpad (build 16820)\n"
=======
"X-Launchpad-Export-Date: 2013-11-21 06:03+0000\n"
"X-Generator: Launchpad (build 16831)\n"
>>>>>>> 94b4618c

#. module: contacts
#: model:ir.actions.act_window,help:contacts.action_contacts
msgid ""
"<p class=\"oe_view_nocontent_create\">\n"
"            Click to add a contact in your address book.\n"
"          </p><p>\n"
"            OpenERP helps you easily track all activities related to\n"
"            a customer; discussions, history of business opportunities,\n"
"            documents, etc.\n"
"          </p>\n"
"        "
msgstr ""

#. module: contacts
#: model:ir.actions.act_window,name:contacts.action_contacts
#: model:ir.ui.menu,name:contacts.menu_contacts
msgid "Contacts"
msgstr "Yhteystiedot"<|MERGE_RESOLUTION|>--- conflicted
+++ resolved
@@ -8,19 +8,14 @@
 "Project-Id-Version: openobject-addons\n"
 "Report-Msgid-Bugs-To: FULL NAME <EMAIL@ADDRESS>\n"
 "POT-Creation-Date: 2013-06-07 19:36+0000\n"
-"PO-Revision-Date: 2013-11-10 09:24+0000\n"
+"PO-Revision-Date: 2013-11-12 21:06+0000\n"
 "Last-Translator: Harri Luuppala <Unknown>\n"
 "Language-Team: Finnish <fi@li.org>\n"
 "MIME-Version: 1.0\n"
 "Content-Type: text/plain; charset=UTF-8\n"
 "Content-Transfer-Encoding: 8bit\n"
-<<<<<<< HEAD
-"X-Launchpad-Export-Date: 2013-11-11 05:38+0000\n"
-"X-Generator: Launchpad (build 16820)\n"
-=======
 "X-Launchpad-Export-Date: 2013-11-21 06:03+0000\n"
 "X-Generator: Launchpad (build 16831)\n"
->>>>>>> 94b4618c
 
 #. module: contacts
 #: model:ir.actions.act_window,help:contacts.action_contacts
@@ -34,6 +29,14 @@
 "          </p>\n"
 "        "
 msgstr ""
+"<p class=\"oe_view_nocontent_create\">\n"
+"            Klikkaa lisätäksesi yhteystiedot osoitekirjaan.\n"
+"          </p><p>\n"
+"            OpenERP auttaa seuraamaan helposti asiakkaisin liittyviä\n"
+"            tehtäviä, keskusteluja, mahdollisuuksien historiaa,\n"
+"            dokumentteja, jne.\n"
+"          </p>\n"
+"        "
 
 #. module: contacts
 #: model:ir.actions.act_window,name:contacts.action_contacts
