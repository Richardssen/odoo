--- conflicted
+++ resolved
@@ -57,14 +57,11 @@
 class DAVHandler(HttpOptions, FixSendError, DAVRequestHandler):
     verbose = False
     protocol_version = 'HTTP/1.1'
-<<<<<<< HEAD
-=======
     _HTTP_OPTIONS= { 'DAV' : ['1',],
-                    'Allow' : [ 'GET', 'HEAD', 'COPY', 'MOVE', 'POST', 'PUT', 
+                    'Allow' : [ 'GET', 'HEAD', 'COPY', 'MOVE', 'POST', 'PUT',
                             'PROPFIND', 'PROPPATCH', 'OPTIONS', 'MKCOL',
                             'DELETE', 'TRACE', 'REPORT', ]
                     }
->>>>>>> 0abd2431
 
     def get_userinfo(self,user,pw):
         return False
@@ -122,7 +119,7 @@
             self.log_error("Error at options: %s", str(e))
             raise
         return ret
-            
+
     def send_response(self, code, message=None):
         # the BufferingHttpServer will send Connection: close , while
         # the BaseHTTPRequestHandler will only accept int code.
@@ -158,15 +155,10 @@
         if self.headers.has_key('If-Match'):
             test = False
             etag = None
-<<<<<<< HEAD
 
             for match in self.headers['If-Match'].split(','):
-=======
-            
-            for match in self.headers['If-Match'].split(','):                
                 if match.startswith('"') and match.endswith('"'):
                     match = match[1:-1]
->>>>>>> 0abd2431
                 if match == '*':
                     if dc.exists(uri):
                         test = True
