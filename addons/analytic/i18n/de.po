# German translation for openobject-addons
# Copyright (c) 2010 Rosetta Contributors and Canonical Ltd 2010
# This file is distributed under the same license as the openobject-addons package.
# FIRST AUTHOR <EMAIL@ADDRESS>, 2010.
#
msgid ""
msgstr ""
"Project-Id-Version: openobject-addons\n"
"Report-Msgid-Bugs-To: FULL NAME <EMAIL@ADDRESS>\n"
<<<<<<< HEAD
"POT-Creation-Date: 2010-10-18 17:46+0000\n"
"PO-Revision-Date: 2010-10-11 07:17+0000\n"
"Last-Translator: Ferdinand-chricar <Unknown>\n"
=======
"POT-Creation-Date: 2010-11-18 16:11+0000\n"
"PO-Revision-Date: 2010-11-22 07:27+0000\n"
"Last-Translator: OpenERP Administrators <Unknown>\n"
>>>>>>> 192810c7
"Language-Team: German <de@li.org>\n"
"MIME-Version: 1.0\n"
"Content-Type: text/plain; charset=UTF-8\n"
"Content-Transfer-Encoding: 8bit\n"
<<<<<<< HEAD
"X-Launchpad-Export-Date: 2010-10-30 05:53+0000\n"
=======
"X-Launchpad-Export-Date: 2010-11-23 05:04+0000\n"
>>>>>>> 192810c7
"X-Generator: Launchpad (build Unknown)\n"

#. module: analytic
#: field:account.analytic.account,child_ids:0
msgid "Child Accounts"
msgstr "untergeordnete Konten"

#. module: analytic
#: constraint:ir.model:0
msgid ""
"The Object name must start with x_ and not contain any special character !"
msgstr ""
"Der Objektname muss mit \"x_\" beginnen und darf keine Sonderzeichen "
"beinhalten!"

#. module: analytic
#: field:account.analytic.account,name:0
msgid "Account Name"
msgstr "Kontenbezeichnung"

#. module: analytic
#: help:account.analytic.line,unit_amount:0
msgid "Specifies the amount of quantity to count."
msgstr "Definiert die zu zählende Menge"

#. module: analytic
#: model:ir.module.module,description:analytic.module_meta_information
msgid ""
"Module for defining analytic accounting object.\n"
"    "
msgstr ""
"Diese Module definiert analytische Kostenrechnung\n"
"    "

#. module: analytic
#: field:account.analytic.account,state:0
msgid "State"
msgstr "Status"

#. module: analytic
#: field:account.analytic.account,user_id:0
msgid "Account Manager"
msgstr "Konto Manager"

#. module: analytic
#: selection:account.analytic.account,state:0
msgid "Draft"
msgstr "Entwurf"

#. module: analytic
#: selection:account.analytic.account,state:0
msgid "Closed"
msgstr "Abgeschlossen"

#. module: analytic
#: field:account.analytic.account,debit:0
msgid "Debit"
msgstr "Soll"

#. module: analytic
#: field:account.analytic.account,type:0
msgid "Account Type"
msgstr "Kontoart"

#. module: analytic
#: selection:account.analytic.account,state:0
msgid "Template"
msgstr "Vorlage"

#. module: analytic
#: selection:account.analytic.account,state:0
msgid "Pending"
msgstr "Unerledigt"

#. module: analytic
#: model:ir.model,name:analytic.model_account_analytic_line
msgid "Analytic Line"
msgstr "Analyse Zeile"

#. module: analytic
#: field:account.analytic.account,description:0
#: field:account.analytic.line,name:0
msgid "Description"
msgstr "Beschreibung"

#. module: analytic
#: selection:account.analytic.account,type:0
msgid "Normal"
msgstr "Normal"

#. module: analytic
#: field:account.analytic.account,company_id:0
#: field:account.analytic.line,company_id:0
msgid "Company"
msgstr "Mandant"

#. module: analytic
#: field:account.analytic.account,quantity_max:0
msgid "Maximum Quantity"
msgstr "Max. Menge"

#. module: analytic
#: field:account.analytic.line,user_id:0
msgid "User"
msgstr "Benutzer"

#. module: analytic
#: field:account.analytic.account,parent_id:0
msgid "Parent Analytic Account"
msgstr "Übergeordnetes Analyse Konto"

#. module: analytic
#: field:account.analytic.line,date:0
msgid "Date"
msgstr "Datum"

#. module: analytic
#: field:account.analytic.account,currency_id:0
msgid "Account currency"
msgstr "Währung des Kontos"

#. module: analytic
#: field:account.analytic.account,quantity:0
#: field:account.analytic.line,unit_amount:0
msgid "Quantity"
msgstr "Menge"

#. module: analytic
#: help:account.analytic.line,amount:0
msgid ""
"Calculated by multiplying the quantity and the price given in the Product's "
"cost price. Always expressed in the company main currency."
msgstr ""

#. module: analytic
#: help:account.analytic.account,quantity_max:0
msgid "Sets the higher limit of quantity of hours."
msgstr "Obergrenze der Stunden"

#. module: analytic
#: field:account.analytic.account,credit:0
msgid "Credit"
msgstr "Haben"

#. module: analytic
#: field:account.analytic.line,amount:0
msgid "Amount"
msgstr "Betrag"

#. module: analytic
#: field:account.analytic.account,contact_id:0
msgid "Contact"
msgstr "Ansprechpartner"

#. module: analytic
#: selection:account.analytic.account,state:0
msgid "Cancelled"
msgstr "Abgebrochen"

#. module: analytic
#: field:account.analytic.account,balance:0
msgid "Balance"
msgstr "Saldo"

#. module: analytic
#: help:account.analytic.account,type:0
msgid ""
"If you select the View Type, it means you won't allow to create journal "
"entries using that account."
msgstr ""

#. module: analytic
#: field:account.analytic.account,date:0
msgid "Date End"
msgstr "Enddatum"

#. module: analytic
#: constraint:ir.rule:0
msgid "Rules are not supported for osv_memory objects !"
msgstr ""

#. module: analytic
#: field:account.analytic.account,code:0
msgid "Account Code"
msgstr "Kontonummer"

#. module: analytic
#: field:account.analytic.account,complete_name:0
msgid "Full Account Name"
msgstr "vollständiger Kontoname"

#. module: analytic
#: field:account.analytic.line,account_id:0
#: model:ir.model,name:analytic.model_account_analytic_account
#: model:ir.module.module,shortdesc:analytic.module_meta_information
msgid "Analytic Account"
msgstr "Analytisches Konto"

#. module: analytic
#: selection:account.analytic.account,type:0
msgid "View"
msgstr "Ansicht"

#. module: analytic
#: field:account.analytic.account,partner_id:0
msgid "Partner"
msgstr ""

#. module: analytic
#: field:account.analytic.account,date_start:0
msgid "Date Start"
msgstr "Startdatum"

#. module: analytic
#: selection:account.analytic.account,state:0
msgid "Open"
msgstr "Offen"

#. module: analytic
#: field:account.analytic.account,line_ids:0
msgid "Analytic Entries"
msgstr "Analytische Buchungen"

#~ msgid ""
#~ "The amount expressed in the related account currency if not equal to the "
#~ "company one."
#~ msgstr "Der Betrag in Fremdwährung, wenn diese von der Hauptwährung abweicht"

#~ msgid ""
#~ "Calculated by multiplying the quantity and the price given in the Product's "
#~ "cost price."
#~ msgstr "Ergebnis aus Menge * Produkt Einstandspreis"

#~ msgid "Currency"
#~ msgstr "Währung"

#~ msgid "Associated Partner"
#~ msgstr "Zugehöriger Partner"

#~ msgid "Amount currency"
#~ msgstr "Betrag in Währung"

#~ msgid "The related account currency if not equal to the company one."
#~ msgstr "Die zugeöhrige Währung, wenn abweichend von der Wirmenwährung."<|MERGE_RESOLUTION|>--- conflicted
+++ resolved
@@ -7,24 +7,14 @@
 msgstr ""
 "Project-Id-Version: openobject-addons\n"
 "Report-Msgid-Bugs-To: FULL NAME <EMAIL@ADDRESS>\n"
-<<<<<<< HEAD
-"POT-Creation-Date: 2010-10-18 17:46+0000\n"
-"PO-Revision-Date: 2010-10-11 07:17+0000\n"
-"Last-Translator: Ferdinand-chricar <Unknown>\n"
-=======
 "POT-Creation-Date: 2010-11-18 16:11+0000\n"
 "PO-Revision-Date: 2010-11-22 07:27+0000\n"
 "Last-Translator: OpenERP Administrators <Unknown>\n"
->>>>>>> 192810c7
 "Language-Team: German <de@li.org>\n"
 "MIME-Version: 1.0\n"
 "Content-Type: text/plain; charset=UTF-8\n"
 "Content-Transfer-Encoding: 8bit\n"
-<<<<<<< HEAD
-"X-Launchpad-Export-Date: 2010-10-30 05:53+0000\n"
-=======
 "X-Launchpad-Export-Date: 2010-11-23 05:04+0000\n"
->>>>>>> 192810c7
 "X-Generator: Launchpad (build Unknown)\n"
 
 #. module: analytic
@@ -56,8 +46,13 @@
 "Module for defining analytic accounting object.\n"
 "    "
 msgstr ""
-"Diese Module definiert analytische Kostenrechnung\n"
+"Anwendung für die Definition von Analytischen Konten.\n"
 "    "
+
+#. module: analytic
+#: sql_constraint:ir.module.module:0
+msgid "The name of the module must be unique !"
+msgstr ""
 
 #. module: analytic
 #: field:account.analytic.account,state:0
@@ -67,7 +62,7 @@
 #. module: analytic
 #: field:account.analytic.account,user_id:0
 msgid "Account Manager"
-msgstr "Konto Manager"
+msgstr "Verantw. Mitarbeiter"
 
 #. module: analytic
 #: selection:account.analytic.account,state:0
@@ -77,7 +72,7 @@
 #. module: analytic
 #: selection:account.analytic.account,state:0
 msgid "Closed"
-msgstr "Abgeschlossen"
+msgstr "Beendet"
 
 #. module: analytic
 #: field:account.analytic.account,debit:0
@@ -87,7 +82,7 @@
 #. module: analytic
 #: field:account.analytic.account,type:0
 msgid "Account Type"
-msgstr "Kontoart"
+msgstr "Kontotyp"
 
 #. module: analytic
 #: selection:account.analytic.account,state:0
@@ -97,18 +92,23 @@
 #. module: analytic
 #: selection:account.analytic.account,state:0
 msgid "Pending"
-msgstr "Unerledigt"
+msgstr "In Wartestellung"
+
+#. module: analytic
+#: sql_constraint:ir.module.module:0
+msgid "The certificate ID of the module must be unique !"
+msgstr ""
 
 #. module: analytic
 #: model:ir.model,name:analytic.model_account_analytic_line
 msgid "Analytic Line"
-msgstr "Analyse Zeile"
+msgstr "Analytische Buchungszeile"
 
 #. module: analytic
 #: field:account.analytic.account,description:0
 #: field:account.analytic.line,name:0
 msgid "Description"
-msgstr "Beschreibung"
+msgstr "Buchungstext"
 
 #. module: analytic
 #: selection:account.analytic.account,type:0
@@ -119,7 +119,12 @@
 #: field:account.analytic.account,company_id:0
 #: field:account.analytic.line,company_id:0
 msgid "Company"
-msgstr "Mandant"
+msgstr "Unternehmen"
+
+#. module: analytic
+#: sql_constraint:res.groups:0
+msgid "The name of the group must be unique !"
+msgstr ""
 
 #. module: analytic
 #: field:account.analytic.account,quantity_max:0
@@ -158,11 +163,14 @@
 "Calculated by multiplying the quantity and the price given in the Product's "
 "cost price. Always expressed in the company main currency."
 msgstr ""
+"Berechnet durch Multiplikation von Menge und Herstellungskosten bzw. "
+"Anschaffungskosten des Produkts. Die Angabe erfolgt immer in der Standard "
+"Währung des Unternehmens."
 
 #. module: analytic
 #: help:account.analytic.account,quantity_max:0
 msgid "Sets the higher limit of quantity of hours."
-msgstr "Obergrenze der Stunden"
+msgstr "Definiere Obergrenze der Stunden"
 
 #. module: analytic
 #: field:account.analytic.account,credit:0
@@ -195,16 +203,18 @@
 "If you select the View Type, it means you won't allow to create journal "
 "entries using that account."
 msgstr ""
+"Wenn Sie als Kontotyp Ansicht wählen, bedeutet dieses, daß Sie keine "
+"Buchungen auf diesem Konto ausführen können."
 
 #. module: analytic
 #: field:account.analytic.account,date:0
 msgid "Date End"
-msgstr "Enddatum"
+msgstr "Ende Datum"
 
 #. module: analytic
 #: constraint:ir.rule:0
 msgid "Rules are not supported for osv_memory objects !"
-msgstr ""
+msgstr "Regeln werden für osv_memory Objekt nicht unterstützt"
 
 #. module: analytic
 #: field:account.analytic.account,code:0
@@ -214,7 +224,7 @@
 #. module: analytic
 #: field:account.analytic.account,complete_name:0
 msgid "Full Account Name"
-msgstr "vollständiger Kontoname"
+msgstr "Vollständige Kontobezeichnung"
 
 #. module: analytic
 #: field:account.analytic.line,account_id:0
@@ -229,9 +239,14 @@
 msgstr "Ansicht"
 
 #. module: analytic
+#: sql_constraint:ir.rule:0
+msgid "Rule must have at least one checked access right !"
+msgstr ""
+
+#. module: analytic
 #: field:account.analytic.account,partner_id:0
 msgid "Partner"
-msgstr ""
+msgstr "Partner"
 
 #. module: analytic
 #: field:account.analytic.account,date_start:0
@@ -247,6 +262,11 @@
 #: field:account.analytic.account,line_ids:0
 msgid "Analytic Entries"
 msgstr "Analytische Buchungen"
+
+#. module: analytic
+#: sql_constraint:ir.model.fields:0
+msgid "Size of the field can never be less than 1 !"
+msgstr ""
 
 #~ msgid ""
 #~ "The amount expressed in the related account currency if not equal to the "
