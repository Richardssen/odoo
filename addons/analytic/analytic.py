--- conflicted
+++ resolved
@@ -297,11 +297,7 @@
 
     def create_send_note(self, cr, uid, ids, context=None):
         for obj in self.browse(cr, uid, ids, context=context):
-<<<<<<< HEAD
-            self.message_append_note(cr, uid, [obj.id], body=_("Contract for <em>%s</em> has been <b>created</b>.") % (obj.partner_id.name), subtype="new", context=context)
-=======
-            self.message_post(cr, uid, [obj.id], body=_("Contract for <em>%s</em> has been <b>created</b>.") % (obj.partner_id.name), context=context)
->>>>>>> 91c02249
+            self.message_post(cr, uid, [obj.id], body=_("Contract for <em>%s</em> has been <b>created</b>.") % (obj.partner_id.name), subtype="new", context=context)
 
 account_analytic_account()
 
