--- conflicted
+++ resolved
@@ -10,16 +10,10 @@
                            attrs="{'readonly': [('is_only_child', '=', False)]}"/>
                     <label for="event_ok"/>
                 </div>
-<<<<<<< HEAD
                 <field name='type' position="after">
-                    <field name="event_type_id" attrs="{'readonly': [('event_ok', '=', False)], 'invisible': [('type', '!=', 'service')]}"/>
-                </field>
-=======
-                <div name='ean' position="after">
                     <field name="event_type_id" attrs="{'invisible': [('event_ok', '=', False)],
                                                         'readonly': [('is_only_child', '=', False)]}"/>
                 </div>
->>>>>>> c25827f8
              </field>
         </record>
 
