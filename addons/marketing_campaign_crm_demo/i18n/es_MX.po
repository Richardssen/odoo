# Spanish translation for openobject-addons
# Copyright (c) 2010 Rosetta Contributors and Canonical Ltd 2010
# This file is distributed under the same license as the openobject-addons package.
# FIRST AUTHOR <EMAIL@ADDRESS>, 2010.
#
msgid ""
msgstr ""
<<<<<<< HEAD
"Project-Id-Version: openobject-addons\n"
"Report-Msgid-Bugs-To: FULL NAME <EMAIL@ADDRESS>\n"
"POT-Creation-Date: 2011-01-11 11:15+0000\n"
"PO-Revision-Date: 2011-01-13 17:13+0000\n"
"Last-Translator: Borja López Soilán (NeoPolus) <borjalopezsoilan@gmail.com>\n"
"Language-Team: Spanish <es@li.org>\n"
=======
"Project-Id-Version: Odoo 8.0\n"
"Report-Msgid-Bugs-To: \n"
"POT-Creation-Date: 2015-01-21 14:08+0000\n"
"PO-Revision-Date: 2016-01-15 22:41+0000\n"
"Last-Translator: Martin Trigaux\n"
"Language-Team: Spanish (Mexico) (http://www.transifex.com/odoo/odoo-8/language/es_MX/)\n"
>>>>>>> 1812b8f3
"MIME-Version: 1.0\n"
"Content-Type: text/plain; charset=UTF-8\n"
"Content-Transfer-Encoding: 8bit\n"
"X-Launchpad-Export-Date: 2011-09-05 05:51+0000\n"
"X-Generator: Launchpad (build 13830)\n"

#. module: marketing_campaign_crm_demo
#: model:ir.actions.report.xml,name:marketing_campaign_crm_demo.mc_crm_lead_demo_report
msgid "Marketing campaign demo report"
msgstr "Informe de campaña de marketing de demostración"

#. module: marketing_campaign_crm_demo
#: model:email.template,def_body_text:marketing_campaign_crm_demo.email_template_1
msgid ""
"Hello,Thanks for generous interest you have shown in the "
"openERP.Regards,OpenERP Team,"
msgstr ""
"Hola, gracias por el generoso interés que ha mostrado en OpenERP. Saludos, "
"el Equipo de OpenERP."

#. module: marketing_campaign_crm_demo
#: model:ir.module.module,description:marketing_campaign_crm_demo.module_meta_information
msgid "Demo data for the module marketing_campaign."
msgstr "Datos demo para el módulos marketing_campaign."

#. module: marketing_campaign_crm_demo
#: model:email.template,def_body_text:marketing_campaign_crm_demo.email_template_4
msgid ""
"Hello,Thanks for showing intrest and buying the OpenERP book.\n"
"            If any further information required kindly revert back.\n"
"            I really appreciate your co-operation on this.\n"
"            Regards,OpenERP Team,"
msgstr ""
"Hola, Gracias por su interés y compra del libro OpenERP.\n"
"            Si requiriera mas información, no dude en escribir a esta "
"dirección.\n"
"            Sinceramente agradezco su cooperación.\n"
"            Saludos, el equipo de OpenERP,"

#. module: marketing_campaign_crm_demo
#: model:email.template,def_subject:marketing_campaign_crm_demo.email_template_2
msgid "Propose to subscribe to the OpenERP Discovery Day on May 2010"
msgstr "Proponer subscribiese al OpenERP Discovery Day en mayo de 2010"

#. module: marketing_campaign_crm_demo
#: model:email.template,def_subject:marketing_campaign_crm_demo.email_template_6
msgid "Propose paid training to Silver partners"
msgstr "Proponer formación de pago a los asociados Plata"

#. module: marketing_campaign_crm_demo
#: model:email.template,def_subject:marketing_campaign_crm_demo.email_template_1
msgid "Thanks for showing interest in OpenERP"
msgstr "Gracias por mostrar interes en OpenERP"

#. module: marketing_campaign_crm_demo
#: model:email.template,def_subject:marketing_campaign_crm_demo.email_template_4
msgid "Thanks for buying the OpenERP book"
msgstr "Gracias por comprar el libro de OpenERP"

#. module: marketing_campaign_crm_demo
#: model:email.template,def_subject:marketing_campaign_crm_demo.email_template_5
msgid "Propose a free technical training to Gold partners"
msgstr "Proponer una formación técnica a asociados Oro"

#. module: marketing_campaign_crm_demo
#: model:email.template,def_body_text:marketing_campaign_crm_demo.email_template_7
msgid ""
"Hello, We have very good offer that might suit you.\n"
"            For our silver partners,We are  offering Gold partnership.\n"
"            If any further information required kindly revert back.\n"
"            I really appreciate your co-operation on this.\n"
"            Regards,OpenERP Team,"
msgstr ""
"Hola, Tenemos una excelente oferta que puede ser adecuada para usted.\n"
"            Para nuestros asociados Silver, estamos ofreciendo asociación "
"Gold.\n"
"            Si requiriera mas información, no dude en escribir a esta "
"dirección.\n"
"            Sinceramente agradezco su cooperación.\n"
"            Saludos, el equipo de OpenERP,"

#. module: marketing_campaign_crm_demo
#: report:crm.lead.demo:0
msgid "Partner :"
msgstr "Empresa :"

#. module: marketing_campaign_crm_demo
<<<<<<< HEAD
#: model:email.template,def_body_text:marketing_campaign_crm_demo.email_template_8
msgid ""
"Hello, Thanks for showing intrest and for subscribing to technical "
"training.If any further information required kindly revert back.I really "
"appreciate your co-operation on this.\n"
"            Regards,OpenERP Team,"
msgstr ""
"Hola, Gracias por su interés y suscripción a la formación técnica. Si "
"requiriera mas información, no dude en escribir a esta dirección. "
"Sinceramente agradezco su cooperación.\n"
"            Saludos, el equipo de OpenERP,"
=======
#: model:ir.actions.server,name:marketing_campaign_crm_demo.action_dummy
msgid "Dummy Python Code"
msgstr "Código Dummy Python"

#. module: marketing_campaign_crm_demo
#: model:ir.actions.report.xml,name:marketing_campaign_crm_demo.mc_crm_lead_demo_report
msgid "Marketing campaign demo report"
msgstr "Informe de campaña de marketing de demostración"
>>>>>>> 1812b8f3

#. module: marketing_campaign_crm_demo
#: report:crm.lead.demo:0
msgid "Company :"
msgstr "Compañía :"

#. module: marketing_campaign_crm_demo
#: model:email.template,def_subject:marketing_campaign_crm_demo.email_template_8
msgid "Thanks for subscribing to technical training"
msgstr "Gracias por subscribirse a la formación técnica"

#. module: marketing_campaign_crm_demo
#: model:email.template,def_subject:marketing_campaign_crm_demo.email_template_3
msgid "Thanks for subscribing to the OpenERP Discovery Day"
msgstr "Gracias por subscribirse al OpenERP Discovery Day"

#. module: marketing_campaign_crm_demo
#: model:email.template,def_body_text:marketing_campaign_crm_demo.email_template_5
msgid ""
"Hello, We have very good offer that might suit you.\n"
"            For our gold partners,We are arranging free technical training "
"on june,2010.\n"
"            If any further information required kindly revert back.\n"
"            I really appreciate your co-operation on this.\n"
"            Regards,OpenERP Team,"
msgstr ""
"Hola, Tenemos una excelente oferta que puede ser adecuada para usted.\n"
"            Para nuestros asociados Gold, estamos ofreciendo formación "
"técnica gratuita en junio, 2010.\n"
"            Si requiriera mas información, no dude en escribir a esta "
"dirección.\n"
"            Sinceramente agradezco su cooperación.\n"
"            Saludos, el equipo de OpenERP,"

#. module: marketing_campaign_crm_demo
#: model:email.template,def_body_text:marketing_campaign_crm_demo.email_template_3
msgid ""
"Hello,Thanks for showing intrest and for subscribing to the OpenERP "
"Discovery Day.\n"
"             If any further information required kindly revert back.\n"
"             I really appreciate your co-operation on this.\n"
"             Regards,OpenERP Team,"
msgstr ""
"Hola, Gracias por su interés y suscripción al OpenERP Discovery Day.\n"
"            Si requiriera mas información, no dude en escribir a esta "
"dirección.\n"
"            Sinceramente agradezco su cooperación.\n"
"            Saludos, el equipo de OpenERP,"

#. module: marketing_campaign_crm_demo
<<<<<<< HEAD
#: model:email.template,def_body_text:marketing_campaign_crm_demo.email_template_2
msgid ""
"Hello,We have very good offer that might suit you.\n"
"            We propose you to subscribe to the OpenERP Discovery Day on May "
"2010.\n"
"            If any further information required kindly revert back.\n"
"            We really appreciate your co-operation on this.\n"
"            Regards,OpenERP Team,"
msgstr ""
"Hola, Tenemos una excelente oferta que puede ser adecuada para usted.\n"
"            Le ofrecemos suscribirse al OpenERP Discovery Day de mayo, "
"2010.\n"
"            Si requiriera mas información, no dude en escribir a esta "
"dirección.\n"
"            Sinceramente agradezco su cooperación.\n"
"            Saludos, el equipo de OpenERP,"

#. module: marketing_campaign_crm_demo
#: model:email.template,def_body_text:marketing_campaign_crm_demo.email_template_6
msgid ""
"Hello, We have very good offer that might suit you.\n"
"            For our silver partners,We are  paid technical training on "
"june,2010.\n"
"            If any further information required kindly revert back.\n"
"            I really appreciate your co-operation on this.\n"
"            Regards,OpenERP Team,"
msgstr ""
"Hola, Tenemos una excelente oferta que puede ser adecuada para usted.\n"
"            Para nuestros asociados Silver, tenemos formación técnica pagada "
"en junio, 2010.\n"
"            Si requiriera mas información, no dude en escribir a esta "
"dirección.\n"
"            Sinceramente agradezco su cooperación.\n"
"            Saludos, el equipo de OpenERP,"
=======
#: model:email.template,subject:marketing_campaign_crm_demo.email_template_4
msgid "Thanks for buying the Odoo book"
msgstr "Gracias por comprar el libro Odoo"

#. module: marketing_campaign_crm_demo
#: model:email.template,subject:marketing_campaign_crm_demo.email_template_1
msgid "Thanks for showing interest in Odoo"
msgstr "Gracias por mostrar interés en Odoo"
>>>>>>> 1812b8f3

#. module: marketing_campaign_crm_demo
#: model:ir.actions.server,name:marketing_campaign_crm_demo.action_dummy
msgid "Dummy Action"
msgstr "Acción de simulacro"

#. module: marketing_campaign_crm_demo
#: model:ir.module.module,shortdesc:marketing_campaign_crm_demo.module_meta_information
msgid "marketing_campaign_crm_demo"
msgstr "marketing_campaign_crm_demo"

#. module: marketing_campaign_crm_demo
#: model:email.template,def_subject:marketing_campaign_crm_demo.email_template_7
msgid "Propose gold partnership to silver partners"
msgstr "Proponer asociación oro a asociados plata"<|MERGE_RESOLUTION|>--- conflicted
+++ resolved
@@ -1,125 +1,106 @@
-# Spanish translation for openobject-addons
-# Copyright (c) 2010 Rosetta Contributors and Canonical Ltd 2010
-# This file is distributed under the same license as the openobject-addons package.
-# FIRST AUTHOR <EMAIL@ADDRESS>, 2010.
-#
+# Translation of Odoo Server.
+# This file contains the translation of the following modules:
+# * marketing_campaign_crm_demo
+# 
+# Translators:
+# FIRST AUTHOR <EMAIL@ADDRESS>, 2010
 msgid ""
 msgstr ""
-<<<<<<< HEAD
-"Project-Id-Version: openobject-addons\n"
-"Report-Msgid-Bugs-To: FULL NAME <EMAIL@ADDRESS>\n"
-"POT-Creation-Date: 2011-01-11 11:15+0000\n"
-"PO-Revision-Date: 2011-01-13 17:13+0000\n"
-"Last-Translator: Borja López Soilán (NeoPolus) <borjalopezsoilan@gmail.com>\n"
-"Language-Team: Spanish <es@li.org>\n"
-=======
 "Project-Id-Version: Odoo 8.0\n"
 "Report-Msgid-Bugs-To: \n"
 "POT-Creation-Date: 2015-01-21 14:08+0000\n"
 "PO-Revision-Date: 2016-01-15 22:41+0000\n"
 "Last-Translator: Martin Trigaux\n"
 "Language-Team: Spanish (Mexico) (http://www.transifex.com/odoo/odoo-8/language/es_MX/)\n"
->>>>>>> 1812b8f3
 "MIME-Version: 1.0\n"
 "Content-Type: text/plain; charset=UTF-8\n"
-"Content-Transfer-Encoding: 8bit\n"
-"X-Launchpad-Export-Date: 2011-09-05 05:51+0000\n"
-"X-Generator: Launchpad (build 13830)\n"
+"Content-Transfer-Encoding: \n"
+"Language: es_MX\n"
+"Plural-Forms: nplurals=2; plural=(n != 1);\n"
 
 #. module: marketing_campaign_crm_demo
-#: model:ir.actions.report.xml,name:marketing_campaign_crm_demo.mc_crm_lead_demo_report
-msgid "Marketing campaign demo report"
-msgstr "Informe de campaña de marketing de demostración"
+#: model:email.template,body_html:marketing_campaign_crm_demo.email_template_4
+msgid ""
+"<p>Hello,</p>\n"
+"            <p>Thanks for showing interest and buying the Odoo book.</p>\n"
+"            If any further information required kindly revert back.\n"
+"            <p>Regards,Odoo Team,</p>"
+msgstr ""
 
 #. module: marketing_campaign_crm_demo
-#: model:email.template,def_body_text:marketing_campaign_crm_demo.email_template_1
+#: model:email.template,body_html:marketing_campaign_crm_demo.email_template_8
 msgid ""
-"Hello,Thanks for generous interest you have shown in the "
-"openERP.Regards,OpenERP Team,"
+"<p>Hello,</p>\n"
+"            <p>Thanks for showing interest and for subscribing to technical training.</p>\n"
+"            If any further information required kindly revert back.I really appreciate your co-operation on this.</p>\n"
+"            <p>If any further information is required, do not hesitate to reply to this message.</p>\n"
+"            <p>Regards,Odoo Team,</p>"
 msgstr ""
-"Hola, gracias por el generoso interés que ha mostrado en OpenERP. Saludos, "
-"el Equipo de OpenERP."
 
 #. module: marketing_campaign_crm_demo
-#: model:ir.module.module,description:marketing_campaign_crm_demo.module_meta_information
-msgid "Demo data for the module marketing_campaign."
-msgstr "Datos demo para el módulos marketing_campaign."
+#: model:email.template,body_html:marketing_campaign_crm_demo.email_template_3
+msgid ""
+"<p>Hello,</p>\n"
+"            <p>Thanks for showing interest and for subscribing to the Odoo Discovery Day.</p>\n"
+"            <p>If any further information is required, do not hesitate to reply to this message.</p>\n"
+"            <p>Regards,Odoo Team,</p>"
+msgstr ""
 
 #. module: marketing_campaign_crm_demo
-#: model:email.template,def_body_text:marketing_campaign_crm_demo.email_template_4
+#: model:email.template,body_html:marketing_campaign_crm_demo.email_template_1
 msgid ""
-"Hello,Thanks for showing intrest and buying the OpenERP book.\n"
-"            If any further information required kindly revert back.\n"
-"            I really appreciate your co-operation on this.\n"
-"            Regards,OpenERP Team,"
+"<p>Hello,</p>\n"
+"            <p>Thanks for the genuine interest you have shown in Odoo.</p>\n"
+"            <p>If any further information is required, do not hesitate to reply to this message.</p>\n"
+"            <p>Regards,Odoo Team,</p>"
 msgstr ""
-"Hola, Gracias por su interés y compra del libro OpenERP.\n"
-"            Si requiriera mas información, no dude en escribir a esta "
-"dirección.\n"
-"            Sinceramente agradezco su cooperación.\n"
-"            Saludos, el equipo de OpenERP,"
 
 #. module: marketing_campaign_crm_demo
-#: model:email.template,def_subject:marketing_campaign_crm_demo.email_template_2
-msgid "Propose to subscribe to the OpenERP Discovery Day on May 2010"
-msgstr "Proponer subscribiese al OpenERP Discovery Day en mayo de 2010"
+#: model:email.template,body_html:marketing_campaign_crm_demo.email_template_5
+msgid ""
+"<p>Hello,</p>\n"
+"            <p>We have very good offer that might suit you.\n"
+"            For our gold partners,We are arranging free technical training on june,2010.</p>\n"
+"            <p>If any further information is required, do not hesitate to reply to this message.</p>\n"
+"            <p>Regards,Odoo Team,</p>"
+msgstr ""
 
 #. module: marketing_campaign_crm_demo
-#: model:email.template,def_subject:marketing_campaign_crm_demo.email_template_6
-msgid "Propose paid training to Silver partners"
-msgstr "Proponer formación de pago a los asociados Plata"
+#: model:email.template,body_html:marketing_campaign_crm_demo.email_template_7
+msgid ""
+"<p>Hello,</p>\n"
+"            <p>We have very good offer that might suit you.\n"
+"            For our silver partners, we are  offering Gold partnership.</p>\n"
+"            <p>If any further information is required, do not hesitate to reply to this message.</p>\n"
+"            <p>Regards,Odoo Team,</p>"
+msgstr ""
 
 #. module: marketing_campaign_crm_demo
-#: model:email.template,def_subject:marketing_campaign_crm_demo.email_template_1
-msgid "Thanks for showing interest in OpenERP"
-msgstr "Gracias por mostrar interes en OpenERP"
+#: model:email.template,body_html:marketing_campaign_crm_demo.email_template_6
+msgid ""
+"<p>Hello,</p>\n"
+"            <p>We have very good offer that might suit you.\n"
+"            For our silver partners,We are  paid technical training on june,2010.</p>\n"
+"            <p>If any further information is required, do not hesitate to reply to this message.</p>\n"
+"            <p>Regards,Odoo Team,</p>"
+msgstr ""
 
 #. module: marketing_campaign_crm_demo
-#: model:email.template,def_subject:marketing_campaign_crm_demo.email_template_4
-msgid "Thanks for buying the OpenERP book"
-msgstr "Gracias por comprar el libro de OpenERP"
-
-#. module: marketing_campaign_crm_demo
-#: model:email.template,def_subject:marketing_campaign_crm_demo.email_template_5
-msgid "Propose a free technical training to Gold partners"
-msgstr "Proponer una formación técnica a asociados Oro"
-
-#. module: marketing_campaign_crm_demo
-#: model:email.template,def_body_text:marketing_campaign_crm_demo.email_template_7
+#: model:email.template,body_html:marketing_campaign_crm_demo.email_template_2
 msgid ""
-"Hello, We have very good offer that might suit you.\n"
-"            For our silver partners,We are  offering Gold partnership.\n"
-"            If any further information required kindly revert back.\n"
-"            I really appreciate your co-operation on this.\n"
-"            Regards,OpenERP Team,"
+"<p>Hello,</p>\n"
+"            <p>We have very good offer that might suit you.\n"
+"            We suggest you subscribe to the Odoo Discovery Day on May 2010.</p>\n"
+"            <p>If any further information is required, do not hesitate to reply to this message.</p>\n"
+"            <p>Regards,Odoo Team,</p>"
 msgstr ""
-"Hola, Tenemos una excelente oferta que puede ser adecuada para usted.\n"
-"            Para nuestros asociados Silver, estamos ofreciendo asociación "
-"Gold.\n"
-"            Si requiriera mas información, no dude en escribir a esta "
-"dirección.\n"
-"            Sinceramente agradezco su cooperación.\n"
-"            Saludos, el equipo de OpenERP,"
 
 #. module: marketing_campaign_crm_demo
 #: report:crm.lead.demo:0
-msgid "Partner :"
-msgstr "Empresa :"
+msgid "Company :"
+msgstr "Compañía :"
 
 #. module: marketing_campaign_crm_demo
-<<<<<<< HEAD
-#: model:email.template,def_body_text:marketing_campaign_crm_demo.email_template_8
-msgid ""
-"Hello, Thanks for showing intrest and for subscribing to technical "
-"training.If any further information required kindly revert back.I really "
-"appreciate your co-operation on this.\n"
-"            Regards,OpenERP Team,"
-msgstr ""
-"Hola, Gracias por su interés y suscripción a la formación técnica. Si "
-"requiriera mas información, no dude en escribir a esta dirección. "
-"Sinceramente agradezco su cooperación.\n"
-"            Saludos, el equipo de OpenERP,"
-=======
 #: model:ir.actions.server,name:marketing_campaign_crm_demo.action_dummy
 msgid "Dummy Python Code"
 msgstr "Código Dummy Python"
@@ -128,93 +109,33 @@
 #: model:ir.actions.report.xml,name:marketing_campaign_crm_demo.mc_crm_lead_demo_report
 msgid "Marketing campaign demo report"
 msgstr "Informe de campaña de marketing de demostración"
->>>>>>> 1812b8f3
 
 #. module: marketing_campaign_crm_demo
 #: report:crm.lead.demo:0
-msgid "Company :"
-msgstr "Compañía :"
+msgid "Partner :"
+msgstr "Empresa :"
 
 #. module: marketing_campaign_crm_demo
-#: model:email.template,def_subject:marketing_campaign_crm_demo.email_template_8
-msgid "Thanks for subscribing to technical training"
-msgstr "Gracias por subscribirse a la formación técnica"
+#: model:email.template,subject:marketing_campaign_crm_demo.email_template_5
+msgid "Propose a free technical training to Gold partners"
+msgstr "Proponer una formación técnica a asociados Oro"
 
 #. module: marketing_campaign_crm_demo
-#: model:email.template,def_subject:marketing_campaign_crm_demo.email_template_3
-msgid "Thanks for subscribing to the OpenERP Discovery Day"
-msgstr "Gracias por subscribirse al OpenERP Discovery Day"
+#: model:email.template,subject:marketing_campaign_crm_demo.email_template_7
+msgid "Propose gold partnership to silver partners"
+msgstr "Proponer asociación oro a asociados plata"
 
 #. module: marketing_campaign_crm_demo
-#: model:email.template,def_body_text:marketing_campaign_crm_demo.email_template_5
-msgid ""
-"Hello, We have very good offer that might suit you.\n"
-"            For our gold partners,We are arranging free technical training "
-"on june,2010.\n"
-"            If any further information required kindly revert back.\n"
-"            I really appreciate your co-operation on this.\n"
-"            Regards,OpenERP Team,"
-msgstr ""
-"Hola, Tenemos una excelente oferta que puede ser adecuada para usted.\n"
-"            Para nuestros asociados Gold, estamos ofreciendo formación "
-"técnica gratuita en junio, 2010.\n"
-"            Si requiriera mas información, no dude en escribir a esta "
-"dirección.\n"
-"            Sinceramente agradezco su cooperación.\n"
-"            Saludos, el equipo de OpenERP,"
+#: model:email.template,subject:marketing_campaign_crm_demo.email_template_6
+msgid "Propose paid training to Silver partners"
+msgstr "Proponer formación de pago a los asociados Plata"
 
 #. module: marketing_campaign_crm_demo
-#: model:email.template,def_body_text:marketing_campaign_crm_demo.email_template_3
-msgid ""
-"Hello,Thanks for showing intrest and for subscribing to the OpenERP "
-"Discovery Day.\n"
-"             If any further information required kindly revert back.\n"
-"             I really appreciate your co-operation on this.\n"
-"             Regards,OpenERP Team,"
+#: model:email.template,subject:marketing_campaign_crm_demo.email_template_2
+msgid "Propose to subscribe to the Odoo Discovery Day on May 2010"
 msgstr ""
-"Hola, Gracias por su interés y suscripción al OpenERP Discovery Day.\n"
-"            Si requiriera mas información, no dude en escribir a esta "
-"dirección.\n"
-"            Sinceramente agradezco su cooperación.\n"
-"            Saludos, el equipo de OpenERP,"
 
 #. module: marketing_campaign_crm_demo
-<<<<<<< HEAD
-#: model:email.template,def_body_text:marketing_campaign_crm_demo.email_template_2
-msgid ""
-"Hello,We have very good offer that might suit you.\n"
-"            We propose you to subscribe to the OpenERP Discovery Day on May "
-"2010.\n"
-"            If any further information required kindly revert back.\n"
-"            We really appreciate your co-operation on this.\n"
-"            Regards,OpenERP Team,"
-msgstr ""
-"Hola, Tenemos una excelente oferta que puede ser adecuada para usted.\n"
-"            Le ofrecemos suscribirse al OpenERP Discovery Day de mayo, "
-"2010.\n"
-"            Si requiriera mas información, no dude en escribir a esta "
-"dirección.\n"
-"            Sinceramente agradezco su cooperación.\n"
-"            Saludos, el equipo de OpenERP,"
-
-#. module: marketing_campaign_crm_demo
-#: model:email.template,def_body_text:marketing_campaign_crm_demo.email_template_6
-msgid ""
-"Hello, We have very good offer that might suit you.\n"
-"            For our silver partners,We are  paid technical training on "
-"june,2010.\n"
-"            If any further information required kindly revert back.\n"
-"            I really appreciate your co-operation on this.\n"
-"            Regards,OpenERP Team,"
-msgstr ""
-"Hola, Tenemos una excelente oferta que puede ser adecuada para usted.\n"
-"            Para nuestros asociados Silver, tenemos formación técnica pagada "
-"en junio, 2010.\n"
-"            Si requiriera mas información, no dude en escribir a esta "
-"dirección.\n"
-"            Sinceramente agradezco su cooperación.\n"
-"            Saludos, el equipo de OpenERP,"
-=======
 #: model:email.template,subject:marketing_campaign_crm_demo.email_template_4
 msgid "Thanks for buying the Odoo book"
 msgstr "Gracias por comprar el libro Odoo"
@@ -223,19 +144,13 @@
 #: model:email.template,subject:marketing_campaign_crm_demo.email_template_1
 msgid "Thanks for showing interest in Odoo"
 msgstr "Gracias por mostrar interés en Odoo"
->>>>>>> 1812b8f3
 
 #. module: marketing_campaign_crm_demo
-#: model:ir.actions.server,name:marketing_campaign_crm_demo.action_dummy
-msgid "Dummy Action"
-msgstr "Acción de simulacro"
+#: model:email.template,subject:marketing_campaign_crm_demo.email_template_8
+msgid "Thanks for subscribing to technical training"
+msgstr "Gracias por subscribirse a la formación técnica"
 
 #. module: marketing_campaign_crm_demo
-#: model:ir.module.module,shortdesc:marketing_campaign_crm_demo.module_meta_information
-msgid "marketing_campaign_crm_demo"
-msgstr "marketing_campaign_crm_demo"
-
-#. module: marketing_campaign_crm_demo
-#: model:email.template,def_subject:marketing_campaign_crm_demo.email_template_7
-msgid "Propose gold partnership to silver partners"
-msgstr "Proponer asociación oro a asociados plata"+#: model:email.template,subject:marketing_campaign_crm_demo.email_template_3
+msgid "Thanks for subscribing to the Odoo Discovery Day"
+msgstr ""