# #-#-#-#-#  hu.po (Odoo 9.0)  #-#-#-#-#
# Translation of Odoo Server.
# This file contains the translation of the following modules:
# * event
#
# Translators:
# krnkris, 2015-2016
# krnkris, 2016
# #-#-#-#-#  hu.po (Odoo Server 10.0alpha1e)  #-#-#-#-#
# Translation of Odoo Server.
# This file contains the translation of the following modules:
# * event
#
# Translators:
# krnkris <krnkris@freemail.hu>, 2016
# Martin Trigaux <mat@odoo.com>, 2016
# Oregional <geza.nagy@oregional.hu>, 2016
#, fuzzy
msgid ""
msgstr ""
"Project-Id-Version: Odoo Server 10.0alpha1e\n"
"Report-Msgid-Bugs-To: \n"
<<<<<<< HEAD
"POT-Creation-Date: 2016-08-19 10:24+0000\n"
=======
"POT-Creation-Date: 2016-08-18 14:07+0000\n"
>>>>>>> bc1a0a32
"PO-Revision-Date: 2016-08-18 08:37+0000\n"
"Last-Translator: Oregional <geza.nagy@oregional.hu>, 2016\n"
"Language-Team: Hungarian (https://www.transifex.com/odoo/teams/41243/hu/)\n"
"Language: hu\n"
"MIME-Version: 1.0\n"
"Content-Type: text/plain; charset=UTF-8\n"
"Content-Transfer-Encoding: \n"
"#-#-#-#-#  hu.po (Odoo 9.0)  #-#-#-#-#\n"
<<<<<<< HEAD
=======
"Plural-Forms: nplurals=2; plural=(n != 1);\n"
"#-#-#-#-#  hu.po (Odoo Server 10.0alpha1e)  #-#-#-#-#\n"
>>>>>>> bc1a0a32
"Plural-Forms: nplurals=2; plural=(n != 1);\n"
"#-#-#-#-#  hu.po (Odoo Server 10.0alpha1e)  #-#-#-#-#\n"
"Plural-Forms: nplurals=2; plural=(n != 1);\n"

#. module: event
#: model:mail.template,body_html:event.event_registration_mail_template_badge
msgid ""
"\n"
"<p>Dear ${object.name},</p>\n"
"<p>Thank you for your inquiry.</p>\n"
"<p>Here is your badge for the event ${object.event_id.name}.</p>\n"
"<p>If you have any questions, please let us know.</p>\n"
"<p>Best regards,</p>"
msgstr ""

#. module: event
#: model:mail.template,body_html:event.event_subscription
#, fuzzy
msgid ""
"\n"
"<p>Dear ${object.name},</p>\n"
"<p>Thank you for your inquiry.</p>\n"
"<p>We confirm your subscription to the event <b>${object.event_id.name}</b>. "
"You will receive emails with practical information.</p>\n"
"<p>If you have any questions, please let us know.</p>\n"
"<p>Best regards,</p>"
msgstr ""
"<p>Üdvözlöm ${object.name},</p>\n"
"<p>Visszaigazoljuk, hogy a részvételét a ${object.event_id.name} eseményre "
"rögzítettük.\n"
"Kérjük, tekintse meg az email mellékletében az <b>Esemény Jelvény</b>.</p>\n"
"<p>Köszönjük a részvételét!</p>\n"
"<p>Viszont látásra</p>"

#. module: event
#: model:mail.template,body_html:event.event_reminder
msgid ""
"\n"
"<p>Dear ${object.name},</p>\n"
"<p>Thank you for your registration to the event ${object.event_id.name}.</"
"p>\n"
"<p>The event will take place at ${object.event_id.address_id.city}\n"
"% if object.event_id.address_id.street\n"
", ${object.event_id.address_id.street}\n"
"% endif\n"
"from ${object.event_id.date_begin_located} to ${object.event_id."
"date_end_located}.</p>\n"
"<p>If you have any questions, please let us know.</p>\n"
"<p>Best regards,</p>"
msgstr ""

#. module: event
#: model:mail.template,body_html:event.event_registration_mail_template_badge
msgid ""
"\n"
"<p>Dear ${object.name},</p>\n"
"<p>Thank you for your inquiry.</p>\n"
"<p>Here is your badge for the event ${object.event_id.name}.</p>\n"
"<p>If you have any questions, please let us know.</p>\n"
"<p>Best regards,</p>"
msgstr ""

#. module: event
#: model:mail.template,body_html:event.event_subscription
#, fuzzy
msgid ""
"\n"
"<p>Dear ${object.name},</p>\n"
"<p>Thank you for your inquiry.</p>\n"
"<p>We confirm your subscription to the event <b>${object.event_id.name}</b>. "
"You will receive emails with practical information.</p>\n"
"<p>If you have any questions, please let us know.</p>\n"
"<p>Best regards,</p>"
msgstr ""
"<p>Üdvözlöm ${object.name},</p>\n"
"<p>Visszaigazoljuk, hogy a részvételét a ${object.event_id.name} eseményre "
"rögzítettük.\n"
"Kérjük, tekintse meg az email mellékletében az <b>Esemény Jelvény</b>.</p>\n"
"<p>Köszönjük a részvételét!</p>\n"
"<p>Viszont látásra</p>"

#. module: event
#: model:mail.template,body_html:event.event_reminder
msgid ""
"\n"
"<p>Dear ${object.name},</p>\n"
"<p>Thank you for your registration to the event ${object.event_id.name}.</"
"p>\n"
"<p>The event will take place at ${object.event_id.address_id.city}\n"
"% if object.event_id.address_id.street\n"
", ${object.event_id.address_id.street}\n"
"% endif\n"
"from ${object.event_id.date_begin_located} to ${object.event_id."
"date_end_located}.</p>\n"
"<p>If you have any questions, please let us know.</p>\n"
"<p>Best regards,</p>"
msgstr ""

#. module: event
#: model:ir.model.fields,field_description:event.field_report_event_registration_cancel_state
msgid " # No of Cancelled Registrations"
msgstr " # Törölt regisztrációk száma"

#. module: event
#: model:ir.model.fields,field_description:event.field_report_event_registration_confirm_state
msgid " # No of Confirmed Registrations"
msgstr " Megerősített regisztrációk száma"

#. module: event
#: model:ir.model.fields,field_description:event.field_report_event_registration_draft_state
msgid " # No of Draft Registrations"
msgstr " Tervezett regisztrációk száma"

#. module: event
#: model:ir.ui.view,arch_db:event.view_event_kanban
msgid "(stats)"
msgstr "(Statisztikák)"

#. module: event
#: model:event.event,description:event.event_0
msgid "3 Intensive Days"
msgstr "3 intenzív nap"

#. module: event
#: model:event.event,description:event.event_1
#: model:event.event,description:event.event_3
msgid "5 Intensive Days"
msgstr "5 intenzív nap"

#. module: event
#: model:event.event,description:event.event_2
#, fuzzy
msgid ""
"<em>(Chamber Works reserves the right to cancel, re-name or re-locate<br>the "
"event or change the dates on which it is held.)</em>"
msgstr ""
"<em>(Terem Munka törlésének joga fenntartva, nevezze-újra vagy helyezze-"
"át<br/>az eseményt vagy változtassa meg a szervezési dátumot.)</em>"

#. module: event
#: model:ir.ui.view,arch_db:event.view_event_kanban
msgid ""
"<i class=\"fa fa-clock-o\"/>\n"
"                                        <b>To</b>"
msgstr ""
"<i class=\"fa fa-clock-o\"/>\n"
"                                        <b>Eddig</b>"

#. module: event
#: model:event.event,description:event.event_0
#: model:event.event,description:event.event_1
#: model:event.event,description:event.event_3
msgid ""
"<i>You will be able to create dynamic page interacting with the ORM.</i>"
msgstr ""
"<i>Képes lesz egy dinamikus oldalt létrehozására, hogy kölcsönhatásba lépjen "
"a halgatókkal.</i>"

#. module: event
#: model:event.event,description:event.event_0
#: model:event.event,description:event.event_1
#: model:event.event,description:event.event_3
msgid ""
"<i>You will be able to develop a full application with backend and user "
"interface.</i>"
msgstr ""
"<i>Képes lesz egy teljes alkalmazás fejlesztésére háttér támogatással és "
"felhasználói interfésszel.</i>"

#. module: event
#: model:event.event,description:event.event_0
#: model:event.event,description:event.event_1
#: model:event.event,description:event.event_3
msgid ""
"<i>You will be able to develop simple dynamic components in HTML pages.</i>"
msgstr ""
"<i>Képes lesz egy egyszerű dinamikus részekből álló HTML oldal fejlesztésére."
"</i>"

#. module: event
#: model:ir.ui.view,arch_db:event.event_event_report_template_badge
#: model:ir.ui.view,arch_db:event.event_registration_report_template_badge
msgid "<i>to</i>"
msgstr "<i>eddig</i>"

#. module: event
#: model:ir.ui.view,arch_db:event.view_event_form
msgid ""
"<span attrs=\"{'invisible': [('seats_availability', '=', 'unlimited')]}\" "
"class=\"oe_read_only\">\n"
"                                                to \n"
"                                            </span>"
msgstr ""
"<span attrs=\"{'invisible': [('seats_availability', '=', 'unlimited')]}\" "
"class=\"oe_read_only\">\n"
"                                                erre \n"
"                                            </span>"

#. module: event
#: model:event.event,description:event.event_0
#: model:event.event,description:event.event_1
#: model:event.event,description:event.event_3
msgid ""
"<span style=\"text-align: -webkit-center; \">This course is dedicated "
"to developers who need to grasp knowledge of the <strong>business "
"applications development </strong>process. This course is for new developers "
"or for IT professionals eager to learn more about technical aspects.</span>"
msgstr ""
"<span style=\"text-align: -webkit-center; \">Ez az előadássorozat olyan "
"fejlesztők részére ajánlott  akik az <strong>üzleti alkalmazás fejlesztés</"
"strong>folyamatáról szeretnének ismereteket szerezni. Ez az előadás sorozat "
"új fejlesztőknek vagy IT szakembereknek akik műszaki szemszögből szeretnének "
"tanulni.</span>"

#. module: event
#: model:event.event,description:event.event_2
msgid "<strong>Conference on Business Apps</strong>"
msgstr "<strong>Konferencia az üzleti alkalmazáshoz</strong>"

#. module: event
#: model:event.event,description:event.event_0
#: model:event.event,description:event.event_1
#: model:event.event,description:event.event_3
msgid ""
"<strong>Having attended this course, participants should be able to:</strong>"
msgstr ""
"<strong>Jelentkezett erre az előadás sorozatra, résztvevők tudnak majd:</"
"strong>"

#. module: event
#: model:event.event,description:event.event_0
#: model:event.event,description:event.event_1
#: model:event.event,description:event.event_2
#: model:event.event,description:event.event_3
msgid "<strong>Objectives:</strong>"
msgstr "<strong>Célkitűzések:</strong>"

#. module: event
#: model:event.event,description:event.event_0
#: model:event.event,description:event.event_1
#: model:event.event,description:event.event_3
msgid "<strong>Our prices include:</strong>"
msgstr "<strong>Áraink magukban foglalják:</strong>"

#. module: event
#: model:event.event,description:event.event_2
msgid "<strong>Program:</strong>"
msgstr "<strong>Program:</strong>"

#. module: event
#: model:event.event,description:event.event_0
#: model:event.event,description:event.event_1
#: model:event.event,description:event.event_3
msgid "<strong>Requirements:</strong>"
msgstr "<strong>Követelmények:</strong>"

#. module: event
#: model:event.event,description:event.event_2
msgid "<strong>Where to find us:</strong>"
msgstr "<strong>Hol talál minket:</strong>"

#. module: event
#: model:ir.model.fields,field_description:event.field_event_event_active
msgid "Active"
msgstr "Aktív"

#. module: event
#: model:event.event,description:event.event_0
#: model:event.event,description:event.event_1
#: model:event.event,description:event.event_3
msgid "Advanced JQuery"
msgstr "Haladó JQuery"

#. module: event
#: selection:event.mail,interval_type:0
msgid "After each subscription"
msgstr "Mindegyik feliratkozás után"

#. module: event
#: selection:event.mail,interval_type:0
msgid "After the event"
msgstr "Az esemény után"

#. module: event
#: selection:event.config.settings,module_event_sale:0
msgid "All events are free"
msgstr "Összes esemény ingyenes"

#. module: event
#: selection:event.config.settings,module_website_event_questions:0
msgid "Allow adding extra questions on subscriptions"
msgstr "Extra kérdések és feliratkozások engedélyezése"

#. module: event
#: selection:event.config.settings,module_event_sale:0
msgid "Allow selling tickets"
msgstr "Jegyek értékesítésének engedélyezése"

#. module: event
#: selection:event.config.settings,module_website_event_track:0
msgid "Allow tracks, agenda and dedicated menus/website per event"
msgstr ""
"Nyomon követések,  napirend és ajánlott menük/weboldalak eseményenkénti "
"engedélyezése"

#. module: event
#: model:ir.ui.view,arch_db:event.view_event_configuration
msgid "Apply"
msgstr "Alkalmaz"

#. module: event
#: model:ir.ui.view,arch_db:event.view_event_search
#, fuzzy
msgid "Archived"
msgstr ""
"#-#-#-#-#  hu.po (Odoo 9.0)  #-#-#-#-#\n"
"Archívált\n"
"#-#-#-#-#  hu.po (Odoo Server 10.0alpha1e)  #-#-#-#-#\n"
"Archivált"

#. module: event
#: model:event.event,description:event.event_0
#: model:event.event,description:event.event_1
#: model:event.event,description:event.event_3
msgid "Arrays"
msgstr "Tömbök"

#. module: event
#: selection:event.registration,state:0
#: model:ir.ui.view,arch_db:event.view_event_registration_form
#: selection:report.event.registration,registration_state:0
msgid "Attended"
msgstr "Megjelent"

#. module: event
#: model:ir.model.fields,field_description:event.field_event_registration_date_closed
msgid "Attended Date"
msgstr "Megjelenés dátuma"

#. module: event
#: model:ir.ui.view,arch_db:event.view_event_registration_tree
msgid "Attended the Event"
msgstr "Az eseményen megjelent"

#. module: event
#: model:ir.model,name:event.model_event_registration
#: model:ir.model.fields,field_description:event.field_event_mail_registration_registration_id
#: model:ir.ui.view,arch_db:event.view_event_registration_form
msgid "Attendee"
msgstr "Feliratkozók"

#. module: event
#: model:ir.ui.view,arch_db:event.view_report_event_registration_search
msgid "Attendee / Contact"
msgstr "Feliratkozók / Kapcsolat"

#. module: event
#: model:ir.model.fields,field_description:event.field_event_registration_name
#: model:ir.ui.view,arch_db:event.event_event_report_template_badge
msgid "Attendee Name"
msgstr "Feliratkozók neve"

#. module: event
#: model:ir.actions.act_window,name:event.act_event_registration_from_event
#: model:ir.actions.act_window,name:event.action_registration
#: model:ir.model.fields,field_description:event.field_event_event_registration_ids
#: model:ir.ui.menu,name:event.menu_action_registration
#: model:ir.ui.view,arch_db:event.view_event_form
msgid "Attendees"
msgstr "Résztvevők"

#. module: event
#: model:ir.model.fields,field_description:event.field_event_config_settings_auto_confirmation
msgid "Auto Confirmation"
msgstr "Automata jóváhagyás"

#. module: event
#: model:ir.model.fields,field_description:event.field_event_event_badge_back
msgid "Badge Back"
msgstr "Jelkép hátul"

#. module: event
#: model:ir.model.fields,field_description:event.field_event_event_badge_front
msgid "Badge Front"
msgstr "Jelvény előlap"

#. module: event
#: model:ir.model.fields,field_description:event.field_event_event_badge_innerleft
msgid "Badge Inner Left"
msgstr ""

#. module: event
#: model:ir.model.fields,field_description:event.field_event_event_badge_innerright
msgid "Badge Inner Right"
msgstr "Jelkép jobbra belül"

#. module: event
#: model:event.event,description:event.event_0
#: model:event.event,description:event.event_1
#: model:event.event,description:event.event_3
msgid "Banner Odoo Image"
msgstr "Odoo hírdetés képe"

#. module: event
#: selection:event.mail,interval_type:0
msgid "Before the event"
msgstr "Az esemény előtt"

#. module: event
#: model:event.event,description:event.event_2
msgid "Best regards,"
msgstr "Legjobbakat,"

#. module: event
#: model:event.event,description:event.event_0
#: model:event.event,description:event.event_1
#: model:event.event,description:event.event_3
msgid "Bootstrap CSS"
msgstr "Rendszertöltő CSS"

#. module: event
#: model:event.event,description:event.event_0
#: model:event.event,description:event.event_1
#: model:event.event,description:event.event_3
msgid "Bring your own laptop."
msgstr "Hozz saját laptopot."

#. module: event
#: model:event.event,description:event.event_0
#: model:event.event,description:event.event_1
#: model:event.event,description:event.event_3
msgid "Building a Full Application"
msgstr "Építs egy teljes alkalmazást"

#. module: event
#: model:event.event,description:event.event_0
#: model:event.event,description:event.event_1
#: model:event.event,description:event.event_3
msgid "Calling the ORM"
msgstr "ORM hívása"

#. module: event
#: model:ir.ui.view,arch_db:event.view_event_configuration
#: model:ir.ui.view,arch_db:event.view_event_confirm
#, fuzzy
msgid "Cancel"
msgstr ""
"#-#-#-#-#  hu.po (Odoo 9.0)  #-#-#-#-#\n"
"Megszakítás\n"
"#-#-#-#-#  hu.po (Odoo Server 10.0alpha1e)  #-#-#-#-#\n"
"Mégse"

#. module: event
#: model:ir.ui.view,arch_db:event.view_event_form
msgid "Cancel Event"
msgstr "Rendezvény törlése"

#. module: event
#: model:ir.ui.view,arch_db:event.view_event_registration_form
#: model:ir.ui.view,arch_db:event.view_event_registration_tree
msgid "Cancel Registration"
msgstr "Regisztráció törlése"

#. module: event
#: selection:event.event,state:0 selection:event.registration,state:0
#: selection:report.event.registration,event_state:0
#: selection:report.event.registration,registration_state:0
#, fuzzy
msgid "Cancelled"
msgstr ""
"#-#-#-#-#  hu.po (Odoo 9.0)  #-#-#-#-#\n"
"Törölt\n"
"#-#-#-#-#  hu.po (Odoo Server 10.0alpha1e)  #-#-#-#-#\n"
"Visszavont"

#. module: event
#: model:ir.model.fields,field_description:event.field_event_event_event_type_id
msgid "Category"
msgstr "Kategória"

#. module: event
#: model:event.event,description:event.event_2
msgid "Chamber Works 60, Rosewood Court Detroit, MI 48212 (United States)"
msgstr "Chamber Works 60, Rosewood Court Detroit, MI 48212 (Egyesőlt Államok)"

#. module: event
#: model:ir.actions.act_window,help:event.action_event_view
msgid "Click to add a new event."
msgstr "Kattintson új esemény létrehozásához."

#. module: event
#: code:addons/event/models/event.py:206
#, python-format
msgid "Closing Date cannot be set before Beginning Date."
msgstr "Befejezés dátuma nem lehet a kezdő dátum előtti."

#. module: event
#: model:ir.model.fields,field_description:event.field_event_event_company_id
#: model:ir.model.fields,field_description:event.field_event_registration_company_id
#: model:ir.model.fields,field_description:event.field_report_event_registration_company_id
#: model:ir.ui.view,arch_db:event.view_report_event_registration_search
msgid "Company"
msgstr "Vállalat"

#. module: event
#: code:addons/event/models/event.py:402
#, python-format
msgid "Compose Email"
msgstr "Email írás"

#. module: event
#: model:event.type,name:event.event_type_2
msgid "Conference"
msgstr "Konferencia"

#. module: event
#: model:event.event,name:event.event_2
msgid "Conference on Business Apps"
msgstr "Konferencia az üzleti alkalmazásoknak"

#. module: event
#: model:ir.ui.menu,name:event.menu_event_configuration
msgid "Configuration"
msgstr "Beállítások"

#. module: event
#: model:ir.actions.act_window,name:event.action_event_configuration
msgid "Configure Event"
msgstr "Esemény beállítása"

#. module: event
#: model:ir.ui.view,arch_db:event.view_event_registration_form
#: model:ir.ui.view,arch_db:event.view_report_event_registration_search
#, fuzzy
msgid "Confirm"
msgstr ""
"#-#-#-#-#  hu.po (Odoo 9.0)  #-#-#-#-#\n"
"Jóváhagyás\n"
"#-#-#-#-#  hu.po (Odoo Server 10.0alpha1e)  #-#-#-#-#\n"
"Megerősít"

#. module: event
#: model:ir.ui.view,arch_db:event.view_event_confirm
msgid "Confirm Anyway"
msgstr "Megerősítés mindenféleképpen"

#. module: event
#: model:ir.ui.view,arch_db:event.view_event_form
msgid "Confirm Event"
msgstr "Rendezvény megerősítése"

#. module: event
#: model:ir.ui.view,arch_db:event.view_event_registration_tree
msgid "Confirm Registration"
msgstr "Regisztráció megerősítése"

#. module: event
#: model:ir.model.fields,field_description:event.field_event_event_auto_confirm
msgid "Confirmation not required"
msgstr "Jóváhagyás nem szükséges"

#. module: event
#: selection:event.event,state:0 selection:event.registration,state:0
#: model:ir.ui.view,arch_db:event.view_event_search
#: selection:report.event.registration,event_state:0
#: selection:report.event.registration,registration_state:0
msgid "Confirmed"
msgstr "Jóváhagyott"

#. module: event
#: model:ir.ui.view,arch_db:event.view_event_kanban
msgid "Confirmed attendees"
msgstr "Jóváhagyott résztvevők"

#. module: event
#: model:ir.ui.view,arch_db:event.view_event_search
msgid "Confirmed events"
msgstr "Visszaigazolt események."

#. module: event
#: model:ir.model.fields,field_description:event.field_event_registration_partner_id
#, fuzzy
msgid "Contact"
msgstr ""
"#-#-#-#-#  hu.po (Odoo 9.0)  #-#-#-#-#\n"
"Kapcsolattartó\n"
"#-#-#-#-#  hu.po (Odoo Server 10.0alpha1e)  #-#-#-#-#\n"
"Kapcsolat"

#. module: event
#: model:event.event,description:event.event_0
#: model:event.event,description:event.event_1
#: model:event.event,description:event.event_3
#, fuzzy
msgid "Controllers and Views"
msgstr "Vezérlők és nézetek"

#. module: event
#: model:ir.model.fields,field_description:event.field_event_event_country_id
msgid "Country"
msgstr "Ország"

#. module: event
#: model:event.event,description:event.event_0
#: model:event.event,description:event.event_1
#: model:event.event,description:event.event_3
msgid "Course Summary"
msgstr "Előadás sorozat összegzés"

#. module: event
#: model:web.tip,description:event.event_tip_1
msgid ""
"Create and manage registrations for this event, send emails to attendees and "
"print identification badges."
msgstr ""
"Hozzon létre és kezelje ennek az eseménynek a regisztrációit, küldjön e-mail "
"leveleket a résztvevőknek és nyomtasson azonosító kitűzőket."

#. module: event
#: model:ir.model.fields,field_description:event.field_event_config_settings_create_uid
#: model:ir.model.fields,field_description:event.field_event_confirm_create_uid
#: model:ir.model.fields,field_description:event.field_event_event_create_uid
#: model:ir.model.fields,field_description:event.field_event_mail_create_uid
#: model:ir.model.fields,field_description:event.field_event_mail_registration_create_uid
#: model:ir.model.fields,field_description:event.field_event_registration_create_uid
#: model:ir.model.fields,field_description:event.field_event_type_create_uid
msgid "Created by"
msgstr "Készítette"

#. module: event
#: model:ir.model.fields,field_description:event.field_event_config_settings_create_date
#: model:ir.model.fields,field_description:event.field_event_confirm_create_date
#: model:ir.model.fields,field_description:event.field_event_event_create_date
#: model:ir.model.fields,field_description:event.field_event_mail_create_date
#: model:ir.model.fields,field_description:event.field_event_mail_registration_create_date
#: model:ir.model.fields,field_description:event.field_event_registration_create_date
#: model:ir.model.fields,field_description:event.field_event_type_create_date
msgid "Created on"
msgstr "Létrehozás dátuma"

#. module: event
#: model:ir.model.fields,field_description:event.field_report_event_registration_create_date
msgid "Creation Date"
msgstr "Létrehozás dátuma"

#. module: event
#: code:addons/event/models/event.py:379
#, fuzzy, python-format
msgid "Customer"
msgstr ""
"#-#-#-#-#  hu.po (Odoo 9.0)  #-#-#-#-#\n"
"Vevő\n"
"#-#-#-#-#  hu.po (Odoo Server 10.0alpha1e)  #-#-#-#-#\n"
"Vásárló"

#. module: event
#: code:addons/event/models/event.py:381
#, python-format
msgid "Customer Email"
msgstr "Vevői e-mail"

#. module: event
#: model:event.event,description:event.event_0
#: model:event.event,description:event.event_1
#: model:event.event,description:event.event_3
msgid "Day 1"
msgstr "Nap 1"

#. module: event
#: model:event.event,description:event.event_0
#: model:event.event,description:event.event_1
#: model:event.event,description:event.event_3
msgid "Day 2"
msgstr "Nap 2"

#. module: event
#: model:event.event,description:event.event_0
#: model:event.event,description:event.event_1
#: model:event.event,description:event.event_3
msgid "Day 3"
msgstr "Nap 3"

#. module: event
#: selection:event.mail,interval_unit:0
#, fuzzy
msgid "Day(s)"
msgstr ""
"#-#-#-#-#  hu.po (Odoo 9.0)  #-#-#-#-#\n"
"nap\n"
"#-#-#-#-#  hu.po (Odoo Server 10.0alpha1e)  #-#-#-#-#\n"
"Nap(ok)"

#. module: event
#: model:ir.model.fields,field_description:event.field_event_type_default_registration_max
msgid "Default Maximum Registration"
msgstr "Alapértelmzett maximális jelentkező"

#. module: event
#: model:ir.model.fields,field_description:event.field_event_type_default_registration_min
msgid "Default Minimum Registration"
msgstr "Alapértelmezett minimum jelentkezés"

#. module: event
#: model:ir.ui.view,arch_db:event.view_event_kanban
msgid "Delete"
msgstr "Törlés"

#. module: event
#: model:ir.model.fields,field_description:event.field_event_event_description
msgid "Description"
msgstr "Leírás"

#. module: event
#: model:event.event,description:event.event_0
#: model:event.event,description:event.event_1
#: model:event.event,description:event.event_3
msgid "Develop a new module for a particular application."
msgstr "Fejlesszen új modult egy bizonyos alkalmazáshoz."

#. module: event
#: model:ir.model.fields,field_description:event.field_event_config_settings_display_name
#: model:ir.model.fields,field_description:event.field_event_confirm_display_name
#: model:ir.model.fields,field_description:event.field_event_event_display_name
#: model:ir.model.fields,field_description:event.field_event_mail_display_name
#: model:ir.model.fields,field_description:event.field_event_mail_registration_display_name
#: model:ir.model.fields,field_description:event.field_event_registration_display_name
#: model:ir.model.fields,field_description:event.field_event_type_display_name
#: model:ir.model.fields,field_description:event.field_report_event_registration_display_name
#, fuzzy
msgid "Display Name"
msgstr ""
"#-#-#-#-#  hu.po (Odoo 9.0)  #-#-#-#-#\n"
"Név megjelenítése\n"
"#-#-#-#-#  hu.po (Odoo Server 10.0alpha1e)  #-#-#-#-#\n"
"Megjelenített név"

#. module: event
#: model:ir.model.fields,field_description:event.field_event_mail_sequence
msgid "Display order"
msgstr "Sorrend megjelenítés"

#. module: event
#: model:event.event,description:event.event_0
#: model:event.event,description:event.event_1
#: model:event.event,description:event.event_3
msgid "Dive into Strings"
msgstr "Merüljön el a szövegben"

#. module: event
#: selection:event.event,state:0
#: selection:report.event.registration,event_state:0
#, fuzzy
msgid "Done"
msgstr ""
"#-#-#-#-#  hu.po (Odoo 9.0)  #-#-#-#-#\n"
"Kész\n"
"#-#-#-#-#  hu.po (Odoo Server 10.0alpha1e)  #-#-#-#-#\n"
"Elvégezve"

#. module: event
#: selection:report.event.registration,event_state:0
#: selection:report.event.registration,registration_state:0
msgid "Draft"
msgstr "Tervezet"

#. module: event
#: model:event.event,description:event.event_2
msgid ""
"During this conference, our team will give a detailed overview of our "
"business applications. You’ll know all the benefits of using it."
msgstr ""
"Konferencia alatt, csoportunk részletes áttekintést fog adni az üzleti "
"alkalmazásainkról. Tudni fogja a használata előnyeit."

#. module: event
#: model:ir.model.fields,field_description:event.field_event_registration_email
#, fuzzy
msgid "Email"
msgstr ""
"#-#-#-#-#  hu.po (Odoo 9.0)  #-#-#-#-#\n"
"Email\n"
"#-#-#-#-#  hu.po (Odoo Server 10.0alpha1e)  #-#-#-#-#\n"
"E-mail"

#. module: event
#: model:ir.ui.view,arch_db:event.view_event_form
msgid "Email Schedule"
msgstr "Email ütemezés"

#. module: event
#: model:ir.model.fields,field_description:event.field_event_config_settings_group_email_scheduling
msgid "Email Scheduling"
msgstr "Email ütemezése"

#. module: event
#: model:ir.model.fields,field_description:event.field_event_mail_template_id
msgid "Email to Send"
msgstr "Email küldésre"

#. module: event
#: model:ir.model.fields,field_description:event.field_event_event_date_end
#, fuzzy
msgid "End Date"
msgstr ""
"#-#-#-#-#  hu.po (Odoo 9.0)  #-#-#-#-#\n"
"Dátum-ig:\n"
"#-#-#-#-#  hu.po (Odoo Server 10.0alpha1e)  #-#-#-#-#\n"
"Befejezés dátuma"

#. module: event
#: model:ir.model.fields,field_description:event.field_event_event_date_end_located
msgid "End Date Located"
msgstr "Befejezés dátuma elhelyezett"

#. module: event
#: model:ir.model,name:event.model_event_event
#: model:ir.model.fields,field_description:event.field_event_mail_event_id
#: model:ir.model.fields,field_description:event.field_event_registration_event_id
#: model:ir.model.fields,field_description:event.field_report_event_registration_event_id
#: model:ir.ui.view,arch_db:event.view_registration_search
#: model:ir.ui.view,arch_db:event.view_report_event_registration_search
#, fuzzy
msgid "Event"
msgstr ""
"#-#-#-#-#  hu.po (Odoo 9.0)  #-#-#-#-#\n"
"Rendezvény\n"
"#-#-#-#-#  hu.po (Odoo Server 10.0alpha1e)  #-#-#-#-#\n"
"Esemény"

#. module: event
#: model:ir.actions.report.xml,name:event.report_event_event_badge
msgid "Event Badge"
msgstr "Esemény jelvény"

#. module: event
#: model:ir.ui.view,arch_db:event.view_report_event_registration_search
msgid "Event Beginning Date"
msgstr "Esemény kezdő dátuma"

#. module: event
#: model:ir.ui.menu,name:event.menu_event_type
msgid "Event Categories"
msgstr ""

#. module: event
#: model:ir.actions.act_window,name:event.action_event_confirm
#: model:ir.ui.view,arch_db:event.view_event_confirm
msgid "Event Confirmation"
msgstr "Rendezvény megerősítése"

#. module: event
#: model:ir.model.fields,field_description:event.field_report_event_registration_event_date
msgid "Event Date"
msgstr "Esemény időpontja"

#. module: event
#: model:ir.model.fields,field_description:event.field_event_registration_event_end_date
msgid "Event End Date"
msgstr "Esemény vége dátuma"

#. module: event
#: model:ir.ui.view,arch_db:event.view_event_registration_form
msgid "Event Information"
msgstr "Esemény információ"

#. module: event
#: model:ir.model.fields,field_description:event.field_event_event_event_logo
msgid "Event Logo"
msgstr "Esemény logó"

#. module: event
#: model:ir.ui.view,arch_db:event.view_event_mail_form
msgid "Event Mail Scheduler"
msgstr "Esemény email ütemezés"

#. module: event
#: model:ir.ui.view,arch_db:event.view_event_mail_tree
msgid "Event Mail Schedulers"
msgstr "Esemény email ütemező"

#. module: event
#: model:ir.ui.view,arch_db:event.view_report_event_registration_search
msgid "Event Month"
msgstr "Esemény hónapja"

#. module: event
#: model:ir.model.fields,field_description:event.field_event_event_name
#: model:ir.ui.view,arch_db:event.view_event_form
msgid "Event Name"
msgstr "Esemény neve"

#. module: event
#: model:ir.ui.view,arch_db:event.view_event_calendar
msgid "Event Organization"
msgstr "Rendezvényszervezés"

#. module: event
#: model:ir.ui.view,arch_db:event.view_event_registration_calendar
#: model:ir.ui.view,arch_db:event.view_event_registration_form
#: model:ir.ui.view,arch_db:event.view_registration_search
msgid "Event Registration"
msgstr "Rendezvény regisztráció"

#. module: event
#: model:ir.model.fields,field_description:event.field_report_event_registration_user_id
msgid "Event Responsible"
msgstr "Esemény felelős"

#. module: event
#: model:ir.model.fields,field_description:event.field_event_registration_event_begin_date
msgid "Event Start Date"
msgstr "Rendezvény kezdő időpontja"

#. module: event
#: model:ir.model.fields,field_description:event.field_report_event_registration_event_state
#: model:ir.ui.view,arch_db:event.view_report_event_registration_search
msgid "Event State"
msgstr "Esemény állapota"

#. module: event
#: model:ir.model,name:event.model_event_type
#: model:ir.model.fields,field_description:event.field_event_type_name
#: model:ir.model.fields,field_description:event.field_report_event_registration_event_type_id
#: model:ir.ui.view,arch_db:event.view_event_search
#: model:ir.ui.view,arch_db:event.view_event_type_form
#: model:ir.ui.view,arch_db:event.view_event_type_tree
#: model:ir.ui.view,arch_db:event.view_report_event_registration_search
msgid "Event Type"
msgstr "Esemény típusa"

#. module: event
#: model:ir.actions.act_window,name:event.action_event_type
msgid "Event Types"
msgstr ""

#. module: event
#: model:ir.ui.view,arch_db:event.report_event_registration_graph
#: model:ir.ui.view,arch_db:event.report_event_registration_pivot
#: model:ir.ui.view,arch_db:event.view_report_event_registration_search
msgid "Event on Registration"
msgstr "Regisztráció a rendezvényre"

#. module: event
#: model:ir.actions.act_window,name:event.action_event_view
#: model:ir.ui.menu,name:event.event_main_menu
#: model:ir.ui.menu,name:event.menu_event_event
#: model:ir.ui.menu,name:event.menu_report_event_registration
#: model:ir.ui.view,arch_db:event.view_event_configuration
#: model:ir.ui.view,arch_db:event.view_event_form
#: model:ir.ui.view,arch_db:event.view_event_search
#: model:ir.ui.view,arch_db:event.view_event_tree
msgid "Events"
msgstr "Rendezvények"

#. module: event
#: model:ir.actions.act_window,name:event.action_report_event_registration
msgid "Events Analysis"
msgstr "Rendezvények elemzése"

#. module: event
#: model:ir.actions.act_window,name:event.action_event_mail
msgid "Events Mail Schedulers"
msgstr "Esemény email ütemezők"

#. module: event
#: model:ir.ui.view,arch_db:event.view_event_search
msgid "Events in New state"
msgstr "Események új állapottal"

#. module: event
#: model:ir.ui.view,arch_db:event.view_report_event_registration_search
msgid "Events which are in New state"
msgstr "Események, melyeknek új állapotuk van"

#. module: event
#: model:ir.ui.view,arch_db:event.view_report_event_registration_search
msgid "Events which are in confirm state"
msgstr "Események melyek visszaigazolt állapotúak"

#. module: event
#: model:event.type,name:event.event_type_1
msgid "Exhibition"
msgstr "Kiállítás"

#. module: event
#: model:ir.ui.view,arch_db:event.view_registration_search
msgid "Expected"
msgstr "Elvárt"

#. module: event
#: model:ir.ui.view,arch_db:event.view_event_kanban
msgid "Expected attendees"
msgstr "Várható résztvevők"

#. module: event
#: model:ir.ui.view,arch_db:event.view_report_event_registration_search
#, fuzzy
msgid "Extended Filters..."
msgstr ""
"#-#-#-#-#  hu.po (Odoo 9.0)  #-#-#-#-#\n"
"Kiterjesztett szűrők\n"
"#-#-#-#-#  hu.po (Odoo Server 10.0alpha1e)  #-#-#-#-#\n"
"Kiterjesztett szűrők..."

#. module: event
#: model:ir.ui.view,arch_db:event.view_event_form
msgid "Finish Event"
msgstr "Esemény vége"

#. module: event
#: model:event.event,description:event.event_2
msgid "For any additional information, please contact us at"
msgstr "További információkért, kérjük keressenek fel bennünket itt"

#. module: event
#: model:ir.model.fields,help:event.field_event_event_seats_max
msgid ""
"For each event you can define a maximum registration of seats(number of "
"attendees), above this numbers the registrations are not accepted."
msgstr ""
"Mindegyik eseményre meghatározhat maximális regisztrálható "
"ülésszámot(résztvevők számát), magasabb számú regisztráció nem fogadható el."

#. module: event
#: model:ir.model.fields,help:event.field_event_event_seats_min
msgid ""
"For each event you can define a minimum reserved seats (number of "
"attendees), if it does not reach the mentioned registrations the event can "
"not be confirmed (keep 0 to ignore this rule)"
msgstr ""
"Mindegyik eseményre meghatározhat minimális foglalási  ülésszámot "
"(résztvevők számát), ha nem éri el a regisztráció ezt a számot, akkor az "
"eseményt nem lehet jóváhagyni (a szabály elkerüléséhez adja be a 0 értéket) "

#. module: event
#: model:event.event,name:event.event_1
msgid "Functional Webinar"
msgstr "Webképzés a működésről"

#. module: event
#: model:event.event,description:event.event_2
msgid "Functional flow of the main applications;"
msgstr "A fő alkalmazások alkalmazott folyamata;"

#. module: event
#: model:event.event,description:event.event_0
#: model:event.event,description:event.event_1
#: model:event.event,description:event.event_3
msgid "Functions"
msgstr "Beosztások"

#. module: event
#: model:ir.ui.view,arch_db:event.view_event_search
#: model:ir.ui.view,arch_db:event.view_registration_search
#: model:ir.ui.view,arch_db:event.view_report_event_registration_search
#, fuzzy
msgid "Group By"
msgstr ""
"#-#-#-#-#  hu.po (Odoo 9.0)  #-#-#-#-#\n"
"Csoportosítás...\n"
"#-#-#-#-#  hu.po (Odoo Server 10.0alpha1e)  #-#-#-#-#\n"
"Csoportosítás"

#. module: event
#: model:event.event,description:event.event_2
msgid "Having attended this conference, participants should be able to:"
msgstr "Jelentkezett erre az előadásra, résztvevők tudnak majd:"

#. module: event
#: model:event.event,description:event.event_0
#: model:event.event,description:event.event_1
#: model:event.event,description:event.event_3
msgid "Hello World"
msgstr "Helló világ"

#. module: event
#: selection:event.mail,interval_unit:0
#, fuzzy
msgid "Hour(s)"
msgstr ""
"#-#-#-#-#  hu.po (Odoo 9.0)  #-#-#-#-#\n"
"óra\n"
"#-#-#-#-#  hu.po (Odoo Server 10.0alpha1e)  #-#-#-#-#\n"
"Óra(k)"

#. module: event
#: model:event.event,description:event.event_0
#: model:event.event,description:event.event_1
#: model:event.event,description:event.event_3
msgid "How to Debug"
msgstr "Hogyan keressen hibát"

#. module: event
#: model:ir.model.fields,field_description:event.field_event_config_settings_id
#: model:ir.model.fields,field_description:event.field_event_confirm_id
#: model:ir.model.fields,field_description:event.field_event_event_id
#: model:ir.model.fields,field_description:event.field_event_mail_id
#: model:ir.model.fields,field_description:event.field_event_mail_registration_id
#: model:ir.model.fields,field_description:event.field_event_registration_id
#: model:ir.model.fields,field_description:event.field_event_type_id
#: model:ir.model.fields,field_description:event.field_report_event_registration_id
#, fuzzy
msgid "ID"
msgstr ""
"#-#-#-#-#  hu.po (Odoo 9.0)  #-#-#-#-#\n"
"ID\n"
"#-#-#-#-#  hu.po (Odoo Server 10.0alpha1e)  #-#-#-#-#\n"
"Azonosító ID"

#. module: event
#: model:ir.model.fields,help:event.field_event_event_state
msgid ""
"If event is created, the status is 'Draft'. If event is confirmed for the "
"particular dates the status is set to 'Confirmed'. If the event is over, the "
"status is set to 'Done'. If event is cancelled the status is set to "
"'Cancelled'."
msgstr ""
"Ha az eseményt létrehozta, annak állapota 'Tervezet'. Ha az eseményt "
"visszaigazolták a megfelelő dátumra akkor annak állapota 'Visszaigazolt'. Ha "
"az esemény lefutott, akkor annak állapota 'Befejeződött'. Ha az eseményt "
"törölték akkor annak állapota 'Törölve'."

#. module: event
#: selection:event.mail,interval_unit:0
msgid "Immediately"
msgstr "Azonnal"

#. module: event
#: model:event.event,description:event.event_0
#: model:event.event,description:event.event_1
#: model:event.event,description:event.event_3
msgid "Install and administer your own server;"
msgstr "Telepítse és felügyelje a saját szerverét;"

#. module: event
#: model:ir.model.fields,help:event.field_event_config_settings_module_event_sale
msgid "Install the event_sale module"
msgstr "Telepítse a event_sale modult"

#. module: event
#: model:ir.model.fields,help:event.field_event_config_settings_module_website_event_track
msgid "Install the module website_event_track"
msgstr "Telepítse a website_event_track modult"

#. module: event
#: model:ir.model.fields,help:event.field_event_config_settings_module_website_event_questions
msgid "Install the website_event_questions module"
msgstr "Telepítse a website_event_questions modult"

#. module: event
#: model:event.event,description:event.event_0
#: model:event.event,description:event.event_1
#: model:event.event,description:event.event_3
msgid "Integrated Help"
msgstr "Segítség integrálása"

#. module: event
#: model:ir.model.fields,field_description:event.field_event_mail_interval_nbr
msgid "Interval"
msgstr "Intervallum"

#. module: event
#: model:event.event,description:event.event_0
#: model:event.event,description:event.event_1
#: model:event.event,description:event.event_3
msgid "Introduction to JQuery"
msgstr "JQuery bemutatása"

#. module: event
#: model:event.event,description:event.event_0
#: model:event.event,description:event.event_1
#: model:event.event,description:event.event_3
msgid "Introduction to Javascript"
msgstr "Javascript bemutatása"

#. module: event
#: model:event.event,description:event.event_0
#: model:event.event,description:event.event_1
#: model:event.event,description:event.event_3
msgid "Introduction to QWeb"
msgstr "QWeb bemutatása"

#. module: event
#: model:event.event,description:event.event_2
msgid "Introduction, CRM, Sales Management"
msgstr "Bemutatás, CRM ügyfélkapcsolat-kezelő rendszer, Értékesítés szervezése"

#. module: event
#: model:ir.model.fields,help:event.field_event_type_default_registration_max
msgid "It will select this default maximum value when you choose this event"
msgstr ""
"Ezt a maximum alapértelmezett értéket választja ha ezt az eseményt "
"kiválasztja"

#. module: event
#: model:ir.model.fields,help:event.field_event_type_default_registration_min
msgid "It will select this default minimum value when you choose this event"
msgstr ""
"Ezt az alapértelmezett minimum értékel választja ha ez az eseményt lett "
"kiválasztva"

#. module: event
#: model:ir.model.fields,field_description:event.field_event_event_color
msgid "Kanban Color Index"
msgstr "Kanban szín meghatározó"

#. module: event
#: model:ir.model.fields,field_description:event.field_event_config_settings___last_update
#: model:ir.model.fields,field_description:event.field_event_confirm___last_update
#: model:ir.model.fields,field_description:event.field_event_event___last_update
#: model:ir.model.fields,field_description:event.field_event_mail___last_update
#: model:ir.model.fields,field_description:event.field_event_mail_registration___last_update
#: model:ir.model.fields,field_description:event.field_event_registration___last_update
#: model:ir.model.fields,field_description:event.field_event_type___last_update
#: model:ir.model.fields,field_description:event.field_report_event_registration___last_update
#, fuzzy
msgid "Last Modified on"
msgstr ""
"#-#-#-#-#  hu.po (Odoo 9.0)  #-#-#-#-#\n"
"Utolsó frissítés dátuma\n"
"#-#-#-#-#  hu.po (Odoo Server 10.0alpha1e)  #-#-#-#-#\n"
"Utoljára frissítve ekkor"

#. module: event
#: model:ir.model.fields,field_description:event.field_event_config_settings_write_uid
#: model:ir.model.fields,field_description:event.field_event_confirm_write_uid
#: model:ir.model.fields,field_description:event.field_event_event_write_uid
#: model:ir.model.fields,field_description:event.field_event_mail_registration_write_uid
#: model:ir.model.fields,field_description:event.field_event_mail_write_uid
#: model:ir.model.fields,field_description:event.field_event_registration_write_uid
#: model:ir.model.fields,field_description:event.field_event_type_write_uid
#, fuzzy
msgid "Last Updated by"
msgstr ""
"#-#-#-#-#  hu.po (Odoo 9.0)  #-#-#-#-#\n"
"Utoljára frissítve, által\n"
"#-#-#-#-#  hu.po (Odoo Server 10.0alpha1e)  #-#-#-#-#\n"
"Utoljára frissítette"

#. module: event
#: model:ir.model.fields,field_description:event.field_event_config_settings_write_date
#: model:ir.model.fields,field_description:event.field_event_confirm_write_date
#: model:ir.model.fields,field_description:event.field_event_event_write_date
#: model:ir.model.fields,field_description:event.field_event_mail_registration_write_date
#: model:ir.model.fields,field_description:event.field_event_mail_write_date
#: model:ir.model.fields,field_description:event.field_event_registration_write_date
#: model:ir.model.fields,field_description:event.field_event_type_write_date
msgid "Last Updated on"
msgstr "Utoljára frissítve "

#. module: event
#: selection:event.event,seats_availability:0
msgid "Limited"
msgstr "Korlátozott"

#. module: event
#: model:ir.model.fields,field_description:event.field_event_event_address_id
msgid "Location"
msgstr "Helyszín"

#. module: event
#: model:event.event,description:event.event_0
#: model:event.event,description:event.event_1
#: model:event.event,description:event.event_3
msgid "Loops"
msgstr "Ciklusok"

#. module: event
#: model:event.event,description:event.event_2
msgid "Luigi Roni, Senior Event Manager"
msgstr "Luigi Roni, Rangidős esemény vezető"

#. module: event
#: model:ir.model.fields,field_description:event.field_event_event_event_mail_ids
msgid "Mail Schedule"
msgstr "Email ütemezés"

#. module: event
#: model:ir.model.fields,field_description:event.field_event_mail_registration_scheduler_id
msgid "Mail Scheduler"
msgstr "Email ütemező"

#. module: event
#: model:ir.ui.menu,name:event.menu_event_mail_schedulers
msgid "Mail Schedulers"
msgstr "Email ütemezők"

#. module: event
#: model:ir.model.fields,field_description:event.field_event_mail_registration_mail_sent
msgid "Mail Sent"
msgstr "Levél elküldve"

#. module: event
#: model:ir.model.fields,field_description:event.field_event_mail_mail_sent
msgid "Mail Sent on Event"
msgstr "Eseményről levél elküldve "

#. module: event
#: model:ir.model.fields,field_description:event.field_event_mail_mail_registration_ids
msgid "Mail registration ids"
msgstr "Email regisztráció id azonosítói"

#. module: event
#: model:res.groups,name:event.group_event_manager
msgid "Manager"
msgstr "Igazgató"

#. module: event
#: selection:event.config.settings,auto_confirmation:0
msgid "Manually confirm every subscription"
msgstr "Összes feliratkozó kézi visszaigazolása"

#. module: event
#: model:ir.model.fields,field_description:event.field_report_event_registration_seats_max
msgid "Max Seats"
msgstr "Max székek száma"

#. module: event
#: model:ir.model.fields,field_description:event.field_event_event_seats_availability
#: model:ir.model.fields,field_description:event.field_event_event_seats_available
msgid "Maximum Attendees"
msgstr "Maximum Résztvevők"

#. module: event
#: model:ir.model.fields,field_description:event.field_event_event_seats_max
msgid "Maximum Attendees Number"
msgstr "Maximum Résztvevők száma"

#. module: event
#: model:ir.model.fields,field_description:event.field_event_event_seats_min
msgid "Minimum Attendees"
msgstr "Minimum Résztvevők"

#. module: event
#: model:event.event,description:event.event_0
#: model:event.event,description:event.event_1
#: model:event.event,description:event.event_3
msgid "Modules"
msgstr "Modulok"

#. module: event
#: selection:event.mail,interval_unit:0
msgid "Month(s)"
msgstr "Hónap(ok)"

#. module: event
#: model:ir.ui.view,arch_db:event.view_event_search
msgid "My Events"
msgstr "Saját rendezvények"

#. module: event
#: model:ir.ui.view,arch_db:event.view_report_event_registration_search
msgid "New"
msgstr "Új"

#. module: event
#: selection:event.config.settings,group_email_scheduling:0
msgid "No automated emails"
msgstr "Nincsenek Automatizált emailek"

#. module: event
#: selection:event.config.settings,module_website_event_questions:0
msgid "No extra questions on subscriptions"
msgstr "Nincsenek extra kérdések és feliratkozásokon"

#. module: event
#: selection:event.config.settings,module_website_event_track:0
msgid "No mini website per event"
msgstr "Nincs mini weboldal az eseményekhez"

#. module: event
#: code:addons/event/models/event.py:200
#, python-format
msgid "No more available seats."
msgstr "Nincs több szék."

#. module: event
#: code:addons/event/models/event.py:300
#, python-format
msgid "No more seats available for this event."
msgstr "Nincs több szabad ülőhely ehhez az eseményhez"

#. module: event
#: selection:event.config.settings,auto_confirmation:0
msgid "No validation step on subscription"
msgstr "Nincs jóváhagyási lépés a feliratkozásokon"

#. module: event
#: model:ir.model.fields,field_description:event.field_report_event_registration_nbevent
msgid "Number of Events"
msgstr "Események száma"

#. module: event
#: model:ir.model.fields,field_description:event.field_event_event_seats_expected
msgid "Number of Expected Attendees"
msgstr "Várható résztvevők száma "

#. module: event
#: model:ir.model.fields,field_description:event.field_event_event_seats_used
msgid "Number of Participants"
msgstr "Résztvevő száma"

#. module: event
#: model:ir.model.fields,field_description:event.field_report_event_registration_nbregistration
msgid "Number of Registrations"
msgstr "Jelentkezők száma"

#. module: event
#: model:event.event,description:event.event_0
#: model:event.event,description:event.event_1
#: model:event.event,description:event.event_3
msgid "Odoo Official Website"
msgstr "Odoo hivatalos weboldal"

#. module: event
#: model:event.event,description:event.event_0
#: model:event.event,description:event.event_1
#: model:event.event,description:event.event_3
msgid "Odoo Web Client"
msgstr "Odoo Web kliens"

#. module: event
#: model:ir.actions.act_window,help:event.action_event_view
msgid ""
"Odoo helps you schedule and efficiently organize your events:\n"
"    track subscriptions and participations, automate the confirmation "
"emails,\n"
"    sell tickets, etc."
msgstr ""
"Odoo rendszer segít az eseményei, rendezvényei hatékony \n"
"    megszervezésében és szervezésében: feliratkozások, részvételek nyomon "
"követése, \n"
"    automatikus email igazolások, jegy eladás, stb."

#. module: event
#: model:event.event,name:event.event_0
msgid "Open Days in Los Angeles"
msgstr "Nyílt napok Los Angeles-ben"

#. module: event
#: model:ir.model.fields,field_description:event.field_event_event_organizer_id
msgid "Organizer"
msgstr "Szervező"

#. module: event
#: model:ir.ui.view,arch_db:event.view_registration_search
msgid "Participant"
msgstr "Résztvevő"

#. module: event
#: model:ir.model.fields,field_description:event.field_report_event_registration_name_registration
msgid "Participant / Contact Name"
msgstr "Résztvevő / kapcsolat neve"

#. module: event
#: model:event.event,description:event.event_0
#: model:event.event,description:event.event_1
#: model:event.event,description:event.event_3
msgid ""
"Participants are expected to have some knowledge in programming. A basic "
"knowledge of the Python programming is recommended."
msgstr ""
"Résztvevőktől elvárt, hogy a programozásban járatosak legyenek. A Python "
"programozás alap szintje ajánlott."

#. module: event
#: model:event.event,description:event.event_0
#: model:event.event,description:event.event_1
#: model:event.event,description:event.event_3
msgid ""
"Participants preferably have a functional knowledge of our software (see "
"Functional Training)."
msgstr ""
"Résztevőknek ajánlott a programjaink funkcionális ismerete (lásd "
"Funkcionális gyakorlat)."

#. module: event
#: model:ir.ui.view,arch_db:event.view_registration_search
msgid "Partner"
msgstr "Partner"

#. module: event
#: model:ir.model.fields,field_description:event.field_event_registration_phone
msgid "Phone"
msgstr "Telefon"

#. module: event
#: model:event.event,description:event.event_2
msgid "Point of Sale (POS), Introduction to report customization."
msgstr "Értékesítési pont (POS) kassza, Kimutatás testreszabásának bemutatása."

#. module: event
#: model:event.event,description:event.event_2
msgid "Project management, Human resources, Contract management."
msgstr "Projekt téma szervezés, Emberi erőforrások, Szerződés kezelés."

#. module: event
#: model:event.event,description:event.event_2
msgid "Purchase, Sales &amp; Purchase management, Financial accounting."
msgstr "Beszerzés, Értékesítés &amp; Beszerzés szervezés, Pénzügyi könyvelés."

#. module: event
#: model:event.event,description:event.event_0
#: model:event.event,description:event.event_1
#: model:event.event,description:event.event_3
msgid "Python Objects"
msgstr "Python objektum"

#. module: event
#: model:ir.model.fields,help:event.field_event_registration_origin
msgid ""
"Reference of the document that created the registration, for example a sale "
"order"
msgstr ""
"A regisztrációt létrehozó dokumentum hivatkozása, például egy vásárlói "
"megrendelés"

#. module: event
#: model:ir.ui.view,arch_db:event.view_event_form
msgid "Register with this event"
msgstr "Jelentkezés erre az eseményre"

#. module: event
#: model:ir.ui.view,arch_db:event.view_event_registration_form
#: model:ir.ui.view,arch_db:event.view_event_registration_graph
#: model:ir.ui.view,arch_db:event.view_event_registration_pivot
#: model:ir.ui.view,arch_db:event.view_event_registration_tree
msgid "Registration"
msgstr "Regisztráció"

#. module: event
#: model:ir.actions.report.xml,name:event.report_event_registration_badge
msgid "Registration Badge"
msgstr "Regisztrációs jelvény"

#. module: event
#: model:ir.model.fields,field_description:event.field_event_registration_date_open
msgid "Registration Date"
msgstr "Regisztráció idopontja"

#. module: event
#: model:ir.ui.view,arch_db:event.view_registration_search
msgid "Registration Day"
msgstr "Regisztrációs nap"

#. module: event
#: model:ir.ui.view,arch_db:event.view_registration_search
msgid "Registration ID"
msgstr "Regisztráció ID azonosító"

#. module: event
#: model:ir.model,name:event.model_event_mail_registration
msgid "Registration Mail Scheduler"
msgstr "Regisztráció email ütemezés"

#. module: event
#: model:ir.ui.view,arch_db:event.view_event_mail_form
msgid "Registration Mails"
msgstr "Regisztrációs email-ek"

#. module: event
#: model:ir.ui.view,arch_db:event.view_registration_search
msgid "Registration Month"
msgstr "Regisztrációs hónap"

#. module: event
#: model:ir.model.fields,field_description:event.field_report_event_registration_registration_state
msgid "Registration State"
msgstr "Jelentkezés állapota"

#. module: event
#: model:ir.ui.view,arch_db:event.view_report_event_registration_search
msgid "Registration contact"
msgstr "Jelentkezési kapcsolat"

#. module: event
#: model:ir.ui.view,arch_db:event.view_event_mail_form
msgid "Registration mail"
msgstr "Regisztrációs email"

#. module: event
#: model:ir.ui.view,arch_db:event.view_event_form
msgid "Registrations"
msgstr "Regisztrációk"

#. module: event
#: model:mail.template,subject:event.event_reminder
msgid "Reminder of event ${object.event_id.name}"
msgstr "Emlékeztető erre az eseményre ${object.event_id.name}"

#. module: event
#: model:ir.model.fields,field_description:event.field_event_type_default_reply_to
msgid "Reply To"
msgstr "Ide megválaszolva"

#. module: event
#: model:ir.model.fields,field_description:event.field_event_event_reply_to
msgid "Reply-To Email"
msgstr "Válasz E-mail"

#. module: event
#: model:event.event,description:event.event_0
#: model:event.event,description:event.event_1
#: model:event.event,description:event.event_3
msgid "Report Engine"
msgstr "Kimutatás motor"

#. module: event
#: model:ir.ui.menu,name:event.menu_reporting_events
msgid "Reports"
msgstr "Kimutatások"

#. module: event
#: model:event.event,description:event.event_0
#: model:event.event,description:event.event_1
#: model:event.event,description:event.event_3
msgid "Requirements"
msgstr "Követelmények"

#. module: event
#: model:ir.model.fields,field_description:event.field_event_event_seats_reserved
msgid "Reserved Seats"
msgstr "Lefoglalt székek"

#. module: event
#: model:ir.model.fields,field_description:event.field_event_event_user_id
#: model:ir.ui.view,arch_db:event.view_event_search
msgid "Responsible"
msgstr "Felelős"

#. module: event
#: model:res.groups,name:event.group_email_scheduling
msgid "Schedule Emails on Event Subscription"
msgstr "Email ütemező az esemény feliratkozásokon"

#. module: event
#: selection:event.config.settings,group_email_scheduling:0
msgid "Schedule emails to attendees and subscribers"
msgstr "Email ütemező a résztvevőkhöz és feliratkozókhoz"

#. module: event
#: model:ir.model.fields,field_description:event.field_event_mail_scheduled_date
msgid "Scheduled Sent Mail"
msgstr "Ütemezetten elküldött email"

#. module: event
#: model:ir.model.fields,field_description:event.field_event_mail_registration_scheduled_date
msgid "Scheduled Time"
msgstr "Tervezett idő"

#. module: event
#: model:event.type,name:event.event_type_0
msgid "Seminar"
msgstr "Szeminárium"

#. module: event
#: model:ir.ui.view,arch_db:event.view_event_registration_form
msgid "Send by Email"
msgstr "Küldés Email-ben"

#. module: event
#: model:ir.model.fields,field_description:event.field_event_mail_done
msgid "Sent"
msgstr "Elküldött"

#. module: event
#: model:ir.ui.view,arch_db:event.view_event_form
msgid "Set To Draft"
msgstr "Beállítás tervezetnek"

#. module: event
#: model:ir.ui.view,arch_db:event.view_event_registration_form
msgid "Set To Unconfirmed"
msgstr "Visszaigazolatlanra állítja"

#. module: event
#: model:ir.ui.menu,name:event.menu_event_global_settings
msgid "Settings"
msgstr "Beállítások"

#. module: event
#: model:event.type,name:event.event_type_3
msgid "Show"
msgstr "Mutat"

#. module: event
#: model:ir.model.fields,field_description:event.field_event_registration_origin
msgid "Source Document"
msgstr "Forrás dokumentum"

#. module: event
#: model:ir.model.fields,field_description:event.field_event_event_date_begin
msgid "Start Date"
msgstr "Kezdő dátum"

#. module: event
#: model:ir.model.fields,field_description:event.field_event_event_date_begin_located
msgid "Start Date Located"
msgstr "Kezdés dátuma beállítva"

#. module: event
#: model:ir.ui.view,arch_db:event.view_event_search
msgid "Start Month"
msgstr "Kezdő hónap"

#. module: event
#: model:ir.model.fields,field_description:event.field_event_event_state
#: model:ir.model.fields,field_description:event.field_event_registration_state
#: model:ir.ui.view,arch_db:event.view_event_search
#: model:ir.ui.view,arch_db:event.view_registration_search
msgid "Status"
msgstr "Állapot"

#. module: event
#: model:ir.actions.act_window,name:event.act_register_event_partner
msgid "Subscribe"
msgstr "Feliratkozás"

#. module: event
#: model:ir.model.fields,field_description:event.field_event_config_settings_module_website_event_questions
msgid "Subscription Survey"
msgstr "Feliratkozási felmérés"

#. module: event
#: model:event.event,name:event.event_3
msgid "Technical Training"
msgstr "Műstaki képzés"

#. module: event
#: model:ir.model.fields,help:event.field_event_event_reply_to
msgid ""
"The email address of the organizer is likely to be put here, with the effect "
"to be in the 'Reply-To' of the mails sent automatically at event or "
"registrations confirmation. You can also put the email address of your mail "
"gateway if you use one."
msgstr ""
"A szervező e-mail címét ide tegye, ezzel a 'Válasz-cím' helyén ez lesz az "
"automatikus esemény visszaigazoló emaileken. A saját e-mail címét is "
"beteheti az e-mail átjárójából, ha használ ilyet."

#. module: event
#: model:ir.model.fields,help:event.field_event_mail_template_id
msgid ""
"This field contains the template of the mail that will be automatically sent"
msgstr ""
"Ez a mező az e-mail sablont tartalmazza amit mindig el fog küldeni  "
"automatikusan"

#. module: event
#: model:ir.model.fields,field_description:event.field_event_config_settings_module_event_sale
msgid "Tickets"
msgstr "Jegyek"

#. module: event
#: model:ir.model.fields,field_description:event.field_event_event_date_tz
msgid "Timezone"
msgstr "Időzóna"

#. module: event
#: model:event.event,description:event.event_0
#: model:event.event,description:event.event_1
#: model:event.event,description:event.event_3
msgid "To get more information, visit the"
msgstr "További információért, látogassa meg a"

#. module: event
#: model:ir.model.fields,field_description:event.field_event_config_settings_module_website_event_track
msgid "Tracks and Agenda"
msgstr "Nyomon követés és Napirend"

#. module: event
#: model:event.type,name:event.event_type_4
msgid "Training"
msgstr "Képzés"

#. module: event
#: model:event.event,description:event.event_0
#: model:event.event,description:event.event_1
#: model:event.event,description:event.event_3
msgid "Training Center Module"
msgstr "Képző központ modul"

#. module: event
#: selection:event.event,state:0 selection:event.registration,state:0
#: model:ir.ui.view,arch_db:event.view_event_search
msgid "Unconfirmed"
msgstr "Nincs megerősítve"

#. module: event
#: model:ir.model.fields,field_description:event.field_event_event_seats_unconfirmed
msgid "Unconfirmed Seat Reservations"
msgstr "Visszaigazolatlan lefoglalt székek"

#. module: event
#: model:event.event,description:event.event_0
#: model:event.event,description:event.event_1
#: model:event.event,description:event.event_3
msgid "Underscore"
msgstr "Aláhúzott"

#. module: event
#: model:event.event,description:event.event_0
#: model:event.event,description:event.event_1
#: model:event.event,description:event.event_3
msgid "Understand the development concepts and architecture;"
msgstr "Fejlesztés fogalmának és felépítésének megérése;"

#. module: event
#: model:event.event,description:event.event_2
msgid "Understand the various modules;"
msgstr "Különböző modulok megértése;"

#. module: event
#: model:ir.model.fields,field_description:event.field_event_mail_interval_unit
msgid "Unit"
msgstr "Egység"

#. module: event
#: selection:event.event,seats_availability:0
msgid "Unlimited"
msgstr "Korlátlan"

#. module: event
#: model:ir.ui.view,arch_db:event.view_event_search
#: model:ir.ui.view,arch_db:event.view_registration_search
msgid "Unread Messages"
msgstr "Olvasatlan üzenetek"

#. module: event
#: model:ir.model.fields,help:event.field_event_config_settings_auto_confirmation
msgid ""
"Unselect this option to manually manage draft event and draft subscription"
msgstr ""
"Tervezet esemény és tervezet feliratkozás kézi szervezéséhez kapcsolja ki "
"ezt a lehetőséget"

#. module: event
#: model:ir.ui.view,arch_db:event.view_event_search
msgid "Upcoming"
msgstr "Következő"

#. module: event
#: model:ir.ui.view,arch_db:event.view_event_search
msgid "Upcoming events from today"
msgstr "Események a mai naptól"

#. module: event
#: model:res.groups,name:event.group_event_user
msgid "User"
msgstr "Felhasználó"

#. module: event
#: model:event.event,description:event.event_0
#: model:event.event,description:event.event_1
#: model:event.event,description:event.event_3
msgid "Variables &amp; Operators"
msgstr "Változók &amp; Műveletirányítók"

#. module: event
#: model:event.event,description:event.event_2
msgid "Warehouse management, Manufacturing (MRP) &amp; Sales, Import/Export."
msgstr "Raktár kezelés, Gyártás (MRP) &amp; Értékesítés, Import/Export."

#. module: event
#: model:ir.ui.view,arch_db:event.view_event_confirm
msgid ""
"Warning: This Event has not reached its Minimum Registration Limit. Are you "
"sure you want to confirm it?"
msgstr ""
"Figyelem: Ez a rendezvény még nem érte el a minimális regisztrációs limitet, "
"Biztos benne, hogy szeretné megerősíteni?"

#. module: event
#: selection:event.mail,interval_unit:0
msgid "Week(s)"
msgstr "Hét(ek)"

#. module: event
#: model:event.event,description:event.event_0
#: model:event.event,description:event.event_1
#: model:event.event,description:event.event_3
msgid "What you will learn?"
msgstr "Mit fog tanulni?"

#. module: event
#: model:ir.model.fields,field_description:event.field_event_mail_interval_type
msgid "When to Run "
msgstr "Mikor futtassa"

#. module: event
#: model:event.event,description:event.event_0
#: model:event.event,description:event.event_1
#: model:event.event,description:event.event_3
msgid "Workflows"
msgstr "Munkafolyamatok"

#. module: event
#: code:addons/event/models/event.py:232
#, python-format
msgid ""
"You have already set a registration for this event as 'Attended'. Please "
"reset it to draft if you want to cancel this event."
msgstr ""
"Már jelentkezett erre az eseményre mint 'Résztvevő'. Kérem állítsa vissza "
"tervezetre, ha vissza szeretné vonni ezt a jelentkezést."

#. module: event
#: code:addons/event/models/event.py:357
#, python-format
msgid "You must wait for the starting day of the event to do this action."
msgstr ""
"Várnia kell az esemény indításának napjára ahhoz, hogy ezt a műveletet el "
"tudja végezni."

#. module: event
#: model:ir.model.fields,help:event.field_event_config_settings_group_email_scheduling
msgid ""
"You will be able to configure emails, and to schedule them to be "
"automatically sent to the attendees on subscription and/or attendance"
msgstr ""
"Be tudja majd állítani az email-eket , és így ütemezheti a résztvevőknek az "
"automatikus kiküldést a feliratkozáskor és/vagy részvételre jelentkezéskor"

#. module: event
#: model:mail.template,subject:event.event_registration_mail_template_badge
msgid "Your badge for ${object.event_id.name}"
msgstr "Kitűzője erre ${object.event_id.name}"

#. module: event
#: model:mail.template,subject:event.event_subscription
msgid "Your subscription at ${object.event_id.name}"
msgstr "Feliratkozása erre ${object.event_id.name}"

#. module: event
#: model:mail.template,report_name:event.event_registration_mail_template_badge
msgid "badge_of_${(object.event_id.name or '').replace('/','_')}"
msgstr "badge_of_${(object.event_id.name or '').replace('/','_')}"

#. module: event
#: model:event.event,description:event.event_0
#: model:event.event,description:event.event_1
#: model:event.event,description:event.event_3
msgid "drinks and lunch;"
msgstr "italok és étkezés;"

#. module: event
#: model:ir.model,name:event.model_event_config_settings
msgid "event.config.settings"
msgstr "event.config.settings"

#. module: event
#: model:ir.model,name:event.model_event_confirm
msgid "event.confirm"
msgstr "event.confirm"

#. module: event
#: model:ir.model,name:event.model_event_mail
msgid "event.mail"
msgstr "event.mail"

#. module: event
#: model:event.event,description:event.event_2
msgid "events@openerp.com"
msgstr "events@openerp.com"

#. module: event
#: model:ir.model,name:event.model_report_event_registration
msgid "report.event.registration"
msgstr "report.event.registration"

#. module: event
#: model:event.event,description:event.event_3
msgid "to learn <i>business applications development</i>"
msgstr "megtanulni az <i>üzleti alkalmazások fejlesztését</i>"

#. module: event
#: model:event.event,description:event.event_0
msgid "to learn Odoo Programming"
msgstr "megtanulni az Odoo programozását"

#. module: event
#: model:event.event,description:event.event_1
msgid "to learn technical aspects"
msgstr "megtanulni a műszaki sajátosságait"

#. module: event
#: model:event.event,description:event.event_0
#: model:event.event,description:event.event_1
#: model:event.event,description:event.event_3
msgid "training material."
msgstr "képzési anyag."

#~ msgid ""
#~ "<p>Hello ${object.name},</p>\n"
#~ "<p>This is a reminder for ${object.event_id.name} that you registered for "
#~ "is confirmed and will be held from ${object.event_id.date_begin_located} "
#~ "to ${object.event_id.date_end_located}.\n"
#~ "For any further information please contact our event department.</p>\n"
#~ "<p>Thank you for your participation!</p>\n"
#~ "<p>Best regards</p>"
#~ msgstr ""
#~ "<p>Üdvözlöm ${object.name},</p>\n"
#~ "<p>Ez egy emlékeztető a ${object.event_id.name} eseményre történt "
#~ "regisztrációjára amit jóváhagytunk és megtartásra kerül ${object.event_id."
#~ "date_begin_located} -tól ${object.event_id.date_end_located} -ig.\n"
#~ "Egyéb felmerülő kérdésekben kérjük vegye fel a kapcsolatot a fejlesztő "
#~ "részlegünkkel.</p>\n"
#~ "<p>Köszönjük a részvételét!</p>\n"
#~ "<p>Viszont látásra</p>"

#~ msgid ""
#~ "<p>Hello ${object.name},</p>\n"
#~ "<p>We confirm that your subscription to the event ${object.event_id.name} "
#~ "has been recorded.\n"
#~ "You will automatically receive an email providing you more practical "
#~ "information (such as the schedule, the agenda...) as soon as the event is "
#~ "confirmed.</p>\n"
#~ "<p>Thank you for your participation!</p>\n"
#~ "<p>Best regards</p>"
#~ msgstr ""
#~ "        <p>Hello ${object.name},</p>\n"
#~ "        <p>Visszaigazoljuk a feliratkozását erre a rendezvényre ${object."
#~ "event_id.name} és annak rögzítésére.\n"
#~ "        Automatikus válasz levelet kap a részvétel információiról (mint "
#~ "menetrend, napirend...) amint a rendezvényt jóváhagyták.</p>\n"
#~ "        <p>Köszönjük jelentkezését, részvételét!</p>\n"
#~ "        <p>Viszont látásra</p>"

#~ msgid ""
#~ "<p>Hello ${object.name},</p>\n"
#~ "<p>We would like to thank you for your presence at our event ${object."
#~ "event_id.name}.\n"
#~ "<br/><br/>\n"
#~ "    % if object.event_id.organizer_id and object.event_id.organizer_id."
#~ "is_company:\n"
#~ "        <strong>The ${object.event_id.organizer_id.name} Team</strong>\n"
#~ "    % elif object.event_id.organizer_id:\n"
#~ "        <strong>${object.event_id.organizer_id.name}</strong>\n"
#~ "    % endif\n"
#~ "</p>"
#~ msgstr ""
#~ "<p>Tisztelt ${object.name},</p>\n"
#~ "<p>Köszönjül részvételét az eseményünkön  ${object.event_id.name} "
#~ "eseményünkön.\n"
#~ "<br/><br/>\n"
#~ "    % if object.event_id.organizer_id and object.event_id.organizer_id."
#~ "is_company:\n"
#~ "        <strong>The ${object.event_id.organizer_id.name} Csoport</"
#~ "strong>\n"
#~ "    % elif object.event_id.organizer_id:\n"
#~ "        <strong>${object.event_id.organizer_id.name}</strong>\n"
#~ "    % endif\n"
#~ "</p>"

#~ msgid "<small>John Doe, CEO</small>"
#~ msgstr "<small>John Doe, CEO</small>"

#~ msgid "Action Needed"
#~ msgstr "Művelet szükséges"

#~ msgid "Badge Innner Left"
#~ msgstr "Jelkép balra belül"

#~ msgid "Date of the last message posted on the record."
#~ msgstr "A feljegyzésen történt utolsó levelezés dátuma."

<<<<<<< HEAD
#~ msgid "Events Types"
#~ msgstr "Rendezvény típusai"

=======
>>>>>>> bc1a0a32
#~ msgid "Followers"
#~ msgstr "Követők"

#~ msgid "Followers (Channels)"
#~ msgstr "Követők (Csatornák)"

#~ msgid "Followers (Partners)"
#~ msgstr "Követők (Partnerek)"

#~ msgid ""
#~ "I did not expect such a great learning experience. I feel like I can "
#~ "develop anything now."
#~ msgstr ""
#~ "Nem vártam ezt a nagyszerű tanulási élményt. Úgy érzem már mindenfélét "
#~ "tudok fejleszteni."

#~ msgid "If checked new messages require your attention."
#~ msgstr "Ha be van jelölve, akkor figyelje az új üzeneteket."

#~ msgid "If checked, new messages require your attention."
#~ msgstr "Ha be van jelölve, akkor figyelje az új üzeneteket."

#~ msgid "Is Follower"
#~ msgstr "Ő követő"

#~ msgid "Last Message Date"
#~ msgstr "Utolsó üzenet dátuma"

#~ msgid "Messages"
#~ msgstr "Üzenetek"

#~ msgid "Messages and communication history"
#~ msgstr "Üzenetek és kommunikáció történet"

#~ msgid "Number of Actions"
#~ msgstr "Műveletek száma"

#~ msgid "Number of messages which requires an action"
#~ msgstr "Üzenetek száma, melyek közbenjárást igényelnek"

#~ msgid "Number of unread messages"
#~ msgstr "Olvasatlan üzenetek száma"

#~ msgid "Open Event Menu"
#~ msgstr "Esemény menü megnyitás"

#~ msgid "Read Great Contents"
#~ msgstr "Olvasson nagyszerű  tartalmakat"

#~ msgid "Thanks for attending ${object.event_id.name}"
#~ msgstr "Köszönjük a részvételt erre ${object.event_id.name}"

#~ msgid ""
#~ "This course help me build my first application within a month. Definetly "
#~ "worth its price."
#~ msgstr ""
#~ "Ez a kurzus segítséget nyújt az első alkalmazásom egy hónap alatti "
#~ "felépítésében. Feltétlen megérte az árát."

#~ msgid "Unread Messages Counter"
#~ msgstr "Olvasatlan üzenetek számlálója"

#~ msgid "Website Messages"
#~ msgstr "Weboldal üzenetek"

#~ msgid "Website communication history"
#~ msgstr "Weboldal  kommunikáció történet"

#~ msgid "What do people say about this course?"
#~ msgstr "Mit mondanak erről a kurzusról?"

#~ msgid "Available Seats"
#~ msgstr "Még rendelkezésre álló székek"

#~ msgid "Barcode Interface"
#~ msgstr "Vonalkód interfész csatoló"

#~ msgid "Event Category"
#~ msgstr "Esemény kategória"

#~ msgid "Your registration at ${object.event_id.name}"
#~ msgstr "A jelentkezése erre ${object.event_id.name}"<|MERGE_RESOLUTION|>--- conflicted
+++ resolved
@@ -20,11 +20,7 @@
 msgstr ""
 "Project-Id-Version: Odoo Server 10.0alpha1e\n"
 "Report-Msgid-Bugs-To: \n"
-<<<<<<< HEAD
-"POT-Creation-Date: 2016-08-19 10:24+0000\n"
-=======
 "POT-Creation-Date: 2016-08-18 14:07+0000\n"
->>>>>>> bc1a0a32
 "PO-Revision-Date: 2016-08-18 08:37+0000\n"
 "Last-Translator: Oregional <geza.nagy@oregional.hu>, 2016\n"
 "Language-Team: Hungarian (https://www.transifex.com/odoo/teams/41243/hu/)\n"
@@ -33,11 +29,6 @@
 "Content-Type: text/plain; charset=UTF-8\n"
 "Content-Transfer-Encoding: \n"
 "#-#-#-#-#  hu.po (Odoo 9.0)  #-#-#-#-#\n"
-<<<<<<< HEAD
-=======
-"Plural-Forms: nplurals=2; plural=(n != 1);\n"
-"#-#-#-#-#  hu.po (Odoo Server 10.0alpha1e)  #-#-#-#-#\n"
->>>>>>> bc1a0a32
 "Plural-Forms: nplurals=2; plural=(n != 1);\n"
 "#-#-#-#-#  hu.po (Odoo Server 10.0alpha1e)  #-#-#-#-#\n"
 "Plural-Forms: nplurals=2; plural=(n != 1);\n"
@@ -90,53 +81,6 @@
 msgstr ""
 
 #. module: event
-#: model:mail.template,body_html:event.event_registration_mail_template_badge
-msgid ""
-"\n"
-"<p>Dear ${object.name},</p>\n"
-"<p>Thank you for your inquiry.</p>\n"
-"<p>Here is your badge for the event ${object.event_id.name}.</p>\n"
-"<p>If you have any questions, please let us know.</p>\n"
-"<p>Best regards,</p>"
-msgstr ""
-
-#. module: event
-#: model:mail.template,body_html:event.event_subscription
-#, fuzzy
-msgid ""
-"\n"
-"<p>Dear ${object.name},</p>\n"
-"<p>Thank you for your inquiry.</p>\n"
-"<p>We confirm your subscription to the event <b>${object.event_id.name}</b>. "
-"You will receive emails with practical information.</p>\n"
-"<p>If you have any questions, please let us know.</p>\n"
-"<p>Best regards,</p>"
-msgstr ""
-"<p>Üdvözlöm ${object.name},</p>\n"
-"<p>Visszaigazoljuk, hogy a részvételét a ${object.event_id.name} eseményre "
-"rögzítettük.\n"
-"Kérjük, tekintse meg az email mellékletében az <b>Esemény Jelvény</b>.</p>\n"
-"<p>Köszönjük a részvételét!</p>\n"
-"<p>Viszont látásra</p>"
-
-#. module: event
-#: model:mail.template,body_html:event.event_reminder
-msgid ""
-"\n"
-"<p>Dear ${object.name},</p>\n"
-"<p>Thank you for your registration to the event ${object.event_id.name}.</"
-"p>\n"
-"<p>The event will take place at ${object.event_id.address_id.city}\n"
-"% if object.event_id.address_id.street\n"
-", ${object.event_id.address_id.street}\n"
-"% endif\n"
-"from ${object.event_id.date_begin_located} to ${object.event_id."
-"date_end_located}.</p>\n"
-"<p>If you have any questions, please let us know.</p>\n"
-"<p>Best regards,</p>"
-msgstr ""
-
-#. module: event
 #: model:ir.model.fields,field_description:event.field_report_event_registration_cancel_state
 msgid " # No of Cancelled Registrations"
 msgstr " # Törölt regisztrációk száma"
@@ -878,11 +822,6 @@
 msgstr "Esemény kezdő dátuma"
 
 #. module: event
-#: model:ir.ui.menu,name:event.menu_event_type
-msgid "Event Categories"
-msgstr ""
-
-#. module: event
 #: model:ir.actions.act_window,name:event.action_event_confirm
 #: model:ir.ui.view,arch_db:event.view_event_confirm
 msgid "Event Confirmation"
@@ -967,11 +906,6 @@
 #: model:ir.ui.view,arch_db:event.view_report_event_registration_search
 msgid "Event Type"
 msgstr "Esemény típusa"
-
-#. module: event
-#: model:ir.actions.act_window,name:event.action_event_type
-msgid "Event Types"
-msgstr ""
 
 #. module: event
 #: model:ir.ui.view,arch_db:event.report_event_registration_graph
@@ -1003,6 +937,11 @@
 msgstr "Esemény email ütemezők"
 
 #. module: event
+#: model:ir.actions.act_window,name:event.action_event_type
+msgid "Events Types"
+msgstr "Rendezvény típusai"
+
+#. module: event
 #: model:ir.ui.view,arch_db:event.view_event_search
 msgid "Events in New state"
 msgstr "Események új állapottal"
@@ -1321,7 +1260,7 @@
 msgstr "Email ütemező"
 
 #. module: event
-#: model:ir.ui.menu,name:event.menu_event_mail_schedulers
+#: model:ir.ui.menu,name:event.menu_event_type
 msgid "Mail Schedulers"
 msgstr "Email ütemezők"
 
@@ -2104,12 +2043,6 @@
 #~ msgid "Date of the last message posted on the record."
 #~ msgstr "A feljegyzésen történt utolsó levelezés dátuma."
 
-<<<<<<< HEAD
-#~ msgid "Events Types"
-#~ msgstr "Rendezvény típusai"
-
-=======
->>>>>>> bc1a0a32
 #~ msgid "Followers"
 #~ msgstr "Követők"
 
