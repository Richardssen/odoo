<?xml version="1.0"?>
<openerp>
    <data>

        <menuitem  name="Events" id="event_main_menu"/>
        <menuitem name="Events Organisation" id="base.menu_event_main" parent="event_main_menu" />

    <!-- EVENTS  -->

    <!-- EVENTS/CONFIGURATION/TYPE OF EVENTS -->
        <record model="ir.ui.view" id="view_event_type_form">
            <field name="name">Event type</field>
            <field name="model">event.type</field>
            <field name="type">form</field>
            <field name="arch" type="xml">
                <form string="Event Type">
                    <group col="4">
                        <field name="name"/>
                        <field name="default_reply_to"/>
                        <field name="default_email_event" domain="[('model_id.model','=','event.registration')]"/>
                        <field name="default_email_registration" domain="[('model_id.model','=','event.registration')]"/>
                        <field name="default_registration_min"/>
                        <field name="default_registration_max"/>
                    </group>
                </form>
            </field>
        </record>

        <record model="ir.ui.view" id="view_event_type_tree">
            <field name="name">Event type</field>
            <field name="model">event.type</field>
            <field name="type">tree</field>
            <field name="arch" type="xml">
                <tree string="Event Type">
                    <field name="name"/>
                </tree>
            </field>
        </record>

        <record model="ir.actions.act_window" id="action_event_type">
            <field name="name">Types of Events</field>
            <field name="res_model">event.type</field>
            <field name="view_type">form</field>
        </record>
        <menuitem name="Configuration" id="base.menu_marketing_config_root" parent="event_main_menu" sequence="30"/>
        <menuitem name="Types of Events" id="menu_event_type" action="action_event_type" parent="base.menu_marketing_config_root" groups="base.group_no_one"/>

    <!-- Events Organisation/CONFIGURATION/EVENTS -->

        <record model="ir.ui.view" id="view_event_form">
            <field name="name">Events</field>
            <field name="model">event.event</field>
            <field name="type">form</field>
            <field name="arch" type="xml">
            <form string="Events" version="7.0">
                <header>
                    <button string="Confirm Event" name="button_confirm" states="draft" type="object"/>
                    <button string="Event Ended" name="button_done" states="confirm" type="object"/>
                    <button string="Set To Draft" name="button_draft" states="cancel,done" type="object"/>
                    <button string="Cancel Event" name="button_cancel" states="draft,confirm" type="object"/>
                    <field name="state" widget="statusbar" statusbar_visible="draft,confirm,done"/>
                </header>
                <sheet>

                <div class="oe_right" style="height: 200px"></div>
                <div class="oe_title">
                    <h1><field name="name"/></h1>
                    <group>
                        <group>
                            <field name="type" on_change="onchange_event_type(type,context)"/>
                            <field name="user_id"/>
                            <field name="address_id" widget="many2one_address_google_map" widget_option="{'placeholder':'.oe_google_map'}"/>
                        </group>
                        <group>
                            <field name="date_begin"/>
                            <field name="date_end"/>
                            <field name="register_min"/>
                            <field name="register_max"/>
                        </group>
                    </group>
                </div>

                <notebook>
                    <page string="Event Description">
                        <field name="note" colspan="4" nolabel="1"/>
                    </page>
                    <page string="Internal Data">
                         <group class="oe_group_label_border" colspan="2" col="2">
                            <field name="register_current"/>
                            <field name="register_prospect"/>
                            <field name="register_attended"/>
                         </group> 
                         <group class="oe_group_label_border" colspan="2" col="2">
                            <field name="main_speaker_id" domain="[('speaker','=',True)]" context="{'default_speaker':1}"/>
                            <field name="speaker_confirmed"/>
                        </group>
                        <field name="registration_ids" colspan="4" nolabel="1" groups="event.group_event_manager,event.group_event_user">
                            <tree string="Registration" editable="top">
                                <field name="name" />
                                <field name="email" />
                                <field name="phone"/>
                                <field name="nb_register" />
                                <field name="state"/>
                                <button name="registration_open" string="Confirm Registration" states="draft" type="object" icon="gtk-apply"/>
                                <button name="button_reg_close" string="Attented the Event" states="open" type="object" icon="gtk-jump-to"/>
                                <button name="button_reg_cancel" string="Cancel Registration" states="draft,open" type="object" icon="gtk-cancel"/>
                            </tree>
                            <form string="Registration">
                                <field name="partner_id" attrs="{'readonly':[('state','!=', 'draft')]}" on_change="onchange_partner_id(partner_id, context)" />
                                <field name="name"/>
                                <group colspan="4" col="4">
                                <field name="email"/>
                                <field name="phone"/>
                                </group>
                                <group colspan="4" col="4">
                                    <field name="nb_register"/>
                                </group>
                                <group colspan="4" col="4">
                                </group>
                                    <group col="8" colspan="4">
                                        <separator string="" colspan="4"/>
                                        <newline/>
                                        <field name="state" select="1" colspan="2"/>
                                        <button name="registration_open" string="Confirm Registration" states="draft" type="object" icon="gtk-apply"/>
                                        <button name="button_reg_close" string="Attended the Event" states="open" type="object" icon="gtk-jump-to"/>
                                        <button name="button_reg_cancel" string="Cancel Registration" states="draft,open" type="object" icon="gtk-cancel"/>
                                    </group>
                            </form>
                            </field>
                    </page>
                    </notebook>
                    </sheet>
                    <div class="oe_sheet_width">
                        <field name="message_ids" colspan="4" widget="ThreadView" nolabel="1"/>
                    </div>
            </form>
            </field>
        </record>

        <!-- Event tree view -->

        <record model="ir.ui.view" id="view_event_tree">
            <field name="name">event.event.tree</field>
            <field name="model">event.event</field>
            <field name="type">tree</field>
            <field name="arch" type="xml">
                <tree string="Events" colors="red:(register_min and register_min&gt;register_current) or (register_max and register_max&lt;register_current);grey:state=='cancel'">
                    <field name="name" string="Name"/>
                    <field name="type"/>
                    <field name="date_begin"/>
                    <field name="date_end"/>
                    <field name="register_current"/>
                    <field name="register_min"/>
                    <field name="register_max" invisible="1"/>
                    <field name="main_speaker_id" groups="base.extended"/>
                    <field name="user_id"/>
                    <field name="state"/>
                </tree>
            </field>
        </record>


        <!-- Event Kanban View -->

    <record model="ir.ui.view" id="view_event_kanban">
            <field name="name">event.event.kanban</field>
            <field name="model">event.event</field>
            <field name="type">kanban</field>
            <field name="arch" type="xml">
                <kanban>
                    <field name="register_max"/>
                    <field name="type"/>
                    <field name="user_id"/>
                    <field name="register_current"/>
                    <field name="is_subscribed"/>
                    <field name="country_id"/>
                    <field name="date_begin"/>
                    <field name="state"/>
                    <field name="register_avail"/>
                    <templates>
                    <t t-name="kanban-box">
                      <div class="oe_module_vignette">
                        <a type="edit" class="oe_module_icon">
                           <div class="oe_event_date "><t t-esc="record.date_begin.raw_value.getDate()"/></div>
                           <div class="oe_event_month_year">
                             <t t-esc="record.date_begin.raw_value.toString('MMM')"/>
                             <t t-esc="record.date_begin.raw_value.getFullYear()"/>
                           </div>
                           <div class="oe_event_time"><t t-esc="record.date_begin.raw_value.toString('hh:mm tt')"/></div>
                        </a>
                        <div class="oe_module_desc">
                            <h4><a type="edit"><field name="name"/></a></h4>
                            <p>
                              <t t-if="record.country_id.raw_value">@<field name="country_id"/><br/></t>
                              <t t-if="record.user_id.raw_value">Organized by <field name="user_id"/><br/></t>
                              <t t-if="record.register_avail.raw_value lte 10 and record.register_avail.raw_value gt 0"><i>Only</i></t>
                              <t t-if="record.register_avail.raw_value == 0"><i>No ticket available.</i></t>
                              <t t-if="record.register_avail.raw_value != 0">
                                <i><b><t t-if="record.register_avail.raw_value != 9999"><field name="register_avail"/></t></b></i>
                                <i>
                                    <t t-if="record.register_avail.raw_value > 1">tickets </t>
                                    <t t-if="record.register_avail.raw_value == 1 || !record.register_avail.raw_value > 1">ticket </t>
                                    available.
                                </i>
                              </t>
                            </p>
                            <t t-if="record.register_avail.raw_value != 0">
                              <t t-if="!record.is_subscribed.raw_value">
                                  <input t-att-id="record.id.raw_value" type="text" name="subscribe" class="no_of_seats" value="1" onchange="document.getElementById('btn_sub' +this.id).setAttribute('data-context',JSON.stringify({'ticket':this.value}))"/>
                                  <button t-att-id="'btn_sub'+record.id.raw_value" type="object" name="subscribe_to_event" class="oe_mail_button_follow">
                                  <span >Subscribe</span>
                                  </button>
                              </t>
                            </t>
                            <t t-if="record.is_subscribed.raw_value">
                              <button type="object" name="unsubscribe_to_event" class="oe_mail_button_unfollow">
                                <span>Subscribed</span>
                                <span class="unsubscribe">Unsubscribe</span>
                              </button>
                            </t>
                        </div>
                      </div>
                    </t>
                    </templates>
                </kanban>
            </field>
        </record>

      <!-- Events  Calendar  View -->

        <record id="view_event_calendar" model="ir.ui.view">
            <field name="name">event.event.calendar</field>
            <field name="model">event.event</field>
            <field name="type">calendar</field>
            <field eval="2" name="priority"/>
            <field name="arch" type="xml">
                <calendar color="type" date_start="date_begin" date_stop="date_end" string="Event Organization">
                    <field name="name"/>
                    <field name="type"/>
                </calendar>
            </field>
        </record>

        <!-- Event Graph view -->

        <record model="ir.ui.view" id="view_event_graph">
            <field name="name">Event Graph</field>
            <field name="model">event.event</field>
            <field name="type">graph</field>
            <field name="arch" type="xml">
                <graph string="Event by Registration" type="bar" orientation="horizontal">
                    <field name="name"/>
                    <field name="register_current" operator="+"/>
                    <field name="register_prospect" operator="+"/>
                </graph>
            </field>
        </record>

    <!-- Event Search View -->

        <record model="ir.ui.view" id="view_event_search">
            <field name="name">Events</field>
            <field name="model">event.event</field>
            <field name="type">search</field>
            <field name="arch" type="xml">
                <search string="Events">
                    <filter icon="terp-mail-message-new"
                        string="Inbox" help="Unread messages"
                        name="needaction_pending"
                        domain="[('needaction_pending','=',True)]"/>
                    <separator orientation="vertical"/>
                    <group>
                        <field name="name" string="Events"/>
                        <separator orientation="vertical"/>
                        <filter icon="terp-check" string="Unconfirmed" name="draft" domain="[('state','=','draft')]" help="Events in New state"/>
                        <filter icon="terp-camera_test" string="Confirmed" domain="[('state','=','confirm')]" help="Confirmed events"/>
                        <filter icon="terp-personal"
                              string="My Events"
                                help="My Events"
                              domain="[('user_id','=',uid)]"/>
                        <filter icon="terp-go-today" string="Upcoming"
                                name="upcoming"
                                domain="[('date_begin','&gt;=', time.strftime('%%Y-%%m-%%d 00:00:00'))]"
                                help="Upcoming events from today" />
                        <separator orientation="vertical"/>
                        <field name="type" widget="selection"/>
                        <field name="user_id" widget="selection"/>
                    </group>
                    <newline/>
                    <group expand="0" string="Group By...">
                        <filter string="Responsible"  icon="terp-personal" context="{'group_by': 'user_id'}"/>
                        <separator orientation="vertical"/>
                        <filter string="Event Type" icon="terp-crm"  context="{'group_by':'type'}"/>
                        <filter string="Status" icon="terp-stock_effects-object-colorize" context="{'group_by':'state'}"/>
                        <separator orientation="vertical"/>
                        <filter string="Starting Date" icon="terp-go-month"
                            domain="[]" context="{'group_by':'date_begin'}"/>
                    </group>
                </search>
            </field>
        </record>


        <!-- Events Organisation/CONFIGURATION/EVENTS  -->
       <record model="ir.actions.act_window" id="action_event_view">
           <field name="name">Events</field>
           <field name="type">ir.actions.act_window</field>
           <field name="res_model">event.event</field>
           <field name="view_type">form</field>
           <field name="view_mode">kanban,calendar,tree,form,graph</field>
           <field name="context">{"search_default_upcoming":1}</field>
           <field name="search_view_id" ref="view_event_search"/>
           <field name="help">Event is the low level object used by meeting and others documents that should be synchronized with mobile devices or calendar applications through caldav. Most of the users should work in the Calendar menu, and not in the list of events.</field>
       </record>

      <act_window
            id="act_event_list_register_event"
            name="Registration"
            res_model="event.registration"
            src_model="event.event"
            view_mode="calendar,tree,form,graph"
            context="{'search_default_event_id': [active_id], 'default_event_id': active_id}"
            view_type="form"/>

      <act_window
            id="act_register_event_partner"
            name="Subscribe"
            res_model="event.registration"
            src_model="res.partner"
            view_mode="tree,form,calendar,graph"
            context="{'search_default_partner_id': [active_id], 'default_partner_id': active_id}"
            view_type="form"/>

       <menuitem name="Events" id="menu_event_event" action="action_event_view" parent="base.menu_event_main" />

    <!-- EVENTS/REGISTRATIONS/EVENTS  -->

        <record model="ir.ui.view" id="view_event_registration_tree">
            <field name="name">event.registration.tree</field>
            <field name="model">event.registration</field>
            <field name="type">tree</field>
            <field name="arch" type="xml">
                <tree string="Registration" >
                    <field name="create_date"/>
                    <field name="partner_id"/>
                    <field name="name"/>
                    <field name="email"/>
                    <field name="event_id" />
                    <field name="nb_register"/>
                    <field name="user_id"/>
                    <field name="origin"/>
                    <field name="state"/>
                </tree>
            </field>
        </record>

        <record model="ir.ui.view" id="view_event_registration_form">
            <field name="name">event.registration.form</field>
            <field name="model">event.registration</field>
            <field name="type">form</field>
            <field name="arch" type="xml">
                <form version="7.0">
                <header>
                    <button name="registration_open" string="Confirm" states="draft" type="object"/>
                    <button name="button_reg_close" string="Attended" states="open" type="object"/>
                    <button string="Set To Unconfirmed" name="do_draft" states="cancel,done" type="object"/>
                    <button name="button_reg_cancel" string="Cancel Registration" states="draft,open" type="object"/>
                    <field name="state" select="1" nolabel="1" colspan="2" widget="statusbar" statusbar_visible="draft,open,done"/>
                </header>
                <sheet string="Registration" layout="auto">
                    <group col="6" colspan="4">
                        <field name="event_id" on_change="onchange_event(event_id, context)" domain="[('state','in',('draft','confirm'))]"/>
                        <field name="partner_id" attrs="{'readonly':[('state','!=', 'draft')]}" on_change="onchange_partner_id(partner_id, context)"/>
                        <field name="nb_register"/>
                        <field name="user_id" attrs="{'readonly':[('state','!=', 'draft')]}"/>
                        <field name="origin"/>
                    </group>
                    <notebook colspan="4">
                        <page string="Additional Information">
                            <group colspan="2" col="2">
                                <separator string="Contact Information" colspan="2"/>
                                <field name="name"/>
                                <field name="email"/>
                                <field name="phone"/>
                            </group>
                            <group colspan="2" col="2" groups="base.group_no_one">
                                <separator string="Dates" colspan="2"/>
                                <field name="create_date"/>
                                <field name="date_closed"/>
                                <field name="event_begin_date" />
                                <field name="event_end_date" />
                            </group>
                        </page>
                        <page string="Emails">
<!--
                            <field name="message_ids" colspan="4" nolabel="1" mode="tree">
                                <tree string="History">
                                    <field name="display_text" string="History Information"/>
                                    <field name="reply_to" invisible="1"/>
                                    <button
                                        string="Reply" attrs="{'invisible': [('reply_to', '=', False)]}"
                                        name="%(mail.action_email_compose_message_wizard)d"
                                        context="{'mail.compose.message.mode':'reply', 'message_id':active_id}"
                                        icon="terp-mail-replied" type="action" />
                                </tree>
                            </field>
-->
                            <button string="Send New Email"
                                name="%(mail.action_email_compose_message_wizard)d"
                                icon="terp-mail-message-new" context= '{"default_email_to":email}' type="action"/>
                           </page>

                    </notebook>
                    </sheet>
                    <div class="oe_sheet_width">
                        <field name="message_ids" colspan="4" widget="ThreadView" nolabel="1"/>
                    </div>
                </form>
            </field>
        </record>

         <!-- Calendar view of event registration -->
        <record id="view_event_registration_calendar" model="ir.ui.view">
            <field name="name">event.registration.calendar</field>
            <field name="model">event.registration</field>
            <field name="type">calendar</field>
            <field eval="2" name="priority"/>
            <field name="arch" type="xml">
                <calendar color="event_id" date_start="event_begin_date" date_stop="event_end_date" string="Event Registration">
                    <field name="event_id"/>
                    <field name="name"/>
                </calendar>
            </field>
        </record>

        <record model="ir.ui.view" id="view_event_registration_graph">
            <field name="name">Registration Graph</field>
            <field name="model">event.registration</field>
            <field name="type">graph</field>
            <field name="arch" type="xml">
                <graph string="Registration" type="bar" orientation="horizontal">
                    <field name="event_id"/>
                    <field name= "nb_register" operator="+"/>
                </graph>
            </field>
        </record>


        <!-- Search view of event registration -->
        <record model="ir.ui.view" id="view_registration_search">
            <field name="name">Registrations</field>
            <field name="model">event.registration</field>
            <field name="type">search</field>
            <field name="arch" type="xml">
                <search string="Event Registration">
                    <group>
<<<<<<< HEAD
                        <filter icon="terp-mail-message-new"
                            string="Inbox" help="Unread messages"
                            name="needaction_pending"
                            domain="[('needaction_pending','=',True)]"/>
=======
                        <field name="name" string="Participant"
                            filter_domain="['|','|','|',('name','ilike',self),('partner_id','ilike',self),('email','ilike',self),('origin','ilike',self)]"/>
>>>>>>> 0a22debf
                        <separator orientation="vertical"/>
                        <filter icon="terp-check" string="New" name="draft" domain="[('state','=','draft')]" help="Registrations in unconfirmed state"/>
                        <filter icon="terp-camera_test" string="Confirmed" domain="[('state','=','open')]" help="Confirmed registrations"/>
                        <filter icon="terp-personal"
                              string="My Registrations"
                                help="My Registrations"
                              domain="[('user_id','=',uid)]"/>
                        <separator orientation="vertical"/>
                        <field name="event_id" widget="selection"/>
                        <field name="user_id"/>
                    </group>
                    <newline/>
                    <group expand="0" string="Group By...">
                        <filter string="Responsible"  icon="terp-personal" domain="[]" context="{'group_by':'user_id'}"/>
                        <filter string="Partner" icon="terp-partner" domain="[]" context="{'group_by':'partner_id'}"/>
                        <separator orientation="vertical"/>
                        <filter string="Event" icon="terp-crm" domain="[]" context="{'group_by':'event_id'}"/>
                        <filter string="Status" icon="terp-stock_effects-object-colorize" domain="[]" context="{'group_by':'state'}"/>
                   </group>

                </search>
            </field>
        </record>

        <record model="ir.actions.act_window" id="action_registration">
          <field name="name">Registrations</field>
          <field name="res_model">event.registration</field>
          <field name="view_type">form</field>
          <field name="domain"></field>
          <field name="view_mode">tree,form,calendar,graph</field>
          <field name="context">{}</field>
          <field name="search_view_id" ref="view_registration_search"/>
        </record>view_

        <menuitem
            name="Registrations"
            id="menu_action_registration" parent="base.menu_event_main"
            action="action_registration" groups="event.group_event_manager,event.group_event_user"/>


        <menuitem name="Reporting" id="base.menu_report_association" parent="event_main_menu" sequence="20"/>
    </data>
</openerp><|MERGE_RESOLUTION|>--- conflicted
+++ resolved
@@ -454,15 +454,13 @@
             <field name="arch" type="xml">
                 <search string="Event Registration">
                     <group>
-<<<<<<< HEAD
                         <filter icon="terp-mail-message-new"
                             string="Inbox" help="Unread messages"
                             name="needaction_pending"
                             domain="[('needaction_pending','=',True)]"/>
-=======
+                        <separator orientation="vertical"/>
                         <field name="name" string="Participant"
                             filter_domain="['|','|','|',('name','ilike',self),('partner_id','ilike',self),('email','ilike',self),('origin','ilike',self)]"/>
->>>>>>> 0a22debf
                         <separator orientation="vertical"/>
                         <filter icon="terp-check" string="New" name="draft" domain="[('state','=','draft')]" help="Registrations in unconfirmed state"/>
                         <filter icon="terp-camera_test" string="Confirmed" domain="[('state','=','open')]" help="Confirmed registrations"/>
