--- conflicted
+++ resolved
@@ -130,14 +130,10 @@
                             </field>
                     </page>
                     </notebook>
-<<<<<<< HEAD
                     </sheet>
                     <div class="oe_form_sheet_width">
                         <field name="message_ids" colspan="4" widget="ThreadView" nolabel="1"/>
                     </div>
-=======
-                </sheet>
->>>>>>> f9e6b60c
             </form>
             </field>
         </record>
