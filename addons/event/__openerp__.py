# -*- coding: utf-8 -*-
##############################################################################
#
#    OpenERP, Open Source Management Solution
#    Copyright (C) 2004-2010 Tiny SPRL (<http://tiny.be>).
#
#    This program is free software: you can redistribute it and/or modify
#    it under the terms of the GNU Affero General Public License as
#    published by the Free Software Foundation, either version 3 of the
#    License, or (at your option) any later version.
#
#    This program is distributed in the hope that it will be useful,
#    but WITHOUT ANY WARRANTY; without even the implied warranty of
#    MERCHANTABILITY or FITNESS FOR A PARTICULAR PURPOSE.  See the
#    GNU Affero General Public License for more details.
#
#    You should have received a copy of the GNU Affero General Public License
#    along with this program.  If not, see <http://www.gnu.org/licenses/>.
#
##############################################################################


{
    'name': 'Event',
    'version': '0.1',
<<<<<<< HEAD
    'category': 'Tools',
    'description': """Organise and manageme your Events.
=======
    'category': 'Generic Modules/Association',
    'description': """
    Organization and management of Events.
    ======================================
>>>>>>> a00f7aa9

    This module allows you
        * to manage your events and their registrations
        * to use emails to automatically confirm and send acknowledgements for any registration to an event
        * ...

    Note that:
    - You can define new types of events in
                Association / Configuration / Types of Events
""",
    'author': 'OpenERP SA',
    'depends': ['crm', 'base_contact', 'account', 'marketing'],
    'init_xml': [],
    'update_xml': [
        'security/event_security.xml',
        'security/ir.model.access.csv',
        'wizard/event_confirm_registration_view.xml',
        'wizard/event_confirm_view.xml',
        'event_view.xml',
        'report/report_event_registration_view.xml',
        'wizard/event_make_invoice_view.xml',
        'wizard/partner_event_registration_view.xml',
        'board_association_view.xml',
        'res_partner_view.xml',
    ],
    'demo_xml': ['event_demo.xml'],
    'test': ['test/test_event.yml'],
    'installable': True,
    'active': False,
    'certificate': '0083059161581',
    'images': ['images/1_event_type_list.jpeg','images/2_events.jpeg','images/3_registrations.jpeg'],
}
# vim:expandtab:smartindent:tabstop=4:softtabstop=4:shiftwidth=4:<|MERGE_RESOLUTION|>--- conflicted
+++ resolved
@@ -23,15 +23,10 @@
 {
     'name': 'Event',
     'version': '0.1',
-<<<<<<< HEAD
     'category': 'Tools',
-    'description': """Organise and manageme your Events.
-=======
-    'category': 'Generic Modules/Association',
     'description': """
     Organization and management of Events.
     ======================================
->>>>>>> a00f7aa9
 
     This module allows you
         * to manage your events and their registrations
