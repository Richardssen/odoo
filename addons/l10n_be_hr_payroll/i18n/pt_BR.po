--- conflicted
+++ resolved
@@ -1,10 +1,3 @@
-<<<<<<< HEAD
-# Brazilian Portuguese translation for openobject-addons
-# Copyright (c) 2014 Rosetta Contributors and Canonical Ltd 2014
-# This file is distributed under the same license as the openobject-addons package.
-# FIRST AUTHOR <EMAIL@ADDRESS>, 2014.
-#
-=======
 # Translation of OpenERP Server.
 # This file contains the translation of the following modules:
 # * l10n_be_hr_payroll
@@ -12,26 +5,19 @@
 # Translators:
 # FIRST AUTHOR <EMAIL@ADDRESS>, 2014
 # grazziano <g.negocios@outlook.com.br>, 2016
->>>>>>> 96502490
 msgid ""
 msgstr ""
-"Project-Id-Version: openobject-addons\n"
-"Report-Msgid-Bugs-To: FULL NAME <EMAIL@ADDRESS>\n"
+"Project-Id-Version: Odoo 8.0\n"
+"Report-Msgid-Bugs-To: \n"
 "POT-Creation-Date: 2012-11-24 02:53+0000\n"
-<<<<<<< HEAD
-"PO-Revision-Date: 2014-08-14 16:10+0000\n"
-"Last-Translator: FULL NAME <EMAIL@ADDRESS>\n"
-"Language-Team: Brazilian Portuguese <pt_BR@li.org>\n"
-=======
 "PO-Revision-Date: 2016-07-09 16:18+0000\n"
 "Last-Translator: grazziano <g.negocios@outlook.com.br>\n"
 "Language-Team: Portuguese (Brazil) (http://www.transifex.com/odoo/odoo-8/language/pt_BR/)\n"
->>>>>>> 96502490
 "MIME-Version: 1.0\n"
 "Content-Type: text/plain; charset=UTF-8\n"
-"Content-Transfer-Encoding: 8bit\n"
-"X-Launchpad-Export-Date: 2014-08-15 07:21+0000\n"
-"X-Generator: Launchpad (build 17156)\n"
+"Content-Transfer-Encoding: \n"
+"Language: pt_BR\n"
+"Plural-Forms: nplurals=2; plural=(n > 1);\n"
 
 #. module: l10n_be_hr_payroll
 #: help:hr.employee,disabled_spouse_bool:0
@@ -41,9 +27,7 @@
 #. module: l10n_be_hr_payroll
 #: help:hr.employee,disabled_children_bool:0
 msgid "if recipient children is/are declared disabled by law"
-msgstr ""
-"Caso o(s) filho(s) beneficiário(s) seja(m) considerado(s) incapaz(es) "
-"perante a lei"
+msgstr "Caso o(s) filho(s) beneficiário(s) seja(m) considerado(s) incapaz(es) perante a lei"
 
 #. module: l10n_be_hr_payroll
 #: field:hr.contract,misc_onss_deduction:0
@@ -143,8 +127,7 @@
 #. module: l10n_be_hr_payroll
 #: constraint:hr.contract:0
 msgid "Error! Contract start-date must be less than contract end-date."
-msgstr ""
-"Erro! A data de início do contrato deve ser anterior a data de término."
+msgstr "Erro! A data de início do contrato deve ser anterior a data de término."
 
 #. module: l10n_be_hr_payroll
 #: field:hr.employee,spouse_fiscal_status:0
