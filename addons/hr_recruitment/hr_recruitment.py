--- conflicted
+++ resolved
@@ -220,10 +220,7 @@
     _defaults = {
         'active': lambda *a: 1,
         'user_id': lambda s, cr, uid, c: uid,
-<<<<<<< HEAD
-=======
         'email_from': lambda s, cr, uid, c: s._get_default_email(cr, uid, c),
->>>>>>> 67446c03
         'stage_id': lambda s, cr, uid, c: s._get_default_stage_id(cr, uid, c),
         'department_id': lambda s, cr, uid, c: s._get_default_department_id(cr, uid, c),
         'company_id': lambda s, cr, uid, c: s.pool.get('res.company')._company_default_get(cr, uid, 'hr.applicant', context=c),
