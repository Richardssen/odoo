--- conflicted
+++ resolved
@@ -100,11 +100,7 @@
             <sheet string="Jobs - Recruitment Form" layout="auto">
                 <group colspan="4" col="10">
                     <h1><field name="name" colspan="4" nolabel="1"/></h1>
-<<<<<<< HEAD
-					<h1><button name="action_makeMeeting" type="object" colspan="2" string="Shedule Interview" icon="gtk-index"/>
-=======
 					<h1><button name="action_makeMeeting" type="object" colspan="2" string="Schedule Interview" icon="gtk-index" help="Schedule interview with this applicant"/>
->>>>>>> 9fff7cf0
 					<button name="%(survey.action_view_survey_question_message)d" string="Start Interview" type="action" icon="gtk-execute" context="{'survey_id': survey, 'response_id': [response], 'response_no':0 ,'active' : response, 'object' : 'hr.applicant'}" attrs="{'invisible':[('survey','=',False)]}" help="Answer related job question"/>
 					<button name="action_print_survey" string="Print Interview" type="object" icon="gtk-print" attrs="{'invisible':[('survey','=',False)]}" help="Print interview report"/></h1>
 				</group>
