--- conflicted
+++ resolved
@@ -509,13 +509,8 @@
             worked_days[worked_days_line.code] = worked_days_line
         inputs = {}
         for input_line in payslip.input_line_ids:
-<<<<<<< HEAD
             inputs[input_line.code] = input_line
         localdict = {'heads': {}, 'payslip': payslip, 'worked_days': worked_days, 'inputs': inputs}
-=======
-            worked_days[input_line.code] = input_line
-        localdict = {'categories': {}, 'payslip': payslip, 'worked_days': worked_days}
->>>>>>> f302fa5e
         #get the ids of the structures on the contracts and their parent id as well
         structure_ids = self.pool.get('hr.contract').get_all_structures(cr, uid, contract_ids, context=context)
         #get the rules of the structure and thier children
