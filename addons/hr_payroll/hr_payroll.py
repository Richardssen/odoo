#-*- coding:utf-8 -*-
##############################################################################
#
#    OpenERP, Open Source Management Solution
#    Copyright (C) 2004-2009 Tiny SPRL (<http://tiny.be>). All Rights Reserved
#    d$
#
#    This program is free software: you can redistribute it and/or modify
#    it under the terms of the GNU Affero General Public License as published by
#    the Free Software Foundation, either version 3 of the License, or
#    (at your option) any later version.
#
#    This program is distributed in the hope that it will be useful,
#    but WITHOUT ANY WARRANTY; without even the implied warranty of
#    MERCHANTABILITY or FITNESS FOR A PARTICULAR PURPOSE.  See the
#    GNU Affero General Public License for more details.
#
#    You should have received a copy of the GNU Affero General Public License
#    along with this program.  If not, see <http://www.gnu.org/licenses/>.
#
##############################################################################

import time
from datetime import date
from datetime import datetime
from datetime import timedelta

import netsvc
from osv import fields, osv
import tools
from tools.translate import _
import decimal_precision as dp

def prev_bounds(cdate=False):
    when = date.fromtimestamp(time.mktime(time.strptime(cdate,"%Y-%m-%d")))
    this_first = date(when.year, when.month, 1)
    month = when.month + 1
    year = when.year
    if month > 12:
        month = 1
        year += 1
    next_month = date(year, month, 1)
    prev_end = next_month - timedelta(days=1)
    return this_first, prev_end

def get_days(start, end, month, year, calc_day):
    import datetime
    count = 0
    for day in range(start, end):
        if datetime.date(year, month, day).weekday() == calc_day:
            count += 1
    return count

class hr_payroll_structure(osv.osv):
    """
    Salary structure used to defined
    - Basic
    - Allowances
    - Deductions
    """

    _name = 'hr.payroll.structure'
    _description = 'Salary Structure'
    _columns = {
        'name':fields.char('Name', size=256, required=True),
        'code':fields.char('Code', size=64, required=True),
        'company_id':fields.many2one('res.company', 'Company', required=True),
        'note': fields.text('Description'),
        'parent_id':fields.many2one('hr.payroll.structure', 'Parent'),
    }
    _defaults = {
        'company_id': lambda self, cr, uid, context: \
                self.pool.get('res.users').browse(cr, uid, uid,
                    context=context).company_id.id,
    }

    def copy(self, cr, uid, id, default=None, context=None):
        """
        Create a new record in hr_payroll_structure model from existing one
        @param cr: cursor to database
        @param user: id of current user
        @param id: list of record ids on which copy method executes
        @param default: dict type contains the values to be override during copy of object
        @param context: context arguments, like lang, time zone

        @return: returns a id of newly created record
        """
        default = {
            'code': self.browse(cr, uid, id, context=context).code + "(copy)",
            'company_id': self.pool.get('res.users').browse(cr, uid, uid, context=context).company_id.id
        }
        return super(hr_payroll_structure, self).copy(cr, uid, id, default, context=context)

hr_payroll_structure()

class hr_contract(osv.osv):
    """
    Employee contract based on the visa, work permits
    allows to configure different Salary structure
    """

    _inherit = 'hr.contract'
    _description = 'Employee Contract'
    _columns = {
        'struct_id': fields.many2one('hr.payroll.structure', 'Salary Structure'),
        'basic': fields.float('Basic Salary', digits_compute=dp.get_precision('Account')), # i think we can remove this because we have wage field on contract ?
        'schedule_pay': fields.selection([
            ('monthly', 'Monthly'),
            ('quarterly', 'Quarterly'),
            ('semi-annually', 'Semi-annually'),
            ('annually', 'Annually'),
            ('weekly', 'Weekly'),
            ('bi-weekly', 'Bi-weekly'),
            ('bi-monthly', 'Bi-monthly'),
            ], 'Scheduled Pay', select=True),
    }

hr_contract()

class payroll_register(osv.osv):
    """
    Payroll Register
    """

    _name = 'hr.payroll.register'
    _description = 'Payroll Register'

#    def _calculate(self, cr, uid, ids, field_names, arg, context=None):
#        res = {}
#        allounce = 0.0
#        deduction = 0.0
#        net = 0.0
#        grows = 0.0
#        for register in self.browse(cr, uid, ids, context=context):
#            for slip in register.line_ids:
#                allounce += slip.allounce
#                deduction += slip.deduction
##                net += slip.net
##                grows += slip.grows
#
#            res[register.id] = {
#                'allounce':allounce,
#                'deduction':deduction,
##                'net':net,
##                'grows':grows
#            }
#        return res

    _columns = {
        'name':fields.char('Name', size=64, required=True, readonly=False),
        'date': fields.date('Date', required=True),
        'number':fields.char('Number', size=64, required=False, readonly=True),
        'line_ids':fields.one2many('hr.payslip', 'register_id', 'Payslips', required=False),
        'state':fields.selection([
            ('new','New Slip'),
            ('draft','Wating for Verification'),
            ('hr_check','Wating for HR Verification'),
            ('accont_check','Wating for Account Verification'),
            ('confirm','Confirm Sheet'),
            ('done','Paid Salary'),
            ('cancel','Reject'),
        ],'State', select=True, readonly=True),
        'active':fields.boolean('Active', required=False, help="If the active field is set to false, it will allow you to hide the payroll register without removing it."),
        'company_id':fields.many2one('res.company', 'Company', required=False),
#        'grows': fields.function(_calculate, method=True, store=True, multi='dc', string='Gross Salary', type='float', digits=(16, 4)),
#        'net': fields.function(_calculate, method=True, store=True, multi='dc', string='Net Salary', digits=(16, 4)),
#        'allounce': fields.function(_calculate, method=True, store=True, multi='dc', string='Allowance', digits=(16, 4)),
#        'deduction': fields.function(_calculate, method=True, store=True, multi='dc', string='Deduction', digits=(16, 4)),
        'note': fields.text('Description'),
        'bank_id':fields.many2one('res.bank', 'Bank', required=False, help="Select the Bank Address from which the salary is going to be paid"),
    }

    _defaults = {
        'date': lambda *a: time.strftime('%Y-%m-%d'),
        'state': 'new',
        'active': True,
        'company_id': lambda self, cr, uid, context: \
                self.pool.get('res.users').browse(cr, uid, uid,
                    context=context).company_id.id,
    }

    def compute_sheet(self, cr, uid, ids, context=None):
        emp_pool = self.pool.get('hr.employee')
        slip_pool = self.pool.get('hr.payslip')
        wf_service = netsvc.LocalService("workflow")
        if context is None:
            context = {}
        vals = self.browse(cr, uid, ids[0], context=context)
        emp_ids = emp_pool.search(cr, uid, [], context=context)
        for emp in emp_pool.browse(cr, uid, emp_ids, context=context):
            old_slips = slip_pool.search(cr, uid, [('employee_id','=', emp.id), ('date','=',vals.date)], context=context)
            if old_slips:
                slip_pool.write(cr, uid, old_slips, {'register_id':ids[0]}, context=context)
                for sid in old_slips:
                    wf_service.trg_validate(uid, 'hr.payslip', sid, 'compute_sheet', cr)
            else:
                res = {
                    'employee_id': emp.id,
#                    'basic_amount': 0.0,
                    'register_id': ids[0],
                    'name': vals.name,
                    'date': vals.date,
                }
                slip_id = slip_pool.create(cr, uid, res, context=context)
                wf_service.trg_validate(uid, 'hr.payslip', slip_id, 'compute_sheet', cr)

        number = self.pool.get('ir.sequence').get(cr, uid, 'salary.register')
        self.write(cr, uid, ids, {'state': 'draft', 'number': number}, context=context)
        return True

#    def compute_sheet(self, cr, uid, ids, context=None):
#        emp_pool = self.pool.get('hr.employee')
#        slip_pool = self.pool.get('hr.payslip')
#        slip_line_pool = self.pool.get('hr.payslip.line')
#        wf_service = netsvc.LocalService("workflow")
#
#        if context is None:
#            context = {}
#        vals = self.browse(cr, uid, ids[0], context=context)
#        emp_ids = emp_pool.search(cr, uid, [], context=context)
#
#        for emp in emp_pool.browse(cr, uid, emp_ids, context=context):
#            old_slips = slip_pool.search(cr, uid, [('employee_id','=', emp.id), ('date','=',vals.date)], context=context)
#            if old_slips:
#                slip_pool.write(cr, uid, old_slips, {'register_id':ids[0]}, context=context)
#            else:
#                res = {
#                    'employee_id':emp.id,
#                    'basic_amount':0.0,
#                    'register_id':ids[0],
#                    'name':vals.name,
#                    'date':vals.date,
#                }
#                slip_id = slip_pool.create(cr, uid, res, context=context)
#                data = slip_pool.onchange_employee_id(cr, uid, [slip_id], vals.date, emp.id, context=context)
#                for line in data['value']['line_ids']:
#                    line.update({'slip_id': slip_id})
#                    slip_line_pool.create(cr, uid, line, context=context)
#                data['value'].pop('line_ids')
#                slip_pool.write(cr, uid, [slip_id], data['value'], context=context)
#        number = self.pool.get('ir.sequence').get(cr, uid, 'salary.register')
#        return self.write(cr, uid, ids, {'state': 'draft', 'number': number}, context=context)

    def set_to_draft(self, cr, uid, ids, context=None):
        return self.write(cr, uid, ids, {'state':'draft'}, context=context)

    def cancel_sheet(self, cr, uid, ids, context=None):
        return self.write(cr, uid, ids, {'state':'cancel'}, context=context)

    def verify_sheet(self, cr, uid, ids, context=None):
        slip_pool = self.pool.get('hr.payslip')
        for id in ids:
            sids = slip_pool.search(cr, uid, [('register_id','=',id)], context=context)
            wf_service = netsvc.LocalService("workflow")
            for sid in sids:
                wf_service.trg_validate(uid, 'hr.payslip', sid, 'verify_sheet', cr)

        return self.write(cr, uid, ids, {'state':'hr_check'}, context=context)

    def final_verify_sheet(self, cr, uid, ids, context=None):
        slip_pool = self.pool.get('hr.payslip')
        sequence_pool = self.pool.get('ir.sequence')
        users_pool = self.pool.get('res.users')

        for id in ids:
            sids = slip_pool.search(cr, uid, [('register_id','=',id), ('state','=','hr_check')], context=context)
            wf_service = netsvc.LocalService("workflow")
            for sid in sids:
                wf_service.trg_validate(uid, 'hr.payslip', sid, 'final_verify_sheet', cr)

        company_name = users_pool.browse(cr, uid, uid, context=context).company_id.name
        return self.write(cr, uid, ids, {'state':'confirm'}, context=context)

    def process_sheet(self, cr, uid, ids, context=None):
        slip_pool = self.pool.get('hr.payslip')
        for id in ids:
            sids = slip_pool.search(cr, uid, [('register_id','=',id), ('state','=','confirm')], context=context)
            wf_service = netsvc.LocalService("workflow")
            for sid in sids:
                wf_service.trg_validate(uid, 'hr.payslip', sid, 'process_sheet', cr)
        return self.write(cr, uid, ids, {'state':'done'}, context=context)

payroll_register()

class contrib_register(osv.osv):
    '''
    Contribution Register
    '''

    _name = 'hr.contibution.register'
    _description = 'Contribution Register'

    def _total_contrib(self, cr, uid, ids, field_names, arg, context=None):
        line_pool = self.pool.get('hr.contibution.register.line')

        res = {}
        for cur in self.browse(cr, uid, ids, context=context):
            current = line_pool.search(cr, uid, [('register_id','=',cur.id)], context=context)
            e_month = 0.0
            c_month = 0.0
            for i in line_pool.browse(cr, uid, current, context=context):
                e_month += i.emp_deduction
                c_month += i.comp_deduction
            res[cur.id]={
                'monthly_total_by_emp':e_month,
                'monthly_total_by_comp':c_month,
            }
        return res

    _columns = {
        'company_id':fields.many2one('res.company', 'Company', required=False),
        'name':fields.char('Name', size=256, required=True, readonly=False),
        'register_line_ids':fields.one2many('hr.contibution.register.line', 'register_id', 'Register Line', readonly=True),
        'monthly_total_by_emp': fields.function(_total_contrib, method=True, multi='dc', string='Total By Employee', digits=(16, 4)),
        'monthly_total_by_comp': fields.function(_total_contrib, method=True, multi='dc', string='Total By Company', digits=(16, 4)),
        'note': fields.text('Description'),
    }
    _defaults = {
        'company_id': lambda self, cr, uid, context: \
                self.pool.get('res.users').browse(cr, uid, uid,
                    context=context).company_id.id,
    }

contrib_register()

class contrib_register_line(osv.osv):
    '''
    Contribution Register Line
    '''

    _name = 'hr.contibution.register.line'
    _description = 'Contribution Register Line'

    def _total(self, cr, uid, ids, field_names, arg, context=None):
        res = {}
        for line in self.browse(cr, uid, ids, context=context):
            res[line.id] = line.emp_deduction + line.comp_deduction
        return res

    _columns = {
        'name':fields.char('Name', size=256, required=True, readonly=False),
        'register_id':fields.many2one('hr.contibution.register', 'Register', required=False),
        'code':fields.char('Code', size=64, required=False, readonly=False),
        'employee_id':fields.many2one('hr.employee', 'Employee', required=True),
        'date': fields.date('Date'),
        'emp_deduction': fields.float('Employee Deduction', digits=(16, 4)),
        'comp_deduction': fields.float('Company Deduction', digits=(16, 4)),
        'total': fields.function(_total, method=True, store=True,  string='Total', digits=(16, 4)),
    }
    _defaults = {
        'date': lambda *a: time.strftime('%Y-%m-%d'),
    }
contrib_register_line()

class hr_salary_head_type(osv.osv):
    """
    Salary Head Type
    """

    _name = 'hr.salary.head.type'
    _description = 'Salary Head Type'
    _columns = {
        'name':fields.char('Type Name', size=64, required=True),
        'code':fields.char('Type Code', size=16, required=True),
    }

hr_salary_head_type()

class hr_salary_head(osv.osv):
    """
    HR Salary Head
    """

    _name = 'hr.salary.head'
    _description = 'Salary Head'
    _columns = {
        'name':fields.char('Name', size=64, required=True, readonly=False),
        'code':fields.char('Code', size=64, required=True, readonly=False),
        'type':fields.many2one('hr.salary.head.type', 'Type', required=True, help="It is used only for the reporting purpose."),
        'note': fields.text('Description'),
        'user_id':fields.char('User', size=64, required=False, readonly=False),
        'state':fields.char('Label', size=64, required=False, readonly=False),
        'company_id':fields.many2one('res.company', 'Company', required=False),
#        'display_payslip_report': fields.boolean('Display on payslip report', help="Used for the display of head on Payslip Report"),
#        'computation_based':fields.selection([
#            ('rules','List of Rules'),
#            ('exp','Expression'),
#        ],'Computation Based On', select=True, required=True),
    }

    _defaults = {
        'company_id': lambda self, cr, uid, context: \
                self.pool.get('res.users').browse(cr, uid, uid,
                    context=context).company_id.id,
#        'display_payslip_report': 1,
    }

hr_salary_head()

class hr_holidays_status(osv.osv):

    _inherit = "hr.holidays.status"
    _columns = {
        # improve help
        'code':fields.char('Code', size=16, readonly=False, help="It is used to define the code for Leave Type which will then be used in Salary Rules."),
    }

hr_holidays_status()

class hr_payslip(osv.osv):
    '''
    Pay Slip
    '''

    _name = 'hr.payslip'
    _description = 'Pay Slip'

    def _calculate(self, cr, uid, ids, field_names, arg, context=None):
        if not ids: return {}
        res = {}
        for rs in self.browse(cr, uid, ids, context=context):
            allow = 0.0
            deduct = 0.0
            others = 0.0
            for line in rs.line_ids:
                contrib = 0.0
                if line.total < 0:
                    deduct += line.total
                    others += contrib
#                    amount -= contrib
                else:
                    allow += line.total
                    others -= contrib
#                    amount += contrib
            record = {
                'allounce': allow,
                'deduction': deduct,
                'grows_amount': rs.basic_amount + allow,
                'net_amount': rs.basic_amount + allow + deduct,
                'other_pay': others,
                'state': 'draft',
                'total_pay': rs.basic_amount + allow + deduct
            }
            res[rs.id] = record
        return res

    def _get_holidays(self, cr, uid, ids, field_name, arg, context=None):
        result = {}
        for record in self.browse(cr, uid, ids, context=context):
            result[record.id] = []
            dates = prev_bounds(record.date)
            sql = '''SELECT id FROM hr_holidays
                        WHERE date_from >= '%s' AND date_to <= '%s'
                        AND employee_id = %s
                        ''' % (dates[0], dates[1], record.employee_id.id)
            cr.execute(sql)
            res = cr.fetchall()
            if res:
                result[record.id] = [x[0] for x in res]
        return result

    def _get_parent_structure(self, cr, uid, struct_id, context=None):
        if not struct_id:
            return []
        parent = []
        for line in self.pool.get('hr.payroll.structure').browse(cr, uid, struct_id):
            if line.parent_id:
                parent.append(line.parent_id.id)
        if parent:
            parent = self._get_parent_structure(cr, uid, parent, context)
        return struct_id + parent

    def _get_salary_rules(self, cr, uid, ids, field_names, arg=None, context=None):
        structure_obj = self.pool.get('hr.payroll.structure')
        contract_obj = self.pool.get('hr.contract')
        res = {}
        lines = []
        rules = []
        rul = []
        structure = []
        sal_structure =[]
        for record in self.browse(cr, uid, ids, context=context):
            if record.struct_id.id:
                structure.append(record.struct_id.id)
            elif not record.struct_id:
                 contracts = self.get_contract(cr, uid, record.employee_id, record.date, context=context)
                 for ct in contracts:
#                     contract_id = ct.get('id')
#                     contract = contract_obj.browse(cr, uid, contract_id, context=context)
                     structure.append(ct.struct_id.id)
            res[record.id] = {}
            for st in structure:
                if st:
                    sal_structure = self._get_parent_structure(cr, uid, [st], context=context)
                for struct in sal_structure:
                    lines = structure_obj.browse(cr, uid, struct, context=context).rule_ids
                    for rl in lines:
                        if rl.child_ids:
                            for r in rl.child_ids:
                                lines.append(r)
                        rules.append(rl)
                for fn in field_names:
                   if fn == 'applied_salary_rule':
                       for r in rules:
                           if r.id not in rul:
                               rul.append(r.id)
                       res[record.id] = {fn: rul}
                   elif fn == 'appears_on_payslip_rule':
                       for r in rules:
                           if r.appears_on_payslip:
                               if r.id not in rul:
                                   rul.append(r.id)
                       res[record.id] = {fn: rul}
                   elif fn == 'details_by_salary_head':
                       for r in rules:
                           if r.id not in rul:
                               rul.append(r.id)
                       res[record.id] = {fn: rul}
        return res

    def _compute(self, cr, uid, id, value, context=None):
        rule_obj = self.pool.get('hr.salary.rule')
        contrib = rule_obj.browse(cr, uid, id, context=context)
        if contrib.amt_type == 'fix':
            return contrib.contribute_per
        elif contrib.amt_type == 'per':
            return value * contrib.contribute_per
        return 0.0

    _columns = {
        'struct_id':fields.related('contract_id', 'struct_id', type='many2one', relation='hr.payroll.structure', string='Structure', store=True, ),
        'register_id':fields.many2one('hr.payroll.register', 'Register', required=False, readonly=True, states={'draft': [('readonly', False)]}),
        'name':fields.char('Name', size=64, required=False, readonly=True, states={'draft': [('readonly', False)]}),
        'number':fields.char('Number', size=64, required=False, readonly=True, states={'draft': [('readonly', False)]}),
        'employee_id':fields.many2one('hr.employee', 'Employee', required=True, readonly=True, states={'draft': [('readonly', False)]}),
        'date': fields.date('Date', readonly=True, states={'draft': [('readonly', False)]}),
        'state':fields.selection([
            ('draft','Wating For Verification'),
            ('hr_check','Wating For HR Verification'),
            ('accont_check','Wating For Account Verification'),
            ('confirm','Confirm Sheet'),
            ('done','Paid Salary'),
            ('cancel','Reject'),
        ],'State', select=True, readonly=True),
        'basic_before_leaves': fields.float('Basic Salary', readonly=True,  digits_compute=dp.get_precision('Account')),
        'leaves': fields.float('Leave Deductions', readonly=True,  digits_compute=dp.get_precision('Account')),
        'basic_amount':fields.related('contract_id', 'wage', type='float', relation='hr.contract', store=True, string='Basic Amount'),
        'gross_amount': fields.function(_calculate, method=True, store=True, multi='dc', string='Gross Salary', digits_compute=dp.get_precision('Account')),
        'net_amount': fields.function(_calculate, method=True, store=True, multi='dc', string='Net Salary', digits_compute=dp.get_precision('Account')),
#        'allounce': fields.function(_calculate, method=True, store=True, multi='dc', string='Allowance', digits_compute=dp.get_precision('Account')),
#        'deduction': fields.function(_calculate, method=True, store=True, multi='dc', string='Deduction', digits_compute=dp.get_precision('Account')),
#        'other_pay': fields.function(_calculate, method=True, store=True, multi='dc', string='Others', digits_compute=dp.get_precision('Account')),
        'total_pay': fields.function(_calculate, method=True, store=True, multi='dc', string='Total Payment', digits_compute=dp.get_precision('Account')),
#        'total_pay': fields.float('Total Payment', readonly=True,  digits_compute=dp.get_precision('Account')),
        'line_ids':fields.one2many('hr.payslip.line', 'slip_id', 'Payslip Line', required=False, readonly=True, states={'draft': [('readonly', False)]}),
        'company_id':fields.many2one('res.company', 'Company', required=False, readonly=True, states={'draft': [('readonly', False)]}),
        'holiday_days': fields.float('No of Leaves', readonly=True),
        'worked_days': fields.float('Worked Day', readonly=True),
        'working_days': fields.float('Working Days', readonly=True),
        'paid':fields.boolean('Paid ? ', required=False, readonly=True, states={'draft': [('readonly', False)]}),
        'note':fields.text('Description'),
        'contract_id':fields.many2one('hr.contract', 'Contract', required=False, readonly=True, states={'draft': [('readonly', False)]}),
        'igross': fields.float('Calculaton Field', readonly=True,  digits=(16, 2), help="Calculation field used for internal calculation, do not place this on form"),
        'inet': fields.float('Calculaton Field', readonly=True,  digits=(16, 2), help="Calculation field used for internal calculation, do not place this on form"),
        'holiday_ids': fields.function(_get_holidays, method=True, type='one2many', relation='hr.holidays', string='Holiday Lines', required=False),
        'applied_salary_rule': fields.function(_get_salary_rules, method=True, type='one2many', relation='hr.salary.rule', string='Applied Salary Rules', multi='applied_salary_rule'),
        'appears_on_payslip_rule': fields.function(_get_salary_rules, method=True, type='one2many', relation='hr.salary.rule', string='Appears on Payslip', multi='appears_on_payslip_rule'),
        'details_by_salary_head': fields.function(_get_salary_rules, method=True, type='one2many', relation='hr.salary.rule', string='Details by Salary Head', multi='details_by_salary_head'),
    }
    _defaults = {
        'date': lambda *a: time.strftime('%Y-%m-%d'),
        'state': 'draft',
        'company_id': lambda self, cr, uid, context: \
                self.pool.get('res.users').browse(cr, uid, uid,
                    context=context).company_id.id,
    }

    def copy(self, cr, uid, id, default=None, context=None):
        company_id = self.pool.get('res.users').browse(cr, uid, uid, context=context).company_id.id
        default = {
            'line_ids': [],
            'move_ids': [],
            'move_line_ids': [],
            'move_payment_ids': [],
            'company_id': company_id,
            'period_id': False,
            'basic_before_leaves': 0.0,
            'basic_amount': 0.0
        }
        return super(hr_payslip, self).copy(cr, uid, id, default, context=context)
#
#    def create_voucher(self, cr, uid, ids, name, voucher, sequence=5):
#        slip_move = self.pool.get('hr.payslip.account.move')
#        for slip in ids:
#            res = {
#                'slip_id':slip,
#                'move_id':voucher,
#                'sequence':sequence,
#                'name':name
#            }
#            slip_move.create(cr, uid, res)

    def set_to_draft(self, cr, uid, ids, context=None):
        self.write(cr, uid, ids, {'state':'draft'}, context=context)
        return True

    def cancel_sheet(self, cr, uid, ids, context=None):
        self.write(cr, uid, ids, {'state':'cancel'}, context=context)
        return True

    def account_check_sheet(self, cr, uid, ids, context=None):
        self.write(cr, uid, ids, {'state':'accont_check'}, context=context)
        return True

    def hr_check_sheet(self, cr, uid, ids, context=None):
        self.write(cr, uid, ids, {'state':'hr_check'}, context=context)
        return True

    def process_sheet(self, cr, uid, ids, context=None):
        self.write(cr, uid, ids, {'paid':True, 'state':'done'}, context=context)
        return True

    def verify_sheet(self, cr, uid, ids, context=None):
        register_line_pool = self.pool.get('hr.contibution.register.line')
        line_tot = 0.0
        for slip in self.browse(cr, uid, ids, context=context):
            base = {
                'basic':slip.basic_amount,
            }
            rules = slip.contract_id.struct_id.rule_ids
            if rules:
                for rl in rules:
                    if rl.company_contribution:
                        base[rl.code.lower()] = rl.contribute_per
                        if rl.register_id:
                            for sl in slip.line_ids:
                                if sl.name == rl.name:
                                    line_tot = sl.total
                            value = eval(rl.computational_expression, base)
                            company_contrib = self._compute(cr, uid, rl.id, value, context)
                            reg_line = {
                                'name': rl.name,
                                'register_id': rl.register_id.id,
                                'code': rl.code,
                                'employee_id': slip.employee_id.id,
                                'emp_deduction': line_tot,
                                'comp_deduction': company_contrib,
                                'total': rl.contribute_per + line_tot
                            }
                            register_line_pool.create(cr, uid, reg_line)
        self.write(cr, uid, ids, {'state':'confirm'}, context=context)
        return True

    def get_contract(self, cr, uid, employee, date, context=None):
        contract_obj = self.pool.get('hr.contract')
        contracts = contract_obj.search(cr, uid, [('employee_id', '=', employee.id),('date_start','<=', date),'|',('date_end', '=', False),('date_end','>=', date)], context=context)
        contract_ids = contract_obj.browse(cr, uid, contracts, context=context)
#        sql_req= '''
#            SELECT c.id as id, c.wage as wage, struct_id as function
#            FROM hr_contract c
#              LEFT JOIN hr_employee emp on (c.employee_id=emp.id)
#            WHERE
#              (emp.id=%s) AND
#              (date_start <= %s) AND
#              (date_end IS NULL OR date_end >= %s)
#            '''
#        cr.execute(sql_req, (employee.id, date, date))
#        contracts = cr.dictfetchall()
        return contract_ids and contract_ids or []


    def _get_leaves(self, cr, user, ddate, employee, context=None):
        """
        Compute leaves for an employee

        @param cr: cursor to database
        @param user: id of current user
        @param slip: object of the hr.payroll.slip model
        @param employee: object of the hr.employee model
        @param context: context arguments, like lang, time zone

        @return: return a result
        """
        result = []

        dates = prev_bounds(ddate)
        sql = '''SELECT id FROM hr_holidays
                    WHERE date_from >= '%s' AND date_to <= '%s'
                    AND employee_id = %s
                    AND state = 'validate' ''' % (dates[0], dates[1], employee.id)
        cr.execute(sql)
        res = cr.fetchall()
        if res:
            result = [x[0] for x in res]
        return result

    def compute_sheet(self, cr, uid, ids, context=None):
        func_pool = self.pool.get('hr.payroll.structure')
        slip_line_pool = self.pool.get('hr.payslip.line')
        holiday_pool = self.pool.get('hr.holidays')
        sequence_obj = self.pool.get('ir.sequence')
        salary_rule_pool = self.pool.get('hr.salary.rule')
        contract_obj = self.pool.get('hr.contract')
        resource_attendance_pool = self.pool.get('resource.calendar.attendance')
        if context is None:
            context = {}
        date = self.read(cr, uid, ids, ['date'], context=context)[0]['date']

        for slip in self.browse(cr, uid, ids, context=context):
            old_slip_ids = slip_line_pool.search(cr, uid, [('slip_id', '=', slip.id)], context=context)
            slip_line_pool.unlink(cr, uid, old_slip_ids, context=context)
            update = {}
            ttyme = datetime.fromtimestamp(time.mktime(time.strptime(slip.date, "%Y-%m-%d")))
            contract_id = slip.contract_id.id
            if not contract_id:
                update.update({'struct_id': False})
                contracts = self.get_contract(cr, uid, slip.employee_id, date, context=context)
            else:
                contracts = [contract_obj.browse(cr, uid, contract_id, context=context)]
#                update.update({
#                    'struct_id': contracts[0].get('struct_id', False)[0],
#                    'contract_id': contract_id
#                })
            if not contracts:
                update.update({
                    'basic_amount': 0.0,
                    'basic_before_leaves': 0.0,
                    'name': 'Salary Slip of %s for %s' % (slip.employee_id.name, tools.ustr(ttyme.strftime('%B-%Y'))),
                    'state': 'draft',
                    'contract_id': False,
                    'struct_id': False,
                    'company_id': slip.employee_id.company_id.id
                })
                self.write(cr, uid, [slip.id], update, context=context)
                continue
            for contract in contracts:
                function = contract.struct_id.id
                sal_structure = []
                if function:
                    sal_structure = self._get_parent_structure(cr, uid, [function], context=context)
                    lines = []
                    rules = []
                for struct in sal_structure:
                    lines = func_pool.browse(cr, uid, struct, context=context).rule_ids
                    for rl in lines:
                        if rl.child_ids:
                            for r in rl.child_ids:
                                lines.append(r)
                        rules.append(rl)
                ad = []
                total = 0.0
                obj = {'basic': contract.wage}
                for line in rules:
                    cd = line.code
                    obj[cd] = line.amount or 0.0

                for line in rules:
                    if line.category_id.code in ad:
                        continue
                    ad.append(line.category_id.code)
                    cd = line.category_id.code.lower()
                    calculate = False
                    try:
                        exp = line.conditions
                        exec line.conditions in obj
                        calculate = eval(exp, obj)
                    except Exception, e:
                        raise osv.except_osv(_('Variable Error !'), _('Variable Error: %s ') % (e))

                    if not calculate:
                        continue

                    value = 0.0
                    base = line.computational_expression
                    try:
                        amt = eval(base, obj)
                    except Exception, e:
                        raise osv.except_osv(_('Variable Error !'), _('Variable Error: %s ') % (e))
                    if line.amount_type == 'per':
                        try:
                            if line.child_depend == False:
                                if line.parent_rule_id:
                                    for rul in [line.parent_rule_id]:
                                        val = rul.amount * amt
                                        amt = val
                                value = line.amount * amt
                                if line.condition_range_min or line.condition_range_max:
                                    if ((value < line.condition_range_min) or (value > line.condition_range_max)):
                                        value = 0.0
                                    else:
                                        value = value
                                else:
                                    value = value
                        except Exception, e:
                            raise osv.except_osv(_('Variable Error !'), _('Variable Error: %s ') % (e))

                    elif line.amount_type == 'fix':
                        if line.child_depend == False:
                            if line.parent_rule_id:
                                for rul in [line.parent_rule_id]:
                                    value = value
                            if line.condition_range_min or line.condition_range_max:
                                if ((line.amount < line.condition_range_min) or (line.amount > line.condition_range_max)):
                                    value = value
                                else:
                                    value = line.amount
                            else:
                                value = line.amount
                    elif line.amount_type=='code':
                        localdict = {'basic': amt, 'employee': slip.employee_id, 'contract': contract}
                        exec line.python_compute in localdict
                        value = localdict['result']
                    total += value
                    vals = {
                        'slip_id': slip.id,
                        'category_id': line.category_id.id,
                        'name': line.name,
                        'sequence': line.sequence,
                        'type': line.type.id,
                        'code': line.code,
                        'amount_type': line.amount_type,
                        'amount': line.amount,
                        'total': value,
                        'employee_id': slip.employee_id.id,
                        'base': line.computational_expression
                    }
                    if line.appears_on_payslip:
                        if line.parent_rule_id:
                            for l in salary_rule_pool.browse(cr, uid, [line.parent_rule_id.id], context=context):
                                slip_line_pool.create(cr, uid, vals, {})
                        else:
                            if line.condition_range_min or line.condition_range_max:
                                if not ((value < line.condition_range_min) or (value > line.condition_range_max)):
                                    slip_line_pool.create(cr, uid, vals, {})
                            else:
                                slip_line_pool.create(cr, uid, vals, {})

            basic = contract.wage
            number = sequence_obj.get(cr, uid, 'salary.slip')
            update.update({
                'number': number,
                'basic_amount': basic,
                'basic_before_leaves': basic,
                'total_pay': basic + total,
                'name': 'Salary Slip of %s for %s' % (slip.employee_id.name, tools.ustr(ttyme.strftime('%B-%Y'))),
                'state':'draft',
                'company_id': slip.employee_id.company_id.id
            })
            self.write(cr, uid, [slip.id], update, context=context)

            basic_before_leaves = slip.basic_amount
            working_day = 0
            off_days = 0
            dates = prev_bounds(slip.date)
            calendar_id = slip.employee_id.contract_id.working_hours.id
            if not calendar_id:
                raise osv.except_osv(_('Error !'), _("Please define working schedule on %s's contract") % (slip.employee_id.name))
            week_days = {"0": "mon", "1": "tue", "2": "wed","3": "thu", "4": "fri", "5": "sat", "6": "sun"}
            wk_days = {}
            week_ids = resource_attendance_pool.search(cr, uid, [('calendar_id', '=', calendar_id)], context=context)
            weeks = resource_attendance_pool.read(cr, uid, week_ids, ['dayofweek'], context=context)
            for week in weeks:
                if week_days.has_key(week['dayofweek']):
                    wk_days[week['dayofweek']] = week_days[week['dayofweek']]
            days_arr = [0, 1, 2, 3, 4, 5, 6]
            for dy in range(len(wk_days), 7):
                off_days += get_days(1, dates[1].day, dates[1].month, dates[1].year, days_arr[dy])
            total_off = off_days
            working_day = dates[1].day - total_off
            perday = working_day and basic / working_day or 0.0
            total = 0.0
            leave = 0.0
            leave_ids = self._get_leaves(cr, uid, date, slip.employee_id, context)
            total_leave = 0.0
            paid_leave = 0.0
            h_ids = holiday_pool.browse(cr, uid, leave_ids, context=context)
            for hday in holiday_pool.browse(cr, uid, leave_ids, context=context):
#                if not hday.holiday_status_id.head_id:
#                    raise osv.except_osv(_('Error !'), _('Please check configuration of %s, payroll head is missing') % (hday.holiday_status_id.name))
                slip_lines = salary_rule_pool.search(cr, uid, [('code', '=', hday.holiday_status_id.code)], context=context)
                if not slip_lines:
                    raise osv.except_osv(_('Error !'), _('Please check configuration of %s, Salary rule is missing') % (hday.holiday_status_id.name))
                salary_rule = salary_rule_pool.browse(cr, uid, slip_lines, context=context)[0]
                base = salary_rule.computational_expression
                obj = {'basic': hday.contract_id.wage}
                res = {
                    'slip_id': slip.id,
                    'name': salary_rule.name + '-%s' % (hday.number_of_days),
                    'code': salary_rule.code,
                    'amount_type': salary_rule.amount_type,
                    'category_id': salary_rule.category_id.id,
                    'sequence': salary_rule.sequence,
                    'employee_id': slip.employee_id.id,
                    'base': base
                }
                days = hday.number_of_days
                if hday.number_of_days < 0:
                    days = hday.number_of_days * -1
                total_leave += days
                try:
                    amt = eval(base, obj)
                except Exception, e:
                    raise osv.except_osv(_('Variable Error !'), _('Variable Error: %s ') % (e))
                if salary_rule.amount_type == 'per':
                    try:
                        value = salary_rule.amount * amt * days
                    except Exception, e:
                        raise osv.except_osv(_('Variable Error !'), _('Variable Error: %s ') % (e))
                elif salary_rule.amount_type == 'fix':
                    value = salary_rule.amount * days
                elif salary_rule.amount_type=='code':
                    localdict = {'basic': amt, 'employee': slip.employee_id, 'contract': contract}
                    exec salary_rule.python_compute in localdict
                    value = localdict['result'] * days
                res['amount'] = salary_rule.amount
                res['type'] = salary_rule.type.id
                leave += days
                total += value
                res['total'] = value

                slip_line_pool.create(cr, uid, res, context=context)
            holiday_pool.write(cr, uid, leave_ids, {'payslip_id': slip.id}, context=context)
            basic = basic - total
            update.update({
                'basic_amount': basic_before_leaves,
                'basic_before_leaves': basic_before_leaves,
                'leaves': total,
                'holiday_days': leave,
                'worked_days': working_day - leave,
                'working_days': working_day,
            })
            self.write(cr, uid, [slip.id], update, context=context)
        return True

    def onchange_employee_id(self, cr, uid, ids, ddate, employee_id=False, contract_id=False, context=None):
        func_pool = self.pool.get('hr.payroll.structure')
        slip_line_pool = self.pool.get('hr.payslip.line')
        salary_rule_pool = self.pool.get('hr.salary.rule')
        holiday_pool = self.pool.get('hr.holidays')
        sequence_obj = self.pool.get('ir.sequence')
        empolyee_obj = self.pool.get('hr.employee')
        contract_obj = self.pool.get('hr.contract')
        resource_attendance_pool = self.pool.get('resource.calendar.attendance')

        if context is None:
            context = {}

        old_slip_ids = ids and slip_line_pool.search(cr, uid, [('slip_id', '=', ids[0])], context=context) or False
        if old_slip_ids:
            slip_line_pool.unlink(cr, uid, old_slip_ids)

        update = {'value':{'line_ids':[], 'holiday_ids':[], 'name':'', 'working_days': 0.0, 'holiday_days': 0.0, 'worked_days': 0.0, 'basic_before_leaves': 0.0, 'basic_amount': 0.0, 'leaves': 0.0, 'total_pay': 0.0}}
        if not employee_id:
            update['value'].update({'contract_id': False, 'struct_id': False})
            return update

        employee_id = empolyee_obj.browse(cr, uid, employee_id, context=context)
        ttyme = datetime.fromtimestamp(time.mktime(time.strptime(ddate, "%Y-%m-%d")))
        if not contract_id:
            update['value'].update({'struct_id': False})
            contracts = self.get_contract(cr, uid, employee_id, ddate, context=context)
#            update['value'].update({
#            'struct_id': contracts[0].get('function', False),
#            'contract_id': contracts[0].get('id', False)
#                })
        else:
            contracts = [contract_obj.browse(cr, uid, contract_id, context=context)]
            update['value'].update({'struct_id': contracts[0].struct_id.id})

        if not contracts:
            update['value'].update({
                'basic_amount': 0.0,
                'basic_before_leaves': 0.0,
                'name':'Salary Slip of %s for %s' % (employee_id.name, tools.ustr(ttyme.strftime('%B-%Y'))),
                'contract_id': False,
                'struct_id': False,
                'company_id': employee_id.company_id.id
            })
            return update
        final_total = 0.0
        all_basic = 0.0
        for contract in contracts:
            function = contract.struct_id.id
            sal_structure = []
            if function:
                sal_structure = self._get_parent_structure(cr, uid, [function], context=context)
            lines = []
            rules = []
            for struct in sal_structure:
                lines = func_pool.browse(cr, uid, struct, context=context).rule_ids
                for rl in lines:
                    if rl.child_ids:
                        for r in rl.child_ids:
                            lines.append(r)
                    rules.append(rl)
            ad = []
            total = 0.0
            obj = {'basic': contract.wage}
            for line in rules:
                cd = line.code
                base = line.computational_expression
                amt = eval(base, obj)
                if line.amount_type == 'per':
                    al = line.amount * amt
                    obj[cd] = al
                elif line.amount_type=='code':
                    localdict = {'basic':amt, 'employee':employee_id, 'contract':contract}
                    exec line.python_compute in localdict
                    val = localdict['result']
                    obj[cd] = val
                else:
                    obj[cd] = line.amount or 0.0
                   
            for line in rules:
                if line.category_id.code in ad:
                    continue
                ad.append(line.category_id.code)
                cd = line.category_id.code.lower()
                calculate = False
                try:
                    exp = line.conditions
                    exec line.conditions in obj
                    calculate = eval(exp, obj)
                except Exception, e:
                    raise osv.except_osv(_('Variable Error !'), _('Variable Error: %s ') % (e))

                if not calculate:
                    continue

                value = 0.0
                base = line.computational_expression
                try:
                    amt = eval(base, obj)
                except Exception, e:
                    raise osv.except_osv(_('Variable Error !'), _('Variable Error: %s ') % (e))
                if line.amount_type == 'per':
                    try:
                        if line.child_depend == False:
                            if line.parent_rule_id:
                                for rul in [line.parent_rule_id]:
                                    val = rul.amount * amt
                                    amt = val
                            value = line.amount * amt
                            if line.condition_select == 'range':
                                if line.condition_range_min or line.condition_range_max:
                                    if ((value < line.condition_range_min) or (value > line.condition_range_max)):
                                        value = 0.0
                                    else:
                                        value = value
                            else:
                                value = value
                    except Exception, e:
                        raise osv.except_osv(_('Variable Error !'), _('Variable Error: %s ') % (e))

                elif line.amount_type == 'fix':
                    if line.child_depend == False:
                        if line.parent_rule_id:
                            for rul in [line.parent_rule_id]:
                                value = value
                        if line.condition_select == 'range':
                            if line.condition_range_min or line.condition_range_max:
                                if ((line.amount < line.condition_range_min) or (line.amount > line.condition_range_max)):
                                    value = value
                                else:
                                    value = line.amount
                        else:
                            value = line.amount

                elif line.amount_type=='code':
                    localdict = {'basic':amt, 'employee':employee_id, 'contract':contract}
                    exec line.python_compute in localdict
                    val = localdict['result']
                    if line.child_depend == False:
                        if line.parent_rule_id:
                            for rul in [line.parent_rule_id]:
                                value = val
                        if line.condition_select == 'range':
                            if line.condition_range_min or line.condition_range_max:
                                if ((line.amount < line.condition_range_min) or (line.amount > line.condition_range_max)):
                                    value = value
                                else:
                                    value = val
                        else:
                            value = val
                total += value
                vals = {
                    'category_id': line.category_id.id,
                    'name': line.name,
                    'sequence': line.sequence,
                    'type': line.type.id,
                    'code': line.code,
                    'amount_type': line.amount_type,
                    'amount': line.amount,
                    'total': value,
                    'employee_id': employee_id.id,
                    'base': line.computational_expression
                }
                if line.appears_on_payslip:
                    if line.condition_range_min or line.condition_range_max:
                        if not ((value < line.condition_range_min) or (value > line.condition_range_max)):
                            update['value']['line_ids'].append(vals)
                    else:
                        update['value']['line_ids'].append(vals)

                basic = contract.wage
                all_basic += basic
                final_total += basic + total
            number = sequence_obj.get(cr, uid, 'salary.slip')
            update['value'].update({
    #            'struct_id': function,
                'number': number,
                'basic_amount': all_basic,
                'basic_before_leaves': basic,
                'total_pay': final_total,
                'name': 'Salary Slip of %s for %s' % (employee_id.name, tools.ustr(ttyme.strftime('%B-%Y'))),
    #            'contract_id': contract.id,
                'company_id': employee_id.company_id.id
            })

        basic_before_leaves = update['value']['basic_amount']
        total_before_leaves = update['value']['total_pay']
        working_day = 0
        off_days = 0
        dates = prev_bounds(ddate)
        calendar_id = employee_id.contract_id.working_hours.id
        if not calendar_id:
            raise osv.except_osv(_('Error !'), _("Please define working schedule on %s's contract") % (employee_id.name))
        week_days = {"0": "mon", "1": "tue", "2": "wed","3": "thu", "4": "fri", "5": "sat", "6": "sun"}
        wk_days = {}
        week_ids = resource_attendance_pool.search(cr, uid, [('calendar_id', '=', calendar_id)], context=context)
        weeks = resource_attendance_pool.read(cr, uid, week_ids, ['dayofweek'], context=context)
        for week in weeks:
            if week_days.has_key(week['dayofweek']):
                wk_days[week['dayofweek']] = week_days[week['dayofweek']]
        days_arr = [0, 1, 2, 3, 4, 5, 6]
        for dy in range(len(wk_days), 7):
            off_days += get_days(1, dates[1].day, dates[1].month, dates[1].year, days_arr[dy])
        total_off = off_days
        working_day = dates[1].day - total_off
#        perday = working_day and basic / working_day or 0.0
        total = 0.0
        leave = 0.0
        leave_ids = self._get_leaves(cr, uid, ddate, employee_id, context)
        total_leave = 0.0
        paid_leave = 0.0

        for hday in holiday_pool.browse(cr, uid, leave_ids, context=context):
#            if not hday.holiday_status_id.code:
#                raise osv.except_osv(_('Error !'), _('Please check configuration of %s, code is missing') % (hday.holiday_status_id.name))
            slip_lines = salary_rule_pool.search(cr, uid, [('code','=',hday.holiday_status_id.code)], context=context)
            head_sequence = 0
            if not slip_lines:
                raise osv.except_osv(_('Error !'), _('Please check configuration of %s, Salary rule is missing') % (hday.holiday_status_id.name))
            hd_rule = salary_rule_pool.browse(cr, uid, slip_lines, context=context)[0]
            leave_rule = []
            leave_rule.append(hd_rule)
            if hd_rule.child_ids:
                leave_rule.append((hd_rule.child_ids[0]))
            obj = {'basic': hday.contract_id.wage}
            for salary_rule in leave_rule:
                base = salary_rule.computational_expression
                res = {
                    'name': salary_rule.name + '-%s' % (hday.number_of_days),
                    'code': salary_rule.code,
                    'amount_type': salary_rule.amount_type,
                    'category_id': salary_rule.category_id.id,
                    'sequence': salary_rule.sequence,
                    'employee_id': employee_id.id,
                    'base': base
                }
                days = hday.number_of_days
                if hday.number_of_days < 0:
                    days = hday.number_of_days * -1
                total_leave += days
                try:
                    amt = eval(base, obj)
                except Exception, e:
                    raise osv.except_osv(_('Variable Error !'), _('Variable Error: %s ') % (e))
                if salary_rule.amount_type == 'per':
                    try:
                        if salary_rule.child_depend == False:
                            if salary_rule.parent_rule_id:
                                for rul in [line.parent_rule_id]:
                                    val = rul.amount * amt
                                    amt = val
                            value = salary_rule.amount * amt * days
                            if line.condition_select == 'range':
                                if salary_rule.condition_range_min or salary_rule.condition_range_max:
                                    if ((value < salary_rule.condition_range_min) or (value > salary_rule.condition_range_max)):
                                        value = 0.0
                                    else:
                                        value = value
                            else:
                                value = value

                    except Exception, e:
                        raise osv.except_osv(_('Variable Error !'), _('Variable Error: %s ') % (e))

                elif salary_rule.amount_type == 'fix':
                    if salary_rule.child_depend == False:
                        if salary_rule.parent_rule_id:
                            for rul in [salary_rule.parent_rule_id]:
                                value = salary_rule.amount * days
                        if line.condition_select == 'range':
                            if salary_rule.condition_range_min or salary_rule.condition_range_max:
                                if ((salary_rule.amount < salary_rule.condition_range_min) or (salary_rule.amount > salary_rule.condition_range_max)):
                                    value = 0.0
                                else:
                                    value = salary_rule.amount * days
                        else:
                            value = salary_rule.amount * days

                elif salary_rule.amount_type=='code':
                    localdict = {'basic':amt, 'employee':employee_id, 'contract':contract_id}
                    exec salary_rule.python_compute in localdict
                    val = localdict['result'] * days
                    if salary_rule.child_depend == False:
                        if salary_rule.parent_rule_id:
                            for rul in [salary_rule.parent_rule_id]:
                                value = val
                        if line.condition_select == 'range':
                            if salary_rule.condition_range_min or salary_rule.condition_range_max:
                                if ((salary_rule.amount < salary_rule.condition_range_min) or (salary_rule.amount > salary_rule.condition_range_max)):
                                    value = value
                                else:
                                    value = val
                        else:
                            value = val
                res['amount'] = salary_rule.amount
                res['type'] = salary_rule.type.id
                leave += days
                total += value
                res['total'] = value
                if salary_rule.appears_on_payslip:
                    if salary_rule.condition_range_min or salary_rule.condition_range_max:
                        if not ((value < salary_rule.condition_range_min) or (value > salary_rule.condition_range_max)):
                            update['value']['line_ids'].append(res)
                    else:
                        update['value']['line_ids'].append(res)

        update['value'].update({
            'basic_amount': basic,
            'basic_before_leaves': basic_before_leaves,
            'total_pay': total_before_leaves + total,
            'leaves': total,
            'holiday_days': leave,
            'worked_days': working_day - leave,
            'working_days': working_day,
        })
        return update

    def onchange_contract_id(self, cr, uid, ids, contract_id=False, struct_id=False, context=None):
        if not contract_id:
                return {}
        res = {}
        contract = self.pool.get('hr.contract').browse(cr,uid, contract_id)
        res.update({
            'struct_id':contract.struct_id.id
        })

        return {'value': res}

hr_payslip()

class hr_holidays(osv.osv):

    _inherit = "hr.holidays"
    _columns = {
        'payslip_id': fields.many2one('hr.payslip', 'Payslip'),
        'contract_id': fields.many2one('hr.contract', 'Contract', readonly=True, states={'draft':[('readonly',False)]})
    }

    def onchange_employee_id(self, cr, uid, ids, employee_id=False, context=None):
        if not employee_id:
            return {}
        contract_obj = self.pool.get('hr.contract')
        res = {}
        contracts = contract_obj.search(cr, uid, [('employee_id', '=', employee_id)], context=context)
        contract_ids = contract_obj.browse(cr, uid, contracts, context=context)
        res.update({
            'contract_id': contract_ids and contract_ids[0].id or False,
        })
        return {'value': res}

hr_holidays()

class hr_payslip_line(osv.osv):
    '''
    Payslip Line
    '''

    _name = 'hr.payslip.line'
    _description = 'Payslip Line'

    def onchange_category(self, cr, uid, ids, category_id=False):
        if not category_id:
            return {}
        res = {}
        category = self.pool.get('hr.salary.head').browse(cr, uid, category_id)
        res.update({
            'name': category.name,
            'code': category.code,
            'type': category.type.id
        })
        return {'value': res}

    def onchange_amount(self, cr, uid, ids, amount, typ):
        if typ and typ == 'per':
            if int(amount) > 0:
                amount = amount / 100
        return {'value': {'amount': amount}}

    _columns = {
        'slip_id':fields.many2one('hr.payslip', 'Pay Slip', required=False),#FIXME: required = TRUE.We cannot make it to True because while creating salary rule(which is inherited from hr.payslip.line),we cannot have slip_id.
#        'function_id':fields.many2one('hr.payroll.structure', 'Function', required=False),#FIXME: function?should be struct_id or payroll_structure_id..We have rule_ids(many2many) on hr.payroll.structure,so this field is not required here.
        'employee_id':fields.many2one('hr.employee', 'Employee', required=False),#FIXME: required = TRUE.We cannot make it to True because while creating salary rule(which is inherited from hr.payslip.line),we cannot have employee_id.
        'name':fields.char('Name', size=256, required=True, readonly=False),
        'base':fields.char('Formula', size=1024, required=False, readonly=False),
        'code':fields.char('Code', size=64, required=False, readonly=False),
        'category_id':fields.many2one('hr.salary.head', 'Salary Head', required=True),
        'type':fields.related('category_id', 'type', relation='hr.salary.head.type', string='Salary Head Type', type='many2one', store=True), #many2one('hr.salary.head.type', 'Type', required=True, help="Used for the reporting purpose."),
        'amount_type':fields.selection([
            ('per','Percentage (%)'),
            ('fix','Fixed Amount'),
            ('code','Python Code'),
        ],'Amount Type', select=True, required=True, help="The computation method for the rule amount."),
        'amount': fields.float('Amount / Percentage', digits_compute=dp.get_precision('Account'), help="For rule of type percentage, enter % ratio between 0-1."),
        'total': fields.float('Sub Total', digits_compute=dp.get_precision('Account')),
        'company_contrib': fields.float('Company Contribution', readonly=True, digits_compute=dp.get_precision('Account')),
        'sequence': fields.integer('Sequence'),
        'note':fields.text('Description'),
    }
    _order = 'sequence'
    _defaults = {
        'amount_type': 'per',
        'amount': 0.0,
    }

hr_payslip_line()

class hr_salary_rule(osv.osv):

    _inherit = 'hr.payslip.line'
    _name = 'hr.salary.rule'
    _columns = {
        'appears_on_payslip': fields.boolean('Appears on Payslip', help="Used for the display of rule on payslip"),
        'condition_range_min': fields.float('Minimum Range', required=False, help="The minimum amount, applied for this rule."),
        'condition_range_max': fields.float('Maximum Range', required=False, help="The maximum amount, applied for this rule."),
        'parent_rule_id':fields.many2one('hr.salary.rule', 'Parent Salary Rule', select=True),
        'child_depend':fields.boolean('Children Rule'),
        'child_ids':fields.one2many('hr.salary.rule', 'parent_rule_id', 'Child Salary Rule'),
        'company_id':fields.many2one('res.company', 'Company', required=False),
        'register_id':fields.property(
            'hr.contibution.register',
            type='many2one',
            relation='hr.contibution.register',
            string="Contribution Register",
            method=True,
            view_load=True,
            help="Contribution register based on company",
            required=False
        ),
        'gratuity':fields.boolean('Use for Gratuity ?', required=False),
        'condition_select': fields.selection([('range', 'Range'), ('python', 'Python Expression')], "Condition based on"),
        'computational_expression':fields.char('Computational Expression',size=1024, required=True, readonly=False, help='This will use to computer the % fields values, in general its on basic, but You can use all heads code field in small letter as a variable name i.e. hra, ma, lta, etc...., also you can use, static varible basic'),
        'conditions':fields.char('Condition', size=1024, required=True, readonly=False, help='Applied this rule for calculation if condition is true.You can specify condition like basic > 1000.'),
        'sequence': fields.integer('Sequence', required=True, help='Use to arrange calculation sequence'),
        'active':fields.boolean('Active', help="If the active field is set to false, it will allow you to hide the salary rule without removing it."),
        'python_compute':fields.text('Python Code'),
        'display_child_rules': fields.boolean('Display Child Rules', help="Used for the display of Child Rules on payslip"),
        'amt_type':fields.selection([
            ('per','Percentage (%)'),
            ('fix','Fixed Amount'),
        ],'Company Amount Type', select=True),
        'contribute_per':fields.float('Company Contribution', digits=(16, 4), help='Define Company contribution ratio 1.00=100% contribution.'),
        'company_contribution':fields.boolean('Company Contribution',help="This rule has Company Contributions."),
<<<<<<< HEAD
	    'expression_result':fields.char('Expression based on', size=1024, required=False, readonly=False, help='result will be affected to a variable'),

=======
        'expression_result':fields.char('Expression based on', size=1024, required=False, readonly=False, help='result will be affected to a variable'),
>>>>>>> bc6a98c3
     }
    _defaults = {
        'python_compute': '''# basic\n# employee: hr.employee object or None\n# contract: hr.contract object or None\n\nresult = basic * 0.10''',
        'conditions': 'True',
        'computational_expression': 'basic',
        'sequence': 5,
        'appears_on_payslip': True,
        'active': True,
        'company_id': lambda self, cr, uid, context: \
                self.pool.get('res.users').browse(cr, uid, uid,
                    context=context).company_id.id,
        'condition_select': 'python',
     }

#    def _execute_function(self, cr, uid, id, value, context=None):
#        """
#        self: pointer to self object
#        cr: cursor to database
#        uid: user id of current executer
#        """
#        line_pool = self.pool.get('company.contribution.line')
#        res = 0
#        ids = line_pool.search(cr, uid, [('category_id','=',id), ('to_val','>=',value),('from_val','<=',value)], context=context)
#        if not ids:
#            ids = line_pool.search(cr, uid, [('category_id','=',id), ('from','<=',value)], context=context)
#        if not ids:
#            res = 0
#        else:
#            res = line_pool.browse(cr, uid, ids, context=context)[0].value
#        return res
#
#    def compute(self, cr, uid, id, value, context=None):
#        contrib = self.browse(cr, uid, id, context=context)
#        if contrib.amount_type == 'fix':
#            return contrib.contribute_per
#        elif contrib.amount_type == 'per':
#            return value * contrib.contribute_per
#        elif contrib.amount_type == 'func':
#            return self._execute_function(cr, uid, id, value, context)
#        return 0.0
#
hr_salary_rule()

class hr_payroll_structure(osv.osv):

    _inherit = 'hr.payroll.structure'
    _columns = {
        'rule_ids':fields.many2many('hr.salary.rule', 'hr_structure_salary_rule_rel', 'struct_id', 'rule_id', 'Salary Rules'),
    }

hr_payroll_structure()

class hr_employee(osv.osv):
    '''
    Employee
    '''

    _inherit = 'hr.employee'
    _description = 'Employee'

    def _calculate_basic(self, cr, uid, ids, name, args, context):
        if not ids: return {}
        res = {}
        current_date = datetime.now().strftime('%Y-%m-%d')
        for employee in self.browse(cr, uid, ids, context=context):
            if not employee.contract_ids:
                res[employee.id] = {'basic': 0.0}
                continue
            cr.execute( 'SELECT SUM(wage) '\
                        'FROM hr_contract '\
                        'WHERE employee_id = %s '\
                        'AND date_start <= %s '\
                        'AND (date_end > %s OR date_end is NULL)',
                         (employee.id, current_date, current_date))
            result = dict(cr.dictfetchone())
            res[employee.id] = {'basic': result['sum']}
        return res

    _columns = {
#        'line_ids':fields.one2many('hr.payslip.line', 'employee_id', 'Salary Structure', required=False),
        'slip_ids':fields.one2many('hr.payslip', 'employee_id', 'Payslips', required=False, readonly=True),
        'basic': fields.function(_calculate_basic, method=True, multi='dc', type='float', string='Basic Salary', digits_compute=dp.get_precision('Account'), help="Sum of all current contract's wage of employee."),
    }

hr_employee()

# vim:expandtab:smartindent:tabstop=4:softtabstop=4:shiftwidth=4:<|MERGE_RESOLUTION|>--- conflicted
+++ resolved
@@ -668,7 +668,6 @@
 #        contracts = cr.dictfetchall()
         return contract_ids and contract_ids or []
 
-
     def _get_leaves(self, cr, user, ddate, employee, context=None):
         """
         Compute leaves for an employee
@@ -751,7 +750,7 @@
                 total = 0.0
                 obj = {'basic': contract.wage}
                 for line in rules:
-                    cd = line.code
+                    cd = line.code.lower()
                     obj[cd] = line.amount or 0.0
 
                 for line in rules:
@@ -762,7 +761,6 @@
                     calculate = False
                     try:
                         exp = line.conditions
-                        exec line.conditions in obj
                         calculate = eval(exp, obj)
                     except Exception, e:
                         raise osv.except_osv(_('Variable Error !'), _('Variable Error: %s ') % (e))
@@ -1374,12 +1372,7 @@
         ],'Company Amount Type', select=True),
         'contribute_per':fields.float('Company Contribution', digits=(16, 4), help='Define Company contribution ratio 1.00=100% contribution.'),
         'company_contribution':fields.boolean('Company Contribution',help="This rule has Company Contributions."),
-<<<<<<< HEAD
-	    'expression_result':fields.char('Expression based on', size=1024, required=False, readonly=False, help='result will be affected to a variable'),
-
-=======
         'expression_result':fields.char('Expression based on', size=1024, required=False, readonly=False, help='result will be affected to a variable'),
->>>>>>> bc6a98c3
      }
     _defaults = {
         'python_compute': '''# basic\n# employee: hr.employee object or None\n# contract: hr.contract object or None\n\nresult = basic * 0.10''',
