--- conflicted
+++ resolved
@@ -1,22 +1,17 @@
 .openerp .oe_kanban_view {
   background: white;
-  height: inherit;
-}
-<<<<<<< HEAD
+  height: inherit; }
 .openerp .oe_kanban_view .oe_kanban_column_higlight {
-  background: #eeddf6 !important;
-=======
+  background: #eeddf6 !important; }
 .openerp .oe_kanban_view .oe_view_nocontent {
   position: relative;
   z-index: 1;
   max-width: none;
-  height: 100%;
-}
+  height: 100%; }
 .openerp .oe_kanban_view .oe_view_nocontent .oe_view_nocontent_content {
   margin-left: 90px;
   margin-top: 5px;
-  max-width: 700px;
-}
+  max-width: 700px; }
 .openerp .oe_kanban_view .oe_view_nocontent .oe_view_nocontent_bg {
   background: #eeeeee;
   opacity: 0.7;
@@ -25,26 +20,22 @@
   bottom: 0;
   left: 0;
   right: 0;
-  z-index: -1;
->>>>>>> 389f4911
-}
+  z-index: -1; }
 .openerp .oe_kanban_view.oe_kanban_grouped .oe_kanban_dummy_cell {
   background: url(/web/static/src/img/form_sheetbg.png);
-  width: 100%;
-}
+  width: 100%; }
 .openerp .oe_kanban_view .oe_kanban_group_length {
   text-align: center;
-  display: none;
-}
+  display: none; }
 .openerp .oe_kanban_view .oe_kanban_group_length .oe_tag {
   position: relative;
   top: 8px;
-  font-weight: bold;
-}
+  font-weight: bold; }
+.openerp .oe_kanban_view .oe_kanban_header:hover .oe_kanban_group_length {
+  display: none; }
 .openerp .oe_kanban_view .ui-sortable-placeholder {
   border: 1px solid rgba(0, 0, 0, 0.1);
-  visibility: visible !important;
-}
+  visibility: visible !important; }
 .openerp .oe_kanban_view .ui-sortable-helper {
   -moz-box-shadow: 0 1px 10px rgba(0, 0, 0, 0.3);
   -webkit-box-shadow: 0 1px 10px rgba(0, 0, 0, 0.3);
@@ -55,65 +46,45 @@
   -ms-transform: rotate(3deg);
   -webkit-transition: -webkit-transform 100ms linear;
   -moz-transition: -moz-transform 100ms linear;
-  transition: transform 100ms linear;
-}
+  transition: transform 100ms linear; }
 .openerp .oe_kanban_view .oe_kanban_left {
-  float: left;
-}
+  float: left; }
 .openerp .oe_kanban_view .oe_kanban_right {
-  float: right;
-}
+  float: right; }
 .openerp .oe_kanban_view .oe_kanban_clear {
-  clear: both;
-}
+  clear: both; }
 .openerp .oe_kanban_view .oe_kanban_content {
-  word-wrap: break-word;
-}
+  word-wrap: break-word; }
 .openerp .oe_kanban_view .oe_kanban_content .oe_star_on, .openerp .oe_kanban_view .oe_kanban_content .oe_star_off {
   color: #cccccc;
   text-shadow: 0 0 2px black;
   vertical-align: top;
   position: relative;
-  top: -5px;
-}
+  top: -5px; }
 .openerp .oe_kanban_view .oe_kanban_content .oe_star_on:hover, .openerp .oe_kanban_view .oe_kanban_content .oe_star_off:hover {
-  text-decoration: none;
-}
+  text-decoration: none; }
 .openerp .oe_kanban_view .oe_kanban_content .oe_star_on {
-  color: gold;
-}
+  color: gold; }
 .openerp .oe_kanban_view .oe_kanban_content div:first-child {
-  margin-right: 16px;
-}
+  margin-right: 16px; }
 .openerp .oe_kanban_view .oe_kanban_button_new {
   color: white;
-  background: #dc5f59;
-}
+  background: #dc5f59; }
 .openerp .oe_kanban_view .oe_kanban_groups {
-  height: inherit;
-}
+  height: inherit; }
 .openerp .oe_kanban_view.oe_kanban_ungrouped .oe_kanban_groups {
-  width: 100%;
-}
+  width: 100%; }
 .openerp .oe_kanban_view.oe_kanban_grouped_by_m2o .oe_kanban_group_title {
-  cursor: move;
-}
+  cursor: move; }
 .openerp .oe_kanban_view .oe_kanban_header .oe_dropdown_kanban {
-  float: right;
-}
+  float: right; }
 .openerp .oe_kanban_view .oe_kanban_header .oe_dropdown_kanban > span {
-  visibility: hidden;
-}
+  visibility: hidden; }
 .openerp .oe_kanban_view .oe_kanban_header:hover .oe_dropdown_kanban > span {
-  visibility: visible;
-}
-.openerp .oe_kanban_view .oe_kanban_header:hover .oe_kanban_group_length {
-  display: none;
-}
+  visibility: visible; }
 .openerp .oe_kanban_view .oe_kanban_header .oe_dropdown_menu {
   font-weight: normal;
-  font-size: 13px;
-}
+  font-size: 13px; }
 .openerp .oe_kanban_view .oe_kanban_group_title {
   position: relative;
   font-size: 16px;
@@ -121,80 +92,57 @@
   color: #333333;
   text-shadow: 0 1px 0 white;
   margin-right: 30px;
-  width: 200px;
-}
+  width: 200px; }
 .openerp .oe_kanban_view .oe_kanban_group_title .oe_kanban_group_title_text {
   margin-right: 4px;
   white-space: nowrap;
   overflow: hidden;
-  text-overflow: ellipsis;
-}
+  text-overflow: ellipsis; }
 .openerp .oe_kanban_view .oe_fold_column .oe_kanban_group_length {
   position: absolute;
   top: -1px;
   right: -14px;
   float: right;
-<<<<<<< HEAD
-=======
-  display: block;
->>>>>>> 389f4911
-}
+  display: block; }
 .openerp .oe_kanban_view.oe_kanban_grouped .oe_kanban_column, .openerp .oe_kanban_view.oe_kanban_grouped .oe_kanban_group_header {
   width: 185px;
-  min-width: 185px;
-}
+  min-width: 185px; }
 .openerp .oe_kanban_view.oe_kanban_grouped .oe_kanban_column.oe_kanban_group_folded, .openerp .oe_kanban_view.oe_kanban_grouped .oe_kanban_group_header.oe_kanban_group_folded {
   width: auto;
-  min-width: 30px;
-}
+  min-width: 30px; }
 .openerp .oe_kanban_view .oe_kanban_column, .openerp .oe_kanban_view .oe_kanban_group_header {
   vertical-align: top;
-  padding: 5px 5px 5px 4px;
-}
+  padding: 5px 5px 5px 4px; }
 .openerp .oe_kanban_view .oe_kanban_column ul, .openerp .oe_kanban_view .oe_kanban_column li, .openerp .oe_kanban_view .oe_kanban_group_header ul, .openerp .oe_kanban_view .oe_kanban_group_header li {
   margin: 0;
   padding: 0;
-  list-style-type: none;
-}
+  list-style-type: none; }
 .openerp .oe_kanban_view .oe_kanban_group_header.oe_kanban_no_group {
-  padding: 0px;
-}
+  padding: 0px; }
 .openerp .oe_kanban_view.oe_kanban_grouped .oe_kanban_column, .openerp .oe_kanban_view .oe_kanban_group_header {
   background: #f0eeee;
   border-left: 1px solid #f0f8f8;
-  border-right: 1px solid #b9b9b9;
-}
+  border-right: 1px solid #b9b9b9; }
 .openerp .oe_kanban_view .oe_form .oe_kanban_column {
   padding: 0px;
-  background: white;
-}
+  background: white; }
 .openerp .oe_kanban_view .oe_kanban_column, .openerp .oe_kanban_view .oe_kanban_column_cards {
-  height: 100%;
-}
+  height: 100%; }
 .openerp .oe_kanban_view .oe_kanban_aggregates {
   padding: 0;
-  margin: 0px;
-}
-.openerp .oe_kanban_view .oe_kanban_column .oe_kanban_folded_column_cards {
-  visibility: hidden;
-}
+  margin: 0px; }
 .openerp .oe_kanban_view .oe_kanban_group_folded .oe_kanban_group_title, .openerp .oe_kanban_view .oe_kanban_group_folded.oe_kanban_column *, .openerp .oe_kanban_view .oe_kanban_group_folded .oe_kanban_aggregates, .openerp .oe_kanban_view .oe_kanban_group_folded .oe_kanban_add {
-  display: none;
-}
+  display: none; }
 .openerp .oe_kanban_view .oe_kanban_group_folded .oe_kanban_group_title_vertical, .openerp .oe_kanban_view .oe_kanban_group_folded .oe_kanban_group_length {
-  display: block;
-}
+  display: block; }
 .openerp .oe_kanban_view .oe_kanban_group_folded .oe_dropdown_kanban {
-  left: -5px;
-}
+  left: -5px; }
 .openerp .oe_kanban_view .oe_kanban_group_folded .oe_kanban_folded_column_cards {
   visibility: visible;
   display: block !important;
-  height: 100%;
-}
+  height: 100%; }
 .openerp .oe_kanban_view .oe_kanban_group_title_undefined {
-  color: #666666;
-}
+  color: #666666; }
 .openerp .oe_kanban_view .oe_kanban_group_title_vertical {
   writing-mode: tb-rl;
   -webkit-transform: rotate(90deg);
@@ -208,42 +156,29 @@
   display: none;
   position: relative;
   opacity: 0.75;
-  top: 26px;
-}
+  top: 26px; }
 .openerp .oe_kanban_view .oe_kanban_add, .openerp .oe_kanban_view .oe_kanban_header .oe_dropdown_toggle {
   margin-left: 4px;
   cursor: pointer;
-  position: relative;
-}
+  position: relative; }
 .openerp .oe_kanban_view .oe_kanban_add {
   top: -8px;
-  z-index: 2;
-}
+  z-index: 2; }
 .openerp .oe_kanban_view .oe_kanban_header .oe_dropdown_toggle {
   top: -2px;
-  height: 14px;
-}
-.openerp .oe_kanban_view .oe_kanban_header .oe_dropdown_toggle .oe_kanban_group_length {
-  margin: 7px 1px -15px 2px;
-  font-weight: bold;
-}
+  height: 14px; }
 .openerp .oe_kanban_view .oe_kanban_card, .openerp .oe_kanban_view .oe_dropdown_toggle {
   cursor: pointer;
-  display: inline-block;
-}
+  display: inline-block; }
 .openerp .oe_kanban_view .oe_kanban_add {
-  float: right;
-}
+  float: right; }
 .openerp .oe_kanban_view .oe_kanban_quick_create_buttons {
-  margin: 4px 0;
-}
+  margin: 4px 0; }
 .openerp .oe_kanban_view .oe_kanban_no_group .oe_kanban_quick_create {
   width: 185px;
-  padding: 10px;
-}
+  padding: 10px; }
 .openerp .oe_kanban_view .oe_kanban_quick_create {
-  z-index: 2;
-}
+  z-index: 2; }
 .openerp .oe_kanban_view .oe_kanban_quick_create input {
   -webkit-box-sizing: border-box;
   -moz-box-sizing: border-box;
@@ -256,18 +191,15 @@
   width: 100%;
   -moz-box-shadow: none;
   -webkit-box-shadow: none;
-  -box-shadow: none;
-}
+  -box-shadow: none; }
 .openerp .oe_kanban_view .oe_kanban_quick_create input:focus {
   border: 1px solid #a6a6fe;
   -moz-box-shadow: 0px 0px 7px rgba(0, 133, 255, 0.3) inset;
   -webkit-box-shadow: 0px 0px 7px rgba(0, 133, 255, 0.3) inset;
-  -box-shadow: 0px 0px 7px rgba(0, 133, 255, 0.3) inset;
-}
+  -box-shadow: 0px 0px 7px rgba(0, 133, 255, 0.3) inset; }
 .openerp .oe_kanban_view .oe_kanban_vignette {
   padding: 8px;
-  min-height: 100px;
-}
+  min-height: 100px; }
 .openerp .oe_kanban_view .oe_kanban_image {
   display: inline-block;
   vertical-align: top;
@@ -280,23 +212,19 @@
   border-radius: 3px;
   -moz-box-shadow: 0 1px 4px rgba(0, 0, 0, 0.4);
   -webkit-box-shadow: 0 1px 4px rgba(0, 0, 0, 0.4);
-  -box-shadow: 0 1px 4px rgba(0, 0, 0, 0.4);
-}
+  -box-shadow: 0 1px 4px rgba(0, 0, 0, 0.4); }
 .openerp .oe_kanban_view .oe_kanban_details {
   display: inline-block;
   vertical-align: top;
   width: 240px;
   font-size: 13px;
   padding: 0 5px;
-  color: #4c4c4c;
-}
+  color: #4c4c4c; }
 .openerp .oe_kanban_view .oe_kanban_details h4 {
-  margin: 0 0 4px 0;
-}
+  margin: 0 0 4px 0; }
 .openerp .oe_kanban_view .oe_kanban_details .oe_tag {
   display: inline-block;
-  margin: 0 2px 2px 0;
-}
+  margin: 0 2px 2px 0; }
 .openerp .oe_kanban_view .oe_kanban_record {
   position: relative;
   display: block;
@@ -304,18 +232,14 @@
   margin: 0;
   -moz-border-radius: 4px;
   -webkit-border-radius: 4px;
-  border-radius: 4px;
-}
+  border-radius: 4px; }
 .openerp .oe_kanban_view .oe_kanban_record:last-child {
-  margin-bottom: 0;
-}
+  margin-bottom: 0; }
 .openerp .oe_kanban_view .oe_kanban_record .oe_kanban_title {
   font-weight: bold;
-  margin: 2px 4px;
-}
+  margin: 2px 4px; }
 .openerp .oe_kanban_view .oe_kanban_record .oe_kanban_alias {
-  margin: 0px 0 8px 0;
-}
+  margin: 0px 0 8px 0; }
 .openerp .oe_kanban_view .oe_kanban_record .oe_kanban_alias .oe_e {
   font-size: 30px;
   line-height: 6px;
@@ -323,11 +247,9 @@
   margin-right: 3px;
   color: white;
   text-shadow: 0px 0px 2px black;
-  float: left;
-}
+  float: left; }
 .openerp .oe_kanban_view.oe_kanban_grouped .oe_kanban_record {
-  margin-bottom: 4px;
-}
+  margin-bottom: 4px; }
 .openerp .oe_kanban_view .oe_kanban_avatar_smallbox {
   height: 40px;
   width: 40px;
@@ -338,70 +260,55 @@
   border-radius: 3px;
   -moz-box-shadow: 0 1px 2px rgba(0, 0, 0, 0.2);
   -webkit-box-shadow: 0 1px 2px rgba(0, 0, 0, 0.2);
-  -box-shadow: 0 1px 2px rgba(0, 0, 0, 0.2);
-}
+  -box-shadow: 0 1px 2px rgba(0, 0, 0, 0.2); }
 .openerp .oe_kanban_view .oe_kanban_box {
   background: white;
   border: 2px solid #cccccc;
   border-radius: 4px;
   -moz-border-radius: 4px;
   -webkit-border-radius: 4px;
-  margin-bottom: 5px;
-}
+  margin-bottom: 5px; }
 .openerp .oe_kanban_view .oe_kanban_box_header {
-  border-bottom: 1px solid #cccccc;
-}
+  border-bottom: 1px solid #cccccc; }
 .openerp .oe_kanban_view .oe_kanban_title {
   font-size: 95%;
   font-weight: bold;
-  padding: 0 4px 0 4px;
-}
+  padding: 0 4px 0 4px; }
 .openerp .oe_kanban_view .oe_kanban_small {
   font-size: 80%;
-  font-weight: normal;
-}
+  font-weight: normal; }
 .openerp .oe_kanban_view .oe_kanban_show_more {
   clear: both;
-  text-align: center;
-}
+  text-align: center; }
 .openerp .oe_kanban_view.oe_kanban_grouped .oe_kanban_show_more .oe_button {
-  width: 100%;
-}
+  width: 100%; }
 .openerp .oe_kanban_view.oe_kanban_ungrouped .oe_kanban_column .oe_kanban_record {
   display: inline-block;
   padding: 2px;
   vertical-align: top;
   box-sizing: border-box;
   -moz-box-sizing: border-box;
-  -webkit-box-sizing: border-box;
-}
+  -webkit-box-sizing: border-box; }
 .openerp .oe_kanban_view .oe_kanban_action_button {
   height: 22px;
-  margin: 0;
-}
+  margin: 0; }
 .openerp .oe_kanban_view .oe_kanban_action_a {
-  text-decoration: none;
-}
+  text-decoration: none; }
 .openerp .oe_kanban_view .oe_kanban_action_a:hover {
-  text-decoration: none;
-}
+  text-decoration: none; }
 .openerp .oe_kanban_view .oe_kanban_table {
   width: 100%;
   border: none;
   border-collapse: collapse;
   margin: 0;
-  padding: 0;
-}
+  padding: 0; }
 .openerp .oe_kanban_view .oe_kanban_table tr td {
-  padding: 0;
-}
+  padding: 0; }
 .openerp .oe_kanban_view .oe_kanban_table tr td.oe_kanban_title {
-  padding: 2px;
-}
+  padding: 2px; }
 .openerp .oe_kanban_view .oe_kanban_box_content {
   padding: 4px;
-  font-size: 90%;
-}
+  font-size: 90%; }
 .openerp .oe_kanban_view .oe_kanban_button {
   border: 1px solid #8ec1da;
   background-color: #ddeef6;
@@ -412,38 +319,29 @@
   text-shadow: 0 1px white;
   padding: 0 4px;
   font-size: 85%;
-  margin: 1px;
-}
+  margin: 1px; }
 .openerp .oe_kanban_view a.oe_kanban_button:hover, .openerp .oe_kanban_view .openerp button.oe_kanban_button:hover {
-  background-color: #eeddf6;
-}
+  background-color: #eeddf6; }
 .openerp .oe_kanban_view .oe_kanban_buttons_set {
   border-top: 1px dotted;
   white-space: nowrap;
   padding-top: 2px;
   position: relative;
-  clear: both;
-}
+  clear: both; }
 .openerp .oe_kanban_view .oe_kanban_buttons_set a {
-  padding: 2px;
-}
+  padding: 2px; }
 .openerp .oe_kanban_view .oe_kanban_box_show_onclick {
-  display: none;
-}
+  display: none; }
 .openerp .oe_kanban_view .oe_kanban_draghandle {
-  cursor: move;
-}
+  cursor: move; }
 .openerp .oe_kanban_view .oe_kanban_color_border {
-  border-color: #cccccc;
-}
+  border-color: #cccccc; }
 .openerp .oe_kanban_view .oe_kanban_color_border {
-  border-color: #cccccc;
-}
+  border-color: #cccccc; }
 .openerp .oe_kanban_view .oe_kanban_tooltip ul, .openerp .oe_kanban_view ul.oe_kanban_tooltip {
   padding: 0 0 4px 0;
   margin: 5px 0 0 15px;
-  list-style: circle;
-}
+  list-style: circle; }
 .openerp .oe_kanban_view .oe_kanban_highlight {
   border-radius: 2px;
   -moz-border-radius: 2px;
@@ -452,8 +350,7 @@
   margin: 1px 4px;
   white-space: nowrap;
   display: inline-block;
-  line-height: 1em;
-}
+  line-height: 1em; }
 .openerp .oe_kanban_view .oe_kanban_card, .openerp .oe_kanban_view .oe_kanban_quick_create {
   margin-bottom: 4px;
   position: relative;
@@ -466,44 +363,35 @@
   -webkit-transition: -webkit-transform, -webkit-box-shadow, border 200ms linear;
   -moz-border-radius: 4px;
   -webkit-border-radius: 4px;
-  border-radius: 4px;
-}
+  border-radius: 4px; }
 .openerp .oe_kanban_view .oe_kanban_card:not(.ui-sortable-helper):hover, .openerp .oe_kanban_view .oe_kanban_quick_create:not(.ui-sortable-helper):hover {
   border: 1px solid #7c7bad;
   -moz-box-shadow: 0 0 4px #7c7bad;
   -webkit-box-shadow: 0 0 4px #7c7bad;
-  -box-shadow: 0 0 4px #7c7bad;
-}
+  -box-shadow: 0 0 4px #7c7bad; }
 .openerp .oe_kanban_view .oe_kanban_card:not(.ui-sortable-helper):hover .oe_dropdown_kanban > span, .openerp .oe_kanban_view .oe_kanban_quick_create:not(.ui-sortable-helper):hover .oe_dropdown_kanban > span {
-  visibility: visible;
-}
+  visibility: visible; }
 .openerp .oe_kanban_view .oe_kanban_card h3, .openerp .oe_kanban_view .oe_kanban_quick_create h3 {
   margin: 0 16px 0 0;
   color: #4c4c4c;
-  text-decoration: none;
-}
+  text-decoration: none; }
 .openerp .oe_kanban_view .oe_kanban_card h3:hover, .openerp .oe_kanban_view .oe_kanban_quick_create h3:hover {
-  text-decoration: none;
-}
+  text-decoration: none; }
 .openerp .oe_kanban_view .oe_kanban_card .oe_dropdown_kanban .oe_kanban_project_times li, .openerp .oe_kanban_view .oe_kanban_quick_create .oe_dropdown_kanban .oe_kanban_project_times li {
-  float: left;
-}
+  float: left; }
 .openerp .oe_kanban_view .oe_kanban_star {
   float: left;
   position: inline-block;
-  margin: 0 4px 0 0;
-}
+  margin: 0 4px 0 0; }
 .openerp .oe_kanban_view .oe_kanban_avatar {
   -moz-border-radius: 3px;
   -webkit-border-radius: 3px;
   border-radius: 3px;
   -moz-box-shadow: 0 1px 2px rgba(0, 0, 0, 0.2);
   -webkit-box-shadow: 0 1px 2px rgba(0, 0, 0, 0.2);
-  -box-shadow: 0 1px 2px rgba(0, 0, 0, 0.2);
-}
+  -box-shadow: 0 1px 2px rgba(0, 0, 0, 0.2); }
 .openerp .oe_kanban_view .oe_kanban_footer_left {
-  margin-top: 2px;
-}
+  margin-top: 2px; }
 .openerp .oe_kanban_view .oe_kanban_footer_left > span {
   margin-top: 2px;
   display: inline-block;
@@ -514,33 +402,27 @@
   line-height: 16px;
   -moz-border-radius: 3px;
   -webkit-border-radius: 3px;
-  border-radius: 3px;
-}
+  border-radius: 3px; }
 .openerp .oe_kanban_view .oe_kanban_footer_left > span .oe_e {
   line-height: 12px;
-  font-size: 22px;
-}
+  font-size: 22px; }
 .openerp .oe_kanban_view .oe_kanban_footer_left .oe_tags {
-  margin-right: 0;
-}
+  margin-right: 0; }
 .openerp .oe_kanban_view .oe_kanban_footer_left .oe_tags .oe_tag {
   display: inline-block;
   padding: 0 2px;
-  line-height: 14px;
-}
+  line-height: 14px; }
 .openerp .oe_kanban_view .oe_kanban_footer_left .oe_kanban_mail_new {
   line-height: 18px;
   background-color: #8a89ba;
   color: white;
   font-weight: bold;
   position: relative;
-  top: -1px;
-}
+  top: -1px; }
 .openerp .oe_kanban_view .oe_kanban_bottom_right {
   float: right;
   position: relative;
-  top: 2px;
-}
+  top: 2px; }
 .openerp .oe_kanban_view .oe_kanban_status {
   position: relative;
   top: 4px;
@@ -554,129 +436,101 @@
   background-image: -webkit-radial-gradient(circle, #eeeeee 0%, #cccccc 40%, #bbbbbb 100%);
   background-image: -moz-radial-gradient(#eeeeee 0%, #cccccc 40%, #bbbbbb 100%);
   background-image: -ms-radial-gradient(#eeeeee 0%, #cccccc 40%, #bbbbbb 100%);
-  background-image: radial-gradient(#eeeeee 0%, #cccccc 40%, #bbbbbb 100%);
-}
+  background-image: radial-gradient(#eeeeee 0%, #cccccc 40%, #bbbbbb 100%); }
 .openerp .oe_kanban_view .oe_kanban_status_green {
   background: green;
   background-position: center center;
   background-image: -webkit-radial-gradient(circle, #55dd55 0%, #44aa44 40%, #339933 100%);
   background-image: -moz-radial-gradient(#55dd55 0%, #44aa44 40%, #339933 100%);
   background-image: -ms-radial-gradient(#55dd55 0%, #44aa44 40%, #339933 100%);
-  background-image: radial-gradient(#55dd55 0%, #44aa44 40%, #339933 100%);
-}
+  background-image: radial-gradient(#55dd55 0%, #44aa44 40%, #339933 100%); }
 .openerp .oe_kanban_view .oe_kanban_status_red {
   background: red;
   background-position: center center;
   background-image: -webkit-radial-gradient(circle, #ee7777 0%, #cc3333 40%, #bb0808 100%);
   background-image: -moz-radial-gradient(#ee7777 0%, #cc3333 40%, #bb0808 100%);
   background-image: -ms-radial-gradient(#ee7777 0%, #cc3333 40%, #bb0808 100%);
-  background-image: radial-gradient(#ee7777 0%, #cc3333 40%, #bb0808 100%);
-}
+  background-image: radial-gradient(#ee7777 0%, #cc3333 40%, #bb0808 100%); }
 .openerp .oe_kanban_view .oe_kanban_text_red {
   color: #a61300;
   font-weight: bold;
   -moz-border-radius: 4px;
   -webkit-border-radius: 4px;
-  border-radius: 4px;
-}
+  border-radius: 4px; }
 .openerp .oe_kanban_view .oe_kanban_ellipsis {
   overflow: hidden;
   text-overflow: ellipsis;
-  white-space: nowrap;
-}
+  white-space: nowrap; }
 .openerp .oe_kanban_view .oe_dropdown_kanban {
   float: right;
   cursor: pointer;
-  margin-top: -6px;
-}
+  margin-top: -6px; }
 .openerp .oe_kanban_view .oe_dropdown_kanban:hover {
-  text-decoration: none;
-}
+  text-decoration: none; }
 .openerp .oe_kanban_view .oe_dropdown_kanban .oe_dropdown_menu {
   left: 0;
   top: 28px;
   min-width: 160px;
-  padding: 2px;
-}
+  padding: 2px; }
 .openerp .oe_kanban_view .oe_dropdown_kanban .oe_dropdown_menu > li {
-  padding: 3px;
-}
+  padding: 3px; }
 .openerp .oe_kanban_view .oe_dropdown_kanban.oe_opened > span {
-  visibility: visible;
-}
+  visibility: visible; }
 .openerp .oe_kanban_view .oe_dropdown_kanban > span {
-  visibility: hidden;
-}
+  visibility: hidden; }
 .openerp .oe_kanban_view .oe_kanban_colorpicker {
-  white-space: nowrap;
-}
+  white-space: nowrap; }
 .openerp .oe_kanban_view .oe_kanban_colorpicker li {
   float: left;
   margin: 0;
-  padding: 0;
-}
+  padding: 0; }
 .openerp .oe_kanban_view .oe_kanban_colorpicker li a {
   display: inline-block;
   width: 16px;
   height: 16px;
-  border: 1px solid white;
-}
+  border: 1px solid white; }
 .openerp .oe_kanban_view .oe_kanban_colorpicker li a:hover {
-  border: 1px solid gray !important;
-}
+  border: 1px solid gray !important; }
 .openerp .oe_kanban_view .oe_kanban_colorpicker li:first-child a {
-  border: 1px solid #cccccc;
-}
+  border: 1px solid #cccccc; }
 .openerp .oe_kanban_view .oe_kanban_color_0 {
   background-color: white;
-  color: #5a5a5a;
-}
+  color: #5a5a5a; }
 .openerp .oe_kanban_view .oe_kanban_color_1 {
   background-color: #cccccc;
-  color: #424242;
-}
+  color: #424242; }
 .openerp .oe_kanban_view .oe_kanban_color_2 {
   background-color: #ffc7c7;
-  color: #7a3737;
-}
+  color: #7a3737; }
 .openerp .oe_kanban_view .oe_kanban_color_3 {
   background-color: #fff1c7;
-  color: #756832;
-}
+  color: #756832; }
 .openerp .oe_kanban_view .oe_kanban_color_4 {
   background-color: #e3ffc7;
-  color: #5d6937;
-}
+  color: #5d6937; }
 .openerp .oe_kanban_view .oe_kanban_color_5 {
   background-color: #c7ffd5;
-  color: #1a7759;
-}
+  color: #1a7759; }
 .openerp .oe_kanban_view .oe_kanban_color_6 {
   background-color: #c7ffff;
-  color: #1a5d83;
-}
+  color: #1a5d83; }
 .openerp .oe_kanban_view .oe_kanban_color_7 {
   background-color: #c7d5ff;
-  color: #3b3e75;
-}
+  color: #3b3e75; }
 .openerp .oe_kanban_view .oe_kanban_color_8 {
   background-color: #e3c7ff;
-  color: #4c3668;
-}
+  color: #4c3668; }
 .openerp .oe_kanban_view .oe_kanban_color_9 {
   background-color: #ffc7f1;
-  color: #6d2c70;
-}
+  color: #6d2c70; }
 
 .openerp .oe_form .oe_kanban_view .oe_kanban_column, .openerp .oe_form .oe_kanban_view .oe_kanban_group_header {
   padding: 0px;
-  background: white;
-}
+  background: white; }
 
 .openerp .oe_popup_form .oe_kanban_buttons .oe_highlight {
   color: #404040;
-  background: none;
-}
+  background: none; }
 .openerp .oe_popup_form .oe_kanban_buttons button.oe_highlight {
   background-color: #efefef;
   background-image: -webkit-gradient(linear, left top, left bottom, from(#efefef), to(#d8d8d8));
@@ -687,8 +541,7 @@
   background-image: linear-gradient(to bottom, #efefef, #d8d8d8);
   -moz-box-shadow: 0 1px 2px rgba(0, 0, 0, 0.1), 0 1px 1px rgba(255, 255, 255, 0.8) inset;
   -webkit-box-shadow: 0 1px 2px rgba(0, 0, 0, 0.1), 0 1px 1px rgba(255, 255, 255, 0.8) inset;
-  -box-shadow: 0 1px 2px rgba(0, 0, 0, 0.1), 0 1px 1px rgba(255, 255, 255, 0.8) inset;
-}
+  -box-shadow: 0 1px 2px rgba(0, 0, 0, 0.1), 0 1px 1px rgba(255, 255, 255, 0.8) inset; }
 .openerp .oe_popup_form .oe_kanban_buttons button.oe_highlight:active {
   background-color: #e3e3e3;
   background-image: -webkit-gradient(linear, left top, left bottom, from(#e3e3e3), to(#f6f6f6));
@@ -699,8 +552,7 @@
   background-image: linear-gradient(to bottom, #e3e3e3, #f6f6f6);
   -moz-box-shadow: none;
   -webkit-box-shadow: none;
-  -box-shadow: none;
-}
+  -box-shadow: none; }
 .openerp .oe_popup_form .oe_kanban_buttons button.oe_highlight:hover {
   background-color: #f6f6f6;
   background-image: -webkit-gradient(linear, left top, left bottom, from(#f6f6f6), to(#e3e3e3));
@@ -711,32 +563,23 @@
   background-image: linear-gradient(to bottom, #f6f6f6, #e3e3e3);
   -moz-box-shadow: 0 1px 2px rgba(0, 0, 0, 0.1), 0 1px 1px rgba(255, 255, 255, 0.8) inset;
   -webkit-box-shadow: 0 1px 2px rgba(0, 0, 0, 0.1), 0 1px 1px rgba(255, 255, 255, 0.8) inset;
-  -box-shadow: 0 1px 2px rgba(0, 0, 0, 0.1), 0 1px 1px rgba(255, 255, 255, 0.8) inset;
-}
+  -box-shadow: 0 1px 2px rgba(0, 0, 0, 0.1), 0 1px 1px rgba(255, 255, 255, 0.8) inset; }
 
 .openerp_ie .oe_kanban_view .oe_kanban_group_header .oe_kanban_group_title_vertical {
-  display: none !important;
-}
+  display: none !important; }
 .openerp_ie .oe_kanban_view .oe_kanban_group_header.oe_kanban_group_folded .oe_kanban_group_title_vertical {
-  display: inline-block !important;
-}
+  display: inline-block !important; }
 .openerp_ie .oe_kanban_view .oe_kanban_group_title_vertical {
   -ms-writing-mode: lr-tb !important;
   background: #f0eeee;
-  top: -5px !important;
-}
+  top: -5px !important; }
 .openerp_ie .oe_kanban_view.oe_kanban_grouped .oe_kanban_group_header {
-  height: 1%;
-}
+  height: 1%; }
 
 @media print {
   .openerp .oe_kanban_groups button {
-    visibility: hidden;
-  }
+    visibility: hidden; }
   .openerp .oe_kanban_groups a[data-type=object], .openerp .oe_kanban_groups a[data-type=delete] {
-    visibility: hidden;
-  }
+    visibility: hidden; }
   .openerp .oe_kanban_view .oe_kanban_group_title {
-    text-shadow: none !important;
-  }
-}+    text-shadow: none !important; } }