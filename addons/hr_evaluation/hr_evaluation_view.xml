<?xml version="1.0" ?>
<openerp>
    <data>

      <record id="view_hr_evaluation_plan_search" model="ir.ui.view">
            <field name="name">hr_evaluation.plan.search</field>
            <field name="model">hr_evaluation.plan</field>
            <field name="type">search</field>
            <field name="arch" type="xml">
                <search string="Search Evaluation Plan">
                   <group col='15' colspan='4'>
                       <field name="name"/>
                       <field name="company_id" widget="selection" groups="base.group_multi_company"/>
                   </group>
                   <newline/>
                   <group expand="0" string="Group By..." groups="base.group_multi_company">
                        <filter string="Company" icon="terp-go-home" domain="[]" context="{'group_by':'company_id'}"/>
                    </group>
               </search>
            </field>
        </record>

        <record model="ir.ui.view" id="view_hr_evaluation_plan_form">
            <field name="name">hr_evaluation.plan.form</field>
            <field name="model">hr_evaluation.plan</field>
            <field name="type">form</field>
            <field name="arch" type="xml">
                <form string="Evaluation Plan">
                    <group col="8" colspan="4">
                        <field name="name" select="1"/>
                        <field name="company_id" select="1" widget="selection" groups="base.group_multi_company"/>
                        <field name="month_first"/>
                        <field name="month_next"/>
                        <label string="(months)" align="0.0"/>
                        <newline/>
                        <field name="active"/>
                    </group>
                     <notebook colspan="4">
                         <page string="Evaluation Phases">
                            <field name="phase_ids" nolabel="1" colspan="4"/>
                         </page>
                     </notebook>
                </form>
            </field>
        </record>
        <record model="ir.ui.view" id="view_hr_evaluation_plan_tree">
            <field name="name">hr_evaluation.plan.form</field>
            <field name="model">hr_evaluation.plan</field>
            <field name="type">tree</field>
            <field name="arch" type="xml">
                <tree string="Evaluation Plan">
                    <field name="name"/>
                    <field name="month_first"/>
                    <field name="month_next"/>
                    <field name="company_id" groups="base.group_multi_company"/>
                </tree>
            </field>
        </record>
        <record model="ir.actions.act_window" id="open_view_hr_evaluation_plan_tree">
            <field name="name">Evaluation Plans</field>
            <field name="res_model">hr_evaluation.plan</field>
            <field name="view_type">form</field>
            <field name="view_mode">tree,form</field>
        </record>

        <menuitem name="Evaluations" parent="hr.menu_hr_root" id="menu_eval_hr" sequence="6"/>
        <menuitem name="Periodic Evaluations" parent="hr.menu_hr_configuration" id="menu_eval_hr_config" sequence="4"/>
        <menuitem parent="menu_eval_hr_config" id="menu_open_view_hr_evaluation_plan_tree"
            action="open_view_hr_evaluation_plan_tree"/>

        <record model="ir.ui.view" id="view_hr_evaluation_plan_phase_form">
            <field name="name">hr_evaluation.plan.phase.form</field>
            <field name="model">hr_evaluation.plan.phase</field>
            <field name="type">form</field>
            <field name="arch" type="xml">
                <form string="Evaluation Plan Phases">
                 <notebook>
                   <page string="General">
                    <field name="plan_id" invisible="1"/>
                    <group col="8" colspan="4">
                        <field name="name"/>
                        <field name="wait"/>
                        <field name="sequence"/>
                    </group>
                    <group col="4" colspan="4">
                        <separator string="Action to Perform" colspan="4"/>
                        <field name="action"/>
                        <field name="survey_id" domain="[('state','=','open')]"/>
                    </group>
                    <group col="4" colspan="4">
                        <group col="4" colspan="2">
                            <separator string="Send to Managers" colspan="2"/>
                            <newline/>
                            <field name="send_answer_manager"/>
                            <newline/>
                            <field name="send_anonymous_manager"/>
                        </group>
                        <group col="4" colspan="2">
                            <separator string="Send to Employees" colspan="2"/>
                            <newline/>
                            <field name="send_answer_employee"/>
                            <newline/>
                            <field name="send_anonymous_employee"/>
                        </group>
                    </group>
                    </page>
                    <page string="Mail Settings">
                        <field name="mail_feature" colspan="4"/>
                        <newline/>
                        <separator string="Mail Body"/>
                        <newline/>
                        <field name="mail_body" colspan="4" nolabel="1"/>
                        <newline/>
                        <separator string="Legend" colspan ="4"/>
                          <label string=" (employee_name)s: Partner name" colspan="2"/>
                          <label string="(user_signature)s: User name" colspan="2"/>
                          <label string="(date)s: Current Date" colspan="2"/>
                          <label string="(eval_name)s:Evaluation Name" colspan="2"/>
                    </page>
                  </notebook>
                </form>
            </field>
        </record>
        <record model="ir.ui.view" id="view_hr_evaluation_plan_phase_tree">
            <field name="name">hr_evaluation.plan.phase.form</field>
            <field name="model">hr_evaluation.plan.phase</field>
            <field name="type">tree</field>
            <field name="arch" type="xml">
                <tree string="Evaluation Plan Phases" editable="bottom" >
                    <field name="sequence"/>
                    <field name="name"/>
                    <field name="action"/>
                    <field name="survey_id"/>
                    <field name="wait"/>
                </tree>
            </field>
        </record>

        <record id="hr_hr_employee_view_form" model="ir.ui.view">
            <field name="name">hr.hr.employee.view.form</field>
            <field name="model">hr.employee</field>
            <field name="inherit_id" ref="hr.view_employee_form"/>
            <field name="arch" type="xml">
                <page string="Notes" position="before">
                    <page string="Evaluation" groups="base.group_hr_user">
                        <field name="evaluation_plan_id" on_change="onchange_evaluation_plan_id(evaluation_plan_id, evaluation_date)"/>
                        <field name="evaluation_date"/>
                    </page>
                </page>
            </field>
        </record>

        <record model="ir.ui.view" id="view_hr_evaluation_form">
            <field name="name">hr_evaluation.evaluation.form</field>
            <field name="model">hr_evaluation.evaluation</field>
            <field name="type">form</field>
            <field name="arch" type="xml">
                <form string="Evaluation">
                    <group col="4" colspan="3">
                        <separator string="Evaluation Data" colspan="4"/>
                        <field name="employee_id" on_change="onchange_employee_id(employee_id)"/>
                        <field name="plan_id"/>
                        <field name="date"/>
                        <field name="progress" widget="progressbar"/>
                    </group>
                    <group col="2" colspan="1">
                        <separator string="Ending Summary" colspan="2"/>
                        <field name="rating" attrs="{'readonly':[('state','&lt;&gt;','progress')],'required':[('state','=','progress')]}"/>
                        <field name="date_close" readonly="1"/>
                    </group>
                    <notebook colspan="4">
                        <page string="Appraisal">
                            <field name="survey_request_ids" context="{'phase_id': phase_id}" nolabel="1" colspan="4" widget="one2many">
                                <form string="Interview Evaluation">
                                    <group col="4" colspan="4">
                                        <field name="survey_id"/>
                                        <group col="2" colspan="2">
                                            <button name="%(survey.action_view_survey_question_message)d" string="Interview Question" type="action" states="waiting_answer,done,cancel" icon="gtk-execute" context="{'survey_id': survey_id, 'response_id': [response], 'response_no':0, 'active' : response,'request' : True, 'object' : 'hr.evaluation.interview', 'cur_id' : active_id}" attrs="{'readonly':[('survey_id','=',False)]}"/>
                                            <button name="%(survey.survey_browse_response)d" string="Print Interview" type="action" states="done" icon="gtk-print" context="{'survey_id': survey_id, 'response_id' : [response], 'response_no':0,}" attrs="{'readonly':[('response','=',False)]}" />
                                        </group>
                                        <field name="date_deadline"/>
                                        <field name="response" readonly="1"/>
                                        <field name="user_to_review_id"/>
                                        <field name="user_id" string="Interviewer"/>
                                    </group>
                                    <newline/>
                                    <separator string="State" colspan="4"/>
                                    <group colspan="4" col="6">
                                         <field name="state"/>
                                    </group>
                                </form>
                            </field>
                        </page>
                        <page string="Internal Notes">
                            <field name="note_action" colspan="4" nolabel="1"
                                groups="base.group_hr_manager"/>
                        </page>
                        <page string="Public Notes">
                            <field name="note_summary" colspan="4" nolabel="1"/>
                        </page>
                    </notebook>
                    <newline/>
                    <group col="8" colspan="4">
                        <field name="state"/>
                        <button name="button_cancel" string="Cancel" states="draft,wait,progress" type="object"
                                icon="gtk-cancel"/>
                        <button name="button_plan_in_progress" string="Start Evaluation" states="draft" type="object"
                                icon="gtk-execute"/>
                        <button name="button_done" string="Done" states="progress" type="object"
                                icon="gtk-jump-to"/>
                        <button name="button_draft" string="Reset to Draft" states="cancel" type="object"
                                icon="terp-stock_effects-object-colorize"/>
                        <button name="button_final_validation" string="Validate Evaluation" states="wait" type="object"
                                icon="gtk-go-forward"/>
                    </group>
              </form>
            </field>
        </record>

        <record model="ir.ui.view" id="view_hr_evaluation_tree">
            <field name="name">hr_evaluation.evaluation.tree</field>
            <field name="model">hr_evaluation.evaluation</field>
            <field name="type">tree</field>
            <field name="arch" type="xml">
                <tree colors="blue:state in ('draft');black:state in ('wait','progress');gray:state in('done','cancel')" string="Evaluation">
                    <field name="employee_id"/>
                    <field name="plan_id"/>
                    <field name="date"/>
                    <!--field name="progress" widget="progressbar"/-->
                    <field name="rating"/>
                    <field name="state"/>
                </tree>
            </field>
        </record>

        <record model="ir.ui.view" id="view_hr_evaluation_graph">
            <field name="name">hr_evaluation.evaluation.graph</field>
            <field name="model">hr_evaluation.evaluation</field>
            <field name="type">graph</field>
            <field name="arch" type="xml">
                <graph string="Evaluation" type="bar">
                    <field name="employee_id"/>
                    <field name="progress"  operator="+"/>
                </graph>
            </field>
        </record>

       <record id="hr_evaluation.evaluation_search" model="ir.ui.view">
            <field name="name">hr_evaluation.evaluation_search</field>
            <field name="model">hr_evaluation.evaluation</field>
            <field name="type">search</field>
            <field name="arch" type="xml">
                <search string="Search Evaluation">
                   <group col='10' colspan='4'>
                    <filter icon="terp-check" string="Current" domain="[('state','=','wait')]" help="Evaluations that are in waiting state"/>
                    <filter icon="terp-camera_test" string="In progress" domain="[('state','=','progress')]" help="Evaluations that are in progress state"/>
                    <separator orientation="vertical"/>
                    <filter icon="terp-go-week" string="7 Days" help="Evaluations to close within the next 7 days"
                        domain="[('date', '&gt;=', (datetime.date.today()-datetime.timedelta(days=7)).strftime('%%Y-%%m-%%d'))]" />
                    <separator orientation="vertical"/>
                    <filter icon="terp-gnome-cpu-frequency-applet+" string="Late"
                        help="Evaluations that overpassed the deadline" domain="[('date','&lt;=',(datetime.date.today()).strftime('%%Y-%%m-%%d'))]" />
                    <separator orientation="vertical"/>
                    <field name="employee_id" />
                    <field name="plan_id" widget="selection" />
                    </group>
                    <newline/>
                    <group expand='0' string='Group by...'>
                    <filter string='Employee' icon="terp-personal" domain="[]" context="{'group_by' : 'employee_id'}" />
                    <separator orientation="vertical"/>
                    <filter string='Plan' icon="terp-stock_align_left_24" domain="[]" context="{'group_by' : 'plan_id'}" />
                    <filter string='State' icon="terp-stock_effects-object-colorize" domain="[]" context="{'group_by' : 'state'}" />
                    <separator orientation="vertical"/>
                    <filter string='Date' icon="terp-go-month" domain="[]" context="{'group_by' : 'date'}" />
                   </group>
               </search>
            </field>
        </record>

        <record model="ir.actions.act_window" id="open_view_hr_evaluation_tree">
            <field name="name">Evaluations</field>
            <field name="res_model">hr_evaluation.evaluation</field>
            <field name="view_type">form</field>
            <field name="view_mode">tree,form,graph</field>
            <field name="search_view_id" ref="hr_evaluation.evaluation_search"/>
            <field name="help">Each employee may be assigned an evaluation plan. Such a plan defines the frequency and the way you manage your periodic personnel evaluation. You will be able to define steps and attach interviews to each step. OpenERP manages all kind of evaluations: bottom-up, top-down, self-evaluation and final evaluation by the manager.</field>
        </record>

        <menuitem name="Evaluations" parent="menu_eval_hr" id="menu_open_view_hr_evaluation_tree"
            action="open_view_hr_evaluation_tree"/>

        <record model="ir.ui.view" id="view_hr_evaluation_interview_form">
            <field name="name">hr_evaluation.interview.form</field>
            <field name="model">hr.evaluation.interview</field>
            <field name="type">form</field>
            <field name="arch" type="xml">
                <form string="Interview Evaluation">
                    <group col="4" colspan="4">
                        <field name="survey_id"/>
                        <field name="evaluation_id"/>
                        <group col="2" colspan="2">
                            <button name="%(survey.action_view_survey_question_message)d" string="Interview Question" type="action" states="waiting_answer,done,cancel" icon="gtk-execute" context="{'survey_id': survey_id, 'response_id': [response], 'response_no':0, 'active' : response,'request' : True, 'object' : 'hr.evaluation.interview', 'cur_id' : active_id}" attrs="{'readonly':[('survey_id','=',False)]}"/>
                            <button name="%(survey.survey_browse_response)d" string="Print Interview" type="action" states="done" icon="gtk-print" context="{'survey_id': survey_id, 'response_id' : [response], 'response_no':0,}" attrs="{'readonly':[('response','=',False)]}" />
                        </group>
                        <field name="date_deadline"/>
                        <field name="response" readonly="1"/>
                        <field name="user_to_review_id"/>
                        <field name="user_id" string="Interviewer"/>
                        <button string="Send Reminder Email"
                        name="%(mail.action_email_compose_message_wizard)d"
                        icon="terp-mail-message-new" type="action" colspan="2"
                        states="waiting_answer"/>
                    </group>
                    <newline/>
                    <separator string="State" colspan="4"/>
                    <group colspan="4" col="6">
                         <field name="state"/>
                    </group>
                </form>
            </field>
        </record>

        <record model="ir.ui.view" id="view_hr_evaluation_interview_tree">
            <field name="name">hr_evaluation.interview.tree</field>
            <field name="model">hr.evaluation.interview</field>
            <field name="type">tree</field>
            <field name="arch" type="xml">
                <tree string="Interview Evaluation">
                    <field name="date_deadline" string="Deadline Date"/>
                    <field name="survey_id"/>
                    <field name="user_id" string="Interviewer"/>
                    <field name="user_to_review_id"/>
                    <field name="response" readonly="1" invisible="True"/>
                    <button name="%(survey.action_view_survey_question_message)d" string="Interview Question" type="action" states="waiting_answer,done,cancel" icon="gtk-execute" context="{'survey_id': survey_id, 'response_id': [response], 'response_no':0, 'active' : response, 'request' : True, 'object' : 'hr.evaluation.interview', 'cur_id' : active_id}" attrs="{'readonly':[('survey_id','=',False)]}"/>
                    <button name="%(survey.survey_browse_response)d" string="Print Interview" type="action" states="done" icon="gtk-print" context="{'survey_id': survey_id, 'response_id' : [response], 'response_no':0}" attrs="{'readonly':[('response','=',False)]}" />
                    <button name="%(mail.action_email_compose_message_wizard)d" string="Send Reminder Email" icon="terp-mail-message-new" type="action" colspan="2" states="waiting_answer"/>
                    <field name="state"/>
                </tree>
            </field>
        </record>

       <record id="view_hr_evaluation_interview_search" model="ir.ui.view">
            <field name="name">view_hr_evaluation_interview_search</field>
            <field name="model">hr.evaluation.interview</field>
            <field name="type">search</field>
            <field name="arch" type="xml">
                <search string="Search Evaluation">
                   <group col='10' colspan='4'>
                        <filter icon="terp-gtk-go-back-rtl" string="To Do" name="todo" domain="[('state','=','waiting_answer')]"/>
                        <separator orientation="vertical"/>
                        <filter icon="terp-gnome-cpu-frequency-applet+" string="Late" domain="[('date_deadline','&lt;',current_date)]"/>
                        <separator orientation="vertical"/>
                        <field name="user_to_review_id"/>
                        <field name="user_id" string="Interviewer"/>
                   </group>
                   <newline/>
                    <group expand="0" string="Group By...">
                        <filter string="Interviewer" icon="terp-personal" domain="[]" context="{'group_by':'user_id'}"/>
                        <separator orientation="vertical"/>
                        <filter string="Survey" icon="terp-stock_align_left_24" domain="[]" context="{'group_by':'survey_id'}"/>
                        <separator orientation="vertical"/>
                        <filter string="State" name="group_state" icon="terp-stock_effects-object-colorize" domain="[]" context="{'group_by':'state'}"/>
                    </group>
               </search>
            </field>
        </record>

        <record id="view_evaluation_calendar" model="ir.ui.view">
            <field name="name">Interview Request</field>
            <field name="model">hr.evaluation.interview</field>
            <field name="type">calendar</field>
            <field name="arch" type="xml">
                <calendar string="Interview Request" color="user_to_review_id" date_start="date_deadline">
                    <field name="request_id"/>
                </calendar>
            </field>
        </record>

        <record model="ir.actions.act_window" id="action_hr_evaluation_interview_tree">
            <field name="name">Interview Requests</field>
            <field name="res_model">hr.evaluation.interview</field>
            <field name="view_type">form</field>
            <field name="view_id" ref="view_hr_evaluation_interview_form"/>
            <field name="domain">[('is_evaluation' ,'=', True)]</field>
            <field name="context">{"search_default_todo":1,"search_default_user_id":uid}</field>
            <field name="search_view_id" ref="view_hr_evaluation_interview_search"/>
            <field name="help">Interview Requests are generated automatically by OpenERP according to an employee's evaluation plan. Each user receives automatic emails and requests to evaluate their colleagues periodically.</field>
        </record>

        <record model="ir.actions.act_window.view" id="hr_evaluation_interview_tree">
            <field name="sequence" eval="1"/>
            <field name="view_mode">tree</field>
            <field name="view_id" ref="view_hr_evaluation_interview_tree"/>
            <field name="act_window_id" ref="action_hr_evaluation_interview_tree"/>
        </record>
        <record model="ir.actions.act_window.view" id="hr_evaluation_interview_form">
            <field name="sequence" eval="2"/>
            <field name="view_mode">form</field>
            <field name="view_id" ref="view_hr_evaluation_interview_form"/>
            <field name="act_window_id" ref="action_hr_evaluation_interview_tree"/>
        </record>
        <record model="ir.actions.act_window.view" id="action_view_evaluation_calendar">
            <field name="sequence" eval="3"/>
            <field name="view_mode">calendar</field>
            <field name="view_id" ref="view_evaluation_calendar"/>
            <field name="act_window_id" ref="action_hr_evaluation_interview_tree"/>
        </record>


        <!-- Email Compose message Action-->
        <record id="action_email_compose_message_menu_wizard" model="ir.actions.act_window">
            <field name="name">Send E-mail</field>
            <field name="res_model">email.compose.message</field>
            <field name="src_model">email.compose.message</field>
            <field name="type">ir.actions.act_window</field>
            <field name="view_type">form</field>
            <field name="view_mode">form</field>
            <field name="context">{'email_model':'hr.evaluation.interview'}</field>
            <field name="target">new</field>
        </record>

        <menuitem name="Interview Requests" parent="menu_eval_hr" id="menu_open_hr_evaluation_interview_requests"
            action="action_hr_evaluation_interview_tree"/>
<<<<<<< HEAD
        <menuitem name="Evaluation Reminders" parent="menu_eval_hr" id="menu_eval_send_mail"
           action="action_email_compose_message_menu_wizard" sequence="45" groups="base.group_hr_manager"/>
=======

      <!-- Email Compose message Action-->
      <act_window
      id="evaluation_reminders" name="Evaluation Reminders"
      res_model="email.compose.message"
      src_model="hr.evaluation.interview"
      view_type="form" view_mode="form"
      target="new" multi="True"
      key2="client_action_multi"
      context="{'mass_mail':True}"/>
>>>>>>> 5be7bbd5

      <!-- Evaluation Interviews Button on Employee Form -->
      <act_window
      context="{'search_default_user_to_review_id': [active_id], 'default_user_to_review_id': active_id}"
      id="act_hr_employee_2_hr__evaluation_interview"
      name="Evaluation Interviews"
      res_model="hr.evaluation.interview"
      src_model="hr.employee"/>

    </data>
</openerp><|MERGE_RESOLUTION|>--- conflicted
+++ resolved
@@ -406,25 +406,8 @@
             <field name="act_window_id" ref="action_hr_evaluation_interview_tree"/>
         </record>
 
-
-        <!-- Email Compose message Action-->
-        <record id="action_email_compose_message_menu_wizard" model="ir.actions.act_window">
-            <field name="name">Send E-mail</field>
-            <field name="res_model">email.compose.message</field>
-            <field name="src_model">email.compose.message</field>
-            <field name="type">ir.actions.act_window</field>
-            <field name="view_type">form</field>
-            <field name="view_mode">form</field>
-            <field name="context">{'email_model':'hr.evaluation.interview'}</field>
-            <field name="target">new</field>
-        </record>
-
         <menuitem name="Interview Requests" parent="menu_eval_hr" id="menu_open_hr_evaluation_interview_requests"
             action="action_hr_evaluation_interview_tree"/>
-<<<<<<< HEAD
-        <menuitem name="Evaluation Reminders" parent="menu_eval_hr" id="menu_eval_send_mail"
-           action="action_email_compose_message_menu_wizard" sequence="45" groups="base.group_hr_manager"/>
-=======
 
       <!-- Email Compose message Action-->
       <act_window
@@ -435,7 +418,6 @@
       target="new" multi="True"
       key2="client_action_multi"
       context="{'mass_mail':True}"/>
->>>>>>> 5be7bbd5
 
       <!-- Evaluation Interviews Button on Employee Form -->
       <act_window
