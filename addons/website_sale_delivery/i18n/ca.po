# Translation of Odoo Server.
# This file contains the translation of the following modules:
# * website_sale_delivery
#
# Translators:
msgid ""
msgstr ""
"Project-Id-Version: Odoo 9.0\n"
"Report-Msgid-Bugs-To: \n"
<<<<<<< HEAD
"POT-Creation-Date: 2016-08-19 10:26+0000\n"
=======
"POT-Creation-Date: 2016-08-18 14:08+0000\n"
>>>>>>> bc1a0a32
"PO-Revision-Date: 2016-06-29 09:53+0000\n"
"Last-Translator: Martin Trigaux\n"
"Language-Team: Catalan (http://www.transifex.com/odoo/odoo-9/language/ca/)\n"
"Language: ca\n"
"MIME-Version: 1.0\n"
"Content-Type: text/plain; charset=UTF-8\n"
"Content-Transfer-Encoding: \n"
"Plural-Forms: nplurals=2; plural=(n != 1);\n"

#. module: website_sale_delivery
#: model:ir.ui.view,arch_db:website_sale_delivery.cart_delivery
msgid ""
"<span class=\"col-xs-6 text-right text-muted\" title=\"Delivery will be "
"updated after choosing a new delivery method\"> Delivery:</span>"
msgstr ""

#. module: website_sale_delivery
#: model:ir.model.fields,help:website_sale_delivery.field_delivery_carrier_website_description
msgid ""
"A description of the Product that you want to communicate to your customers. "
"This description will be copied to every Sale Order, Delivery Order and "
"Customer Invoice/Refund"
msgstr ""

#. module: website_sale_delivery
#: model:ir.model.fields,field_description:website_sale_delivery.field_delivery_carrier_accessory_product_ids
msgid "Accessory Products"
msgstr "Productes Accessoris"

#. module: website_sale_delivery
#: model:ir.model.fields,help:website_sale_delivery.field_delivery_carrier_alternative_product_ids
msgid "Appear on the product page"
msgstr "Aparèixer en la pàgina del producte"

#. module: website_sale_delivery
#: model:ir.model.fields,help:website_sale_delivery.field_delivery_carrier_accessory_product_ids
msgid "Appear on the shopping cart"
msgstr "Aparèixer al carro de compra"

#. module: website_sale_delivery
#: model:ir.model.fields,field_description:website_sale_delivery.field_delivery_carrier_available_in_pos
msgid "Available in the Point of Sale"
msgstr "Disponible en el TPV"

#. module: website_sale_delivery
#: model:ir.model,name:website_sale_delivery.model_delivery_carrier
msgid "Carrier"
msgstr "Transportista"

#. module: website_sale_delivery
#: model:ir.model.fields,help:website_sale_delivery.field_delivery_carrier_to_weight
msgid ""
"Check if the product should be weighted using the hardware scale integration"
msgstr ""
"Clica si el producte s'ha de pesar utilitzant la integració de la balança"

#. module: website_sale_delivery
#: model:ir.model.fields,help:website_sale_delivery.field_delivery_carrier_available_in_pos
msgid "Check if you want this product to appear in the Point of Sale"
msgstr "Clica si vols que aquest producte aparegui al TPV"

#. module: website_sale_delivery
#: model:ir.ui.view,arch_db:website_sale_delivery.payment_delivery
msgid "Choose your Delivery Method"
msgstr ""

#. module: website_sale_delivery
#: model:ir.ui.view,arch_db:website_sale_delivery.country_state_shipping
msgid "Country..."
msgstr "País..."

#. module: website_sale_delivery
#: model:ir.model.fields,help:website_sale_delivery.field_delivery_carrier_project_id
msgid "Create a task under this project on sale order validation."
msgstr ""

#. module: website_sale_delivery
#: model:ir.model.fields,field_description:website_sale_delivery.field_sale_order_amount_delivery
msgid "Delivery Amount"
msgstr ""

#. module: website_sale_delivery
<<<<<<< HEAD
#: model:ir.ui.menu,name:website_sale_delivery.menu_ecommerce_delivery
msgid "Delivery Methods"
msgstr ""

#. module: website_sale_delivery
=======
>>>>>>> bc1a0a32
#: model:ir.ui.view,arch_db:website_sale_delivery.view_delivery_carrier_form_website_delivery
msgid "Description"
msgstr "Descripció"

#. module: website_sale_delivery
#: model:ir.ui.view,arch_db:website_sale_delivery.view_delivery_carrier_form_website_delivery
<<<<<<< HEAD
msgid "Description displayed on the eCommerce and on online quotations."
=======
msgid "Description displayed on the eCommerce and on the Online Quotations."
>>>>>>> bc1a0a32
msgstr ""

#. module: website_sale_delivery
#: model:ir.model.fields,field_description:website_sale_delivery.field_delivery_carrier_website_description
msgid "Description for Online Quotations"
msgstr ""

#. module: website_sale_delivery
#: model:ir.model.fields,field_description:website_sale_delivery.field_delivery_carrier_quote_description
msgid "Description for the quote"
msgstr ""

#. module: website_sale_delivery
#: model:ir.model.fields,help:website_sale_delivery.field_delivery_carrier_website_sequence
msgid "Determine the display order in the Website E-commerce"
msgstr "Determini l'ordre de visualització al lloc web de comerç electrònic"

#. module: website_sale_delivery
#: model:ir.model.fields,help:website_sale_delivery.field_delivery_carrier_split_method
msgid ""
"Equal : Cost will be equally divided.\n"
"By Quantity : Cost will be divided according to product's quantity.\n"
"By Current cost : Cost will be divided according to product's current cost.\n"
"By Weight : Cost will be divided depending on its weight.\n"
"By Volume : Cost will be divided depending on its volume."
msgstr ""

#. module: website_sale_delivery
#: model:ir.model.fields,field_description:website_sale_delivery.field_delivery_carrier_attachment_count
msgid "File"
msgstr ""

#. module: website_sale_delivery
#: model:ir.model.fields,help:website_sale_delivery.field_sale_order_has_delivery
msgid "Has an order line set for delivery"
msgstr ""

#. module: website_sale_delivery
#: model:ir.model.fields,field_description:website_sale_delivery.field_sale_order_has_delivery
msgid "Has delivery"
msgstr ""

#. module: website_sale_delivery
#: model:ir.model.fields,field_description:website_sale_delivery.field_delivery_carrier_intrastat_id
msgid "Intrastat code"
msgstr "Codi Intrastat"

#. module: website_sale_delivery
#: model:ir.model.fields,field_description:website_sale_delivery.field_delivery_carrier_landed_cost_ok
msgid "Landed Costs"
msgstr ""

#. module: website_sale_delivery
<<<<<<< HEAD
#: code:addons/website_sale_delivery/models/sale_order.py:104
=======
#: model:ir.model.fields,field_description:website_sale_delivery.field_delivery_carrier_purchase_line_warn_msg
msgid "Message for Purchase Order Line"
msgstr "Missatge per a la línia de la comanda de compra"

#. module: website_sale_delivery
#: model:ir.model.fields,field_description:website_sale_delivery.field_delivery_carrier_sale_line_warn_msg
msgid "Message for Sales Order Line"
msgstr "Missatge de línia de comanda de vendes"

#. module: website_sale_delivery
#: code:addons/website_sale_delivery/models/sale_order.py:138
>>>>>>> bc1a0a32
#, python-format
msgid ""
"No shipping method is available for your current order and shipping address. "
"Please contact us for more information."
msgstr ""

#. module: website_sale_delivery
#: model:ir.model.fields,field_description:website_sale_delivery.field_delivery_carrier_optional_product_ids
msgid "Optional Products"
msgstr ""

#. module: website_sale_delivery
#: model:ir.model.fields,field_description:website_sale_delivery.field_delivery_carrier_pos_categ_id
msgid "Point of Sale Category"
msgstr "Categoria del Punt de Venda"

#. module: website_sale_delivery
#: model:ir.model.fields,field_description:website_sale_delivery.field_delivery_carrier_purchase_requisition
msgid "Procurement"
msgstr "Proveïment"

#. module: website_sale_delivery
#: model:ir.model.fields,help:website_sale_delivery.field_delivery_carrier_optional_product_ids
msgid "Products to propose when add to cart."
msgstr ""
<<<<<<< HEAD
=======

#. module: website_sale_delivery
#: model:ir.model.fields,field_description:website_sale_delivery.field_delivery_carrier_project_id
msgid "Project"
msgstr "Projecte"

#. module: website_sale_delivery
#: model:ir.model.fields,field_description:website_sale_delivery.field_delivery_carrier_purchase_line_warn
msgid "Purchase Order Line"
msgstr "Línia de la comanda de compra"
>>>>>>> bc1a0a32

#. module: website_sale_delivery
#: model:ir.model.fields,field_description:website_sale_delivery.field_delivery_carrier_rating_ids
msgid "Rating"
msgstr ""

#. module: website_sale_delivery
#: model:ir.model,name:website_sale_delivery.model_sale_order
msgid "Sales Order"
msgstr "Comanda de venda"

#. module: website_sale_delivery
#: model:ir.ui.view,arch_db:website_sale_delivery.country_state_shipping
msgid "Select..."
msgstr ""

#. module: website_sale_delivery
<<<<<<< HEAD
=======
#: model:ir.model.fields,help:website_sale_delivery.field_delivery_carrier_purchase_line_warn
#: model:ir.model.fields,help:website_sale_delivery.field_delivery_carrier_sale_line_warn
msgid ""
"Selecting the \"Warning\" option will notify user with the message, "
"Selecting \"Blocking Message\" will throw an exception with the message and "
"block the flow. The Message has to be written in the next field."
msgstr ""
"Si seleccioneu l'opció \"Avís\" es notificarà als usuaris amb el missatge, "
"si seleccioneu \"Missatge de bloqueig\" es llançarà una excepció amb el "
"missatge i es bloquejarà el flux. El missatge s'ha d'escriure en el següent "
"camp."

#. module: website_sale_delivery
>>>>>>> bc1a0a32
#: model:ir.model.fields,field_description:website_sale_delivery.field_delivery_carrier_website_sequence
msgid "Sequence"
msgstr "Seqüència"

#. module: website_sale_delivery
#: model:ir.model.fields,field_description:website_sale_delivery.field_delivery_carrier_website_size_x
msgid "Size X"
msgstr "Mida X"

#. module: website_sale_delivery
#: model:ir.model.fields,field_description:website_sale_delivery.field_delivery_carrier_website_size_y
msgid "Size Y"
msgstr "Mida Y"

#. module: website_sale_delivery
<<<<<<< HEAD
#: code:addons/website_sale_delivery/models/sale_order.py:103
=======
#: code:addons/website_sale_delivery/models/sale_order.py:137
>>>>>>> bc1a0a32
#, python-format
msgid "Sorry, we are unable to ship your order"
msgstr ""

#. module: website_sale_delivery
#: model:ir.model.fields,field_description:website_sale_delivery.field_delivery_carrier_split_method
msgid "Split Method"
msgstr ""

#. module: website_sale_delivery
#: model:ir.model.fields,field_description:website_sale_delivery.field_delivery_carrier_website_style_ids
msgid "Styles"
msgstr "Estils"

#. module: website_sale_delivery
#: model:ir.model.fields,field_description:website_sale_delivery.field_delivery_carrier_alternative_product_ids
msgid "Suggested Products"
msgstr ""

#. module: website_sale_delivery
#: model:ir.model.fields,help:website_sale_delivery.field_sale_order_amount_delivery
msgid "The amount without tax."
msgstr "L'import sense impostos."

#. module: website_sale_delivery
#: model:ir.model.fields,help:website_sale_delivery.field_delivery_carrier_public_categ_ids
msgid "Those categories are used to group similar products for e-commerce."
msgstr ""
"Aquestes categories s'utilitzen per agrupar productes similars per al comerç "
"electrònic."

#. module: website_sale_delivery
#: model:ir.model.fields,help:website_sale_delivery.field_delivery_carrier_pos_categ_id
msgid "Those categories are used to group similar products for point of sale."
msgstr ""
"Aquestes categories s'utilitzen per agrupar productes similars al punt de "
"venda."

#. module: website_sale_delivery
#: model:ir.model.fields,field_description:website_sale_delivery.field_delivery_carrier_to_weight
msgid "To Weigh With Scale"
msgstr "Pesar amb la bàscula"

#. module: website_sale_delivery
#: model:ir.ui.view,arch_db:website_sale_delivery.shipping_tracking
msgid "Tracking:"
<<<<<<< HEAD
msgstr ""

#. module: website_sale_delivery
#: model:ir.model.fields,field_description:website_sale_delivery.field_delivery_carrier_website_published
msgid "Visible in Website"
=======
>>>>>>> bc1a0a32
msgstr ""

#. module: website_sale_delivery
#: model:ir.model.fields,field_description:website_sale_delivery.field_delivery_carrier_public_categ_ids
msgid "Website Product Category"
msgstr ""

#. module: website_sale_delivery
#: model:ir.model.fields,field_description:website_sale_delivery.field_delivery_carrier_website_meta_description
msgid "Website meta description"
msgstr "Meta descripció del lloc web"

#. module: website_sale_delivery
#: model:ir.model.fields,field_description:website_sale_delivery.field_delivery_carrier_website_meta_keywords
msgid "Website meta keywords"
msgstr "Meta paraules del lloc web"

#. module: website_sale_delivery
#: model:ir.model.fields,field_description:website_sale_delivery.field_delivery_carrier_website_meta_title
msgid "Website meta title"
msgstr "Mata títol del lloc web"

<<<<<<< HEAD
#~ msgid "Message for Purchase Order Line"
#~ msgstr "Missatge per a la línia de la comanda de compra"

#~ msgid "Message for Sales Order Line"
#~ msgstr "Missatge de línia de comanda de vendes"

#~ msgid "Project"
#~ msgstr "Projecte"

#~ msgid "Purchase Order Line"
#~ msgstr "Línia de la comanda de compra"

#~ msgid "Sales Order Line"
#~ msgstr "Línia comanda de venda"

#~ msgid ""
#~ "Selecting the \"Warning\" option will notify user with the message, "
#~ "Selecting \"Blocking Message\" will throw an exception with the message "
#~ "and block the flow. The Message has to be written in the next field."
#~ msgstr ""
#~ "Si seleccioneu l'opció \"Avís\" es notificarà als usuaris amb el "
#~ "missatge, si seleccioneu \"Missatge de bloqueig\" es llançarà una "
#~ "excepció amb el missatge i es bloquejarà el flux. El missatge s'ha "
#~ "d'escriure en el següent camp."
=======
#~ msgid "Website Comments"
#~ msgstr "Comentaris del lloc web"
>>>>>>> bc1a0a32

#~ msgid "Website URL"
#~ msgstr "URL del lloc web"<|MERGE_RESOLUTION|>--- conflicted
+++ resolved
@@ -7,11 +7,7 @@
 msgstr ""
 "Project-Id-Version: Odoo 9.0\n"
 "Report-Msgid-Bugs-To: \n"
-<<<<<<< HEAD
-"POT-Creation-Date: 2016-08-19 10:26+0000\n"
-=======
 "POT-Creation-Date: 2016-08-18 14:08+0000\n"
->>>>>>> bc1a0a32
 "PO-Revision-Date: 2016-06-29 09:53+0000\n"
 "Last-Translator: Martin Trigaux\n"
 "Language-Team: Catalan (http://www.transifex.com/odoo/odoo-9/language/ca/)\n"
@@ -29,14 +25,6 @@
 msgstr ""
 
 #. module: website_sale_delivery
-#: model:ir.model.fields,help:website_sale_delivery.field_delivery_carrier_website_description
-msgid ""
-"A description of the Product that you want to communicate to your customers. "
-"This description will be copied to every Sale Order, Delivery Order and "
-"Customer Invoice/Refund"
-msgstr ""
-
-#. module: website_sale_delivery
 #: model:ir.model.fields,field_description:website_sale_delivery.field_delivery_carrier_accessory_product_ids
 msgid "Accessory Products"
 msgstr "Productes Accessoris"
@@ -94,25 +82,13 @@
 msgstr ""
 
 #. module: website_sale_delivery
-<<<<<<< HEAD
-#: model:ir.ui.menu,name:website_sale_delivery.menu_ecommerce_delivery
-msgid "Delivery Methods"
-msgstr ""
-
-#. module: website_sale_delivery
-=======
->>>>>>> bc1a0a32
 #: model:ir.ui.view,arch_db:website_sale_delivery.view_delivery_carrier_form_website_delivery
 msgid "Description"
 msgstr "Descripció"
 
 #. module: website_sale_delivery
 #: model:ir.ui.view,arch_db:website_sale_delivery.view_delivery_carrier_form_website_delivery
-<<<<<<< HEAD
-msgid "Description displayed on the eCommerce and on online quotations."
-=======
 msgid "Description displayed on the eCommerce and on the Online Quotations."
->>>>>>> bc1a0a32
 msgstr ""
 
 #. module: website_sale_delivery
@@ -166,9 +142,6 @@
 msgstr ""
 
 #. module: website_sale_delivery
-<<<<<<< HEAD
-#: code:addons/website_sale_delivery/models/sale_order.py:104
-=======
 #: model:ir.model.fields,field_description:website_sale_delivery.field_delivery_carrier_purchase_line_warn_msg
 msgid "Message for Purchase Order Line"
 msgstr "Missatge per a la línia de la comanda de compra"
@@ -180,7 +153,6 @@
 
 #. module: website_sale_delivery
 #: code:addons/website_sale_delivery/models/sale_order.py:138
->>>>>>> bc1a0a32
 #, python-format
 msgid ""
 "No shipping method is available for your current order and shipping address. "
@@ -206,8 +178,6 @@
 #: model:ir.model.fields,help:website_sale_delivery.field_delivery_carrier_optional_product_ids
 msgid "Products to propose when add to cart."
 msgstr ""
-<<<<<<< HEAD
-=======
 
 #. module: website_sale_delivery
 #: model:ir.model.fields,field_description:website_sale_delivery.field_delivery_carrier_project_id
@@ -218,7 +188,6 @@
 #: model:ir.model.fields,field_description:website_sale_delivery.field_delivery_carrier_purchase_line_warn
 msgid "Purchase Order Line"
 msgstr "Línia de la comanda de compra"
->>>>>>> bc1a0a32
 
 #. module: website_sale_delivery
 #: model:ir.model.fields,field_description:website_sale_delivery.field_delivery_carrier_rating_ids
@@ -231,13 +200,16 @@
 msgstr "Comanda de venda"
 
 #. module: website_sale_delivery
+#: model:ir.model.fields,field_description:website_sale_delivery.field_delivery_carrier_sale_line_warn
+msgid "Sales Order Line"
+msgstr "Línia comanda de venda"
+
+#. module: website_sale_delivery
 #: model:ir.ui.view,arch_db:website_sale_delivery.country_state_shipping
 msgid "Select..."
 msgstr ""
 
 #. module: website_sale_delivery
-<<<<<<< HEAD
-=======
 #: model:ir.model.fields,help:website_sale_delivery.field_delivery_carrier_purchase_line_warn
 #: model:ir.model.fields,help:website_sale_delivery.field_delivery_carrier_sale_line_warn
 msgid ""
@@ -251,7 +223,6 @@
 "camp."
 
 #. module: website_sale_delivery
->>>>>>> bc1a0a32
 #: model:ir.model.fields,field_description:website_sale_delivery.field_delivery_carrier_website_sequence
 msgid "Sequence"
 msgstr "Seqüència"
@@ -267,11 +238,7 @@
 msgstr "Mida Y"
 
 #. module: website_sale_delivery
-<<<<<<< HEAD
-#: code:addons/website_sale_delivery/models/sale_order.py:103
-=======
 #: code:addons/website_sale_delivery/models/sale_order.py:137
->>>>>>> bc1a0a32
 #, python-format
 msgid "Sorry, we are unable to ship your order"
 msgstr ""
@@ -318,14 +285,6 @@
 #. module: website_sale_delivery
 #: model:ir.ui.view,arch_db:website_sale_delivery.shipping_tracking
 msgid "Tracking:"
-<<<<<<< HEAD
-msgstr ""
-
-#. module: website_sale_delivery
-#: model:ir.model.fields,field_description:website_sale_delivery.field_delivery_carrier_website_published
-msgid "Visible in Website"
-=======
->>>>>>> bc1a0a32
 msgstr ""
 
 #. module: website_sale_delivery
@@ -348,35 +307,8 @@
 msgid "Website meta title"
 msgstr "Mata títol del lloc web"
 
-<<<<<<< HEAD
-#~ msgid "Message for Purchase Order Line"
-#~ msgstr "Missatge per a la línia de la comanda de compra"
-
-#~ msgid "Message for Sales Order Line"
-#~ msgstr "Missatge de línia de comanda de vendes"
-
-#~ msgid "Project"
-#~ msgstr "Projecte"
-
-#~ msgid "Purchase Order Line"
-#~ msgstr "Línia de la comanda de compra"
-
-#~ msgid "Sales Order Line"
-#~ msgstr "Línia comanda de venda"
-
-#~ msgid ""
-#~ "Selecting the \"Warning\" option will notify user with the message, "
-#~ "Selecting \"Blocking Message\" will throw an exception with the message "
-#~ "and block the flow. The Message has to be written in the next field."
-#~ msgstr ""
-#~ "Si seleccioneu l'opció \"Avís\" es notificarà als usuaris amb el "
-#~ "missatge, si seleccioneu \"Missatge de bloqueig\" es llançarà una "
-#~ "excepció amb el missatge i es bloquejarà el flux. El missatge s'ha "
-#~ "d'escriure en el següent camp."
-=======
 #~ msgid "Website Comments"
 #~ msgstr "Comentaris del lloc web"
->>>>>>> bc1a0a32
 
 #~ msgid "Website URL"
 #~ msgstr "URL del lloc web"