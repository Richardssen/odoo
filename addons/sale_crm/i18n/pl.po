--- conflicted
+++ resolved
@@ -1,30 +1,22 @@
-# Polish translation for openobject-addons
-# Copyright (c) 2014 Rosetta Contributors and Canonical Ltd 2014
-# This file is distributed under the same license as the openobject-addons package.
-# FIRST AUTHOR <EMAIL@ADDRESS>, 2014.
-#
+# Translation of Odoo Server.
+# This file contains the translation of the following modules:
+# * sale_crm
+# 
+# Translators:
+# FIRST AUTHOR <EMAIL@ADDRESS>, 2014
 msgid ""
 msgstr ""
-<<<<<<< HEAD
-"Project-Id-Version: openobject-addons\n"
-"Report-Msgid-Bugs-To: FULL NAME <EMAIL@ADDRESS>\n"
-"POT-Creation-Date: 2014-08-14 13:09+0000\n"
-"PO-Revision-Date: 2014-08-29 09:46+0000\n"
-"Last-Translator: Tobiasz Rozum (OpenGLOBE.pl) <tobiasz.rozum@openglobe.pl>\n"
-"Language-Team: Polish <pl@li.org>\n"
-=======
 "Project-Id-Version: Odoo 8.0\n"
 "Report-Msgid-Bugs-To: \n"
 "POT-Creation-Date: 2015-01-21 14:08+0000\n"
 "PO-Revision-Date: 2016-10-05 23:03+0000\n"
 "Last-Translator: Martin Trigaux\n"
 "Language-Team: Polish (http://www.transifex.com/odoo/odoo-8/language/pl/)\n"
->>>>>>> d3c4ab23
 "MIME-Version: 1.0\n"
 "Content-Type: text/plain; charset=UTF-8\n"
-"Content-Transfer-Encoding: 8bit\n"
-"X-Launchpad-Export-Date: 2014-08-30 08:38+0000\n"
-"X-Generator: Launchpad (build 17176)\n"
+"Content-Transfer-Encoding: \n"
+"Language: pl\n"
+"Plural-Forms: nplurals=3; plural=(n==1 ? 0 : n%10>=2 && n%10<=4 && (n%100<10 || n%100>=20) ? 1 : 2);\n"
 
 #. module: sale_crm
 #: field:sale.order,campaign_id:0
@@ -164,11 +156,16 @@
 #. module: sale_crm
 #: help:sale.order,source_id:0
 msgid ""
-"This is the source of the link Ex: Search Engine, another domain, or name of "
-"email list"
+"This is the source of the link Ex: Search Engine, another domain, or name of"
+" email list"
 msgstr "Źródło adresu np: wyszukiwarka, inna domena lub e-mail"
 
 #. module: sale_crm
 #: view:crm.make.sale:sale_crm.view_crm_make_sale
 msgid "_Create"
-msgstr "_Utwórz"+msgstr "_Utwórz"
+
+#. module: sale_crm
+#: view:crm.make.sale:sale_crm.view_crm_make_sale
+msgid "or"
+msgstr "lub"