--- conflicted
+++ resolved
@@ -27,7 +27,6 @@
     _description = "Sales Advance Payment Invoice"
 
     _columns = {
-<<<<<<< HEAD
         'advance_payment_method':fields.selection(
             [('all', 'Invoice all the Sale Order'), ('percentage','Percentage'), ('fixed','Fixed Price'),
                 ('lines', 'Some Order Lines')],
@@ -36,15 +35,11 @@
                 Use Percentage to invoice a percentage of the total amount.
                 Use Fixed Price to invoice a specific amound in advance.
                 Use Some Order Lines to invoice a selection of the sale order lines."""),
-=======
-        'product_id': fields.many2one('product.product', 'Advance Product', help="Select a product of type service which is called 'Advance Product'. You may have to create it and set it as a default value on this field."),
-        'amount': fields.float('Advance Amount', digits_compute= dp.get_precision('Account'), required=True, help="The amount to be invoiced in advance."),
->>>>>>> b18ed241
         'qtty': fields.float('Quantity', digits=(16, 2), required=True),
         'product_id': fields.many2one('product.product', 'Advance Product',
             help="""Select a product of type service which is called 'Advance Product'.
                 You may have to create it and set it as a default value on this field."""),
-        'amount': fields.float('Advance Amount', digits_compute= dp.get_precision('Sale Price'),
+        'amount': fields.float('Advance Amount', digits_compute= dp.get_precision('Account'),
             help="The amount to be invoiced in advance."),
     }
 
