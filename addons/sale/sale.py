# -*- coding: utf-8 -*-
##############################################################################
#
#    OpenERP, Open Source Management Solution
#    Copyright (C) 2004-2010 Tiny SPRL (<http://tiny.be>).
#
#    This program is free software: you can redistribute it and/or modify
#    it under the terms of the GNU Affero General Public License as
#    published by the Free Software Foundation, either version 3 of the
#    License, or (at your option) any later version.
#
#    This program is distributed in the hope that it will be useful,
#    but WITHOUT ANY WARRANTY; without even the implied warranty of
#    MERCHANTABILITY or FITNESS FOR A PARTICULAR PURPOSE.  See the
#    GNU Affero General Public License for more details.
#
#    You should have received a copy of the GNU Affero General Public License
#    along with this program.  If not, see <http://www.gnu.org/licenses/>.
#
##############################################################################

from datetime import datetime, timedelta
from dateutil.relativedelta import relativedelta
import time
import pooler
from osv import fields, osv
from tools.translate import _
from tools import DEFAULT_SERVER_DATE_FORMAT, DEFAULT_SERVER_DATETIME_FORMAT, DATETIME_FORMATS_MAP, float_compare
import decimal_precision as dp
import netsvc

class sale_shop(osv.osv):
    _name = "sale.shop"
    _description = "Sales Shop"
    _columns = {
        'name': fields.char('Shop Name', size=64, required=True),
        'payment_default_id': fields.many2one('account.payment.term', 'Default Payment Term', required=True),
        'warehouse_id': fields.many2one('stock.warehouse', 'Warehouse'),
        'pricelist_id': fields.many2one('product.pricelist', 'Pricelist'),
        'project_id': fields.many2one('account.analytic.account', 'Analytic Account', domain=[('parent_id', '!=', False)]),
        'company_id': fields.many2one('res.company', 'Company', required=False),
    }
    _defaults = {
        'company_id': lambda s, cr, uid, c: s.pool.get('res.company')._company_default_get(cr, uid, 'sale.shop', context=c),
    }

sale_shop()

class sale_order(osv.osv):
    _name = "sale.order"
    _inherit = ['ir.needaction_mixin', 'mail.thread']
    _description = "Sales Order"
    

    def copy(self, cr, uid, id, default=None, context=None):
        if not default:
            default = {}
        default.update({
            'state': 'draft',
            'shipped': False,
            'invoice_ids': [],
            'picking_ids': [],
            'date_confirm': False,
            'name': self.pool.get('ir.sequence').get(cr, uid, 'sale.order'),
        })
        return super(sale_order, self).copy(cr, uid, id, default, context=context)

    def _amount_line_tax(self, cr, uid, line, context=None):
        val = 0.0
        for c in self.pool.get('account.tax').compute_all(cr, uid, line.tax_id, line.price_unit * (1-(line.discount or 0.0)/100.0), line.product_uom_qty, line.product_id, line.order_id.partner_id)['taxes']:
            val += c.get('amount', 0.0)
        return val

    def _amount_all(self, cr, uid, ids, field_name, arg, context=None):
        cur_obj = self.pool.get('res.currency')
        res = {}
        for order in self.browse(cr, uid, ids, context=context):
            res[order.id] = {
                'amount_untaxed': 0.0,
                'amount_tax': 0.0,
                'amount_total': 0.0,
            }
            val = val1 = 0.0
            cur = order.pricelist_id.currency_id
            for line in order.order_line:
                val1 += line.price_subtotal
                val += self._amount_line_tax(cr, uid, line, context=context)
            res[order.id]['amount_tax'] = cur_obj.round(cr, uid, cur, val)
            res[order.id]['amount_untaxed'] = cur_obj.round(cr, uid, cur, val1)
            res[order.id]['amount_total'] = res[order.id]['amount_untaxed'] + res[order.id]['amount_tax']
        return res

    # This is False
    def _picked_rate(self, cr, uid, ids, name, arg, context=None):
        if not ids:
            return {}
        res = {}
        tmp = {}
        for id in ids:
            tmp[id] = {'picked': 0.0, 'total': 0.0}
        cr.execute('''SELECT
                p.sale_id as sale_order_id, sum(m.product_qty) as nbr, mp.state as procurement_state, m.state as move_state, p.type as picking_type
            FROM
                stock_move m
            LEFT JOIN
                stock_picking p on (p.id=m.picking_id)
            LEFT JOIN
                procurement_order mp on (mp.move_id=m.id)
            WHERE
                p.sale_id IN %s GROUP BY m.state, mp.state, p.sale_id, p.type''', (tuple(ids),))

        for item in cr.dictfetchall():
            if item['move_state'] == 'cancel':
                continue

            if item['picking_type'] == 'in':#this is a returned picking
                tmp[item['sale_order_id']]['total'] -= item['nbr'] or 0.0 # Deducting the return picking qty
                if item['procurement_state'] == 'done' or item['move_state'] == 'done':
                    tmp[item['sale_order_id']]['picked'] -= item['nbr'] or 0.0
            else:
                tmp[item['sale_order_id']]['total'] += item['nbr'] or 0.0
                if item['procurement_state'] == 'done' or item['move_state'] == 'done':
                    tmp[item['sale_order_id']]['picked'] += item['nbr'] or 0.0

        for order in self.browse(cr, uid, ids, context=context):
            if order.shipped:
                res[order.id] = 100.0
            else:
                res[order.id] = tmp[order.id]['total'] and (100.0 * tmp[order.id]['picked'] / tmp[order.id]['total']) or 0.0
        return res

    def _invoiced_rate(self, cursor, user, ids, name, arg, context=None):
        res = {}
        for sale in self.browse(cursor, user, ids, context=context):
            if sale.invoiced:
                res[sale.id] = 100.0
                continue
            tot = 0.0
            for invoice in sale.invoice_ids:
                if invoice.state not in ('draft', 'cancel'):
                    tot += invoice.amount_untaxed
            if tot:
                res[sale.id] = min(100.0, tot * 100.0 / (sale.amount_untaxed or 1.00))
            else:
                res[sale.id] = 0.0
        return res

    def _invoiced(self, cursor, user, ids, name, arg, context=None):
        res = {}
        for sale in self.browse(cursor, user, ids, context=context):
            res[sale.id] = True
            invoice_existence = False
            for invoice in sale.invoice_ids:
                if invoice.state!='cancel':
                    invoice_existence = True
                    if invoice.state != 'paid':
                        res[sale.id] = False
                        break
            if not invoice_existence:
                res[sale.id] = False
        return res

    def _invoiced_search(self, cursor, user, obj, name, args, context=None):
        if not len(args):
            return []
        clause = ''
        sale_clause = ''
        no_invoiced = False
        for arg in args:
            if arg[1] == '=':
                if arg[2]:
                    clause += 'AND inv.state = \'paid\''
                else:
                    clause += 'AND inv.state != \'cancel\' AND sale.state != \'cancel\'  AND inv.state <> \'paid\'  AND rel.order_id = sale.id '
                    sale_clause = ',  sale_order AS sale '
                    no_invoiced = True

        cursor.execute('SELECT rel.order_id ' \
                'FROM sale_order_invoice_rel AS rel, account_invoice AS inv '+ sale_clause + \
                'WHERE rel.invoice_id = inv.id ' + clause)
        res = cursor.fetchall()
        if no_invoiced:
            cursor.execute('SELECT sale.id ' \
                    'FROM sale_order AS sale ' \
                    'WHERE sale.id NOT IN ' \
                        '(SELECT rel.order_id ' \
                        'FROM sale_order_invoice_rel AS rel) and sale.state != \'cancel\'')
            res.extend(cursor.fetchall())
        if not res:
            return [('id', '=', 0)]
        return [('id', 'in', [x[0] for x in res])]

    def _get_order(self, cr, uid, ids, context=None):
        result = {}
        for line in self.pool.get('sale.order.line').browse(cr, uid, ids, context=context):
            result[line.order_id.id] = True
        return result.keys()

    _columns = {
        'name': fields.char('Order Reference', size=64, required=True,
            readonly=True, states={'draft': [('readonly', False)]}, select=True),
        'shop_id': fields.many2one('sale.shop', 'Shop', required=True, readonly=True, states={'draft': [('readonly', False)]}),
        'origin': fields.char('Source Document', size=64, help="Reference of the document that generated this sales order request."),
        'client_order_ref': fields.char('Customer Reference', size=64),
        'state': fields.selection([
<<<<<<< HEAD
            ('draft', 'Draft Quotation'),
            ('sent', 'Quotation Sent'),
=======
            ('draft', 'Quotation'),
            ('cancel', 'Cancelled'),
>>>>>>> b3fa4ccf
            ('waiting_date', 'Waiting Schedule'),
            ('manual', 'Sale to Invoice'),
            ('progress', 'Sale in Progress'),
            ('shipping_except', 'Shipping Exception'),
            ('invoice_except', 'Invoice Exception'),
            ('done', 'Done'),
            ], 'Order State', readonly=True, help="Gives the state of the quotation or sales order. \nThe exception state is automatically set when a cancel operation occurs in the invoice validation (Invoice Exception) or in the picking list process (Shipping Exception). \nThe 'Waiting Schedule' state is set when the invoice is confirmed but waiting for the scheduler to run on the order date.", select=True),
        'date_order': fields.date('Date', required=True, readonly=True, select=True, states={'draft': [('readonly', False)]}),
        'create_date': fields.datetime('Creation Date', readonly=True, select=True, help="Date on which sales order is created."),
        'date_confirm': fields.date('Confirmation Date', readonly=True, select=True, help="Date on which sales order is confirmed."),
        'user_id': fields.many2one('res.users', 'Salesman', states={'draft': [('readonly', False)]}, select=True),
        'partner_id': fields.many2one('res.partner', 'Customer', readonly=True, states={'draft': [('readonly', False)]}, required=True, change_default=True, select=True),
        'partner_invoice_id': fields.many2one('res.partner', 'Invoice Address', readonly=True, required=True, states={'draft': [('readonly', False)]}, help="Invoice address for current sales order."),
        'partner_shipping_id': fields.many2one('res.partner', 'Shipping Address', readonly=True, required=True, states={'draft': [('readonly', False)]}, help="Shipping address for current sales order."),

        'incoterm': fields.many2one('stock.incoterms', 'Incoterm', help="Incoterm which stands for 'International Commercial terms' implies its a series of sales terms which are used in the commercial transaction."),
        'picking_policy': fields.selection([('direct', 'Deliver each product when available'), ('one', 'Deliver all products at once')],
            'Shipping Policy', required=True, readonly=True, states={'draft': [('readonly', False)]},
            help="""If you don't have enough stock available to deliver all at once, do you accept partial shipments or not?"""),
        'order_policy': fields.selection([
                ('manual', 'On Demand'),
                ('picking', 'On Delivery Order'),
                ('prepaid', 'Before Delivery'),
            ], 'Create Invoice', required=True, readonly=True, states={'draft': [('readonly', False)]},
            help="""This field controls how invoice and delivery operations are synchronized.
  - With 'On Demand', the invoice is created manually when needed.
  - With 'On Delivery Order', a draft invoice is generated after all pickings have been processed.
  - With 'Before Delivery', a draft invoice is created, and it must be paid before delivery."""),
        'pricelist_id': fields.many2one('product.pricelist', 'Pricelist', required=True, readonly=True, states={'draft': [('readonly', False)]}, help="Pricelist for current sales order."),
        'project_id': fields.many2one('account.analytic.account', 'Contract/Analytic Account', readonly=True, states={'draft': [('readonly', False)]}, help="The analytic account related to a sales order."),

        'order_line': fields.one2many('sale.order.line', 'order_id', 'Order Lines', readonly=True, states={'draft': [('readonly', False)]}),
        'invoice_ids': fields.many2many('account.invoice', 'sale_order_invoice_rel', 'order_id', 'invoice_id', 'Invoices', readonly=True, help="This is the list of invoices that have been generated for this sales order. The same sales order may have been invoiced in several times (by line for example)."),
        'picking_ids': fields.one2many('stock.picking.out', 'sale_id', 'Related Picking', readonly=True, help="This is a list of delivery orders that has been generated for this sales order."),
        'shipped': fields.boolean('Delivered', readonly=True, help="It indicates that the sales order has been delivered. This field is updated only after the scheduler(s) have been launched."),
        'picked_rate': fields.function(_picked_rate, string='Picked', type='float'),
        'invoiced_rate': fields.function(_invoiced_rate, string='Invoiced', type='float'),
        'invoiced': fields.function(_invoiced, string='Paid',
            fnct_search=_invoiced_search, type='boolean', help="It indicates that an invoice has been paid."),
        'note': fields.text('Notes'),

        'amount_untaxed': fields.function(_amount_all, digits_compute= dp.get_precision('Sale Price'), string='Untaxed Amount',
            store = {
                'sale.order': (lambda self, cr, uid, ids, c={}: ids, ['order_line'], 10),
                'sale.order.line': (_get_order, ['price_unit', 'tax_id', 'discount', 'product_uom_qty'], 10),
            },
            multi='sums', help="The amount without tax."),
        'amount_tax': fields.function(_amount_all, digits_compute= dp.get_precision('Sale Price'), string='Taxes',
            store = {
                'sale.order': (lambda self, cr, uid, ids, c={}: ids, ['order_line'], 10),
                'sale.order.line': (_get_order, ['price_unit', 'tax_id', 'discount', 'product_uom_qty'], 10),
            },
            multi='sums', help="The tax amount."),
        'amount_total': fields.function(_amount_all, digits_compute= dp.get_precision('Sale Price'), string='Total',
            store = {
                'sale.order': (lambda self, cr, uid, ids, c={}: ids, ['order_line'], 10),
                'sale.order.line': (_get_order, ['price_unit', 'tax_id', 'discount', 'product_uom_qty'], 10),
            },
            multi='sums', help="The total amount."),

        'invoice_quantity': fields.selection([('order', 'Ordered Quantities'), ('procurement', 'Shipped Quantities')], 'Invoice on', help="The sale order will automatically create the invoice proposition (draft invoice). Ordered and delivered quantities may not be the same. You have to choose if you want your invoice based on ordered or shipped quantities. If the product is a service, shipped quantities means hours spent on the associated tasks.", required=True, readonly=True, states={'draft': [('readonly', False)]}),
        'payment_term': fields.many2one('account.payment.term', 'Payment Term'),
        'fiscal_position': fields.many2one('account.fiscal.position', 'Fiscal Position'),
        'company_id': fields.related('shop_id','company_id',type='many2one',relation='res.company',string='Company',store=True,readonly=True)
    }
    _defaults = {
        'picking_policy': 'direct',
        'date_order': fields.date.context_today,
        'order_policy': 'manual',
        'state': 'draft',
        'user_id': lambda obj, cr, uid, context: uid,
        'name': lambda obj, cr, uid, context: obj.pool.get('ir.sequence').get(cr, uid, 'sale.order'),
        'invoice_quantity': 'order',
        'partner_invoice_id': lambda self, cr, uid, context: context.get('partner_id', False) and self.pool.get('res.partner').address_get(cr, uid, [context['partner_id']], ['invoice'])['invoice'],
        'partner_shipping_id': lambda self, cr, uid, context: context.get('partner_id', False) and self.pool.get('res.partner').address_get(cr, uid, [context['partner_id']], ['delivery'])['delivery'],
    }
    _sql_constraints = [
        ('name_uniq', 'unique(name, company_id)', 'Order Reference must be unique per Company!'),
    ]
    _order = 'name desc'

    # Form filling
    def unlink(self, cr, uid, ids, context=None):
        sale_orders = self.read(cr, uid, ids, ['state'], context=context)
        unlink_ids = []
        for s in sale_orders:
            if s['state'] in ['draft', 'cancel']:
                unlink_ids.append(s['id'])
            else:
                raise osv.except_osv(_('Invalid action !'), _('In order to delete a confirmed sale order, you must cancel it before ! To cancel a sale order, you must first cancel related picking or delivery orders.'))

        return osv.osv.unlink(self, cr, uid, unlink_ids, context=context)

    def onchange_shop_id(self, cr, uid, ids, shop_id):
        v = {}
        if shop_id:
            shop = self.pool.get('sale.shop').browse(cr, uid, shop_id)
            v['project_id'] = shop.project_id.id
            # Que faire si le client a une pricelist a lui ?
            if shop.pricelist_id.id:
                v['pricelist_id'] = shop.pricelist_id.id
        return {'value': v}

    def action_cancel_draft(self, cr, uid, ids, context=None):
        if not len(ids):
            return False
        cr.execute('select id from sale_order_line where order_id IN %s and state=%s', (tuple(ids), 'cancel'))
        line_ids = map(lambda x: x[0], cr.fetchall())
        self.write(cr, uid, ids, {'state': 'draft', 'invoice_ids': [], 'shipped': 0})
        self.pool.get('sale.order.line').write(cr, uid, line_ids, {'invoiced': False, 'state': 'draft', 'invoice_lines': [(6, 0, [])]})
        wf_service = netsvc.LocalService("workflow")
        for inv_id in ids:
            # Deleting the existing instance of workflow for SO
            wf_service.trg_delete(uid, 'sale.order', inv_id, cr)
            wf_service.trg_create(uid, 'sale.order', inv_id, cr)
            self.action_cancel_draft_send_note(cr, uid, ids, context=context)
        return True

    def onchange_pricelist_id(self, cr, uid, ids, pricelist_id, order_lines, context={}):
        if (not pricelist_id) or (not order_lines):
            return {}
        warning = {
            'title': _('Pricelist Warning!'),
            'message' : _('If you change the pricelist of this order (and eventually the currency), prices of existing order lines will not be updated.')
        }
        return {'warning': warning}

    def onchange_partner_order_id(self, cr, uid, ids, order_id, invoice_id=False, shipping_id=False, context={}):
        if not order_id:
            return {}
        val = {}
        if not invoice_id:
            val['partner_invoice_id'] = order_id
        if not shipping_id:
            val['partner_shipping_id'] = order_id
        return {'value': val}

    def onchange_partner_id(self, cr, uid, ids, part):
        if not part:
            return {'value': {'partner_invoice_id': False, 'partner_shipping_id': False,  'payment_term': False, 'fiscal_position': False}}

        addr = self.pool.get('res.partner').address_get(cr, uid, [part], ['delivery', 'invoice', 'contact'])
        part = self.pool.get('res.partner').browse(cr, uid, part)
        pricelist = part.property_product_pricelist and part.property_product_pricelist.id or False
        payment_term = part.property_payment_term and part.property_payment_term.id or False
        fiscal_position = part.property_account_position and part.property_account_position.id or False
        dedicated_salesman = part.user_id and part.user_id.id or uid
        val = {
            'partner_invoice_id': addr['invoice'],
            'partner_shipping_id': addr['delivery'],
            'payment_term': payment_term,
            'fiscal_position': fiscal_position,
            'user_id': dedicated_salesman,
        }
        if pricelist:
            val['pricelist_id'] = pricelist
        return {'value': val}

    def shipping_policy_change(self, cr, uid, ids, policy, context=None):
        if not policy:
            return {}
        inv_qty = 'order'
        if policy == 'prepaid':
            inv_qty = 'order'
        elif policy == 'picking':
            inv_qty = 'procurement'
        return {'value': {'invoice_quantity': inv_qty}}

    def write(self, cr, uid, ids, vals, context=None):
        if vals.get('order_policy', False):
            if vals['order_policy'] == 'prepaid':
                vals.update({'invoice_quantity': 'order'})
            elif vals['order_policy'] == 'picking':
                vals.update({'invoice_quantity': 'procurement'})
        return super(sale_order, self).write(cr, uid, ids, vals, context=context)

    def create(self, cr, uid, vals, context=None):
        if vals.get('order_policy', False):
            if vals['order_policy'] == 'prepaid':
                vals.update({'invoice_quantity': 'order'})
            if vals['order_policy'] == 'picking':
                vals.update({'invoice_quantity': 'procurement'})
        order =  super(sale_order, self).create(cr, uid, vals, context=context)
        if order:
            self.create_send_note(cr, uid, [order], context=context)
        return order

    def button_dummy(self, cr, uid, ids, context=None):
        return True

    # FIXME: deprecated method, overriders should be using _prepare_invoice() instead.
    #        can be removed after 6.1.
    def _inv_get(self, cr, uid, order, context=None):
        return {}

    def _prepare_invoice(self, cr, uid, order, lines, context=None):
        """Prepare the dict of values to create the new invoice for a
           sale order. This method may be overridden to implement custom
           invoice generation (making sure to call super() to establish
           a clean extension chain).

           :param browse_record order: sale.order record to invoice
           :param list(int) line: list of invoice line IDs that must be
                                  attached to the invoice
           :return: dict of value to create() the invoice
        """
        if context is None:
            context = {}
        journal_ids = self.pool.get('account.journal').search(cr, uid,
            [('type', '=', 'sale'), ('company_id', '=', order.company_id.id)],
            limit=1)
        if not journal_ids:
            raise osv.except_osv(_('Error !'),
                _('There is no sales journal defined for this company: "%s" (id:%d)') % (order.company_id.name, order.company_id.id))

        invoice_vals = {
            'name': order.client_order_ref or '',
            'origin': order.name,
            'type': 'out_invoice',
            'reference': order.client_order_ref or order.name,
            'account_id': order.partner_id.property_account_receivable.id,
            'partner_id': order.partner_id.id,
            'journal_id': journal_ids[0],
            'invoice_line': [(6, 0, lines)],
            'currency_id': order.pricelist_id.currency_id.id,
            'comment': order.note,
            'payment_term': order.payment_term and order.payment_term.id or False,
            'fiscal_position': order.fiscal_position.id or order.partner_id.property_account_position.id,
            'date_invoice': context.get('date_invoice', False),
            'company_id': order.company_id.id,
            'user_id': order.user_id and order.user_id.id or False
        }

        # Care for deprecated _inv_get() hook - FIXME: to be removed after 6.1
        invoice_vals.update(self._inv_get(cr, uid, order, context=context))

        return invoice_vals

    def _make_invoice(self, cr, uid, order, lines, context=None):
        inv_obj = self.pool.get('account.invoice')
        obj_invoice_line = self.pool.get('account.invoice.line')
        if context is None:
            context = {}
        invoiced_sale_line_ids = self.pool.get('sale.order.line').search(cr, uid, [('order_id', '=', order.id), ('invoiced', '=', True)], context=context)
        from_line_invoice_ids = []
        for invoiced_sale_line_id in self.pool.get('sale.order.line').browse(cr, uid, invoiced_sale_line_ids, context=context):
            for invoice_line_id in invoiced_sale_line_id.invoice_lines:
                if invoice_line_id.invoice_id.id not in from_line_invoice_ids:
                    from_line_invoice_ids.append(invoice_line_id.invoice_id.id)
        for preinv in order.invoice_ids:
            if preinv.state not in ('cancel',) and preinv.id not in from_line_invoice_ids:
                for preline in preinv.invoice_line:
                    inv_line_id = obj_invoice_line.copy(cr, uid, preline.id, {'invoice_id': False, 'price_unit': -preline.price_unit})
                    lines.append(inv_line_id)
        inv = self._prepare_invoice(cr, uid, order, lines, context=context)
        inv_id = inv_obj.create(cr, uid, inv, context=context)
        data = inv_obj.onchange_payment_term_date_invoice(cr, uid, [inv_id], inv['payment_term'], time.strftime(DEFAULT_SERVER_DATE_FORMAT))
        if data.get('value', False):
            inv_obj.write(cr, uid, [inv_id], data['value'], context=context)
        inv_obj.button_compute(cr, uid, [inv_id])
        return inv_id

    def print_quotation(self, cr, uid, ids, context=None):
        wf_service = netsvc.LocalService("workflow")
        for id in ids:
            wf_service.trg_validate(uid, 'sale.order', id, 'quotation_sent', cr)
        datas = {
                 'model': 'sale.order',
                 'ids': ids,
                 'form': self.read(cr, uid, ids, context=context)[0],
        }
        return {'type': 'ir.actions.report.xml', 'report_name': 'sale.order', 'datas': datas, 'nodestroy': True}
    
    def manual_invoice(self, cr, uid, ids, context=None):
        mod_obj = self.pool.get('ir.model.data')
        wf_service = netsvc.LocalService("workflow")
        inv_ids = set()
        inv_ids1 = set()
        for id in ids:
            for record in self.pool.get('sale.order').browse(cr, uid, id).invoice_ids:
                inv_ids.add(record.id)
        # inv_ids would have old invoices if any
        for id in ids:
            wf_service.trg_validate(uid, 'sale.order', id, 'manual_invoice', cr)
            for record in self.pool.get('sale.order').browse(cr, uid, id).invoice_ids:
                inv_ids1.add(record.id)
        inv_ids = list(inv_ids1.difference(inv_ids))

        res = mod_obj.get_object_reference(cr, uid, 'account', 'invoice_form')
        res_id = res and res[1] or False,

        return {
            'name': _('Customer Invoices'),
            'view_type': 'form',
            'view_mode': 'form',
            'view_id': [res_id],
            'res_model': 'account.invoice',
            'context': "{'type':'out_invoice'}",
            'type': 'ir.actions.act_window',
            'nodestroy': True,
            'target': 'current',
            'res_id': inv_ids and inv_ids[0] or False,
        }

    def action_view_invoice(self, cr, uid, ids, context=None):
        mod_obj = self.pool.get('ir.model.data')
        inv_ids = []
        result = {}
        for so in self.browse(cr, uid, ids, context=context):
            inv_ids+= [invoice.id for invoice in so.invoice_ids]
        if len(inv_ids)>1:
            res = mod_obj.get_object_reference(cr, uid, 'account', 'invoice_tree')
            result.update({
                           'view_mode': 'tree,form',
                           'res_id': inv_ids or False
            })
        else:
            res = mod_obj.get_object_reference(cr, uid, 'account', 'invoice_form')
            result.update({
                           'view_mode': 'form',
                           'res_id': inv_ids and inv_ids[0] or False,
            })
        res_id = res and res[1] or False,
        result.update({
                    'name': _('Cutomer Invoice'),
                    'view_type': 'form',
                    'view_id': [res_id],
                    'res_model': 'account.invoice',
                    'context': "{'type':'out_invoice', 'journal_type': 'sale'}",
                    'type': 'ir.actions.act_window',
                    'nodestroy': True,
                    'target': 'current',
        })
        return result

    
    def action_view_delivery(self, cr, uid, ids, context=None):
        mod_obj = self.pool.get('ir.model.data')
        pick_ids = []
        result = {}
        for so in self.browse(cr, uid, ids, context=context):
            pick_ids += [picking.id for picking in so.picking_ids]
        if len(pick_ids) > 1:
            res = mod_obj.get_object_reference(cr, uid, 'stock', 'view_picking_out_tree')
            result.update({
                           'view_mode': 'tree,form',
                           'res_id': pick_ids or False
            })
        else:
            res = mod_obj.get_object_reference(cr, uid, 'stock', 'view_picking_out_form')
            result.update({
                           'view_mode': 'form',
                           'res_id': pick_ids and pick_ids[0] or False,
            })
        res_id = res and res[1] or False,
        result.update({
                    'name': _('Delivery Order'),
                    'view_type': 'form',
                    'view_id': res_id,
                    'res_model': 'stock.picking',
                    'context': "{'type':'out'}",
                    'type': 'ir.actions.act_window',
                    'nodestroy': True,
                    'target': 'current',
        })
        return result

    def action_invoice_create(self, cr, uid, ids, grouped=False, states=['confirmed', 'done', 'exception'], date_inv = False, context=None):
        res = False
        invoices = {}
        invoice_ids = []
        picking_obj = self.pool.get('stock.picking')
        invoice = self.pool.get('account.invoice')
        obj_sale_order_line = self.pool.get('sale.order.line')
        partner_currency = {}
        if context is None:
            context = {}
        # If date was specified, use it as date invoiced, usefull when invoices are generated this month and put the
        # last day of the last month as invoice date
        if date_inv:
            context['date_inv'] = date_inv
        for o in self.browse(cr, uid, ids, context=context):
            currency_id = o.pricelist_id.currency_id.id
            if (o.partner_id.id in partner_currency) and (partner_currency[o.partner_id.id] <> currency_id):
                raise osv.except_osv(
                    _('Error !'),
                    _('You cannot group sales having different currencies for the same partner.'))

            partner_currency[o.partner_id.id] = currency_id
            lines = []
            for line in o.order_line:
                if line.invoiced:
                    continue
                elif (line.state in states):
                    lines.append(line.id)
            created_lines = obj_sale_order_line.invoice_line_create(cr, uid, lines)
            if created_lines:
                invoices.setdefault(o.partner_id.id, []).append((o, created_lines))
        if not invoices:
            for o in self.browse(cr, uid, ids, context=context):
                for i in o.invoice_ids:
                    if i.state == 'draft':
                        return i.id
        for val in invoices.values():
            if grouped:
                res = self._make_invoice(cr, uid, val[0][0], reduce(lambda x, y: x + y, [l for o, l in val], []), context=context)
                invoice_ref = ''
                for o, l in val:
                    invoice_ref += o.name + '|'
                    self.write(cr, uid, [o.id], {'state': 'progress'})
                    if o.order_policy == 'picking':
                        picking_obj.write(cr, uid, map(lambda x: x.id, o.picking_ids), {'invoice_state': 'invoiced'})
                    cr.execute('insert into sale_order_invoice_rel (order_id,invoice_id) values (%s,%s)', (o.id, res))
                invoice.write(cr, uid, [res], {'origin': invoice_ref, 'name': invoice_ref})
            else:
                for order, il in val:
                    res = self._make_invoice(cr, uid, order, il, context=context)
                    invoice_ids.append(res)
                    self.write(cr, uid, [order.id], {'state': 'progress'})
                    if order.order_policy == 'picking':
                        picking_obj.write(cr, uid, map(lambda x: x.id, order.picking_ids), {'invoice_state': 'invoiced'})
                    cr.execute('insert into sale_order_invoice_rel (order_id,invoice_id) values (%s,%s)', (order.id, res))
        if res:
            self.invoice_send_note(cr, uid, ids, res, context)
        return res

    def action_invoice_cancel(self, cr, uid, ids, context=None):
        if context is None:
            context = {}
        for sale in self.browse(cr, uid, ids, context=context):
            for line in sale.order_line:
                #
                # Check if the line is invoiced (has asociated invoice
                # lines from non-cancelled invoices).
                #
                invoiced = False
                for iline in line.invoice_lines:
                    if iline.invoice_id and iline.invoice_id.state != 'cancel':
                        invoiced = True
                        break
                # Update the line (only when needed)
                if line.invoiced != invoiced:
                    self.pool.get('sale.order.line').write(cr, uid, [line.id], {'invoiced': invoiced}, context=context)
        self.write(cr, uid, ids, {'state': 'invoice_except', 'invoice_ids': False}, context=context)
        return True

    def action_invoice_end(self, cr, uid, ids, context=None):
        for order in self.browse(cr, uid, ids, context=context):
            #
            # Update the sale order lines state (and invoiced flag).
            #
            for line in order.order_line:
                vals = {}
                #
                # Check if the line is invoiced (has asociated invoice
                # lines from non-cancelled invoices).
                #
                invoiced = False
                for iline in line.invoice_lines:
                    if iline.invoice_id and iline.invoice_id.state != 'cancel':
                        invoiced = True
                        break
                if line.invoiced != invoiced:
                    vals['invoiced'] = invoiced
                # If the line was in exception state, now it gets confirmed.
                if line.state == 'exception':
                    vals['state'] = 'confirmed'
                # Update the line (only when needed).
                if vals:
                    self.pool.get('sale.order.line').write(cr, uid, [line.id], vals, context=context)
            #
            # Update the sales order state.
            #
            if order.state == 'invoice_except':
                self.write(cr, uid, [order.id], {'state': 'progress'}, context=context)
        return True

    def action_cancel(self, cr, uid, ids, context=None):
        wf_service = netsvc.LocalService("workflow")
        if context is None:
            context = {}
        sale_order_line_obj = self.pool.get('sale.order.line')
        proc_obj = self.pool.get('procurement.order')
        for sale in self.browse(cr, uid, ids, context=context):
            for pick in sale.picking_ids:
                if pick.state not in ('draft', 'cancel'):
                    raise osv.except_osv(
                        _('Could not cancel sales order !'),
                        _('You must first cancel all picking attached to this sales order.'))
                if pick.state == 'cancel':
                    for mov in pick.move_lines:
                        proc_ids = proc_obj.search(cr, uid, [('move_id', '=', mov.id)])
                        if proc_ids:
                            for proc in proc_ids:
                                wf_service.trg_validate(uid, 'procurement.order', proc, 'button_check', cr)
            for r in self.read(cr, uid, ids, ['picking_ids']):
                for pick in r['picking_ids']:
                    wf_service.trg_validate(uid, 'stock.picking', pick, 'button_cancel', cr)
            for inv in sale.invoice_ids:
                if inv.state not in ('draft', 'cancel'):
                    raise osv.except_osv(
                        _('Could not cancel this sales order !'),
                        _('You must first cancel all invoices attached to this sales order.'))
            for r in self.read(cr, uid, ids, ['invoice_ids']):
                for inv in r['invoice_ids']:
                    wf_service.trg_validate(uid, 'account.invoice', inv, 'invoice_cancel', cr)
            sale_order_line_obj.write(cr, uid, [l.id for l in  sale.order_line],
                    {'state': 'cancel'})
            self.cancel_send_note(cr, uid, [sale.id], context=None)
        self.write(cr, uid, ids, {'state': 'cancel'})
        return True

    def action_wait(self, cr, uid, ids, context=None):
        for o in self.browse(cr, uid, ids):
            if not o.order_line:
                raise osv.except_osv(_('Error !'),_('You cannot confirm a sale order which has no line.'))
            if (o.order_policy == 'manual'):
                self.write(cr, uid, [o.id], {'state': 'manual', 'date_confirm': fields.date.context_today(self, cr, uid, context=context)})
            else:
                self.write(cr, uid, [o.id], {'state': 'progress', 'date_confirm': fields.date.context_today(self, cr, uid, context=context)})
            self.pool.get('sale.order.line').button_confirm(cr, uid, [x.id for x in o.order_line])
            self.confirm_send_note(cr, uid, ids, context)
        return True

    def action_quotation_sent(self, cr, uid, ids, context=None):
        mod_obj = self.pool.get('ir.model.data')
        template = mod_obj.get_object_reference(cr, uid, 'sale', 'email_template_edi_sale')
        template_id = template and template[1] or False
        res = mod_obj.get_object_reference(cr, uid, 'mail', 'email_compose_message_wizard_form')
        res_id = res and res[1] or False
        ctx = dict(context, active_model='sale.order', active_id=ids[0])
        ctx.update({'mail.compose.template_id': template_id})
        return {
            'view_type': 'form',
            'view_mode': 'form',
            'res_model': 'mail.compose.message',
            'views': [(res_id,'form')],
            'view_id': res_id,
            'type': 'ir.actions.act_window',
            'target': 'new',
            'context': ctx,
            'nodestroy': True,
        }

    def procurement_lines_get(self, cr, uid, ids, *args):
        res = []
        for order in self.browse(cr, uid, ids, context={}):
            for line in order.order_line:
                if line.procurement_id:
                    res.append(line.procurement_id.id)
        return res

    # if mode == 'finished':
    #   returns True if all lines are done, False otherwise
    # if mode == 'canceled':
    #   returns True if there is at least one canceled line, False otherwise
    def test_state(self, cr, uid, ids, mode, *args):
        assert mode in ('finished', 'canceled'), _("invalid mode for test_state")
        finished = True
        canceled = False
        notcanceled = False
        write_done_ids = []
        write_cancel_ids = []
        for order in self.browse(cr, uid, ids, context={}):
            for line in order.order_line:
                if (not line.procurement_id) or (line.procurement_id.state=='done'):
                    if line.state != 'done':
                        write_done_ids.append(line.id)
                else:
                    finished = False
                if line.procurement_id:
                    if (line.procurement_id.state == 'cancel'):
                        canceled = True
                        if line.state != 'exception':
                            write_cancel_ids.append(line.id)
                    else:
                        notcanceled = True
        if write_done_ids:
            self.pool.get('sale.order.line').write(cr, uid, write_done_ids, {'state': 'done'})
        if write_cancel_ids:
            self.pool.get('sale.order.line').write(cr, uid, write_cancel_ids, {'state': 'exception'})

        if mode == 'finished':
            return finished
        elif mode == 'canceled':
            return canceled
            if notcanceled:
                return False
            return canceled

    def _prepare_order_line_procurement(self, cr, uid, order, line, move_id, date_planned, context=None):
        return {
            'name': line.name,
            'origin': order.name,
            'date_planned': date_planned,
            'product_id': line.product_id.id,
            'product_qty': line.product_uom_qty,
            'product_uom': line.product_uom.id,
            'product_uos_qty': (line.product_uos and line.product_uos_qty)\
                    or line.product_uom_qty,
            'product_uos': (line.product_uos and line.product_uos.id)\
                    or line.product_uom.id,
            'location_id': order.shop_id.warehouse_id.lot_stock_id.id,
            'procure_method': line.type,
            'move_id': move_id,
            'company_id': order.company_id.id,
            'note': line.notes
        }

    def _prepare_order_line_move(self, cr, uid, order, line, picking_id, date_planned, context=None):
        location_id = order.shop_id.warehouse_id.lot_stock_id.id
        output_id = order.shop_id.warehouse_id.lot_output_id.id
        return {
            'name': line.name[:250],
            'picking_id': picking_id,
            'product_id': line.product_id.id,
            'date': date_planned,
            'date_expected': date_planned,
            'product_qty': line.product_uom_qty,
            'product_uom': line.product_uom.id,
            'product_uos_qty': (line.product_uos and line.product_uos_qty) or line.product_uom_qty,
            'product_uos': (line.product_uos and line.product_uos.id)\
                    or line.product_uom.id,
            'product_packaging': line.product_packaging.id,
            'partner_id': line.address_allotment_id.id or order.partner_shipping_id.id,
            'location_id': location_id,
            'location_dest_id': output_id,
            'sale_line_id': line.id,
            'tracking_id': False,
            'state': 'draft',
            #'state': 'waiting',
            'note': line.notes,
            'company_id': order.company_id.id,
            'price_unit': line.product_id.standard_price or 0.0
        }

    def _prepare_order_picking(self, cr, uid, order, context=None):
        pick_name = self.pool.get('ir.sequence').get(cr, uid, 'stock.picking.out')
        return {
            'name': pick_name,
            'origin': order.name,
            'date': order.date_order,
            'type': 'out',
            'state': 'auto',
            'move_type': order.picking_policy,
            'sale_id': order.id,
            'partner_id': order.partner_shipping_id.id,
            'note': order.note,
            'invoice_state': (order.order_policy=='picking' and '2binvoiced') or 'none',
            'company_id': order.company_id.id,
        }

    def ship_recreate(self, cr, uid, order, line, move_id, proc_id):
        # FIXME: deals with potentially cancelled shipments, seems broken (specially if shipment has production lot)
        """
        Define ship_recreate for process after shipping exception
        param order: sale order to which the order lines belong
        param line: sale order line records to procure
        param move_id: the ID of stock move
        param proc_id: the ID of procurement
        """
        move_obj = self.pool.get('stock.move')
        if order.state == 'shipping_except':
            for pick in order.picking_ids:
                for move in pick.move_lines:
                    if move.state == 'cancel':
                        mov_ids = move_obj.search(cr, uid, [('state', '=', 'cancel'),('sale_line_id', '=', line.id),('picking_id', '=', pick.id)])
                        if mov_ids:
                            for mov in move_obj.browse(cr, uid, mov_ids):
                                # FIXME: the following seems broken: what if move_id doesn't exist? What if there are several mov_ids? Shouldn't that be a sum?
                                move_obj.write(cr, uid, [move_id], {'product_qty': mov.product_qty, 'product_uos_qty': mov.product_uos_qty})
                                self.pool.get('procurement.order').write(cr, uid, [proc_id], {'product_qty': mov.product_qty, 'product_uos_qty': mov.product_uos_qty})
        return True

    def _get_date_planned(self, cr, uid, order, line, start_date, context=None):
        date_planned = datetime.strptime(start_date, DEFAULT_SERVER_DATE_FORMAT) + relativedelta(days=line.delay or 0.0)
        date_planned = (date_planned - timedelta(days=order.company_id.security_lead)).strftime(DEFAULT_SERVER_DATETIME_FORMAT)
        return date_planned

    def _create_pickings_and_procurements(self, cr, uid, order, order_lines, picking_id=False, context=None):
        """Create the required procurements to supply sale order lines, also connecting
        the procurements to appropriate stock moves in order to bring the goods to the
        sale order's requested location.

        If ``picking_id`` is provided, the stock moves will be added to it, otherwise
        a standard outgoing picking will be created to wrap the stock moves, as returned
        by :meth:`~._prepare_order_picking`.

        Modules that wish to customize the procurements or partition the stock moves over
        multiple stock pickings may override this method and call ``super()`` with
        different subsets of ``order_lines`` and/or preset ``picking_id`` values.

        :param browse_record order: sale order to which the order lines belong
        :param list(browse_record) order_lines: sale order line records to procure
        :param int picking_id: optional ID of a stock picking to which the created stock moves
                               will be added. A new picking will be created if ommitted.
        :return: True
        """
        move_obj = self.pool.get('stock.move')
        picking_obj = self.pool.get('stock.picking')
        procurement_obj = self.pool.get('procurement.order')
        proc_ids = []

        for line in order_lines:
            if line.state == 'done':
                continue

            date_planned = self._get_date_planned(cr, uid, order, line, order.date_order, context=context)

            if line.product_id:
                if line.product_id.product_tmpl_id.type in ('product', 'consu'):
                    if not picking_id:
                        picking_id = picking_obj.create(cr, uid, self._prepare_order_picking(cr, uid, order, context=context))
                    move_id = move_obj.create(cr, uid, self._prepare_order_line_move(cr, uid, order, line, picking_id, date_planned, context=context))
                else:
                    # a service has no stock move
                    move_id = False

                proc_id = procurement_obj.create(cr, uid, self._prepare_order_line_procurement(cr, uid, order, line, move_id, date_planned, context=context))
                proc_ids.append(proc_id)
                line.write({'procurement_id': proc_id})
                self.ship_recreate(cr, uid, order, line, move_id, proc_id)

        wf_service = netsvc.LocalService("workflow")
        if picking_id:
            wf_service.trg_validate(uid, 'stock.picking', picking_id, 'button_confirm', cr)
            self.delivery_send_note(cr, uid, [order.id], picking_id, context)


        for proc_id in proc_ids:
            wf_service.trg_validate(uid, 'procurement.order', proc_id, 'button_confirm', cr)

        val = {}
        if order.state == 'shipping_except':
            val['state'] = 'progress'
            val['shipped'] = False

            if (order.order_policy == 'manual'):
                for line in order.order_line:
                    if (not line.invoiced) and (line.state not in ('cancel', 'draft')):
                        val['state'] = 'manual'
                        break
        order.write(val)
        return True

    def action_ship_create(self, cr, uid, ids, context=None):
        for order in self.browse(cr, uid, ids, context=context):
            self._create_pickings_and_procurements(cr, uid, order, order.order_line, None, context=context)
        return True

    def action_ship_end(self, cr, uid, ids, context=None):
        for order in self.browse(cr, uid, ids, context=context):
            val = {'shipped': True}
            if order.state == 'shipping_except':
                val['state'] = 'progress'
                if (order.order_policy == 'manual'):
                    for line in order.order_line:
                        if (not line.invoiced) and (line.state not in ('cancel', 'draft')):
                            val['state'] = 'manual'
                            break
            for line in order.order_line:
                towrite = []
                if line.state == 'exception':
                    towrite.append(line.id)
                if towrite:
                    self.pool.get('sale.order.line').write(cr, uid, towrite, {'state': 'done'}, context=context)
            res = self.write(cr, uid, [order.id], val)
            if res:
                self.delivery_end_send_note(cr, uid, [order.id], context=context)
        return True

    def _log_event(self, cr, uid, ids, factor=0.7, name='Open Order'):
        invs = self.read(cr, uid, ids, ['date_order', 'partner_id', 'amount_untaxed'])
        for inv in invs:
            part = inv['partner_id'] and inv['partner_id'][0]
            pr = inv['amount_untaxed'] or 0.0
            partnertype = 'customer'
            eventtype = 'sale'
            event = {
                'name': 'Order: '+name,
                'som': False,
                'description': 'Order '+str(inv['id']),
                'document': '',
                'partner_id': part,
                'date': time.strftime(DEFAULT_SERVER_DATE_FORMAT),
                'user_id': uid,
                'partner_type': partnertype,
                'probability': 1.0,
                'planned_revenue': pr,
                'planned_cost': 0.0,
                'type': eventtype
            }
            self.pool.get('res.partner.event').create(cr, uid, event)

    def has_stockable_products(self, cr, uid, ids, *args):
        for order in self.browse(cr, uid, ids):
            for order_line in order.order_line:
                if order_line.product_id and order_line.product_id.product_tmpl_id.type in ('product', 'consu'):
                    return True
        return False
    
    # ------------------------------------------------
    # OpenChatter methods and notifications
    # ------------------------------------------------
    
    def get_needaction_user_ids(self, cr, uid, ids, context=None):
        result = dict.fromkeys(ids, [])
        for obj in self.browse(cr, uid, ids, context=context):
            if (obj.state == 'manual' or obj.state == 'progress'):
                result[obj.id] = [obj.user_id.id]
        return result
 
    def create_send_note(self, cr, uid, ids, context=None):
        for obj in self.browse(cr, uid, ids, context=context):
            self.message_subscribe(cr, uid, [obj.id], [obj.user_id.id], context=context)
            self.message_append_note(cr, uid, [obj.id], body=_("Quotation for <em>%s</em> has been <b>created</b>.") % (obj.partner_id.name), context=context)
        
    def confirm_send_note(self, cr, uid, ids, context=None):
        for obj in self.browse(cr, uid, ids, context=context):
            self.message_append_note(cr, uid, [obj.id], body=_("Quotation for <em>%s</em> <b>converted</b> to Sale Order of %s %s.") % (obj.partner_id.name, obj.amount_total, obj.pricelist_id.currency_id.symbol), context=context)
    
    def cancel_send_note(self, cr, uid, ids, context=None):
        for obj in self.browse(cr, uid, ids, context=context):
            self.message_append_note(cr, uid, [obj.id], body=_("Sale Order for <em>%s</em> <b>cancelled</b>.") % (obj.partner_id.name), context=context)
        
    def delivery_send_note(self, cr, uid, ids, picking_id, context=None):
        for order in self.browse(cr, uid, ids, context=context):
            for picking in (pck for pck in order.picking_ids if pck.id == picking_id):
                # convert datetime field to a datetime, using server format, then
                # convert it to the user TZ and re-render it with %Z to add the timezone
                picking_datetime = fields.DT.datetime.strptime(picking.min_date, DEFAULT_SERVER_DATETIME_FORMAT)
                picking_date_str = fields.datetime.context_timestamp(cr, uid, picking_datetime, context=context).strftime(DATETIME_FORMATS_MAP['%+'] + " (%Z)")
                self.message_append_note(cr, uid, [order.id], body=_("Delivery Order <em>%s</em> <b>scheduled</b> for %s.") % (picking.name, picking_date_str), context=context)
    
    def delivery_end_send_note(self, cr, uid, ids, context=None):
        self.message_append_note(cr, uid, ids, body=_("Order <b>delivered</b>."), context=context)
     
    def invoice_paid_send_note(self, cr, uid, ids, context=None):
        self.message_append_note(cr, uid, ids, body=_("Invoice <b>paid</b>."), context=context)
        
    def invoice_send_note(self, cr, uid, ids, invoice_id, context=None):
        for order in self.browse(cr, uid, ids, context=context):
            for invoice in (inv for inv in order.invoice_ids if inv.id == invoice_id):
                self.message_append_note(cr, uid, [order.id], body=_("Draft Invoice of %s %s <b>waiting for validation</b>.") % (invoice.amount_total, invoice.currency_id.symbol), context=context)
    
    def action_cancel_draft_send_note(self, cr, uid, ids, context=None):
        return self.message_append_note(cr, uid, ids, body='Sale order has been set in draft.', context=context)
            
        
sale_order()

# TODO add a field price_unit_uos
# - update it on change product and unit price
# - use it in report if there is a uos
class sale_order_line(osv.osv):

    def _amount_line(self, cr, uid, ids, field_name, arg, context=None):
        tax_obj = self.pool.get('account.tax')
        cur_obj = self.pool.get('res.currency')
        res = {}
        if context is None:
            context = {}
        for line in self.browse(cr, uid, ids, context=context):
            price = line.price_unit * (1 - (line.discount or 0.0) / 100.0)
            taxes = tax_obj.compute_all(cr, uid, line.tax_id, price, line.product_uom_qty, line.product_id, line.order_id.partner_id)
            cur = line.order_id.pricelist_id.currency_id
            res[line.id] = cur_obj.round(cr, uid, cur, taxes['total'])
        return res

    def _number_packages(self, cr, uid, ids, field_name, arg, context=None):
        res = {}
        for line in self.browse(cr, uid, ids, context=context):
            try:
                res[line.id] = int((line.product_uom_qty+line.product_packaging.qty-0.0001) / line.product_packaging.qty)
            except:
                res[line.id] = 1
        return res

    def _get_uom_id(self, cr, uid, *args):
        try:
            proxy = self.pool.get('ir.model.data')
            result = proxy.get_object_reference(cr, uid, 'product', 'product_uom_unit')
            return result[1]
        except Exception, ex:
            return False

    _name = 'sale.order.line'
    _description = 'Sales Order Line'
    _columns = {
        'order_id': fields.many2one('sale.order', 'Order Reference', required=True, ondelete='cascade', select=True, readonly=True, states={'draft':[('readonly',False)]}),
        'name': fields.char('Description', size=256, required=True, select=True, readonly=True, states={'draft': [('readonly', False)]}),
        'sequence': fields.integer('Sequence', help="Gives the sequence order when displaying a list of sales order lines."),
        'delay': fields.float('Delivery Lead Time', required=True, help="Number of days between the order confirmation the shipping of the products to the customer", readonly=True, states={'draft': [('readonly', False)]}),
        'product_id': fields.many2one('product.product', 'Product', domain=[('sale_ok', '=', True)], change_default=True),
        'invoice_lines': fields.many2many('account.invoice.line', 'sale_order_line_invoice_rel', 'order_line_id', 'invoice_id', 'Invoice Lines', readonly=True),
        'invoiced': fields.boolean('Invoiced', readonly=True),
        'procurement_id': fields.many2one('procurement.order', 'Procurement'),
        'price_unit': fields.float('Unit Price', required=True, digits_compute= dp.get_precision('Sale Price'), readonly=True, states={'draft': [('readonly', False)]}),
        'price_subtotal': fields.function(_amount_line, string='Subtotal', digits_compute= dp.get_precision('Sale Price')),
        'tax_id': fields.many2many('account.tax', 'sale_order_tax', 'order_line_id', 'tax_id', 'Taxes', readonly=True, states={'draft': [('readonly', False)]}),
        'type': fields.selection([('make_to_stock', 'from stock'), ('make_to_order', 'on order')], 'Procurement Method', required=True, readonly=True, states={'draft': [('readonly', False)]},
            help="If 'on order', it triggers a procurement when the sale order is confirmed to create a task, purchase order or manufacturing order linked to this sale order line."),
        'property_ids': fields.many2many('mrp.property', 'sale_order_line_property_rel', 'order_id', 'property_id', 'Properties', readonly=True, states={'draft': [('readonly', False)]}),
        'address_allotment_id': fields.many2one('res.partner', 'Allotment Partner'),
        'product_uom_qty': fields.float('Quantity (Unit of Measure)', digits_compute= dp.get_precision('Product UoS'), required=True, readonly=True, states={'draft': [('readonly', False)]}),
        'product_uom': fields.many2one('product.uom', 'Unit of Measure ', required=True, readonly=True, states={'draft': [('readonly', False)]}),
        'product_uos_qty': fields.float('Quantity (UoS)' ,digits_compute= dp.get_precision('Product UoS'), readonly=True, states={'draft': [('readonly', False)]}),
        'product_uos': fields.many2one('product.uom', 'Product UoS'),
        'product_packaging': fields.many2one('product.packaging', 'Packaging'),
        'move_ids': fields.one2many('stock.move', 'sale_line_id', 'Inventory Moves', readonly=True),
        'discount': fields.float('Discount (%)', digits=(16, 2), readonly=True, states={'draft': [('readonly', False)]}),
        'number_packages': fields.function(_number_packages, type='integer', string='Number Packages'),
        'notes': fields.text('Notes'),
        'th_weight': fields.float('Weight', readonly=True, states={'draft': [('readonly', False)]}),
        'state': fields.selection([('cancel', 'Cancelled'),('draft', 'Draft'),('confirmed', 'Confirmed'),('exception', 'Exception'),('done', 'Done')], 'State', required=True, readonly=True,
                help='* The \'Draft\' state is set when the related sales order in draft state. \
                    \n* The \'Confirmed\' state is set when the related sales order is confirmed. \
                    \n* The \'Exception\' state is set when the related sales order is set as exception. \
                    \n* The \'Done\' state is set when the sales order line has been picked. \
                    \n* The \'Cancelled\' state is set when a user cancel the sales order related.'),
        'order_partner_id': fields.related('order_id', 'partner_id', type='many2one', relation='res.partner', store=True, string='Customer'),
        'salesman_id':fields.related('order_id', 'user_id', type='many2one', relation='res.users', store=True, string='Salesman'),
        'company_id': fields.related('order_id', 'company_id', type='many2one', relation='res.company', string='Company', store=True, readonly=True),
    }
    _order = 'sequence, id'
    _defaults = {
        'product_uom' : _get_uom_id,
        'discount': 0.0,
        'delay': 0.0,
        'product_uom_qty': 1,
        'product_uos_qty': 1,
        'sequence': 10,
        'invoiced': 0,
        'state': 'draft',
        'type': 'make_to_stock',
        'product_packaging': False,
        'price_unit': 0.0,
    }

    def _prepare_order_line_invoice_line(self, cr, uid, line, account_id=False, context=None):
        """Prepare the dict of values to create the new invoice line for a
           sale order line. This method may be overridden to implement custom
           invoice generation (making sure to call super() to establish
           a clean extension chain).

           :param browse_record line: sale.order.line record to invoice
           :param int account_id: optional ID of a G/L account to force
               (this is used for returning products including service)
           :return: dict of values to create() the invoice line
        """

        def _get_line_qty(line):
            if (line.order_id.invoice_quantity=='order') or not line.procurement_id:
                if line.product_uos:
                    return line.product_uos_qty or 0.0
                return line.product_uom_qty
            else:
                return self.pool.get('procurement.order').quantity_get(cr, uid,
                        line.procurement_id.id, context=context)

        def _get_line_uom(line):
            if (line.order_id.invoice_quantity=='order') or not line.procurement_id:
                if line.product_uos:
                    return line.product_uos.id
                return line.product_uom.id
            else:
                return self.pool.get('procurement.order').uom_get(cr, uid,
                        line.procurement_id.id, context=context)

        if not line.invoiced:
            if not account_id:
                if line.product_id:
                    account_id = line.product_id.product_tmpl_id.property_account_income.id
                    if not account_id:
                        account_id = line.product_id.categ_id.property_account_income_categ.id
                    if not account_id:
                        raise osv.except_osv(_('Error !'),
                                _('There is no income account defined for this product: "%s" (id:%d)') % \
                                    (line.product_id.name, line.product_id.id,))
                else:
                    prop = self.pool.get('ir.property').get(cr, uid,
                            'property_account_income_categ', 'product.category',
                            context=context)
                    account_id = prop and prop.id or False
            uosqty = _get_line_qty(line)
            uos_id = _get_line_uom(line)
            pu = 0.0
            if uosqty:
                pu = round(line.price_unit * line.product_uom_qty / uosqty,
                        self.pool.get('decimal.precision').precision_get(cr, uid, 'Sale Price'))
            fpos = line.order_id.fiscal_position or False
            account_id = self.pool.get('account.fiscal.position').map_account(cr, uid, fpos, account_id)
            if not account_id:
                raise osv.except_osv(_('Error !'),
                            _('There is no income category account defined in default Properties for Product Category or Fiscal Position is not defined !'))
            return {
                'name': line.name,
                'origin': line.order_id.name,
                'account_id': account_id,
                'price_unit': pu,
                'quantity': uosqty,
                'discount': line.discount,
                'uos_id': uos_id,
                'product_id': line.product_id.id or False,
                'invoice_line_tax_id': [(6, 0, [x.id for x in line.tax_id])],
                'note': line.notes,
                'account_analytic_id': line.order_id.project_id and line.order_id.project_id.id or False,
            }

        return False

    def invoice_line_create(self, cr, uid, ids, context=None):
        if context is None:
            context = {}

        create_ids = []
        sales = set()
        for line in self.browse(cr, uid, ids, context=context):
            vals = self._prepare_order_line_invoice_line(cr, uid, line, False, context)
            if vals:
                inv_id = self.pool.get('account.invoice.line').create(cr, uid, vals, context=context)
                cr.execute('insert into sale_order_line_invoice_rel (order_line_id,invoice_id) values (%s,%s)', (line.id, inv_id))
                self.write(cr, uid, [line.id], {'invoiced': True})
                sales.add(line.order_id.id)
                create_ids.append(inv_id)
        # Trigger workflow events
        wf_service = netsvc.LocalService("workflow")
        for sale_id in sales:
            wf_service.trg_write(uid, 'sale.order', sale_id, cr)
        return create_ids

    def button_cancel(self, cr, uid, ids, context=None):
        for line in self.browse(cr, uid, ids, context=context):
            if line.invoiced:
                raise osv.except_osv(_('Invalid action !'), _('You cannot cancel a sale order line that has already been invoiced!'))
            for move_line in line.move_ids:
                if move_line.state != 'cancel':
                    raise osv.except_osv(
                            _('Could not cancel sales order line!'),
                            _('You must first cancel stock moves attached to this sales order line.'))
        return self.write(cr, uid, ids, {'state': 'cancel'})

    def button_confirm(self, cr, uid, ids, context=None):
        return self.write(cr, uid, ids, {'state': 'confirmed'})

    def button_done(self, cr, uid, ids, context=None):
        wf_service = netsvc.LocalService("workflow")
        res = self.write(cr, uid, ids, {'state': 'done'})
        for line in self.browse(cr, uid, ids, context=context):
            wf_service.trg_write(uid, 'sale.order', line.order_id.id, cr)
        return res

    def uos_change(self, cr, uid, ids, product_uos, product_uos_qty=0, product_id=None):
        product_obj = self.pool.get('product.product')
        if not product_id:
            return {'value': {'product_uom': product_uos,
                'product_uom_qty': product_uos_qty}, 'domain': {}}

        product = product_obj.browse(cr, uid, product_id)
        value = {
            'product_uom': product.uom_id.id,
        }
        # FIXME must depend on uos/uom of the product and not only of the coeff.
        try:
            value.update({
                'product_uom_qty': product_uos_qty / product.uos_coeff,
                'th_weight': product_uos_qty / product.uos_coeff * product.weight
            })
        except ZeroDivisionError:
            pass
        return {'value': value}

    def copy_data(self, cr, uid, id, default=None, context=None):
        if not default:
            default = {}
        default.update({'state': 'draft', 'move_ids': [], 'invoiced': False, 'invoice_lines': []})
        return super(sale_order_line, self).copy_data(cr, uid, id, default, context=context)

    def product_packaging_change(self, cr, uid, ids, pricelist, product, qty=0, uom=False,
                                   partner_id=False, packaging=False, flag=False, context=None):
        if not product:
            return {'value': {'product_packaging': False}}
        product_obj = self.pool.get('product.product')
        product_uom_obj = self.pool.get('product.uom')
        pack_obj = self.pool.get('product.packaging')
        warning = {}
        result = {}
        warning_msgs = ''
        if flag:
            res = self.product_id_change(cr, uid, ids, pricelist=pricelist,
                    product=product, qty=qty, uom=uom, partner_id=partner_id,
                    packaging=packaging, flag=False, context=context)
            warning_msgs = res.get('warning') and res['warning']['message']

        products = product_obj.browse(cr, uid, product, context=context)
        if not products.packaging:
            packaging = result['product_packaging'] = False
        elif not packaging and products.packaging and not flag:
            packaging = products.packaging[0].id
            result['product_packaging'] = packaging

        if packaging:
            default_uom = products.uom_id and products.uom_id.id
            pack = pack_obj.browse(cr, uid, packaging, context=context)
            q = product_uom_obj._compute_qty(cr, uid, uom, pack.qty, default_uom)
#            qty = qty - qty % q + q
            if qty and (q and not (qty % q) == 0):
                ean = pack.ean or _('(n/a)')
                qty_pack = pack.qty
                type_ul = pack.ul
                if not warning_msgs:
                    warn_msg = _("You selected a quantity of %d Units.\n"
                                "But it's not compatible with the selected packaging.\n"
                                "Here is a proposition of quantities according to the packaging:\n"
                                "EAN: %s Quantity: %s Type of ul: %s") % \
                                    (qty, ean, qty_pack, type_ul.name)
                    warning_msgs += _("Picking Information ! : ") + warn_msg + "\n\n"
                warning = {
                       'title': _('Configuration Error !'),
                       'message': warning_msgs
                }
            result['product_uom_qty'] = qty

        return {'value': result, 'warning': warning}

    def product_id_change(self, cr, uid, ids, pricelist, product, qty=0,
            uom=False, qty_uos=0, uos=False, name='', partner_id=False,
            lang=False, update_tax=True, date_order=False, packaging=False, fiscal_position=False, flag=False, context=None):
        context = context or {}
        lang = lang or context.get('lang',False)
        if not  partner_id:
            raise osv.except_osv(_('No Customer Defined !'), _('You have to select a customer in the sales form !\nPlease set one customer before choosing a product.'))
        warning = {}
        product_uom_obj = self.pool.get('product.uom')
        partner_obj = self.pool.get('res.partner')
        product_obj = self.pool.get('product.product')
        context = {'lang': lang, 'partner_id': partner_id}
        if partner_id:
            lang = partner_obj.browse(cr, uid, partner_id).lang
        context_partner = {'lang': lang, 'partner_id': partner_id}

        if not product:
            return {'value': {'th_weight': 0, 'product_packaging': False,
                'product_uos_qty': qty}, 'domain': {'product_uom': [],
                   'product_uos': []}}
        if not date_order:
            date_order = time.strftime(DEFAULT_SERVER_DATE_FORMAT)

        res = self.product_packaging_change(cr, uid, ids, pricelist, product, qty, uom, partner_id, packaging, context=context)
        result = res.get('value', {})
        warning_msgs = res.get('warning') and res['warning']['message'] or ''
        product_obj = product_obj.browse(cr, uid, product, context=context)

        uom2 = False
        if uom:
            uom2 = product_uom_obj.browse(cr, uid, uom)
            if product_obj.uom_id.category_id.id != uom2.category_id.id:
                uom = False
        if uos:
            if product_obj.uos_id:
                uos2 = product_uom_obj.browse(cr, uid, uos)
                if product_obj.uos_id.category_id.id != uos2.category_id.id:
                    uos = False
            else:
                uos = False
        if product_obj.description_sale:
            result['notes'] = product_obj.description_sale
        fpos = fiscal_position and self.pool.get('account.fiscal.position').browse(cr, uid, fiscal_position) or False
        if update_tax: #The quantity only have changed
            result['delay'] = (product_obj.sale_delay or 0.0)
            result['tax_id'] = self.pool.get('account.fiscal.position').map_tax(cr, uid, fpos, product_obj.taxes_id)
            result.update({'type': product_obj.procure_method})

        if not flag:
            result['name'] = self.pool.get('product.product').name_get(cr, uid, [product_obj.id], context=context_partner)[0][1]
        domain = {}
        if (not uom) and (not uos):
            result['product_uom'] = product_obj.uom_id.id
            if product_obj.uos_id:
                result['product_uos'] = product_obj.uos_id.id
                result['product_uos_qty'] = qty * product_obj.uos_coeff
                uos_category_id = product_obj.uos_id.category_id.id
            else:
                result['product_uos'] = False
                result['product_uos_qty'] = qty
                uos_category_id = False
            result['th_weight'] = qty * product_obj.weight
            domain = {'product_uom':
                        [('category_id', '=', product_obj.uom_id.category_id.id)],
                        'product_uos':
                        [('category_id', '=', uos_category_id)]}

        elif uos and not uom: # only happens if uom is False
            result['product_uom'] = product_obj.uom_id and product_obj.uom_id.id
            result['product_uom_qty'] = qty_uos / product_obj.uos_coeff
            result['th_weight'] = result['product_uom_qty'] * product_obj.weight
        elif uom: # whether uos is set or not
            default_uom = product_obj.uom_id and product_obj.uom_id.id
            q = product_uom_obj._compute_qty(cr, uid, uom, qty, default_uom)
            if product_obj.uos_id:
                result['product_uos'] = product_obj.uos_id.id
                result['product_uos_qty'] = qty * product_obj.uos_coeff
            else:
                result['product_uos'] = False
                result['product_uos_qty'] = qty
            result['th_weight'] = q * product_obj.weight        # Round the quantity up

        if not uom2:
            uom2 = product_obj.uom_id
        compare_qty = float_compare(product_obj.virtual_available * uom2.factor, qty * product_obj.uom_id.factor, precision_rounding=product_obj.uom_id.rounding)
        if (product_obj.type=='product') and int(compare_qty) == -1 \
          and (product_obj.procure_method=='make_to_stock'):
            warn_msg = _('You plan to sell %.2f %s but you only have %.2f %s available !\nThe real stock is %.2f %s. (without reservations)') % \
                    (qty, uom2 and uom2.name or product_obj.uom_id.name,
                     max(0,product_obj.virtual_available), product_obj.uom_id.name,
                     max(0,product_obj.qty_available), product_obj.uom_id.name)
            warning_msgs += _("Not enough stock ! : ") + warn_msg + "\n\n"
        # get unit price

        if not pricelist:
            warn_msg = _('You have to select a pricelist or a customer in the sales form !\n'
                    'Please set one before choosing a product.')
            warning_msgs += _("No Pricelist ! : ") + warn_msg +"\n\n"
        else:
            price = self.pool.get('product.pricelist').price_get(cr, uid, [pricelist],
                    product, qty or 1.0, partner_id, {
                        'uom': uom or result.get('product_uom'),
                        'date': date_order,
                        })[pricelist]
            if price is False:
                warn_msg = _("Couldn't find a pricelist line matching this product and quantity.\n"
                        "You have to change either the product, the quantity or the pricelist.")

                warning_msgs += _("No valid pricelist line found ! :") + warn_msg +"\n\n"
            else:
                result.update({'price_unit': price})
        if warning_msgs:
            warning = {
                       'title': _('Configuration Error !'),
                       'message' : warning_msgs
                    }
        return {'value': result, 'domain': domain, 'warning': warning}

    def product_uom_change(self, cursor, user, ids, pricelist, product, qty=0,
            uom=False, qty_uos=0, uos=False, name='', partner_id=False,
            lang=False, update_tax=True, date_order=False, context=None):
        context = context or {}
        lang = lang or ('lang' in context and context['lang'])
        res = self.product_id_change(cursor, user, ids, pricelist, product,
                qty=qty, uom=uom, qty_uos=qty_uos, uos=uos, name=name,
                partner_id=partner_id, lang=lang, update_tax=update_tax,
                date_order=date_order, context=context)
        if 'product_uom' in res['value']:
            del res['value']['product_uom']
        if not uom:
            res['value']['price_unit'] = 0.0
        return res

    def unlink(self, cr, uid, ids, context=None):
        if context is None:
            context = {}
        """Allows to delete sales order lines in draft,cancel states"""
        for rec in self.browse(cr, uid, ids, context=context):
            if rec.state not in ['draft', 'cancel']:
                raise osv.except_osv(_('Invalid action !'), _('Cannot delete a sales order line which is in state \'%s\'!') %(rec.state,))
        return super(sale_order_line, self).unlink(cr, uid, ids, context=context)

sale_order_line()

class mail_message(osv.osv):
    _name = 'mail.message'
    _inherit = 'mail.message'
    
    def _postprocess_sent_message(self, cr, uid, message, context=None):
        if message.model == 'sale.order':
            wf_service = netsvc.LocalService("workflow")
            wf_service.trg_validate(uid, 'sale.order', message.res_id, 'quotation_sent', cr) 
        return super(mail_message, self)._postprocess_sent_message(cr, uid, message=message, context=context)

mail_message()

# vim:expandtab:smartindent:tabstop=4:softtabstop=4:shiftwidth=4:<|MERGE_RESOLUTION|>--- conflicted
+++ resolved
@@ -203,13 +203,9 @@
         'origin': fields.char('Source Document', size=64, help="Reference of the document that generated this sales order request."),
         'client_order_ref': fields.char('Customer Reference', size=64),
         'state': fields.selection([
-<<<<<<< HEAD
             ('draft', 'Draft Quotation'),
             ('sent', 'Quotation Sent'),
-=======
-            ('draft', 'Quotation'),
             ('cancel', 'Cancelled'),
->>>>>>> b3fa4ccf
             ('waiting_date', 'Waiting Schedule'),
             ('manual', 'Sale to Invoice'),
             ('progress', 'Sale in Progress'),
