# -*- coding: utf-8 -*-
# Part of Odoo. See LICENSE file for full copyright and licensing details.

from datetime import datetime, timedelta
from openerp import SUPERUSER_ID
from openerp import api, fields, models, _
import openerp.addons.decimal_precision as dp
from openerp.exceptions import UserError
from openerp.tools import float_is_zero, float_compare, DEFAULT_SERVER_DATETIME_FORMAT


class res_company(models.Model):
    _inherit = "res.company"
    sale_note = fields.Text(string='Default Terms and Conditions', translate=True)


class SaleOrder(models.Model):
    _name = "sale.order"
    _inherit = ['mail.thread', 'ir.needaction_mixin']
    _description = "Sales Order"
    _order = 'date_order desc, id desc'

    @api.depends('order_line.price_total')
    def _amount_all(self):
        """
        Compute the total amounts of the SO.
        """
        for order in self:
            amount_untaxed = amount_tax = 0.0
            for line in order.order_line:
                amount_untaxed += line.price_subtotal
                amount_tax += line.price_tax
            order.update({
                'amount_untaxed': order.pricelist_id.currency_id.round(amount_untaxed),
                'amount_tax': order.pricelist_id.currency_id.round(amount_tax),
                'amount_total': amount_untaxed + amount_tax,
            })

    @api.depends('state', 'order_line.invoice_status')
    def _get_invoiced(self):
        """
        Compute the invoice status of a SO. Possible statuses:
        - no: if the SO is not in status 'sale' or 'done', we consider that there is nothing to
          invoice. This is also hte default value if the conditions of no other status is met.
        - to invoice: if any SO line is 'to invoice', the whole SO is 'to invoice'
        - invoiced: if all SO lines are invoiced, the SO is invoiced.
        - upselling: if all SO lines are invoiced or upselling, the status is upselling.

        The invoice_ids are obtained thanks to the invoice lines of the SO lines, and we also search
        for possible refunds created directly from existing invoices. This is necessary since such a
        refund is not directly linked to the SO.
        """
        for order in self:
            invoice_ids = order.order_line.mapped('invoice_lines').mapped('invoice_id')
            # Search for refunds as well
            refund_ids = self.env['account.invoice'].browse()
            if invoice_ids:
                refund_ids = refund_ids.search([('type', '=', 'out_refund'), ('origin', 'in', invoice_ids.mapped('number'))])

            line_invoice_status = [line.invoice_status for line in order.order_line]

            if order.state not in ('sale', 'done'):
                invoice_status = 'no'
            elif any(invoice_status == 'to invoice' for invoice_status in line_invoice_status):
                invoice_status = 'to invoice'
            elif all(invoice_status == 'invoiced' for invoice_status in line_invoice_status):
                invoice_status = 'invoiced'
            elif all(invoice_status in ['invoiced', 'upselling'] for invoice_status in line_invoice_status):
                invoice_status = 'upselling'
            else:
                invoice_status = 'no'

            order.update({
                'invoice_count': len(set(invoice_ids.ids + refund_ids.ids)),
                'invoice_ids': invoice_ids.ids + refund_ids.ids,
                'invoice_status': invoice_status
            })

    @api.model
    def _default_note(self):
        return self.env.user.company_id.sale_note

    @api.model
    def _get_default_team(self):
        default_team_id = self.env['crm.team']._get_default_team_id()
        return self.env['crm.team'].browse(default_team_id)

    @api.onchange('fiscal_position_id')
    def _compute_tax_id(self):
        """
        Trigger the recompute of the taxes if the fiscal position is changed on the SO.
        """
        for order in self:
            order.order_line._compute_tax_id()

    name = fields.Char(string='Order Reference', required=True, copy=False, readonly=True, index=True, default='New')
    origin = fields.Char(string='Source Document', help="Reference of the document that generated this sales order request.")
    client_order_ref = fields.Char(string='Customer Reference', copy=False)

    state = fields.Selection([
        ('draft', 'Quotation'),
        ('sent', 'Quotation Sent'),
        ('sale', 'Sale Order'),
        ('done', 'Done'),
        ('cancel', 'Cancelled'),
        ], string='Status', readonly=True, copy=False, index=True, track_visibility='onchange', default='draft')
    date_order = fields.Datetime(string='Order Date', required=True, readonly=True, index=True, states={'draft': [('readonly', False)], 'sent': [('readonly', False)]}, copy=False, default=fields.Date.context_today)
    validity_date = fields.Date(string='Expiration Date', readonly=True, states={'draft': [('readonly', False)], 'sent': [('readonly', False)]})
    create_date = fields.Datetime(string='Creation Date', readonly=True, index=True, help="Date on which sales order is created.")

    user_id = fields.Many2one('res.users', string='Salesperson', index=True, track_visibility='onchange', default=lambda self: self.env.user)
    partner_id = fields.Many2one('res.partner', string='Customer', readonly=True, states={'draft': [('readonly', False)], 'sent': [('readonly', False)]}, required=True, change_default=True, index=True, track_visibility='always')
    partner_invoice_id = fields.Many2one('res.partner', string='Invoice Address', readonly=True, required=True, states={'draft': [('readonly', False)], 'sent': [('readonly', False)]}, help="Invoice address for current sales order.")
    partner_shipping_id = fields.Many2one('res.partner', string='Delivery Address', readonly=True, required=True, states={'draft': [('readonly', False)], 'sent': [('readonly', False)]}, help="Delivery address for current sales order.")

    pricelist_id = fields.Many2one('product.pricelist', string='Pricelist', required=True, readonly=True, states={'draft': [('readonly', False)], 'sent': [('readonly', False)]}, help="Pricelist for current sales order.")
    currency_id = fields.Many2one("res.currency", related='pricelist_id.currency_id', string="Currency", readonly=True, required=True)
    project_id = fields.Many2one('account.analytic.account', 'Analytic Account', readonly=True, states={'draft': [('readonly', False)], 'sent': [('readonly', False)]}, help="The analytic account related to a sales order.", copy=False)

    order_line = fields.One2many('sale.order.line', 'order_id', string='Order Lines', states={'cancel': [('readonly', True)], 'done': [('readonly', True)]}, copy=True)

    invoice_count = fields.Integer(string='# of Invoices', compute='_get_invoiced', readonly=True)
    invoice_ids = fields.Many2many("account.invoice", string='Invoices', compute="_get_invoiced", readonly=True, copy=False)
    invoice_status = fields.Selection([
        ('upselling', 'Upselling Opportunity'),
        ('invoiced', 'Fully Invoiced'),
        ('to invoice', 'To Invoice'),
        ('no', 'Nothing to Invoice')
        ], string='Invoice Status', compute='_get_invoiced', store=True, readonly=True, default='no')

    note = fields.Text('Terms and conditions', default=_default_note)

    amount_untaxed = fields.Monetary(string='Untaxed Amount', store=True, readonly=True, compute='_amount_all', track_visibility='always')
    amount_tax = fields.Monetary(string='Taxes', store=True, readonly=True, compute='_amount_all', track_visibility='always')
    amount_total = fields.Monetary(string='Total', store=True, readonly=True, compute='_amount_all', track_visibility='always')

    payment_term_id = fields.Many2one('account.payment.term', string='Payment Term', oldname='payment_term')
    fiscal_position_id = fields.Many2one('account.fiscal.position', oldname='fiscal_position', string='Fiscal Position')
    company_id = fields.Many2one('res.company', 'Company', default=lambda self: self.env['res.company']._company_default_get('sale.order'))
    team_id = fields.Many2one('crm.team', 'Sales Team', change_default=True, default=_get_default_team)
    procurement_group_id = fields.Many2one('procurement.group', 'Procurement Group', copy=False)

    product_id = fields.Many2one('product.product', related='order_line.product_id', string='Product')

    @api.multi
    def button_dummy(self):
        return True

    @api.multi
    def unlink(self):
        for order in self:
            if order.state != 'draft':
                raise UserError(_('You can only delete draft quotations!'))
        return super(SaleOrder, self).unlink()

    @api.multi
    def _track_subtype(self, init_values):
        self.ensure_one()
        if 'state' in init_values and self.state == 'sale':
            return 'sale.mt_order_confirmed'
        elif 'state' in init_values and self.state == 'sent':
            return 'sale.mt_order_sent'
        return super(SaleOrder, self)._track_subtype(init_values)

    @api.onchange('partner_shipping_id')
    def onchange_partner_shipping_id(self):
        """
        Trigger the change of fiscal position when the shipping address is modified.
        """
        fiscal_position = self.env['account.fiscal.position'].get_fiscal_position(self.partner_id.id, self.partner_shipping_id.id)
        if fiscal_position:
            self.fiscal_position_id = fiscal_position
        return {}

    @api.multi
    @api.onchange('partner_id')
    def onchange_partner_id(self):
        """
        Update the following fields when the partner is changed:
        - Pricelist
        - Payment term
        - Invoice address
        - Delivery address
        """
        if not self.partner_id:
            self.update({
                'partner_invoice_id': False,
                'partner_shipping_id': False,
                'payment_term_id': False,
                'fiscal_position_id': False,
            })
            return

        addr = self.partner_id.address_get(['delivery', 'invoice'])
        values = {
            'pricelist_id': self.partner_id.property_product_pricelist and self.partner_id.property_product_pricelist.id or False,
            'payment_term_id': self.partner_id.property_payment_term_id and self.partner_id.property_payment_term_id.id or False,
            'partner_invoice_id': addr['invoice'],
            'partner_shipping_id': addr['delivery'],
            'note': self.with_context(lang=self.partner_id.lang).env.user.company_id.sale_note,
        }

        if self.partner_id.user_id:
            values['user_id'] = self.partner_id.user_id.id
        if self.partner_id.team_id:
            values['team_id'] = self.partner_id.team_id.id
        self.update(values)

    @api.model
    def create(self, vals):
        if vals.get('name', 'New') == 'New':
            vals['name'] = self.env['ir.sequence'].next_by_code('sale.order') or 'New'

        # Makes sure partner_invoice_id', 'partner_shipping_id' and 'pricelist_id' are defined
        if any(f not in vals for f in ['partner_invoice_id', 'partner_shipping_id', 'pricelist_id']):
            partner = self.env['res.partner'].browse(vals.get('partner_id'))
            addr = partner.address_get(['delivery', 'invoice'])
            vals['partner_invoice_id'] = vals.setdefault('partner_invoice_id', addr['invoice'])
            vals['partner_shipping_id'] = vals.setdefault('partner_shipping_id', addr['delivery'])
            vals['pricelist_id'] = vals.setdefault('pricelist_id', partner.property_product_pricelist and partner.property_product_pricelist.id)
        result = super(SaleOrder, self).create(vals)
        return result

    @api.multi
    def _prepare_invoice(self):
        """
        Prepare the dict of values to create the new invoice for a sales order. This method may be
        overridden to implement custom invoice generation (making sure to call super() to establish
        a clean extension chain).
        """
<<<<<<< HEAD
        self.ensure_one()
        journal_ids = self.env['account.journal'].search([('type', '=', 'sale'), ('company_id', '=', self.company_id.id)], limit=1)
        if not journal_ids:
            raise UserError(_('Please define an accounting sale journal for this company.'))
=======
        if context is None:
            context = {}
        journal_id = self.pool['account.invoice'].default_get(cr, uid, ['journal_id'], context=context)['journal_id']
        if not journal_id:
            raise UserError(_('Please define sales journal for this company: "%s" (id:%d).') % (order.company_id.name, order.company_id.id))
>>>>>>> 105b1c00
        invoice_vals = {
            'name': self.client_order_ref or '',
            'origin': self.name,
            'type': 'out_invoice',
<<<<<<< HEAD
            'reference': self.client_order_ref or self.name,
            'account_id': self.partner_invoice_id.property_account_receivable_id.id,
            'partner_id': self.partner_invoice_id.id,
            'journal_id': journal_ids[0].id,
            'currency_id': self.pricelist_id.currency_id.id,
            'comment': self.note,
            'payment_term_id': self.payment_term_id.id,
            'fiscal_position_id': self.fiscal_position_id.id or self.partner_invoice_id.property_account_position_id.id,
            'company_id': self.company_id.id,
            'user_id': self.user_id and self.user_id.id,
            'team_id': self.team_id.id
=======
            'reference': order.client_order_ref or order.name,
            'account_id': order.partner_invoice_id.property_account_receivable.id,
            'partner_id': order.partner_invoice_id.id,
            'journal_id': journal_id,
            'invoice_line': [(6, 0, lines)],
            'currency_id': order.pricelist_id.currency_id.id,
            'comment': order.note,
            'payment_term': order.payment_term and order.payment_term.id or False,
            'fiscal_position': order.fiscal_position.id or order.partner_invoice_id.property_account_position.id,
            'date_invoice': context.get('date_invoice', False),
            'company_id': order.company_id.id,
            'user_id': order.user_id and order.user_id.id or False,
            'team_id' : order.team_id.id
>>>>>>> 105b1c00
        }
        return invoice_vals

    @api.multi
    def print_quotation(self):
        self.filtered(lambda s: s.state == 'draft').write({'state': 'sent'})
        return self.env['report'].get_action(self, 'sale.report_saleorder')

    @api.multi
    def action_view_invoice(self):
        invoice_ids = self.mapped('invoice_ids')
        imd = self.env['ir.model.data']
        action = imd.xmlid_to_object('account.action_invoice_tree1')
        list_view_id = imd.xmlid_to_res_id('account.invoice_tree')
        form_view_id = imd.xmlid_to_res_id('account.invoice_form')

        result = {
            'name': action.name,
            'help': action.help,
            'type': action.type,
            'views': [[list_view_id, 'tree'], [form_view_id, 'form'], [False, 'graph'], [False, 'kanban'], [False, 'calendar'], [False, 'pivot']],
            'target': action.target,
            'context': action.context,
            'res_model': action.res_model,
        }
        if len(invoice_ids) > 1:
            result['domain'] = "[('id','in',%s)]" % invoice_ids.ids
        elif len(invoice_ids) == 1:
            result['views'] = [(form_view_id, 'form')]
            result['res_id'] = invoice_ids.ids[0]
        else:
            result = {'type': 'ir.actions.act_window_close'}
        return result

    @api.multi
    def action_invoice_create(self, grouped=False, final=False):
        """
        Create the invoice associated to the SO.
        :param grouped: if True, invoices are grouped by SO id. If False, invoices are grouped by
                        (partner, currency)
        :param final: if True, refunds will be generated if necessary
        :returns: list of created invoices
        """
        inv_obj = self.env['account.invoice']
        precision = self.env['decimal.precision'].precision_get('Product Unit of Measure')
        invoices = {}

        for order in self:
            group_key = order.id if grouped else (order.partner_id.id, order.currency_id.id)
            for line in order.order_line.sorted(key=lambda l: l.qty_to_invoice < 0):
                if float_is_zero(line.qty_to_invoice, precision_digits=precision):
                    continue
                if group_key not in invoices:
                    inv_data = order._prepare_invoice()
                    invoice = inv_obj.create(inv_data)
                    invoices[group_key] = invoice
                if line.qty_to_invoice > 0:
                    line.invoice_line_create(invoices[group_key].id, line.qty_to_invoice)
                elif line.qty_to_invoice < 0 and final:
                    line.invoice_line_create(invoices[group_key].id, line.qty_to_invoice)

        for invoice in invoices.values():
            # If invoice is negative, do a refund invoice instead
            if invoice.amount_untaxed < 0:
                invoice.type = 'out_refund'
                for line in invoice.invoice_line_ids:
                    line.quantity = -line.quantity
            # Necessary to force computation of taxes. In account_invoice, they are triggered
            # by onchanges, which are not triggered when doing a create.
            invoice.compute_taxes()

        return [inv.id for inv in invoices.values()]

    @api.multi
    def action_draft(self):
        self.filtered(lambda s: s.state in ['cancel', 'sent']).write({'state': 'draft'})

    @api.multi
    def action_cancel(self):
        self.write({'state': 'cancel'})

    @api.multi
    def action_quotation_send(self):
        '''
        This function opens a window to compose an email, with the edi sale template message loaded by default
        '''
        self.ensure_one()
        ir_model_data = self.env['ir.model.data']
        try:
            template_id = ir_model_data.get_object_reference('sale', 'email_template_edi_sale')[1]
        except ValueError:
            template_id = False
        try:
            compose_form_id = ir_model_data.get_object_reference('mail', 'email_compose_message_wizard_form')[1]
        except ValueError:
            compose_form_id = False
        ctx = dict()
        ctx.update({
            'default_model': 'sale.order',
            'default_res_id': self.ids[0],
            'default_use_template': bool(template_id),
            'default_template_id': template_id,
            'default_composition_mode': 'comment',
            'mark_so_as_sent': True
        })
        return {
            'type': 'ir.actions.act_window',
            'view_type': 'form',
            'view_mode': 'form',
            'res_model': 'mail.compose.message',
            'views': [(compose_form_id, 'form')],
            'view_id': compose_form_id,
            'target': 'new',
            'context': ctx,
        }

    @api.multi
    def force_quotation_send(self):
        for order in self:
            email_act = order.action_quotation_send()
            if email_act and email_act.get('context'):
                email_ctx = email_act['context']
                email_ctx.update(default_email_from=order.company_id.email)
                order.with_context(email_ctx).message_post_with_template(email_ctx.get('default_template_id'))
        return True

    @api.multi
    def action_done(self):
        self.write({'state': 'done'})

    @api.model
    def _prepare_procurement_group(self):
        return {'name': self.name}

    @api.multi
    def action_confirm(self):
        for order in self:
            order.state = 'sale'
            order.order_line._action_procurement_create()
            if not order.project_id:
                for line in order.order_line:
                    if line.product_id.invoice_policy == 'cost':
                        order._create_analytic_account()
                        break
        if self.env['ir.values'].get_default('sale.config.settings', 'auto_done_setting'):
            self.action_done()

    @api.multi
    def _create_analytic_account(self, prefix=None):
        for order in self:
            name = order.name
            if prefix:
                name = prefix + ": " + order.name
            analytic = self.env['account.analytic.account'].create({
                'name': name,
                'code': order.client_order_ref,
                'company_id': order.company_id.id,
                'partner_id': order.partner_id.id
            })
            order.project_id = analytic


class SaleOrderLine(models.Model):
    _name = 'sale.order.line'
    _description = 'Sales Order Line'
    _order = 'order_id desc, sequence, id'

    @api.depends('state', 'product_uom_qty', 'qty_delivered', 'qty_to_invoice', 'qty_invoiced')
    def _compute_invoice_status(self):
        """
        Compute the invoice status of a SO line. Possible statuses:
        - no: if the SO is not in status 'sale' or 'done', we consider that there is nothing to
          invoice. This is also hte default value if the conditions of no other status is met.
        - to invoice: we refer to the quantity to invoice of the line. Refer to method
          `_get_to_invoice_qty()` for more information on how this quantity is calculated.
        - upselling: this is possible only for a product invoiced on ordered quantities for which
          we delivered more than expected. The could arise if, for example, a project took more
          time than expected but we decided not to invoice the extra cost to the client. This
          occurs onyl in state 'sale', so that when a SO is set to done, the upselling opportunity
          is removed from the list.
        - invoiced: the quantity invoiced is larger or equal to the quantity ordered.
        """
        precision = self.env['decimal.precision'].precision_get('Product Unit of Measure')
        for line in self:
            if line.state not in ('sale', 'done'):
                line.invoice_status = 'no'
            elif not float_is_zero(line.qty_to_invoice, precision_digits=precision):
                line.invoice_status = 'to invoice'
            elif line.state == 'sale' and line.product_id.invoice_policy == 'order' and\
                    float_compare(line.qty_delivered, line.product_uom_qty, precision_digits=precision) == 1:
                line.invoice_status = 'upselling'
            elif float_compare(line.qty_invoiced, line.product_uom_qty, precision_digits=precision) >= 0:
                line.invoice_status = 'invoiced'
            else:
                line.invoice_status = 'no'

    @api.depends('product_uom_qty', 'discount', 'price_unit', 'tax_id')
    def _compute_amount(self):
        """
        Compute the amounts of the SO line.
        """
        for line in self:
            price = line.price_unit * (1 - (line.discount or 0.0) / 100.0)
            taxes = line.tax_id.compute_all(price, line.order_id.currency_id, line.product_uom_qty, product=line.product_id, partner=line.order_id.partner_id)
            line.update({
                'price_tax': taxes['total_included'] - taxes['total_excluded'],
                'price_total': taxes['total_included'],
                'price_subtotal': taxes['total_excluded'],
            })

    @api.depends('product_id.invoice_policy', 'order_id.state')
    def _compute_qty_delivered_updateable(self):
        for line in self:
            line.qty_delivered_updateable = line.product_id.invoice_policy in ('order', 'delivery') and line.order_id.state == 'sale' and line.product_id.track_service == 'manual'

    @api.depends('qty_invoiced', 'qty_delivered', 'product_uom_qty', 'order_id.state')
    def _get_to_invoice_qty(self):
        """
        Compute the quantity to invoice. If the invoice policy is order, the quantity to invoice is
        calculated from the ordered quantity. Otherwise, the quantity delivered is used.
        """
        for line in self:
            if line.order_id.state in ['sale', 'done']:
                if line.product_id.invoice_policy == 'order':
                    line.qty_to_invoice = line.product_uom_qty - line.qty_invoiced
                else:
                    line.qty_to_invoice = line.qty_delivered - line.qty_invoiced
            else:
                line.qty_to_invoice = 0

    @api.depends('invoice_lines.invoice_id.state', 'invoice_lines.quantity')
    def _get_invoice_qty(self):
        """
        Compute the quantity invoiced. If case of a refund, the quantity invoiced is decreased. Note
        that this is the case only if the refund is generated from the SO.
        """
        for line in self:
            qty_invoiced = 0.0
            for invoice_line in line.invoice_lines:
                if invoice_line.invoice_id.state != 'cancel':
                    if invoice_line.invoice_id.type == 'out_invoice':
                        qty_invoiced += invoice_line.quantity
                    elif invoice_line.invoice_id.type == 'out_refund':
                        qty_invoiced -= invoice_line.quantity
            line.qty_invoiced = qty_invoiced

    @api.depends('price_subtotal', 'product_uom_qty')
    def _get_price_reduce(self):
        for line in self:
            line.price_reduce = line.price_subtotal / line.product_uom_qty if line.product_uom_qty else 0.0

    @api.multi
    def _compute_tax_id(self):
        for line in self:
            fpos = line.order_id.fiscal_position_id or line.order_id.partner_id.property_account_position_id
            if fpos:
                # The superuser is used by website_sale in order to create a sale order. We need to make
                # sure we only select the taxes related to the company of the partner. This should only
                # apply if the partner is linked to a company.
                if self.env.uid == SUPERUSER_ID and line.order_id.company_id:
                    taxes = fpos.map_tax(line.product_id.taxes_id).filtered(lambda r: r.company_id == line.order_id.company_id)
                else:
                    taxes = fpos.map_tax(line.product_id.taxes_id)
                line.tax_id = taxes
            else:
                line.tax_id = line.product_id.taxes_id if line.product_id.taxes_id else False

    @api.multi
    def _prepare_order_line_procurement(self, group_id=False):
        self.ensure_one()
        return {
            'name': self.name,
            'origin': self.order_id.name,
            'date_planned': datetime.strptime(self.order_id.date_order, DEFAULT_SERVER_DATETIME_FORMAT) + timedelta(days=self.customer_lead),
            'product_id': self.product_id.id,
            'product_qty': self.product_uom_qty,
            'product_uom': self.product_uom.id,
            'company_id': self.order_id.company_id.id,
            'group_id': group_id,
            'sale_line_id': self.id
        }

    @api.multi
    def _action_procurement_create(self):
        """
        Create procurements based on quantity ordered. If the quantity is increased, new
        procurements are created. If the quantity is decreased, no automated action is taken.
        """
        precision = self.env['decimal.precision'].precision_get('Product Unit of Measure')
        new_procs = self.env['procurement.order'] #Empty recordset
        for line in self:
            if line.state != 'sale':
                continue
            qty = 0.0
            for proc in line.procurement_ids:
                qty += proc.product_qty
            if float_compare(qty, line.product_uom_qty, precision_digits=precision) >= 0:
                return False

            if not line.order_id.procurement_group_id:
                vals = line.order_id._prepare_procurement_group()
                line.order_id.procurement_group_id = self.env["procurement.group"].create(vals)

            vals = line._prepare_order_line_procurement(group_id=line.order_id.procurement_group_id.id)
            vals['product_qty'] = line.product_uom_qty - qty
            new_proc = self.env["procurement.order"].create(vals)
            new_procs += new_proc
        new_procs.run()
        return new_procs

    @api.model
    def _get_analytic_invoice_policy(self):
        return ['cost']

    @api.model
    def _get_analytic_track_service(self):
        return []

    @api.model
    def create(self, values):
        line = super(SaleOrderLine, self).create(values)
        if line.state == 'sale':
            if line.product_id.track_service in self._get_analytic_track_service() or line.product_id.invoice_policy in self._get_analytic_invoice_policy() and not line.order_id.project_id:
                line.order_id._create_analytic_account()
            line._action_procurement_create()

        return line

    @api.multi
    def write(self, values):
        lines = False
        if 'product_uom_qty' in values:
            precision = self.env['decimal.precision'].precision_get('Product Unit of Measure')
            lines = self.filtered(
                lambda r: r.state == 'sale' and float_compare(r.product_uom_qty, values['product_uom_qty'], precision_digits=precision) == -1)
        result = super(SaleOrderLine, self).write(values)
        if lines:
            lines._action_procurement_create()
        return result

    order_id = fields.Many2one('sale.order', string='Order Reference', required=True, ondelete='cascade', index=True, copy=False)
    name = fields.Text(string='Description', required=True)
    sequence = fields.Integer(string='Sequence', default=10)

    invoice_lines = fields.Many2many('account.invoice.line', 'sale_order_line_invoice_rel', 'order_line_id', 'invoice_line_id', string='Invoice Lines', copy=False)
    invoice_status = fields.Selection([
        ('upselling', 'Upselling Opportunity'),
        ('invoiced', 'Fully Invoiced'),
        ('to invoice', 'To Invoice'),
        ('no', 'Nothing to Invoice')
        ], string='Invoice Status', compute='_compute_invoice_status', store=True, readonly=True, default='no')
    price_unit = fields.Float('Unit Price', required=True, digits_compute=dp.get_precision('Product Price'), default=0.0)

    price_subtotal = fields.Monetary(compute='_compute_amount', string='Subtotal', readonly=True, store=True)
    price_tax = fields.Monetary(compute='_compute_amount', string='Taxes', readonly=True, store=True)
    price_total = fields.Monetary(compute='_compute_amount', string='Total', readonly=True, store=True)

    price_reduce = fields.Monetary(compute='_get_price_reduce', string='Price Reduce', readonly=True, store=True)
    tax_id = fields.Many2many('account.tax', string='Taxes')

    discount = fields.Float(string='Discount (%)', digits_compute=dp.get_precision('Discount'), default=0.0)

    product_id = fields.Many2one('product.product', string='Product', domain=[('sale_ok', '=', True)], change_default=True, ondelete='restrict', required=True)
    product_uom_qty = fields.Float(string='Quantity', digits_compute=dp.get_precision('Product Unit of Measure'), required=True, default=1.0)
    product_uom = fields.Many2one('product.uom', string='Unit of Measure', required=True)

    qty_delivered_updateable = fields.Boolean(compute='_compute_qty_delivered_updateable', string='Can Edit Delivered', readonly=True, default=True)
    qty_delivered = fields.Float(string='Delivered', copy=False, digits_compute=dp.get_precision('Product Unit of Measure'), default=0.0)
    qty_to_invoice = fields.Float(
        compute='_get_to_invoice_qty', string='To Invoice', store=True, readonly=True,
        digits_compute=dp.get_precision('Product Unit of Measure'), default=0.0)
    qty_invoiced = fields.Float(
        compute='_get_invoice_qty', string='Invoiced', store=True, readonly=True,
        digits_compute=dp.get_precision('Product Unit of Measure'), default=0.0)

    salesman_id = fields.Many2one(related='order_id.user_id', store=True, string='Salesperson', readonly=True)
    currency_id = fields.Many2one(related='order_id.currency_id', store=True, string='Currency', readonly=True)
    company_id = fields.Many2one(related='order_id.company_id', string='Company', store=True, readonly=True)
    order_partner_id = fields.Many2one(related='order_id.partner_id', store=True, string='Customer')

    state = fields.Selection([
        ('draft', 'Quotation'),
        ('sent', 'Quotation Sent'),
        ('sale', 'Sale Order'),
        ('done', 'Done'),
        ('cancel', 'Cancelled'),
    ], related='order_id.state', string='Order Status', readonly=True, copy=False, store=True, default='draft')

    customer_lead = fields.Float(
        'Delivery Lead Time', required=True, default=0.0,
        help="Number of days between the order confirmation and the shipping of the products to the customer", oldname="delay")
    procurement_ids = fields.One2many('procurement.order', 'sale_line_id', string='Procurements')

    @api.multi
    def _prepare_invoice_line(self, qty):
        """
        Prepare the dict of values to create the new invoice line for a sales order line.

        :param qty: float quantity to invoice
        """
        self.ensure_one()
        res = {}
        account = self.product_id.property_account_income_id or self.product_id.categ_id.property_account_income_categ_id
        if not account:
            raise UserError(_('Please define income account for this product: "%s" (id:%d) - or for its category: "%s".') % \
                            (self.product_id.name, self.product_id.id, self.product_id.categ_id.name))

        fpos = self.order_id.fiscal_position_id or self.order_id.partner_id.property_account_position_id
        if fpos:
            account = fpos.map_account(account)

        res = {
            'name': self.name,
            'sequence': self.sequence,
            'origin': self.order_id.name,
            'account_id': account.id,
            'price_unit': self.price_unit,
            'quantity': qty,
            'discount': self.discount,
            'uom_id': self.product_uom.id,
            'product_id': self.product_id.id or False,
            'invoice_line_tax_ids': [(6, 0, self.tax_id.ids)],
            'account_analytic_id': self.order_id.project_id.id,
        }
        return res

    @api.multi
    def invoice_line_create(self, invoice_id, qty):
        """
        Create an invoice line. The quantity to invoice can be positive (invoice) or negative
        (refund).

        :param invoice_id: integer
        :param qty: float quantity to invoice
        """
        precision = self.env['decimal.precision'].precision_get('Product Unit of Measure')
        for line in self:
            if not float_is_zero(qty, precision_digits=precision):
                vals = line._prepare_invoice_line(qty=qty)
                vals.update({'invoice_id': invoice_id, 'sale_line_ids': [(6, 0, [line.id])]})
                self.env['account.invoice.line'].create(vals)

    @api.multi
    @api.onchange('product_id')
    def product_id_change(self):
        if not self.product_id:
            return {'domain': {'product_uom': []}}

        vals = {}
        domain = {'product_uom': [('category_id', '=', self.product_id.uom_id.category_id.id)]}
        if not (self.product_uom and (self.product_id.uom_id.category_id.id == self.product_uom.category_id.id)):
            vals['product_uom'] = self.product_id.uom_id

        product = self.product_id.with_context(
            lang=self.order_id.partner_id.lang,
            partner=self.order_id.partner_id.id,
            quantity=self.product_uom_qty,
            date=self.order_id.date_order,
            pricelist=self.order_id.pricelist_id.id,
            uom=self.product_uom.id
        )

        name = product.name_get()[0][1]
        if product.description_sale:
            name += '\n' + product.description_sale
        vals['name'] = name

        self._compute_tax_id()

        if self.order_id.pricelist_id and self.order_id.partner_id:
            vals['price_unit'] = self.env['account.tax']._fix_tax_included_price(product.price, product.taxes_id, self.tax_id)
        self.update(vals)
        return {'domain': domain}

    @api.onchange('product_uom')
    def product_uom_change(self):
        if not self.product_uom:
            self.price_unit = 0.0
            return
        if self.order_id.pricelist_id and self.order_id.partner_id:
            product = self.product_id.with_context(
                lang=self.order_id.partner_id.lang,
                partner=self.order_id.partner_id.id,
                quantity=self.product_uom_qty,
                date_order=self.order_id.date_order,
                pricelist=self.order_id.pricelist_id.id,
                uom=self.product_uom.id
            )
            self.price_unit = self.env['account.tax']._fix_tax_included_price(product.price, product.taxes_id, self.tax_id)

    @api.multi
    def unlink(self):
        if self.filtered(lambda x: x.state in ('sale', 'done')):
            raise UserError(_('You can not remove a sale order line.\nDiscard changes and try setting the quantity to 0.'))
        return super(SaleOrderLine, self).unlink()

    @api.multi
    def _get_delivered_qty(self):
        '''
        Intended to be overridden in sale_stock and sale_mrp
        :return: the quantity delivered
        :rtype: float
        '''
        return 0.0


class MailComposeMessage(models.TransientModel):
    _inherit = 'mail.compose.message'

    @api.multi
    def send_mail(self, auto_commit=False):
        if self._context.get('default_model') == 'sale.order' and self._context.get('default_res_id') and self._context.get('mark_so_as_sent'):
            order = self.env['sale.order'].browse([self._context['default_res_id']])
            if order.state == 'draft':
                order.state = 'sent'
        return super(MailComposeMessage, self.with_context(mail_post_autofollow=True)).send_mail(auto_commit=auto_commit)


class AccountInvoice(models.Model):
    _inherit = 'account.invoice'

    @api.model
    def _get_default_team(self):
        default_team_id = self.env['crm.team']._get_default_team_id()
        return self.env['crm.team'].browse(default_team_id)

    team_id = fields.Many2one('crm.team', string='Sales Team', default=_get_default_team)

    @api.multi
    def confirm_paid(self):
        res = super(AccountInvoice, self).confirm_paid()
        todo = set()
        for invoice in self:
            for line in invoice.invoice_line_ids:
                for sale_line in line.sale_line_ids:
                    todo.add((sale_line.order_id, invoice.number))
        for (order, name) in todo:
            order.message_post(body=_("Invoice %s paid") % (name))
        return res


class AccountInvoiceLine(models.Model):
    _inherit = 'account.invoice.line'
    sale_line_ids = fields.Many2many('sale.order.line', 'sale_order_line_invoice_rel', 'invoice_line_id', 'order_line_id', string='Sale Order Lines', readonly=True, copy=False)


class ProcurementOrder(models.Model):
    _inherit = 'procurement.order'
    sale_line_id = fields.Many2one('sale.order.line', string='Sale Order Line')


class ProductProduct(models.Model):
    _inherit = 'product.product'

    @api.multi
    def _sales_count(self):
        r = {}
        domain = [
            ('state', 'in', ['sale', 'done']),
            ('product_id', 'in', self.ids),
        ]
        for group in self.env['sale.report'].read_group(domain, ['product_id', 'product_uom_qty'], ['product_id']):
            r[group['product_id'][0]] = group['product_uom_qty']
        for product in self:
            product.sales_count = r.get(product.id, 0)
        return r

    sales_count = fields.Integer(compute='_sales_count', string='# Sales')


class ProductTemplate(models.Model):
    _inherit = 'product.template'
    track_service = fields.Selection([('manual', 'Manually set quantities on order')], string='Track Service', default='manual')

    @api.multi
    @api.depends('product_variant_ids.sales_count')
    def _sales_count(self):
        for product in self:
            product.sales_count = sum([p.sales_count for p in product.product_variant_ids])

    @api.multi
    def action_view_sales(self):
        self.ensure_one()
        action = self.env.ref('sale.action_product_sale_list')
        product_ids = self.product_variant_ids.ids

        return {
            'name': action.name,
            'help': action.help,
            'type': action.type,
            'view_type': action.view_type,
            'view_mode': action.view_mode,
            'target': action.target,
            'context': "{'search_default_product_id': " + ','.join(map(str, product_ids)) + ", 'default_product_id': " + str(product_ids[0]) + "}",
            'res_model': action.res_model,
            'domain': action.domain,
        }

    sales_count = fields.Integer(compute='_sales_count', string='# Sales')
    invoice_policy = fields.Selection(
        [('order', 'Ordered quantities'),
         ('delivery', 'Delivered quantities'),
         ('cost', 'Invoice based on time and material')],
        string='Invoicing Policy', default='order')<|MERGE_RESOLUTION|>--- conflicted
+++ resolved
@@ -228,27 +228,18 @@
         overridden to implement custom invoice generation (making sure to call super() to establish
         a clean extension chain).
         """
-<<<<<<< HEAD
         self.ensure_one()
-        journal_ids = self.env['account.journal'].search([('type', '=', 'sale'), ('company_id', '=', self.company_id.id)], limit=1)
-        if not journal_ids:
+        journal_id = self.env['account.invoice'].default_get(['journal_id'])['journal_id']
+        if not journal_id:
             raise UserError(_('Please define an accounting sale journal for this company.'))
-=======
-        if context is None:
-            context = {}
-        journal_id = self.pool['account.invoice'].default_get(cr, uid, ['journal_id'], context=context)['journal_id']
-        if not journal_id:
-            raise UserError(_('Please define sales journal for this company: "%s" (id:%d).') % (order.company_id.name, order.company_id.id))
->>>>>>> 105b1c00
         invoice_vals = {
             'name': self.client_order_ref or '',
             'origin': self.name,
             'type': 'out_invoice',
-<<<<<<< HEAD
             'reference': self.client_order_ref or self.name,
             'account_id': self.partner_invoice_id.property_account_receivable_id.id,
             'partner_id': self.partner_invoice_id.id,
-            'journal_id': journal_ids[0].id,
+            'journal_id': journal_id,
             'currency_id': self.pricelist_id.currency_id.id,
             'comment': self.note,
             'payment_term_id': self.payment_term_id.id,
@@ -256,21 +247,6 @@
             'company_id': self.company_id.id,
             'user_id': self.user_id and self.user_id.id,
             'team_id': self.team_id.id
-=======
-            'reference': order.client_order_ref or order.name,
-            'account_id': order.partner_invoice_id.property_account_receivable.id,
-            'partner_id': order.partner_invoice_id.id,
-            'journal_id': journal_id,
-            'invoice_line': [(6, 0, lines)],
-            'currency_id': order.pricelist_id.currency_id.id,
-            'comment': order.note,
-            'payment_term': order.payment_term and order.payment_term.id or False,
-            'fiscal_position': order.fiscal_position.id or order.partner_invoice_id.property_account_position.id,
-            'date_invoice': context.get('date_invoice', False),
-            'company_id': order.company_id.id,
-            'user_id': order.user_id and order.user_id.id or False,
-            'team_id' : order.team_id.id
->>>>>>> 105b1c00
         }
         return invoice_vals
 
