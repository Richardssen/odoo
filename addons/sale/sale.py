--- conflicted
+++ resolved
@@ -1060,15 +1060,10 @@
 
     def product_id_change(self, cr, uid, ids, pricelist, product, qty=0,
             uom=False, qty_uos=0, uos=False, name='', partner_id=False,
-<<<<<<< HEAD
-            lang=False, update_tax=True, date_order=False, packaging=False, fiscal_position=False, flag=False):
-        if not partner_id:
-=======
             lang=False, update_tax=True, date_order=False, packaging=False, fiscal_position=False, flag=False, context=None):
         context = context or {}
         lang = lang or ('lang' in context and context['lang'])
         if not  partner_id:
->>>>>>> 78491dfe
             raise osv.except_osv(_('No Customer Defined !'), _('You have to select a customer in the sales form !\nPlease set one customer before choosing a product.'))
         warning = {}
         product_uom_obj = self.pool.get('product.uom')
@@ -1214,15 +1209,10 @@
         'order_policy': fields.selection([
             ('manual', 'Invoice Based on Sales Orders'),
             ('picking', 'Invoice Based on Deliveries'),
-<<<<<<< HEAD
         ], 'Shipping Default Policy', required=True,
            help="""The Shipping Policy is used to synchronise invoice and delivery operations.
         - The "Invoice Based on Sales Orders" option will create the picking order directly and wait for the user to manually click on the 'Invoice' button to generate the draft invoice.
         - The "Invoice Based on Deliveries" option is used to create an invoice during the picking process."""),
-=======
-        ], 'Invoicing Method', required=True,
-           help="You can generate invoices based on sales orders or based on shippings."),
->>>>>>> 78491dfe
         'step': fields.selection([
             ('one', 'Delivery Order Only'),
             ('two', 'Picking List & Delivery Order')
