--- conflicted
+++ resolved
@@ -18,17 +18,11 @@
 #    along with this program.  If not, see <http://www.gnu.org/licenses/>.
 #
 ##############################################################################
-
-<<<<<<< HEAD
-from openerp.osv import osv
+from openerp.osv import osv, fields
 from openerp.addons.edi import EDIMixin
-=======
+from openerp.tools.translate import _
+
 from urllib import urlencode
-
-from openerp.osv import osv, fields
-from openerp.tools.translate import _
-from edi import EDIMixin
->>>>>>> d7461fb1
 
 SALE_ORDER_LINE_EDI_STRUCT = {
     'sequence': True,
