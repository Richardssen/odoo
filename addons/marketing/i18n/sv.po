# Translation of OpenERP Server.
# This file contains the translation of the following modules:
#	* marketing
#
msgid ""
msgstr ""
"Project-Id-Version: OpenERP Server 5.0.14\n"
"Report-Msgid-Bugs-To: support@openerp.com\n"
"POT-Creation-Date: 2010-11-18 16:12+0000\n"
<<<<<<< HEAD
"PO-Revision-Date: 2010-11-22 21:11+0000\n"
"Last-Translator: Olivier Dony (OpenERP) <Unknown>\n"
=======
"PO-Revision-Date: 2010-11-24 07:36+0000\n"
"Last-Translator: OpenERP Administrators <Unknown>\n"
>>>>>>> cc7031ec
"Language-Team: \n"
"MIME-Version: 1.0\n"
"Content-Type: text/plain; charset=UTF-8\n"
"Content-Transfer-Encoding: 8bit\n"
<<<<<<< HEAD
"X-Launchpad-Export-Date: 2010-11-23 05:04+0000\n"
=======
"X-Launchpad-Export-Date: 2010-11-25 04:57+0000\n"
>>>>>>> cc7031ec
"X-Generator: Launchpad (build Unknown)\n"

#. module: marketing
#: sql_constraint:ir.module.module:0
msgid "The certificate ID of the module must be unique !"
msgstr ""

#. module: marketing
#: constraint:ir.ui.view:0
msgid "Invalid XML for View Architecture!"
msgstr ""

#. module: marketing
#: constraint:ir.model:0
msgid ""
"The Object name must start with x_ and not contain any special character !"
msgstr ""
"Objektnamnet måste börja med x_ och får inte innehålla några specialtecken!"

#. module: marketing
#: field:marketing.installer,progress:0
msgid "Configuration Progress"
msgstr "Konfigurationsförlopp"

#. module: marketing
#: view:marketing.installer:0
msgid "title"
msgstr ""

#. module: marketing
#: model:ir.module.module,shortdesc:marketing.module_meta_information
msgid "Marketing"
msgstr "Marknadsföring"

#. module: marketing
#: field:marketing.installer,config_logo:0
msgid "Image"
msgstr "Bild"

#. module: marketing
#: help:marketing.installer,marketing_campaign:0
msgid ""
"Helps you to manage marketing campaigns and automate actions and "
"communication steps."
msgstr ""
"Hjälper dig att hantera marknadsföringskampanjer och automatisera handlingar "
"och kommunikationssteg"

#. module: marketing
#: model:ir.module.module,description:marketing.module_meta_information
msgid "Menu for Marketing"
msgstr "Meny för marknadsföring"

#. module: marketing
#: help:marketing.installer,email_template:0
msgid ""
"Helps you to design templates of emails and integrate them in your different "
"processes."
msgstr ""
"Hjälper dig att designa mailmallar och integrera dem i olika processer"

#. module: marketing
#: sql_constraint:res.groups:0
msgid "The name of the group must be unique !"
msgstr ""

#. module: marketing
#: sql_constraint:ir.module.module:0
msgid "The name of the module must be unique !"
msgstr ""

#. module: marketing
#: sql_constraint:ir.model.fields:0
msgid "Size of the field can never be less than 1 !"
msgstr ""

#. module: marketing
#: constraint:ir.actions.act_window:0
msgid "Invalid model name in the action definition."
msgstr ""

#. module: marketing
#: model:ir.actions.act_window,name:marketing.action_marketing_installer
msgid "Marketing Applications Configuration"
msgstr ""

#. module: marketing
#: field:marketing.installer,crm_profiling:0
msgid "Profiling Tools"
msgstr ""

#. module: marketing
#: field:marketing.installer,marketing_campaign:0
msgid "Marketing Campaigns"
msgstr "Marknadsföringskampanjer"

#. module: marketing
#: help:marketing.installer,crm_profiling:0
msgid ""
"Helps you to perform segmentation of partners and design segmentation "
"questionnaires"
msgstr ""
"Hjälper dig att segmentera partners och designa segmenterade frågeformulär"

#. module: marketing
#: model:ir.model,name:marketing.model_marketing_installer
msgid "marketing.installer"
msgstr ""<|MERGE_RESOLUTION|>--- conflicted
+++ resolved
@@ -7,33 +7,24 @@
 "Project-Id-Version: OpenERP Server 5.0.14\n"
 "Report-Msgid-Bugs-To: support@openerp.com\n"
 "POT-Creation-Date: 2010-11-18 16:12+0000\n"
-<<<<<<< HEAD
-"PO-Revision-Date: 2010-11-22 21:11+0000\n"
-"Last-Translator: Olivier Dony (OpenERP) <Unknown>\n"
-=======
 "PO-Revision-Date: 2010-11-24 07:36+0000\n"
 "Last-Translator: OpenERP Administrators <Unknown>\n"
->>>>>>> cc7031ec
 "Language-Team: \n"
 "MIME-Version: 1.0\n"
 "Content-Type: text/plain; charset=UTF-8\n"
 "Content-Transfer-Encoding: 8bit\n"
-<<<<<<< HEAD
-"X-Launchpad-Export-Date: 2010-11-23 05:04+0000\n"
-=======
 "X-Launchpad-Export-Date: 2010-11-25 04:57+0000\n"
->>>>>>> cc7031ec
 "X-Generator: Launchpad (build Unknown)\n"
 
 #. module: marketing
 #: sql_constraint:ir.module.module:0
 msgid "The certificate ID of the module must be unique !"
-msgstr ""
+msgstr "Certifikat ID för modulen måste vara unik!"
 
 #. module: marketing
 #: constraint:ir.ui.view:0
 msgid "Invalid XML for View Architecture!"
-msgstr ""
+msgstr "Ogiltig XML för Vy-arkitektur!"
 
 #. module: marketing
 #: constraint:ir.model:0
@@ -50,7 +41,7 @@
 #. module: marketing
 #: view:marketing.installer:0
 msgid "title"
-msgstr ""
+msgstr "titel"
 
 #. module: marketing
 #: model:ir.module.module,shortdesc:marketing.module_meta_information
@@ -87,32 +78,32 @@
 #. module: marketing
 #: sql_constraint:res.groups:0
 msgid "The name of the group must be unique !"
-msgstr ""
+msgstr "Namned på gruppen måste vara unikt!"
 
 #. module: marketing
 #: sql_constraint:ir.module.module:0
 msgid "The name of the module must be unique !"
-msgstr ""
+msgstr "Namnet på modulen måste vara unikt!"
 
 #. module: marketing
 #: sql_constraint:ir.model.fields:0
 msgid "Size of the field can never be less than 1 !"
-msgstr ""
+msgstr "Fältstorleken kan inte vara mindre än ett!"
 
 #. module: marketing
 #: constraint:ir.actions.act_window:0
 msgid "Invalid model name in the action definition."
-msgstr ""
+msgstr "Ogiltigt modellnamn i åtgärdsdefinitionen."
 
 #. module: marketing
 #: model:ir.actions.act_window,name:marketing.action_marketing_installer
 msgid "Marketing Applications Configuration"
-msgstr ""
+msgstr "Marknadsföringsprogramkonfiguration"
 
 #. module: marketing
 #: field:marketing.installer,crm_profiling:0
 msgid "Profiling Tools"
-msgstr ""
+msgstr "Profileringsverktyg"
 
 #. module: marketing
 #: field:marketing.installer,marketing_campaign:0
