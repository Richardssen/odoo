<?xml version="1.0" encoding="utf-8"?>
<openerp>
    <data>
        <menuitem groups="base.group_extended" id="prod_config_main" name="Product" parent="base.menu_base_config" sequence="9"/>

        <record id="product_search_form_view" model="ir.ui.view">
            <field name="name">product.search.form</field>
            <field name="model">product.product</field>
            <field name="type">search</field>
            <field name="arch" type="xml">
                <search string="Product">
                   <filter string="Services" icon="terp-accessories-archiver" domain="[('type','=','service')]"/>                   
                   <filter string="Stockable" icon="terp-accessories-archiver" domain="['|',('type','=','product'),('type','=','consu')]"/>
                   <separator orientation="vertical"/>
                   <filter string="To Sell" icon="terp-accessories-archiver-minus" domain="[('sale_ok','=',1)]"/>
                   <filter string="To Purchase" icon="terp-accessories-archiver+" domain="[('purchase_ok', '=', 1)]" />
                   <separator orientation="vertical"/>
                   <field name="default_code"/>
                   <field name="name"/>
                   <field name="categ_id" widget="selection" operator="child_of" groups="base.group_extended"/>
                   <newline/>
                   <group expand="0" string="Extended Filters..." groups="base.group_extended">
                       <field name="pricelist_id" widget="selection" context="{'pricelist': self}" />
                   </group>
                   <newline/>
                   <group  expand='0' string='Group by...' groups="base.group_extended">
                       <filter string='Category' icon="terp-stock_symbol-selection" domain="[]" context="{'group_by' : 'categ_id'}" />
                       <separator orientation="vertical"/>
                       <filter string='Default UOM' icon="terp-mrp" domain="[]" context="{'group_by' : 'uom_id'}" />
                       <separator orientation="vertical"/>
                       <filter string='Type' icon="terp-stock_symbol-selection" domain="[]" context="{'group_by' : 'type'}" />
                   </group>
                   
                </search>
            </field>
        </record>

        <record id="product_product_tree_view" model="ir.ui.view">
            <field name="name">product.product.tree</field>
            <field name="model">product.product</field>
            <field name="type">tree</field>
            <field eval="7" name="priority"/>
            <field name="arch" type="xml">
                <tree colors="red:virtual_available&lt;0;blue:virtual_available&gt;=0 and state in ('draft', 'end', 'obsolete');black:virtual_available&gt;=0 and state not in ('draft', 'end', 'obsolete')" string="Products">
                    <field name="default_code"/>
                    <field name="name"/>
                    <field name="categ_id" invisible="1"/>
                    <field name="variants" groups="product.group_product_variant"/>
                    <field name="uom_id" string="UoM"/>
                    <field name="type"/>
                    <field name="qty_available"/>
                    <field name="virtual_available"/>
                    <field name="lst_price"/>
                    <field name="standard_price"/>
                    <field name="price" invisible="not context.get('pricelist',False)"/>
                    <field name="state" groups="base.group_extended"/>
                </tree>
            </field>
        </record>
        <record id="product_normal_form_view" model="ir.ui.view">
            <field name="name">product.normal.form</field>
            <field name="model">product.product</field>
            <field name="type">form</field>
            <field eval="7" name="priority"/>
            <field name="arch" type="xml">
                <form string="Product">
                   <group colspan="4" col="6">
                    <group colspan="4" col="2">
                        <separator string="Name" colspan="2"/>
                        <field name="name"/>
                        <field groups="product.group_product_variant" name="variants" />
                    </group>
                    <group colspan="1" col="2">
                        <separator string="Codes" colspan="2"/>
                        <field name="default_code"/>
                        <field name="ean13" groups="base.group_extended"/>
                    </group>
                    <group colspan="1" col="2">
                        <separator string="Characteristics" colspan="2"/>
                        <field name="sale_ok"/>
                        <field name="purchase_ok"/>
                    </group>
                   </group>

                    <notebook colspan="4">
                        <page string="Information">
                            <group colspan="2" col="2">
                                <separator string="Procurement" colspan="2"/>
                                <field name="type"/>
                                <field name="procure_method" groups="base.group_extended"/>
                                <field name="supply_method"/>
                            </group>
                            <group colspan="2" col="2">
                                <separator string="Base Prices" colspan="2"/>
                                <field name="standard_price" attrs="{'readonly':[('cost_method','=','average')]}"/>
                                <field name="list_price"/>
                                <newline/>
                                <field name="price_margin" groups="product.group_product_variant"/>
                                <field name="price_extra" groups="product.group_product_variant"/>
                                <newline/>
                                <field groups="base.group_extended" name="cost_method"/>
                            </group>

                            <group colspan="2" col="2" groups="base.group_extended">
                                <separator string="Weigths" colspan="2"/>
                                <field digits="(14, 3)" name="volume" attrs="{'readonly':[('type','=','service')]}"/>
                                <field digits="(14, 3)" name="weight" attrs="{'readonly':[('type','=','service')]}"/>
                                <field digits="(14, 3)" name="weight_net" attrs="{'readonly':[('type','=','service')]}"/>
                            </group>

                            <group colspan="2" col="2" name="status" groups="base.group_extended">
                                <separator string="Status" colspan="2"/>
                                <field name="categ_id"/>
                                <field name="state"/>
                                <field name="product_manager"/>
                            </group>

                            <group colspan="2" col="2" name="uom">
                                <separator string="Unit of Measure" colspan="2"/>
                                <field name="uom_id" on_change="onchange_uom(uom_id,uom_po_id)" widget="selection"/>
                                <field name="uom_po_id" widget="selection" groups="base.group_extended"/>
                            </group>

                            <group colspan="2" col="2" name="uos" groups="product.group_uos">
                                <separator string="Second UoM" colspan="2"/>
                                <field name="uos_id"/>
                                <field name="uos_coeff"/>
                                <field name="mes_type"/>
                            </group>

                        </page>
                        <page string="Procurement &amp; Locations">
                            <group colspan="2" col="2" name="delay">
                                <separator string="Delays" colspan="2"/>
                                <field name="sale_delay" attrs="{'readonly':[('sale_ok','=',0)]}"/>
                                <field name="produce_delay"/>
                                <field name="warranty"/>
                            </group>
                            <group colspan="2" col="2" name="store">
                                <separator string="Storage Localisation" colspan="2"/>
                                <field name="loc_rack" attrs="{'readonly':[('type','=','service')]}" />
                                <field name="loc_row" attrs="{'readonly':[('type','=','service')]}"/>
                                <field name="loc_case" attrs="{'readonly':[('type','=','service')]}"/>
                            </group>

                            <group colspan="2" col="2" name="misc" groups="base.group_extended">
                                <separator string="Miscellaneous" colspan="2"/>
                                <field name="active"/>
                                <field name="company_id" groups="base.group_multi_company" widget="selection"/>
                            </group>

                        </page>
<<<<<<< HEAD
                        <page string="Prices &amp; Suppliers">
                            <separator string="Base Prices" colspan="4"/>
                            <field name="standard_price" attrs="{'readonly':[('cost_method','=','average')]}"/>
                            <field name="list_price"/>
                            <newline/>
                            <field name="price_margin" groups="base.group_extended"/>
                            <field name="price_extra" groups="base.group_extended"/>
                            <newline/>
                            <field groups="base.group_extended" name="cost_method"/>
                             <field name="valuation"/>
                            <newline/>
=======
                        <page string="Suppliers">
>>>>>>> bbbcdbdb
                            <field colspan="4" name="seller_ids" nolabel="1"/>
                        </page>
                        <page string="Descriptions">
                            <separator string="Description"/>
                            <field colspan="4" name="description" nolabel="1"/>
                            <separator string="Sale Description"/>
                            <field colspan="4" name="description_sale" nolabel="1"/>
                            <separator string="Purchase Description"/>
                            <field colspan="4" name="description_purchase" nolabel="1"/>
                        </page>
                        <page groups="base.group_extended" string="Packaging">
                            <field colspan="4" name="packaging" nolabel="1">
                                <form string="Packaging">
                                    <field name="ean"/>
                                    <field name="sequence" invisible="1"/>
                                    <newline/>
                                    <field name="qty"/>
                                    <field name="ul"/>
                                    <field name="weight_ul"/>
                                    <separator colspan="4" string="Palletization"/>
                                    <field name="ul_qty"/>
                                    <field name="rows"/>
                                    <field name="weight"/>
                                    <separator colspan="4" string="Pallet Dimension"/>
                                    <field name="height"/>
                                    <field name="width"/>
                                    <field name="length"/>
                                    <separator colspan="4" string="Description"/>
                                    <field colspan="4" name="name" nolabel="1"/>
                                </form>
                            </field>
                        </page>
                    </notebook>
                </form>
            </field>
        </record>
        <record id="product_normal_action" model="ir.actions.act_window">
            <field name="name">Products</field>
            <field name="type">ir.actions.act_window</field>
            <field name="res_model">product.product</field>
            <field name="view_type">form</field>
            <field name="view_id" ref="product_product_tree_view"/>
            <field name="search_view_id" ref="product_search_form_view"/>
            <field name="help">You must define a Product for everything you buy or sell. They can be raw materials, stockable products, consumables or services. The Product form contains a detailed information of your products related to procurement logistics, sales price, product category, suppliers and so on.</field>
        </record>

        <menuitem id="base.menu_product" name="Products" parent="base.menu_base_partner" sequence="9" groups="group_product_manager,base.group_sale_salesman"/>
        <menuitem action="product.product_normal_action" id="product.menu_products" parent="base.menu_product" sequence="1" groups="base.group_sale_salesman,base.group_sale_manager,group_product_manager"/>

        <record id="product_normal_action_puchased" model="ir.actions.act_window">
            <field name="name">Products</field>
            <field name="type">ir.actions.act_window</field>
            <field name="res_model">product.product</field>
            <field name="view_type">form</field>
            <field name="domain">[('purchase_ok','=',1)]</field>
            <field name="view_id" ref="product_product_tree_view"/>
            <field name="search_view_id" ref="product_search_form_view"/>
            <field name="help">Products can be purchased and/or sold. They can be raw materials, stockable products, consumables or services. The Product form contains a detailed information on your  products related to procurement logistics, sales price, product category, suppliers and so on.</field>
        </record>

        <record id="product_category_form_view" model="ir.ui.view">
            <field name="name">product.category.form</field>
            <field name="model">product.category</field>
            <field name="type">form</field>
            <field name="arch" type="xml">
                <form string="Product Categories">
                    <field name="name" select="1"/>
                    <field name="parent_id"/>
                    <field name="sequence" invisible="1"/>
                    <field name="property_stock_variation"/>
                    <field name="type"/>
                    <newline/>
                </form>
            </field>
        </record>
        <record id="product_category_list_view" model="ir.ui.view">
            <field name="name">product.category.list</field>
            <field name="model">product.category</field>
            <field name="type">tree</field>
            <field name="priority">1</field>
            <field name="arch" type="xml">
                <tree string="Product Categories">
                    <field name="complete_name"/>
                </tree>
            </field>
        </record>
        <record id="product_category_tree_view" model="ir.ui.view">
            <field name="name">product.category.tree</field>
            <field name="model">product.category</field>
            <field name="type">tree</field>
            <field name="field_parent">child_id</field>
            <field name="arch" type="xml">
                <tree toolbar="True" string="Product Categories">
                    <field name="name"/>
                </tree>
            </field>
        </record>
        <record id="product_category_action" model="ir.actions.act_window">
            <field name="name">Products by Category</field>
            <field name="type">ir.actions.act_window</field>
            <field name="res_model">product.category</field>
            <field name="domain">[('parent_id','=',False)]</field>
            <field name="view_type">tree</field>
            <field name="view_id" ref="product_category_tree_view"/>
            <field name="help">Here is a list of all your products classified by category. You can click on a category to get the list of all products linked to this category or to a child of this category.</field>
        </record>
        <menuitem
            action="product_category_action"
            id="product.menu_products_category"
            groups="base.group_extended"
            parent="base.menu_product"
            sequence="0"/>
        <record id="product_category_action_form" model="ir.actions.act_window">
            <field name="name">Products Categories</field>
            <field name="type">ir.actions.act_window</field>
            <field name="res_model">product.category</field>
            <field name="view_type">form</field>
            <field name="view_id" ref="product_category_list_view"/>
        </record>
        <menuitem action="product_category_action_form"
            groups="base.group_extended"
            id="menu_product_category_action_form"
            parent="prod_config_main" sequence="2"/>


        <record id="product_normal_action_tree" model="ir.actions.act_window">
            <field name="name">Products</field>
            <field name="type">ir.actions.act_window</field>
            <field name="res_model">product.product</field>
            <field name="view_type">form</field>
            <field name="view_mode">tree,form</field>
            <field name="domain">[('categ_id','child_of',[active_id])]</field>
            <field name="context">{'categ_id':active_id}</field>
        </record>
        <record id="ir_product_category_open" model="ir.values">
            <field eval="'tree_but_open'" name="key2"/>
            <field eval="'product.category'" name="model"/>
            <field name="name">Products by Categories</field>
            <field eval="'ir.actions.act_window,%d'%product_normal_action_tree" name="value"/>
            <field eval="True" name="object"/>
        </record>


        <!-- Unit of Measure -->

        <record id="product_uom_tree_view" model="ir.ui.view">
            <field name="name">product.uom.tree</field>
            <field name="model">product.uom</field>
            <field name="type">tree</field>
            <field name="arch" type="xml">
                <tree string="Units of Measure">
                    <field name="name"/>
                    <field name="category_id"/>
                    <field name="factor"/>
                </tree>
            </field>
        </record>

        <record id="product_uom_form_view" model="ir.ui.view">
            <field name="name">product.uom.form</field>
            <field name="model">product.uom</field>
            <field name="type">form</field>
            <field name="arch" type="xml">
                <form string="Units of Measure">
                    <group col="6" colspan="4">
                        <group col="2"  colspan="2">
                            <separator string="Unit of Measure Properties" colspan="4"/>
                            <field name="name" select="1"/>
                            <field name="category_id" select="1" widget="selection"/>
                            <field name="active"/>
                        </group>
                        <group col="4"  colspan="4">
                            <separator string="Ratio &amp; Precision" colspan="4"/>
                            <group colspan="2" col="2">
                                 <field name="uom_type" on_change="onchange_type(uom_type)"/>
                                 <field name="rounding"/>
                            </group>
                            <group colspan="2" col="2">
                                  <group col="2" colspan="2" attrs="{'invisible':[('uom_type','!=','smaller')]}">
                                        <field name="factor"/>
                                        <label colspan="2" string="  e.g: 1 * (reference unit) = ratio * (this unit)"/>
                                   </group>
                                   <group col="2" colspan="2" attrs="{'invisible':[('uom_type','!=','bigger')]}">
                                        <field name="factor_inv"/>
                                        <label colspan="2"  string="  e.g: 1 * (this unit) = ratio * (reference unit)"/>
                                   </group>
                            </group>
                        </group>
                    </group>
                </form>
            </field>
        </record>
        <record id="product_uom_form_action" model="ir.actions.act_window">
            <field name="name">Units of Measure</field>
            <field name="type">ir.actions.act_window</field>
            <field name="res_model">product.uom</field>
            <field name="view_type">form</field>
            <field name="view_id" ref="product_uom_tree_view"/>
            <field name="help">Create and manage the units of measure you want to be used in your system. You can define a conversion rate to be used between the several Unit of Measure within the same category.</field>
        </record>
        <menuitem id="next_id_16" name="Units of Measure" parent="prod_config_main" sequence="65"/>
        <menuitem action="product_uom_form_action" id="menu_product_uom_form_action" parent="next_id_16"/>

        <record id="product_uom_categ_form_view" model="ir.ui.view">
            <field name="name">product.uom.categ.form</field>
            <field name="model">product.uom.categ</field>
            <field name="type">form</field>
            <field name="arch" type="xml">
                <form string="Units of Measure categories">
                    <field colspan="4" name="name" select="1"/>
                </form>
            </field>
        </record>
        <record id="product_uom_categ_form_action" model="ir.actions.act_window">
            <field name="name">Units of Measure Categories</field>
            <field name="type">ir.actions.act_window</field>
            <field name="res_model">product.uom.categ</field>
            <field name="view_type">form</field>
            <field name="view_mode">tree,form</field>
            <field name="help">Create and manage the units of measure categories you want to be used in your system. If several units of measures are in the same category, they can be converted within each other. For example, in the unit of measure category "Time", you will have the following UoM: Hours, Days.</field>
        </record>
        <menuitem action="product_uom_categ_form_action" id="menu_product_uom_categ_form_action" parent="product.next_id_16" sequence="5"/>

        <record id="product_ul_form_view" model="ir.ui.view">
            <field name="name">product.ul.form.view</field>
            <field name="model">product.ul</field>
            <field name="type">form</field>
            <field name="arch" type="xml">
                <form string="Packaging">
                    <field name="name" select="1" />
                    <field name="type" select="1" />
                </form>
            </field>
        </record>
        <record id="product_ul_tree" model="ir.ui.view">
            <field name="name">product.ul.tree</field>
            <field name="model">product.ul</field>
            <field name="type">tree</field>
            <field name="arch" type="xml">
                <tree string="Packaging">
                    <field name="name" select="1"/>
                    <field name="type" select="1"/>
                </tree>
            </field>
        </record>
        <record id="product_ul_form_action" model="ir.actions.act_window">
            <field name="name">Packaging</field>
            <field name="type">ir.actions.act_window</field>
            <field name="res_model">product.ul</field>
            <field name="view_type">form</field>
            <field name="view_mode">tree,form</field>
            <field name="help">Create and manage your packaging dimensions and types you want to be maintained in your system.</field>
        </record>
        <menuitem
            action="product_ul_form_action" groups="base.group_extended" id="menu_product_ul_form_action" parent="prod_config_main" sequence="3"/>

        <record id="product_packaging_tree_view" model="ir.ui.view">
            <field name="name">product.packaging.tree.view</field>
            <field name="model">product.packaging</field>
            <field name="type">tree</field>
            <field name="arch" type="xml">
                <tree string="Packaging">
                    <field name="sequence" invisible="1"/>
                    <field name="ean"/>
                    <field name="qty"/>
                    <field name="ul"/>
                </tree>
            </field>
        </record>

        <record id="product_packaging_form_view" model="ir.ui.view">
            <field name="name">product.packaging.form.view</field>
            <field name="model">product.packaging</field>
            <field name="type">form</field>
            <field name="arch" type="xml">
                <form string="Packaging">
                    <field name="product_id" select="1"/>
                    <newline/>
                    <field name="ean" select="1"/>
                    <field name="sequence" invisible="1"/>
                    <newline/>
                    <field name="qty" select="1"/>
                    <field name="ul"/>
                    <field name="weight_ul"/>
                    <separator colspan="4" string="Palletization"/>
                    <field name="ul_qty"/>
                    <field name="rows"/>
                    <field name="weight"/>
                    <separator colspan="4" string="Pallet Dimension"/>
                    <field name="height"/>
                    <field name="width"/>
                    <field name="length"/>
                    <separator colspan="4" string="Other Info"/>
                    <field colspan="4" name="name" select="1"/>
                </form>
            </field>
        </record>

        <record id="product_supplierinfo_form_view" model="ir.ui.view">
            <field name="name">product.supplierinfo.form.view</field>
            <field name="model">product.supplierinfo</field>
            <field name="type">form</field>
            <field name="arch" type="xml">
                <form string="Supplier Information">
                    <field name="name"/>
                    <field name="sequence"/>
                    <field name="product_name" groups="base.group_extended"/>
                    <field name="product_code" groups="base.group_extended"/>
                    <field name="min_qty"/>
                    <field name="product_uom" widget="selection"/>
                    <field name="delay"/>
                    <field name="company_id" groups="base.group_multi_company" widget="selection"/>
                    <field colspan="4" groups="base.group_extended" name="pricelist_ids" nolabel="1" widget="one2many_list">
                        <tree editable="bottom" string="Pricelist">
                            <field name="min_quantity"/>
                            <field name="price"/>
                        </tree>
                        <form>
                            <field name="min_quantity"/>
                            <field name="price"/>
                        </form>
                    </field>
                </form>
            </field>
        </record>
        <record id="product_supplierinfo_tree_view" model="ir.ui.view">
            <field name="name">product.supplierinfo.tree.view</field>
            <field name="model">product.supplierinfo</field>
            <field name="type">tree</field>
            <field name="arch" type="xml">
                <tree string="Supplier Information">
                    <field name="sequence" string="Seq"/>
                    <field name="name"/>
                    <field name="delay"/>
                    <field name="min_qty"/>
                    <field name="company_id" groups="base.group_multi_company" widget="selection"/>
                </tree>
            </field>
        </record>

        <record id="product_variant_form_view" model="ir.ui.view">
            <field name="name">product.variant.form</field>
            <field name="model">product.product</field>
            <field name="type">form</field>
            <field name="arch" type="xml">
                <form string="Product Variant">
                     <field name="product_tmpl_id" select="1"/>
                    <field name="active" select="1"/>
                    <field name="variants" select="1"/>
                    <field name="default_code" select="1"/>
                    <field name="price_margin" select="1"/>
                    <field name="price_extra" select="1"/>
                </form>
            </field>
        </record>

        <record id="product_variant_tree_view" model="ir.ui.view">
            <field name="name">product.variant.tree</field>
            <field name="model">product.product</field>
            <field name="type">tree</field>
            <field name="arch" type="xml">
                <tree string="Product Variant">
                    <field name="product_tmpl_id"/>
                    <field name="active"/>
                    <field name="variants"/>
                    <field name="default_code"/>
                    <field name="price_margin"/>
                    <field name="price_extra"/>
                </tree>
            </field>
        </record>

        <record id="product_template_tree_view" model="ir.ui.view">
            <field name="name">product.template.product.tree</field>
            <field name="model">product.template</field>
            <field name="type">tree</field>
            <field name="arch" type="xml">
                <tree string="Product Template">
                    <field name="name"/>
                    <field name="categ_id"/>
                    <field name="type"/>
                    <field name="state" groups="base.group_extended"/>
                </tree>
            </field>
        </record>

        <record id="product_template_form_view" model="ir.ui.view">
            <field name="name">product.template.product.form</field>
            <field name="model">product.template</field>
            <field name="type">form</field>
            <field name="arch" type="xml">
                <form string="Product Template">
                    <group colspan="2" col="4">
                        <separator string="Product Description" colspan="4"/>
                        <field name="name" select="1"/>
                    </group>
                    <group colspan="2" col="2">
                        <separator string="Product Type" colspan="2"/>
                        <field name="sale_ok"/>
                        <field name="purchase_ok"/>
                    </group>
                    <notebook colspan="4">
                        <page string="Information">
                            <group colspan="2" col="2">
                                <separator string="Procurement" colspan="2"/>
                                <field name="type"/>
                                <field name="procure_method" groups="base.group_extended"/>
                                <field name="supply_method"/>
                            </group>

                            <group colspan="2" col="2">
                                <separator string="Base Prices" colspan="2"/>
                                <field name="standard_price" attrs="{'readonly':[('cost_method','=','average')]}"/>
                                <field name="list_price"/>
                                <field groups="base.group_extended" name="cost_method"/>
                            </group>

                            <group colspan="2" col="2" groups="base.group_extended">
                                <separator string="Weigths" colspan="2"/>
                                <field digits="(14, 3)" name="volume" attrs="{'readonly':[('type','=','service')]}"/>
                                <field digits="(14, 3)" name="weight" attrs="{'readonly':[('type','=','service')]}"/>
                                <field digits="(14, 3)" name="weight_net" attrs="{'readonly':[('type','=','service')]}"/>
                            </group>

                            <group colspan="2" col="2" name="status" groups="base.group_extended">
                                <separator string="Status" colspan="2"/>
                                <field name="categ_id" select="1"/>
                                <field name="state"/>
                                <field name="product_manager"/>
                            </group>

                            <group colspan="2" col="2" name="uom">
                                <separator string="UOM" colspan="2"/>
                                <field name="uom_id" on_change="onchange_uom(uom_id,uom_po_id)"/>
                                <field name="uom_po_id" groups="base.group_extended"/>
                            </group>

                            <group colspan="2" col="2" name="uos" groups="product.group_uos">
                                <separator string="Second UoM" colspan="2"/>
                                <field name="uos_id"/>
                                <field name="uos_coeff"/>
                                <field name="mes_type"/>
                            </group>

                        </page>
                        <page string="Procurement &amp; Locations" groups="base.group_extended">
                            <group colspan="2" col="2" name="delay">
                                <separator string="Delays" colspan="2"/>
                                <field name="sale_delay" attrs="{'readonly':[('sale_ok','=',0)]}"/>
                                <field name="produce_delay"/>
                                <field name="warranty"/>
                            </group>
                            <group colspan="2" col="2" name="store">
                                <separator string="Storage Localisation" colspan="2"/>
                                <field name="loc_rack"/>
                                <field name="loc_row"/>
                                <field name="loc_case"/>
                            </group>
                            <group colspan="2" col="2" name="misc">
                                <separator string="Miscelleanous" colspan="2"/>
                            </group>

                        </page>
                        <page string="Suppliers">
                            <field colspan="4" name="seller_ids" nolabel="1"/>
                        </page>
                        <page string="Descriptions">
                            <separator string="Description"/>
                            <field colspan="4" name="description" nolabel="1"/>
                            <separator string="Sale Description"/>
                            <field colspan="4" name="description_sale" nolabel="1"/>
                            <separator string="Purchase Description"/>
                            <field colspan="4" name="description_purchase" nolabel="1"/>
                        </page>
                    </notebook>
                </form>
            </field>
        </record>

        <record id="product_template_action_tree" model="ir.actions.act_window">
            <field name="name">Product Templates</field>
            <field name="type">ir.actions.act_window</field>
            <field name="res_model">product.template</field>
            <field name="view_type">form</field>
            <field name="view_id" ref="product_template_tree_view"/>
        </record>
        <record id="ir_ui_view_sc_product0" model="ir.ui.view_sc">
            <field name="name">Products</field>
            <field name="resource">ir.ui.menu</field>
            <field name="user_id" ref="base.user_root"/>
            <field name="res_id" ref="product.menu_products"/>
        </record>

    </data>
</openerp><|MERGE_RESOLUTION|>--- conflicted
+++ resolved
@@ -110,7 +110,7 @@
 
                             <group colspan="2" col="2" name="status" groups="base.group_extended">
                                 <separator string="Status" colspan="2"/>
-                                <field name="categ_id"/>
+                                <field name="categ_id" select="1" groups="base.group_extended"/>
                                 <field name="state"/>
                                 <field name="product_manager"/>
                             </group>
@@ -150,21 +150,7 @@
                             </group>
 
                         </page>
-<<<<<<< HEAD
-                        <page string="Prices &amp; Suppliers">
-                            <separator string="Base Prices" colspan="4"/>
-                            <field name="standard_price" attrs="{'readonly':[('cost_method','=','average')]}"/>
-                            <field name="list_price"/>
-                            <newline/>
-                            <field name="price_margin" groups="base.group_extended"/>
-                            <field name="price_extra" groups="base.group_extended"/>
-                            <newline/>
-                            <field groups="base.group_extended" name="cost_method"/>
-                             <field name="valuation"/>
-                            <newline/>
-=======
                         <page string="Suppliers">
->>>>>>> bbbcdbdb
                             <field colspan="4" name="seller_ids" nolabel="1"/>
                         </page>
                         <page string="Descriptions">
