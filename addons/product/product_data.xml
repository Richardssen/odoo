<?xml version="1.0" encoding="utf-8"?>
<openerp>
    <data noupdate="1">
        <!--
	Resource: product.uom.categ
	-->
        <record id="product_uom_categ_unit" model="product.uom.categ">
            <field name="name">Unit</field>
        </record>
        <record id="product_uom_categ_kgm" model="product.uom.categ">
            <field name="name">Weight</field>
        </record>
        <record id="uom_categ_wtime" model="product.uom.categ">
            <field name="name">Working Time</field>
        </record>
        <record id="uom_categ_length" model="product.uom.categ">
            <field name="name">Length / Distance</field>
        </record>


        <!--
	Resource: product.uom
	-->
        <record id="product_uom_unit" model="product.uom">
            <field name="category_id" ref="product_uom_categ_unit"/>
            <field name="name">PCE</field>
            <field name="factor">1.0</field>
            <field name="rounding">1.0</field>
        </record>
        <record id="product_uom_kgm" model="product.uom">
            <field name="category_id" ref="product_uom_categ_kgm"/>
            <field name="name">KGM</field>
            <field name="factor">1000.0</field>
        </record>
        <record id="uom_hour" model="product.uom">
            <field name="name">Hour</field>
            <field eval="uom_categ_wtime" name="category_id"/>
            <field name="factor">8.0</field>
        </record>
        <record id="uom_day" model="product.uom">
            <field name="name">Day</field>
            <field eval="uom_categ_wtime" name="category_id"/>
            <field name="factor">1.0</field>
        </record>
        <record id="product_uom_ton" model="product.uom">
            <field name="category_id" ref="product_uom_categ_kgm"/>
            <field name="name">TON</field>
            <field name="factor">1.0</field>
        </record>
        <record id="product_uom_meter" model="product.uom">
            <field name="category_id" ref="uom_categ_length"/>
            <field name="name">Meter</field>
            <field name="factor">1.0</field>
        </record>
        <record id="product_uom_km" model="product.uom">
            <field name="category_id" ref="uom_categ_length"/>
            <field name="name">Kilometer</field>
            <field name="factor">0.001</field>
        </record>


        <!--
... to here, it should be in product_demo but we cant just move it
there yet otherwise people who have installed the server (even with the without-demo
parameter) will see those record just disappear.
-->

        <!--
	Request link
	-->
        <record id="req_link_product" model="res.request.link">
            <field name="name">Product</field>
            <field name="object">product.product</field>
        </record>

        <!--
	Resource: product.price.type
	-->
        <record id="list_price" model="product.price.type">
            <field name="name">Public Price</field>
            <field name="field">list_price</field>
        </record>
        <record id="standard_price" model="product.price.type">
            <field name="name">Cost Price</field>
            <field name="field">standard_price</field>
        </record>




        <!--
	Price list type
	-->
        <record id="pricelist_type_sale" model="product.pricelist.type">
            <field name="name">Sale Pricelist</field>
            <field name="key">sale</field>
        </record>


        <!--
	Price list
	-->
        <record id="list0" model="product.pricelist">
            <field name="name">Public Pricelist</field>
            <field name="type">sale</field>
        </record>
        <record id="ver0" model="product.pricelist.version">
            <field name="pricelist_id" ref="list0"/>
            <field name="name">Default Public Pricelist Version</field>
        </record>
        <record id="item0" model="product.pricelist.item">
            <field name="price_version_id" ref="ver0"/>
            <field name="base" ref="list_price"/>
            <field name="name">Default Public Pricelist Line</field>
        </record>

        <!--
        Property
        -->
        <record forcecreate="True" id="property_product_pricelist" model="ir.property">
            <field name="name">property_product_pricelist</field>
            <field name="fields_id" search="[('model','=','res.partner'),('name','=','property_product_pricelist')]"/>
            <field eval="'product.pricelist,'+str(ref('list0'))" name="value"/>
        </record>

        <record forcecreate="True" id="property_valuation_price_type" model="ir.property">
            <field name="name">property_valuation_price_type</field>
            <field name="fields_id" search="[('model','=','res.company'),('name','=','property_valuation_price_type')]"/>
            <field eval="'product.price.type,'+str(ref('standard_price'))" name="value"/>
        </record>

        <record forcecreate="True" id="decimal_sale" model="decimal.precision">
            <field name="name">Sale Price</field>
            <field name="digits">2</field>
        </record>
        <record forcecreate="True" id="decimal_purchase" model="decimal.precision">
            <field name="name">Purchase Price</field>
            <field name="digits">2</field>
        </record>
        <record forcecreate="True" id="decimal_account" model="decimal.precision">
            <field name="name">Account</field>
            <field name="digits">2</field>
        </record>
        <record forcecreate="True" id="decimal_stock_weight" model="decimal.precision">
            <field name="name">Stock Weight</field>
            <field name="digits">2</field>
        </record>
<<<<<<< HEAD
        <record forcecreate="True" id="property_stock_variation" model="ir.property">
            <field name="name">property_stock_variation</field>
            <field name="fields_id" search="[('model','=','product.category'),('name','=','property_stock_variation')]"/>
			<field eval="'account.account,'+str(ref('account.a_recv'))" model="account.account" name="value"/>
 			<field name="company_id" ref="base.main_company"/>            
        </record>
=======
       
>>>>>>> b5215f17
    </data>
</openerp><|MERGE_RESOLUTION|>--- conflicted
+++ resolved
@@ -145,15 +145,6 @@
             <field name="name">Stock Weight</field>
             <field name="digits">2</field>
         </record>
-<<<<<<< HEAD
-        <record forcecreate="True" id="property_stock_variation" model="ir.property">
-            <field name="name">property_stock_variation</field>
-            <field name="fields_id" search="[('model','=','product.category'),('name','=','property_stock_variation')]"/>
-			<field eval="'account.account,'+str(ref('account.a_recv'))" model="account.account" name="value"/>
- 			<field name="company_id" ref="base.main_company"/>            
-        </record>
-=======
        
->>>>>>> b5215f17
     </data>
 </openerp>