--- conflicted
+++ resolved
@@ -23,13 +23,8 @@
         <field name="name">Sales Pricelists</field>
         <field name="category_id" ref="base.module_category_hidden"/>
     </record>
-<<<<<<< HEAD
 
-    <record id="base.group_purchase_pricelist_per_supplier" model="res.groups">
-=======
-    
     <record id="group_purchase_pricelist" model="res.groups">
->>>>>>> f7adcf47
         <field name="name">Purchase Pricelists</field>
         <field name="category_id" ref="base.module_category_hidden"/>
     </record>
@@ -38,15 +33,9 @@
         <field name="name">Multiple UoM per Product</field>
         <field name="category_id" ref="base.module_category_hidden"/>
     </record>
-<<<<<<< HEAD
 
-    <record id="base.group_stock_packaging" model="res.groups">
-        <field name="name">Packaging</field>
-=======
-    
     <record id="group_packaging" model="res.groups">
         <field name="name">Manage Product Packaging</field>
->>>>>>> f7adcf47
         <field name="category_id" ref="base.module_category_hidden"/>
     </record>
 
