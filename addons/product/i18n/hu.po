# Translation of Odoo Server.
# This file contains the translation of the following modules:
# * product
# 
# Translators:
# Kovács Tibor <kovika@gmail.com>, 2015
# Kris Krnacs, 2015
msgid ""
msgstr ""
"Project-Id-Version: Odoo 9.0\n"
"Report-Msgid-Bugs-To: \n"
"POT-Creation-Date: 2015-09-29 10:26+0000\n"
<<<<<<< HEAD
"PO-Revision-Date: 2015-10-23 18:36+0000\n"
=======
"PO-Revision-Date: 2015-11-11 13:41+0000\n"
>>>>>>> b2939537
"Last-Translator: Kris Krnacs\n"
"Language-Team: Hungarian (http://www.transifex.com/odoo/odoo-9/language/hu/)\n"
"MIME-Version: 1.0\n"
"Content-Type: text/plain; charset=UTF-8\n"
"Content-Transfer-Encoding: \n"
"Language: hu\n"
"Plural-Forms: nplurals=2; plural=(n != 1);\n"

#. module: product
#: selection:product.pricelist.item,applied_on:0
msgid " Product Category"
msgstr "Termékkategória"

#. module: product
#: model:ir.model.fields,field_description:product.field_product_product_product_variant_count
#: model:ir.model.fields,field_description:product.field_product_template_product_variant_count
msgid "# of Product Variants"
msgstr "# Termékváltozat"

#. module: product
#: code:addons/product/pricelist.py:288
#, python-format
msgid "%s %% discount"
msgstr "%s %% árengedmény"

#. module: product
#: code:addons/product/pricelist.py:290
#, python-format
msgid "%s %% discount and %s surcharge"
msgstr "%s %% árengedmény és %s pótdíj"

#. module: product
#: code:addons/product/product.py:710 code:addons/product/product.py:1134
#, python-format
msgid "%s (copy)"
msgstr "%s (másolat)"

#. module: product
#: model:product.attribute.value,name:product.product_attribute_value_1
msgid "16 GB"
msgstr "16 GB"

#. module: product
#: model:product.product,description_sale:product.product_product_3
#: model:product.template,description_sale:product.product_product_3_product_template
msgid ""
"17\" LCD Monitor\n"
"Processor AMD 8-Core\n"
"512MB RAM\n"
"HDD SH-1"
msgstr "17\" LCD Monitor\nProcessor AMD 8-Core\n512MB RAM\nHDD SH-1"

#. module: product
#: model:product.product,description:product.product_product_25
#: model:product.template,description:product.product_product_25_product_template
msgid ""
"17\" Monitor\n"
"4GB RAM\n"
"Standard-1294P Processor\n"
"QWERTY keyboard"
msgstr "17\" Monitor\n4GB RAM\nStandard-1294P Processzor\nQWERTY billentyűzet"

#. module: product
#: model:product.product,description:product.product_product_26
#: model:product.template,description:product.product_product_26_product_template
msgid ""
"17\" Monitor\n"
"6GB RAM\n"
"Hi-Speed 234Q Processor\n"
"QWERTY keyboard"
msgstr "17\" Monitor\n6GB RAM\nHi-Speed 234Q Processzor\nQWERTY keyboard"

#. module: product
#: model:product.attribute.value,name:product.product_attribute_value_5
msgid "2.4 GHz"
msgstr "2.4 GHz"

#. module: product
#: model:product.product,description_sale:product.product_product_8
#: model:product.template,description_sale:product.product_product_8_product_template
msgid ""
"2.7GHz quad-core Intel Core i5\n"
"                Turbo Boost up to 3.2GHz\n"
"                8GB (two 4GB) memory\n"
"                1TB hard drive\n"
"                Intel Iris Pro graphics\n"
"            "
msgstr "2.7GHz négy-magos Intel Core i5\n                Turbo Boost 3.2GHz\n                8GB (két 4GB) memoria\n                1TB tároló lemez \n                Intel Iris Pro grafika\n            "

#. module: product
#: model:product.product,name:product.product_product_52
#: model:product.template,name:product.product_product_52_product_template
msgid "30m RJ45 wire"
msgstr "30m RJ45 kábel"

#. module: product
#: model:product.attribute.value,name:product.product_attribute_value_2
msgid "32 GB"
msgstr "32 GB"

#. module: product
#: model:product.product,description_sale:product.product_product_4
#: model:product.product,description_sale:product.product_product_4b
#: model:product.product,description_sale:product.product_product_4c
#: model:product.product,description_sale:product.product_product_4d
#: model:product.template,description_sale:product.product_product_4_product_template
#: model:product.template,description_sale:product.product_product_4b_product_template
#: model:product.template,description_sale:product.product_product_4c_product_template
#: model:product.template,description_sale:product.product_product_4d_product_template
msgid ""
"7.9‑inch (diagonal) LED-backlit, 128Gb\n"
"Dual-core A5 with quad-core graphics\n"
"FaceTime HD Camera, 1.2 MP Photos"
msgstr "7.9‑inch (átmérő) LED-háttérvilágítás, 128Gb\nkét-magos A5 négy-magos grafikával\nFaceTime HD kamera, 1.2 MP fotó"

#. module: product
#: model:product.product,website_description:product.product_product_8
#: model:product.template,website_description:product.product_product_8_product_template
msgid "75 percent less reflection."
msgstr "75 százalékkal kisebb visszatükröződés."

#. module: product
#: model:product.product,name:product.product_product_51
#: model:product.template,name:product.product_product_51_product_template
msgid "8-port Switch"
msgstr "8-port kapcsoló"

#. module: product
#: model:ir.ui.view,arch_db:product.product_pricelist_item_form_view
msgid ""
"<span attrs=\"{'invisible':[('base', 'not in', ('list_price','standard_price'))]}\">Public Price  -  </span>\n"
"                            <span attrs=\"{'invisible':[('base', '!=', 'pricelist')]}\">Other Pricelist  -  </span>"
msgstr "<span attrs=\"{'invisible':[('base', 'not in', ('list_price','standard_price'))]}\">Nyilvános ár  -  </span>\n                            <span attrs=\"{'invisible':[('base', '!=', 'pricelist')]}\">Egyéb árlista  -  </span>"

#. module: product
#: model:ir.ui.view,arch_db:product.product_variant_easy_edit_view
msgid "<span>kg</span>"
msgstr "<span>kg</span>"

#. module: product
#: model:ir.ui.view,arch_db:product.report_pricelist
msgid "<strong>Currency</strong>:<br/>"
msgstr "<strong>Pénznem</strong>:<br/>"

#. module: product
#: model:ir.ui.view,arch_db:product.report_pricelist
msgid "<strong>Description</strong>"
msgstr "<strong>Leírás</strong>"

#. module: product
#: model:ir.ui.view,arch_db:product.report_pricelist
msgid "<strong>Price List Name</strong>:<br/>"
msgstr "<strong>Árlista neve</strong>:<br/>"

#. module: product
#: model:ir.ui.view,arch_db:product.report_pricelist
msgid "<strong>Print date</strong>:<br/>"
msgstr "<strong>Nyomtatás dátum</strong><br/>"

#. module: product
#: model:ir.ui.view,arch_db:product.product_template_only_form_view
msgid ""
"<strong>Warning</strong>: adding or deleting attributes\n"
"                            will delete and recreate existing variants and lead\n"
"                            to the loss of their possible customizations."
msgstr "<strong>Vigyázat</strong>: tulajdonság törlés vagy hozzáadás\n                            letörli és felülírja a meglévő változókat és a \n                            elveszti a személyre szabásának lehetőségét."

#. module: product
#: code:addons/product/product.py:977 sql_constraint:product.product:0
#, python-format
msgid "A barcode can only be assigned to one product !"
msgstr "Egy bárkód csak egy termékhez párosítható !"

#. module: product
#: model:ir.model.fields,help:product.field_product_category_type
msgid ""
"A category of the view type is a virtual category that can be used as the "
"parent of another category to create a hierarchical structure."
msgstr "A nézet típus kategóriája virtuális kategória, ami felhasználható mint a többi kategória szülő kategóriája, a hierarchikus szerkezet létrehozásához."

#. module: product
#: model:ir.model.fields,help:product.field_product_product_type
#: model:ir.model.fields,help:product.field_product_template_type
msgid ""
"A consumable is a product for which you don't manage stock, a service is a "
"non-material product provided by a company or an individual."
msgstr "Egy fogyó termékek olyan termékek melyekre nem szervez  raktárkészletet, egy szolgáltatás egy nem materiális termék melyet egy vállalat vagy egyén kínál."

#. module: product
#: model:ir.model.fields,help:product.field_product_product_description_sale
#: model:ir.model.fields,help:product.field_product_template_description_sale
msgid ""
"A description of the Product that you want to communicate to your customers."
" This description will be copied to every Sale Order, Delivery Order and "
"Customer Invoice/Refund"
msgstr "Egy termék leírása, melyről beszélgetést szeretne fojtatni a vásárlókkal.  Ez a leírás lesz átmásolva minden egyes árajánlatra, szállítási megbízásra/szállítólevélre és vásárlói számlára/visszatérítésre."

#. module: product
#: model:ir.model.fields,help:product.field_product_product_description_purchase
#: model:ir.model.fields,help:product.field_product_template_description_purchase
msgid ""
"A description of the Product that you want to communicate to your vendors. "
"This description will be copied to every Purchase Order, Receipt and Vendor "
"Bill/Refund."
msgstr "Egy termék leírása, melyről beszélgetést szeretne fojtatni a beszállítókkal. Ez a leírás lesz átmásolva minden egyes beszerzési megrendelésre, beszállítási megbízásra/szállítólevélre és beszállítói számlára/visszatérítésre."

#. module: product
#: model:product.product,website_description:product.product_product_9
#: model:product.template,website_description:product.product_product_9_product_template
msgid "A great Keyboard. Cordless."
msgstr "Egy nagyszerű billentyűzet. Vezeték nélküli."

#. module: product
#: model:ir.model.fields,help:product.field_product_product_description
#: model:ir.model.fields,help:product.field_product_template_description
msgid ""
"A precise description of the Product, used only for internal information "
"purposes."
msgstr "Egy ár részletes leírása, kizárólag belső információként lesz felhasználva."

#. module: product
#: model:ir.actions.act_window,help:product.product_pricelist_action2
msgid ""
"A price list contains rules to be evaluated in order to compute\n"
"                the sales price of the products."
msgstr "Egy árlista szabályokat tartalmaz annak megítéléséhez, hogy  hogyan számítja ki\n                a termék értékesítési árát."

#. module: product
#: model:product.product,website_description:product.product_product_6
#: model:product.template,website_description:product.product_product_6_product_template
msgid "A screen worthy of iPad."
msgstr "Egy képernyő ami az iPad-on kiváló."

#. module: product
#: model:product.product,website_description:product.product_product_11
#: model:product.product,website_description:product.product_product_11b
#: model:product.template,website_description:product.product_product_11_product_template
#: model:product.template,website_description:product.product_product_11b_product_template
msgid ""
"About the size of a credit card — and just 5.4 mm thin — iPod nano is the thinnest iPod ever made.\n"
"                                    The 2.5-inch Multi-Touch display is nearly twice as big as the display on the previous iPod nano,\n"
"                                    so you can see more of the music, photos, and videos you love."
msgstr "Mint egy hitelkártya mérete — és csak 5.4 mm vastag — iPod nano a valaha készített legvékonyabb iPod.\n                                    A 2.5-inch Több-érintéses képernyő körülbelül kétszer akkora mint az előző iPod nano képernyője,\n                                    így a szívéhez közel álló zenéből, fényképből, és videóból többet láthat ."

#. module: product
#: model:ir.model.fields,field_description:product.field_product_product_message_needaction
#: model:ir.model.fields,field_description:product.field_product_template_message_needaction
msgid "Action Needed"
msgstr "Művelet szükséges"

#. module: product
#: model:ir.model.fields,field_description:product.field_product_pricelist_active
#: model:ir.model.fields,field_description:product.field_product_product_active
#: model:ir.model.fields,field_description:product.field_product_template_active
#: model:ir.model.fields,field_description:product.field_product_uom_active
msgid "Active"
msgstr "Aktív"

#. module: product
#: model:product.category,name:product.product_category_all
msgid "All"
msgstr "Összes"

#. module: product
#: code:addons/product/pricelist.py:283
#, python-format
msgid "All Products"
msgstr "Összes termék"

#. module: product
#: model:ir.ui.view,arch_db:product.product_variant_easy_edit_view
msgid "All general settings about this product are managed on"
msgstr "Ennek a terméknek az összes általános beállításának a kezelése itt"

#. module: product
#: model:product.product,description:product.product_product_37
#: model:product.template,description:product.product_product_37_product_template
msgid "All in one hi-speed printer with fax and scanner."
msgstr "Minden az egyben gyors multifunkciós printer, fax és scanner."

#. module: product
#: model:product.product,website_description:product.product_product_8
#: model:product.template,website_description:product.product_product_8_product_template
msgid ""
"And at the Apple Online Store, you can configure your iMac with an even more"
" powerful Intel Core i7 processor, up to 3.5GHz."
msgstr "És az Apple Online Áruházban, testre szabhatja az iMac számtógépet egy erőteljesebb Intel Core i7 processzorral, egészen 3.5GHz-ig."

#. module: product
#: model:product.product,website_description:product.product_product_4
#: model:product.product,website_description:product.product_product_4b
#: model:product.product,website_description:product.product_product_4c
#: model:product.product,website_description:product.product_product_4d
#: model:product.template,website_description:product.product_product_4_product_template
#: model:product.template,website_description:product.product_product_4b_product_template
#: model:product.template,website_description:product.product_product_4c_product_template
#: model:product.template,website_description:product.product_product_4d_product_template
msgid "And because it’s so easy to use, it’s easy to love."
msgstr "És mert könnyen használható, ezért könnyen megszerethető."

#. module: product
#: model:product.product,name:product.product_product_7
#: model:product.template,name:product.product_product_7_product_template
msgid "Apple In-Ear Headphones"
msgstr "Apple fül halgatók"

#. module: product
#: model:product.product,name:product.product_product_9
#: model:product.template,name:product.product_product_9_product_template
msgid "Apple Wireless Keyboard"
msgstr "Apple kábeles billentyűzet"

#. module: product
#: model:ir.ui.view,arch_db:product.product_pricelist_view
msgid "Applicable On"
msgstr "Ezen alkalmazandó"

#. module: product
#: model:ir.model.fields,field_description:product.field_product_pricelist_item_applied_on
msgid "Apply On"
msgstr "Alkalmazás ezen"

#. module: product
#: model:ir.ui.view,arch_db:product.product_pricelist_view_search
#: model:ir.ui.view,arch_db:product.product_template_search_view
msgid "Archived"
msgstr "Archívált"

#. module: product
#: model:product.product,name:product.product_assembly
#: model:product.template,name:product.product_assembly_product_template
msgid "Assembly Service Cost"
msgstr "Összeszerelés szolgáltatás költsége"

#. module: product
#: model:ir.model.fields,help:product.field_product_supplierinfo_sequence
msgid "Assigns the priority to the list of product vendor."
msgstr "A beszállítói terméklistához rendeli a prioritást."

#. module: product
#: model:ir.model.fields,field_description:product.field_product_attribute_line_attribute_id
#: model:ir.model.fields,field_description:product.field_product_attribute_value_attribute_id
msgid "Attribute"
msgstr "Tulajdonság"

#. module: product
#: model:ir.model.fields,field_description:product.field_product_attribute_value_price_extra
msgid "Attribute Price Extra"
msgstr "Termékjellemző felár"

#. module: product
#: model:ir.model.fields,field_description:product.field_product_attribute_value_price_ids
msgid "Attribute Prices"
msgstr "Termékjellemző árak"

#. module: product
#: model:ir.actions.act_window,name:product.variants_action
#: model:ir.model.fields,field_description:product.field_product_attribute_line_value_ids
#: model:ir.ui.menu,name:product.menu_variants_action
msgid "Attribute Values"
msgstr "Termékjellemző értékek"

#. module: product
#: model:ir.actions.act_window,name:product.attribute_action
#: model:ir.model.fields,field_description:product.field_product_product_attribute_value_ids
#: model:ir.ui.menu,name:product.menu_attribute_action
#: model:ir.ui.view,arch_db:product.product_attribute_value_view_tree
#: model:ir.ui.view,arch_db:product.product_template_search_view
#: model:ir.ui.view,arch_db:product.product_variant_easy_edit_view
msgid "Attributes"
msgstr "Tulajdonságok"

#. module: product
#: model:product.product,website_description:product.product_product_5b
#: model:product.template,website_description:product.product_product_5b_product_template
msgid "Auxiliary input for portable devices"
msgstr "Külső csatlakozó a hordozható készülékekhez"

#. module: product
#: model:product.product,website_description:product.product_product_5b
#: model:product.template,website_description:product.product_product_5b_product_template
msgid ""
"Auxiliary port lets you connect other audio sources, like an MP3 player"
msgstr "Külső csatlakozó lehetővé teszi más hang források csatlakoztatását, mint MP3 lejátszó"

#. module: product
#: model:ir.model.fields,field_description:product.field_product_product_barcode
#: model:ir.model.fields,field_description:product.field_product_template_barcode
msgid "Barcode"
msgstr "Vonalkód"

#. module: product
#: model:ir.model.fields,help:product.field_product_pricelist_item_base
msgid ""
"Base price for computation. \n"
" Public Price: The base price will be the Sale/public Price. \n"
" Cost Price : The base price will be the cost price. \n"
" Other Pricelist : Computation of the base price based on another Pricelist."
msgstr "Alap ár a számoláshoz. \n Nyilvános ár: Az alapár lesz az értékesítési/nyilvános ár. \n Költség ár : Az alapár lesz a költség ár. \n Másik árlista : Az alapár kiszámítása másik árlistából."

#. module: product
#: model:ir.model.fields,help:product.field_product_product_list_price
#: model:ir.model.fields,help:product.field_product_template_list_price
msgid ""
"Base price to compute the customer price. Sometimes called the catalog "
"price."
msgstr "Alapár a vásárlói ár számításához. Sokszor listaárnak nevezik."

#. module: product
#: model:ir.model.fields,field_description:product.field_product_pricelist_item_base
msgid "Based on"
msgstr "Alapján"

#. module: product
#: model:product.product,name:product.product_product_57
#: model:product.template,name:product.product_product_57_product_template
msgid "Basic Computer"
msgstr "Alap számítógép"

#. module: product
#: model:product.product,website_description:product.product_product_6
#: model:product.template,website_description:product.product_product_6_product_template
msgid "Beautiful 7.9‑inch display."
msgstr "Gyönyörű 7.9‑inch képernyő."

#. module: product
#: model:product.product,website_description:product.product_product_8
#: model:product.template,website_description:product.product_product_8_product_template
msgid "Beautiful widescreen display."
msgstr "Gyönyörű széles kijelzős képernyő."

#. module: product
#: model:ir.model.fields,field_description:product.field_product_product_image
msgid "Big-sized image"
msgstr "Nagyméretű kép"

#. module: product
#: model:ir.model.fields,field_description:product.field_product_uom_factor_inv
msgid "Bigger Ratio"
msgstr "Nagyítási arányszám"

#. module: product
#: selection:product.uom,uom_type:0
msgid "Bigger than the reference Unit of Measure"
msgstr "Nagyobb mint a referencia mértékegység"

#. module: product
#: model:product.attribute.value,name:product.product_attribute_value_4
msgid "Black"
msgstr "Fekete"

#. module: product
#: model:product.product,name:product.product_product_35
#: model:product.template,name:product.product_product_35_product_template
msgid "Blank CD"
msgstr "Üres CD"

#. module: product
#: model:product.product,name:product.product_product_36
#: model:product.template,name:product.product_product_36_product_template
msgid "Blank DVD-RW"
msgstr "Üres DVD-RW"

#. module: product
#: model:product.product,website_description:product.product_product_5b
#: model:product.template,website_description:product.product_product_5b_product_template
msgid "Bluetooth connectivity"
msgstr "Bluetooth kapcsolódás"

#. module: product
#: model:product.product,name:product.product_product_5b
#: model:product.template,name:product.product_product_5b_product_template
msgid "Bose Mini Bluetooth Speaker"
msgstr "Bose Mini Bluetooth hangszóró"

#. module: product
#: model:product.product,website_description:product.product_product_5b
#: model:product.template,website_description:product.product_product_5b_product_template
msgid "Bose Mini Bluetooth Speaker."
msgstr "Bose Mini Bluetooth hangszóró."

#. module: product
#: model:product.product,description_sale:product.product_product_5b
#: model:product.template,description_sale:product.product_product_5b_product_template
msgid "Bose's smallest portable Bluetooth speaker"
msgstr "Bose legkisebb hordozható Bluetooth hangszóró"

#. module: product
#: model:product.product,website_description:product.product_product_8
#: model:product.template,website_description:product.product_product_8_product_template
msgid "Brilliance onscreen. And behind it."
msgstr "Ragyogás a képernyőn. És ami mögötte van."

#. module: product
#: model:product.product,website_description:product.product_product_11
#: model:product.product,website_description:product.product_product_11b
#: model:product.template,website_description:product.product_product_11_product_template
#: model:product.template,website_description:product.product_product_11b_product_template
msgid ""
"Buttons let you quickly play, pause, change songs, or adjust the volume.\n"
"                                    The smooth anodized aluminum design makes iPod nano feel as good as it sounds.\n"
"                                    And iPod nano wouldn’t be iPod nano without gorgeous, hard-to-choose-from color."
msgstr "Gombokkal gyorsan lehet kezelni a lejátszást, pillanatállítást, számot választani, vagy hangerőt állítani.\n                                    A finom felületű galvanizált alumínium kivitel olyan érzést ad az iPod nano készülékhez, mint amilyen jó a hangzása.\n                                    És az iPod nano nem lenne iPod nano a káprázatos, nehezen eldönthető színek nélkül."

#. module: product
#: model:ir.model.fields,help:product.field_product_uom_active
msgid ""
"By unchecking the active field you can disable a unit of measure without "
"deleting it."
msgstr "Az aktív mező kijelölésének megszüntetésével kikapcsolhat egy mértékegységet, anélkül, hogy törölné azt."

#. module: product
#: model:ir.ui.view,arch_db:product.view_product_price_list
msgid "Calculate Product Price per Unit Based on Pricelist Version."
msgstr "Kiszámítja a termékárat egységenként az árlista verziója alapján."

#. module: product
#: model:ir.model.fields,field_description:product.field_product_product_rental
#: model:ir.model.fields,field_description:product.field_product_template_rental
msgid "Can be Rent"
msgstr "Bérelhető"

#. module: product
#: model:ir.model.fields,field_description:product.field_product_product_sale_ok
#: model:ir.model.fields,field_description:product.field_product_template_sale_ok
#: model:ir.ui.view,arch_db:product.product_template_search_view
msgid "Can be Sold"
msgstr "Értékesíthető"

#. module: product
#: model:ir.ui.view,arch_db:product.view_product_price_list
msgid "Cancel"
msgstr "Megszakítás"

#. module: product
#: model:ir.model.fields,field_description:product.field_product_category_type
#: model:ir.ui.view,arch_db:product.product_category_form_view
msgid "Category Type"
msgstr "Kategóriatípus"

#. module: product
#: model:ir.ui.view,arch_db:product.product_category_form_view
msgid "Category name"
msgstr "Kategórianév"

#. module: product
#: code:addons/product/pricelist.py:277
#, python-format
msgid "Category: %s"
msgstr "Kategória: %s"

#. module: product
#: model:product.product,website_description:product.product_product_5b
#: model:product.template,website_description:product.product_product_5b_product_template
msgid "Characteristics"
msgstr "Karakterisztikák"

#. module: product
#: model:product.product,website_description:product.product_product_5b
#: model:product.template,website_description:product.product_product_5b_product_template
msgid "Charges iPod/iPhone"
msgstr "iPod/iPhone töltők"

#. module: product
#: model:product.product,website_description:product.product_product_5b
#: model:product.template,website_description:product.product_product_5b_product_template
msgid ""
"Charging cradle recharges the battery and serves as a convenient\n"
"                                    home base for your speaker, and it lets you play while it charges."
msgstr "Töltő bölcső tölti az akkumulátorokat és megfelelő hangszórók otthoni \n                                    állványának, valamint lejátszás közben is tölthet vele."

#. module: product
#: model:ir.model.fields,field_description:product.field_product_category_child_id
msgid "Child Categories"
msgstr "Alkategóriák"

#. module: product
#: model:ir.actions.act_window,help:product.product_uom_categ_form_action
msgid "Click to add a new unit of measure category."
msgstr "Kattintson új mértékegység kategória létrehozásához."

#. module: product
#: model:ir.actions.act_window,help:product.product_uom_form_action
msgid "Click to add a new unit of measure."
msgstr "Kattintson új mértékegység létrehozásához."

#. module: product
#: model:ir.actions.act_window,help:product.product_pricelist_action2
msgid "Click to create a pricelist."
msgstr "Kattintson egy árlista létrehozásához."

#. module: product
#: model:ir.actions.act_window,help:product.product_normal_action
#: model:ir.actions.act_window,help:product.product_normal_action_sell
#: model:ir.actions.act_window,help:product.product_template_action
#: model:ir.actions.act_window,help:product.product_template_action_product
#: model:ir.actions.act_window,help:product.product_variant_action
msgid "Click to define a new product."
msgstr "Kattintson egy új termék létrehozásához."

#. module: product
#: model:ir.ui.view,arch_db:product.product_variant_easy_edit_view
msgid "Codes"
msgstr "Kódok"

#. module: product
#: model:product.attribute,name:product.product_attribute_2
msgid "Color"
msgstr "Szín"

#. module: product
#: model:ir.model.fields,field_description:product.field_product_product_color
#: model:ir.model.fields,field_description:product.field_product_template_color
msgid "Color Index"
msgstr "Szín meghatározó"

#. module: product
#: model:product.product,description_sale:product.product_product_6
#: model:product.template,description_sale:product.product_product_6_product_template
msgid ""
"Color: White\n"
"Capacity: 16GB\n"
"Connectivity: Wifi\n"
"Beautiful 7.9-inch display\n"
"Over 375,000 apps\n"
"Ultrafast wireless\n"
"iOS7\n"
"            "
msgstr "Szín: Fehér\nKapacitás: 16GB\nCsatlakozás: Wifi\nGyönyörű 7.9-inch képernyő\nTöbb mint 375,000 alkalmazás\nUltragyors vezeték nélküli átvitel\niOS7\n            "

#. module: product
#: model:ir.model.fields,field_description:product.field_product_pricelist_company_id
#: model:ir.model.fields,field_description:product.field_product_pricelist_item_company_id
#: model:ir.model.fields,field_description:product.field_product_product_company_id
#: model:ir.model.fields,field_description:product.field_product_supplierinfo_company_id
#: model:ir.model.fields,field_description:product.field_product_template_company_id
msgid "Company"
msgstr "Vállalat"

#. module: product
#: model:product.public.category,name:product.Components
msgid "Components"
msgstr "Összetevők"

#. module: product
#: model:ir.ui.view,arch_db:product.product_pricelist_item_form_view
msgid "Compute Price"
msgstr "Ár számítása"

#. module: product
#: model:product.product,name:product.product_product_16
#: model:product.template,name:product.product_product_16_product_template
msgid "Computer Case"
msgstr "Számítógép ház"

#. module: product
#: model:product.product,name:product.product_product_3
#: model:product.template,name:product.product_product_3_product_template
msgid "Computer SC234"
msgstr "Számítógép SC234"

#. module: product
#: model:product.public.category,name:product.Computer_all_in_one
msgid "Computer all-in-one"
msgstr "Minden-az-egyben számítógép"

#. module: product
#: model:product.public.category,name:product.sub_computers
msgid "Computers"
msgstr "Számítógépek"

#. module: product
#: model:ir.model.fields,help:product.field_product_uom_category_id
msgid ""
"Conversion between Units of Measure can only occur if they belong to the "
"same category. The conversion will be made based on the ratios."
msgstr "A mértékegységek átváltása csak akkor lehetséges, ha ugyanabba a kategóriába tartoznak. Az átváltás az arányszámok alapján történik."

#. module: product
#: code:addons/product/product.py:119
#, python-format
msgid ""
"Conversion from Product UoM %s to Default UoM %s is not possible as they "
"both belong to different Category!."
msgstr "A termék mértékegység %s átkonvertálása az alapértelmezett mértékegységre %s nem lehetséges mivel különböző kategóriákhoz tartoznak!."

#. module: product
#: model:ir.model.fields,field_description:product.field_product_price_history_cost
#: model:ir.model.fields,field_description:product.field_product_product_standard_price
#: model:ir.model.fields,field_description:product.field_product_template_standard_price
#: selection:product.pricelist.item,base:0
msgid "Cost"
msgstr "Költség"

#. module: product
#: model:ir.model.fields,help:product.field_product_product_standard_price
msgid ""
"Cost of the product template used for standard stock valuation in accounting"
" and used as a base price on purchase orders. Expressed in the default unit "
"of measure of the product."
msgstr "A termék sablon bekerülési értéke az általános raktárkészlet megállapításhoz a könyvelésben, és mint alap ár a beszerzési megrendeléseknél. A termék mértékegységében feltüntetve."

#. module: product
#: model:ir.model.fields,help:product.field_product_template_standard_price
msgid "Cost of the product, in the default unit of measure of the product."
msgstr "Termék bekerülési ára a termék alapértelmezett mértékegységében."

#. module: product
#: model:ir.model.fields,field_description:product.field_product_attribute_create_uid
#: model:ir.model.fields,field_description:product.field_product_attribute_line_create_uid
#: model:ir.model.fields,field_description:product.field_product_attribute_price_create_uid
#: model:ir.model.fields,field_description:product.field_product_attribute_value_create_uid
#: model:ir.model.fields,field_description:product.field_product_category_create_uid
#: model:ir.model.fields,field_description:product.field_product_packaging_create_uid
#: model:ir.model.fields,field_description:product.field_product_price_history_create_uid
#: model:ir.model.fields,field_description:product.field_product_price_list_create_uid
#: model:ir.model.fields,field_description:product.field_product_pricelist_create_uid
#: model:ir.model.fields,field_description:product.field_product_pricelist_item_create_uid
#: model:ir.model.fields,field_description:product.field_product_product_create_uid
#: model:ir.model.fields,field_description:product.field_product_supplierinfo_create_uid
#: model:ir.model.fields,field_description:product.field_product_template_create_uid
#: model:ir.model.fields,field_description:product.field_product_uom_categ_create_uid
#: model:ir.model.fields,field_description:product.field_product_uom_create_uid
msgid "Created by"
msgstr "Készítette"

#. module: product
#: model:ir.model.fields,field_description:product.field_product_attribute_create_date
#: model:ir.model.fields,field_description:product.field_product_attribute_line_create_date
#: model:ir.model.fields,field_description:product.field_product_attribute_price_create_date
#: model:ir.model.fields,field_description:product.field_product_attribute_value_create_date
#: model:ir.model.fields,field_description:product.field_product_category_create_date
#: model:ir.model.fields,field_description:product.field_product_packaging_create_date
#: model:ir.model.fields,field_description:product.field_product_price_history_create_date
#: model:ir.model.fields,field_description:product.field_product_price_list_create_date
#: model:ir.model.fields,field_description:product.field_product_pricelist_create_date
#: model:ir.model.fields,field_description:product.field_product_pricelist_item_create_date
#: model:ir.model.fields,field_description:product.field_product_product_create_date
#: model:ir.model.fields,field_description:product.field_product_supplierinfo_create_date
#: model:ir.model.fields,field_description:product.field_product_template_create_date
#: model:ir.model.fields,field_description:product.field_product_uom_categ_create_date
#: model:ir.model.fields,field_description:product.field_product_uom_create_date
msgid "Created on"
msgstr "Létrehozás dátuma"

#. module: product
#: model:product.product,website_description:product.product_product_8
#: model:product.template,website_description:product.product_product_8_product_template
msgid ""
"Creating such a stunningly thin design took some equally stunning feats of "
"technological innovation. We refined,re-imagined,or re-engineered everything"
" about iMac from the inside out. The result is an advanced, elegant all-in-"
"one computer that’s as much a work of art as it is state of the art."
msgstr ""

#. module: product
#: model:ir.model,name:product.model_res_currency
#: model:ir.model.fields,field_description:product.field_product_pricelist_currency_id
#: model:ir.model.fields,field_description:product.field_product_pricelist_item_currency_id
#: model:ir.model.fields,field_description:product.field_product_product_currency_id
#: model:ir.model.fields,field_description:product.field_product_supplierinfo_currency_id
#: model:ir.model.fields,field_description:product.field_product_template_currency_id
msgid "Currency"
msgstr "Valuta"

#. module: product
#: model:product.product,name:product.product_product_5
#: model:product.template,name:product.product_product_5_product_template
msgid "Custom Computer (kit)"
msgstr "Egyéni számítógép (szett)"

#. module: product
#: model:product.product,description:product.product_product_27
#: model:product.template,description:product.product_product_27_product_template
msgid "Custom Laptop based on customer's requirement."
msgstr "Egyedi laptop a vevő igényei alapján."

#. module: product
#: model:product.product,description:product.product_product_5
#: model:product.template,description:product.product_product_5_product_template
msgid "Custom computer shipped in kit."
msgstr "Egyéni számítógép szettben szállítva"

#. module: product
#: model:ir.model.fields,field_description:product.field_product_product_partner_ref
msgid "Customer ref"
msgstr "Vevői hivatkozás"

#. module: product
#: model:product.product,name:product.product_product_46
#: model:product.template,name:product.product_product_46_product_template
msgid "Datacard"
msgstr "Adatkártya"

#. module: product
#: model:ir.model.fields,field_description:product.field_product_price_history_datetime
msgid "Date"
msgstr "Dátum"

#. module: product
#: model:ir.model.fields,help:product.field_product_product_message_last_post
#: model:ir.model.fields,help:product.field_product_template_message_last_post
msgid "Date of the last message posted on the record."
msgstr "A feljegyzésen történt utolsó levelezés dátuma."

#. module: product
#: model:product.uom,name:product.product_uom_day
msgid "Day(s)"
msgstr "nap"

#. module: product
#: model:ir.model.fields,help:product.field_product_product_uom_id
#: model:ir.model.fields,help:product.field_product_template_uom_id
msgid "Default Unit of Measure used for all stock operation."
msgstr "A készletezési műveletekhez használatos alapértelmezett mértékegység."

#. module: product
#: model:ir.model.fields,help:product.field_product_product_uom_po_id
#: model:ir.model.fields,help:product.field_product_template_uom_po_id
msgid ""
"Default Unit of Measure used for purchase orders. It must be in the same "
"category than the default unit of measure."
msgstr "A szállítói megrendelésekhez használt alapértelmezett mértékegység. Ugyanabban a kategóriában kell lennie, mint az alapértelmezett mértékegységnek."

#. module: product
#: model:ir.model.fields,field_description:product.field_product_supplierinfo_delay
msgid "Delivery Lead Time"
msgstr "Kiszállítás átfutási idő"

#. module: product
#: model:product.product,name:product.product_product_49
#: model:product.template,name:product.product_product_49_product_template
msgid "Dell Inspiron Laptop without OS"
msgstr "Dell Inspiron Laptop operációs rendszer nélkül"

#. module: product
#: model:ir.model.fields,field_description:product.field_product_product_description
#: model:ir.model.fields,field_description:product.field_product_template_description
msgid "Description"
msgstr "Leírás"

#. module: product
#: model:ir.ui.view,arch_db:product.product_template_form_view
msgid "Description for Quotations"
msgstr "Leírás az árajánlatokhoz"

#. module: product
#: model:ir.ui.view,arch_db:product.product_template_form_view
msgid "Description for Vendors"
msgstr "Leírás a beszállítóknak"

#. module: product
#: model:product.product,website_description:product.product_product_11
#: model:product.product,website_description:product.product_product_11b
#: model:product.template,website_description:product.product_product_11_product_template
#: model:product.template,website_description:product.product_product_11b_product_template
msgid "Design. The thinnest iPod ever."
msgstr "Kivitel. A legvékonyabb iPod."

#. module: product
#: model:product.product,name:product.product_product_55
#: model:product.template,name:product.product_product_55_product_template
msgid "Desktop Computer Table"
msgstr "Asztali számítógép asztal"

#. module: product
#: model:product.product,name:product.product_product_56
#: model:product.template,name:product.product_product_56_product_template
msgid "Desktop Lamp"
msgstr "Asztali lámpa"

#. module: product
#: model:ir.model.fields,help:product.field_product_attribute_sequence
#: model:ir.model.fields,help:product.field_product_attribute_value_sequence
msgid "Determine the display order"
msgstr "Megjelenített értékek sorrendjének meghatározása"

#. module: product
#: model:product.public.category,name:product.devices
msgid "Devices"
msgstr "Eszközök"

#. module: product
#: model:ir.model.fields,field_description:product.field_product_attribute_display_name
#: model:ir.model.fields,field_description:product.field_product_attribute_line_display_name
#: model:ir.model.fields,field_description:product.field_product_attribute_price_display_name
#: model:ir.model.fields,field_description:product.field_product_attribute_value_display_name
#: model:ir.model.fields,field_description:product.field_product_category_display_name
#: model:ir.model.fields,field_description:product.field_product_packaging_display_name
#: model:ir.model.fields,field_description:product.field_product_price_history_display_name
#: model:ir.model.fields,field_description:product.field_product_price_list_display_name
#: model:ir.model.fields,field_description:product.field_product_pricelist_display_name
#: model:ir.model.fields,field_description:product.field_product_pricelist_item_display_name
#: model:ir.model.fields,field_description:product.field_product_product_display_name
#: model:ir.model.fields,field_description:product.field_product_supplierinfo_display_name
#: model:ir.model.fields,field_description:product.field_product_template_display_name
#: model:ir.model.fields,field_description:product.field_product_uom_categ_display_name
#: model:ir.model.fields,field_description:product.field_product_uom_display_name
#: model:ir.model.fields,field_description:product.field_report_product_report_pricelist_display_name
msgid "Display Name"
msgstr "Név megjelenítése"

#. module: product
#: model:product.uom,name:product.product_uom_dozen
msgid "Dozen(s)"
msgstr "tucat"

#. module: product
#: model:product.product,description_sale:product.product_product_57
#: model:product.template,description_sale:product.product_product_57_product_template
msgid ""
"Dvorak keyboard \n"
"            left-handed mouse"
msgstr "Dvorak billentyűzet\n            balkezes egér"

#. module: product
#: model:ir.actions.act_window,help:product.product_pricelist_action2
msgid ""
"Each rule include a set of applicability criteria (date range,\n"
"                product category...) and a computation that easily helps to achieve\n"
"                any kind of pricing."
msgstr "Szabályok magukban foglalnak alkalmazható szabály kritérium készletet (dátum intervallum,\n                termék kategória...) és egy számítást mely könnyen elérhetővé teszi \n                bármely árképzést."

#. module: product
#: model:product.product,website_description:product.product_product_5b
#: model:product.template,website_description:product.product_product_5b_product_template
msgid "Efficient, high-quality audio"
msgstr "Hatékony, magas-minőségű hang"

#. module: product
#: model:ir.model.fields,field_description:product.field_product_pricelist_item_date_end
#: model:ir.model.fields,field_description:product.field_product_supplierinfo_date_end
msgid "End Date"
msgstr "Dátum-ig:"

#. module: product
#: model:ir.model.fields,help:product.field_product_supplierinfo_date_end
msgid "End date for this vendor price"
msgstr "Beszálítói ár utolsó napja"

#. module: product
#: selection:product.template,state:0
msgid "End of Lifecycle"
msgstr "Életciklus vége"

#. module: product
#: model:ir.model.fields,help:product.field_product_pricelist_item_date_end
msgid "Ending valid for the pricelist item validation"
msgstr "Befejező érvényesítés az árlista tételének jóváhagyásához"

#. module: product
#: model:product.product,name:product.product_product_54
#: model:product.template,name:product.product_product_54_product_template
msgid "Ergonomic Mouse"
msgstr "Ergonomikus egér"

#. module: product
#: constraint:product.category:0
msgid "Error ! You cannot create recursive categories."
msgstr "Hiba! Nem tud ismétlődő kategóriát létrehozni."

#. module: product
#: constraint:product.pricelist.item:0
msgid "Error! The minimum margin should be lower than the maximum margin."
msgstr "Hiba! A minimum árrésnek kisebbnek kell lennie mint a maximum árrésnek."

#. module: product
#: constraint:product.pricelist.item:0
msgid ""
"Error! You cannot assign the Main Pricelist as Other Pricelist in PriceList "
"Item!"
msgstr "Hiba! Nem csatolhatja a fő árlistát mint más árlista az árlista tételben!"

#. module: product
#: constraint:res.currency:0
msgid ""
"Error! You cannot define a rounding factor for the company's main currency "
"that is smaller than the decimal precision of 'Account'."
msgstr "Hiba! Nem tud a 'Könyv. számlán' meghatározott decimális pontosságnál kisebb kerekítési együtthatót meghatározni a vállalat fő pénzneméhez."

#. module: product
#: constraint:decimal.precision:0
msgid ""
"Error! You cannot define the decimal precision of 'Account' as greater than "
"the rounding factor of the company's main currency"
msgstr "Hiba! Nem lehet decimális pontosságot meghatározni a 'Könyv. számlán' mivel az nagyobb mint a vállalat fő pénznemének a kerekítési értéke"

#. module: product
#: constraint:product.template:0
msgid ""
"Error: The default Unit of Measure and the purchase Unit of Measure must be "
"in the same category."
msgstr "Hiba: Az alapértelmezett mértékegységnek és a beszerzési mértékegységnek ugyanabba a kategóriába kell tartoznia."

#. module: product
#: model:product.product,website_description:product.product_product_6
#: model:product.template,website_description:product.product_product_6_product_template
msgid ""
"Everything you love about iPad — the beautiful\n"
"                                    screen, fast Colors are vivid and text is sharp on the iPad mini display.\n"
"                                    But what really makes it stand out is its size. At 7.9 inches,\n"
"                                    it’s perfectly sized to deliver an experience every bit as big as iPad."
msgstr ""

#. module: product
#: model:product.product,website_description:product.product_product_4
#: model:product.product,website_description:product.product_product_4b
#: model:product.product,website_description:product.product_product_4c
#: model:product.product,website_description:product.product_product_4d
#: model:product.template,website_description:product.product_product_4_product_template
#: model:product.template,website_description:product.product_product_4b_product_template
#: model:product.template,website_description:product.product_product_4c_product_template
#: model:product.template,website_description:product.product_product_4d_product_template
msgid ""
"Everything you love about iPad — the beautiful\n"
"                                    screen, fast and fluid performance, FaceTime and\n"
"                                    iSight cameras, thousands of amazing apps, 10-hour\n"
"                                    battery life* — is everything you’ll love about\n"
"                                    iPad mini, too. And you can hold it in one hand."
msgstr ""

#. module: product
#: model:product.product,website_description:product.product_product_6
#: model:product.template,website_description:product.product_product_6_product_template
msgid ""
"Everything you love about iPad — the beautiful screen,\n"
"                                        fast and fluid performance, FaceTime and iSight cameras, \n"
"                                        thousands of amazing apps, 10-hour battery life* — is everything\n"
"                                        you’ll love about iPad mini, too. And you can hold it in one hand."
msgstr ""

#. module: product
#: model:product.product,description:product.product_product_2
#: model:product.template,description:product.product_product_2_product_template
msgid "Example of product to invoice based on delivery."
msgstr "Minta termék szállításon alapuló számlázáshoz."

#. module: product
#: model:product.product,description:product.product_product_0
#: model:product.template,description:product.product_product_0_product_template
msgid "Example of product to invoice on order."
msgstr "Minta termék megrendelésen alapuló számlázáshoz."

#. module: product
#: model:product.product,description:product.product_product_1b
#: model:product.template,description:product.product_product_1b_product_template
msgid "Example of products to invoice based on cost."
msgstr ""

#. module: product
#: model:product.product,description:product.product_product_1
#: model:product.template,description:product.product_product_1_product_template
msgid "Example of products to invoice based on delivery."
msgstr ""

#. module: product
#: model:ir.model.fields,help:product.field_product_pricelist_item_name
#: model:ir.model.fields,help:product.field_product_pricelist_item_price
msgid "Explicit rule name for this pricelist line."
msgstr "Az alábbi árlista sort meghatározó szabály neve."

#. module: product
#: model:product.product,name:product.product_product_1b
#: model:product.template,name:product.product_product_1b_product_template
msgid "External Audit"
msgstr ""

#. module: product
#: model:product.public.category,name:product.External_Hard_Drive
msgid "External Hard Drive"
msgstr "Külső merevlemez"

#. module: product
#: model:product.product,name:product.product_product_28
#: model:product.template,name:product.product_product_28_product_template
msgid "External Hard disk"
msgstr "Külső HD meghajtó"

#. module: product
#: model:product.product,website_description:product.product_product_6
#: model:product.template,website_description:product.product_product_6_product_template
msgid "Fast connections.The world over."
msgstr ""

#. module: product
#: selection:product.pricelist.item,compute_price:0
msgid "Fix Price"
msgstr "Rögzített ár"

#. module: product
#: model:ir.model.fields,field_description:product.field_product_pricelist_item_fixed_price
msgid "Fixed Price"
msgstr "Rögzített ár"

#. module: product
#: model:ir.model.fields,field_description:product.field_product_product_message_follower_ids
#: model:ir.model.fields,field_description:product.field_product_template_message_follower_ids
msgid "Followers"
msgstr "Követők"

#. module: product
#: model:ir.model.fields,field_description:product.field_product_product_message_channel_ids
#: model:ir.model.fields,field_description:product.field_product_template_message_channel_ids
msgid "Followers (Channels)"
msgstr "Követők (csatornák)"

#. module: product
#: model:ir.model.fields,field_description:product.field_product_product_message_partner_ids
#: model:ir.model.fields,field_description:product.field_product_template_message_partner_ids
msgid "Followers (Partners)"
msgstr "Követők (Partnerek)"

#. module: product
#: model:ir.model.fields,help:product.field_product_pricelist_item_min_quantity
msgid ""
"For the rule to apply, bought/sold quantity must be greater than or equal to the minimum quantity specified in this field.\n"
"Expressed in the default unit of measure of the product."
msgstr ""

#. module: product
#: selection:product.pricelist.item,compute_price:0
msgid "Formula"
msgstr "Formula"

#. module: product
#: model:product.product,description_sale:product.product_product_7
#: model:product.template,description_sale:product.product_product_7_product_template
msgid ""
"Frequency: 5Hz to 21kHz\n"
"Impedance: 23 ohms\n"
"Sensitivity: 109 dB SPL/mW\n"
"Drivers: two-way balanced armature\n"
"Cable length: 1065 mm\n"
"Weight: 10.2 grams\n"
"            "
msgstr ""

#. module: product
#: model:product.product,website_description:product.product_product_8
#: model:product.template,website_description:product.product_product_8_product_template
msgid "Friendly to the environment."
msgstr ""

#. module: product
#: model:product.product,description_sale:product.product_product_44
#: model:product.template,description_sale:product.product_product_44_product_template
msgid "Full featured image editing software."
msgstr "Teljes értékű képszerkesztő szoftver."

#. module: product
#: model:product.product,name:product.product_product_1
#: model:product.template,name:product.product_product_1_product_template
msgid "GAP Analysis Service"
msgstr ""

#. module: product
#: model:ir.ui.view,arch_db:product.product_template_form_view
msgid "General Information"
msgstr "Általános információk"

#. module: product
#: model:product.product,website_description:product.product_product_11
#: model:product.product,website_description:product.product_product_11b
#: model:product.template,website_description:product.product_product_11_product_template
#: model:product.template,website_description:product.product_product_11b_product_template
msgid "Genius. Your own personal DJ."
msgstr ""

#. module: product
#: model:ir.model.fields,help:product.field_product_product_packaging_ids
#: model:ir.model.fields,help:product.field_product_template_packaging_ids
msgid ""
"Gives the different ways to package the same product. This has no impact on "
"the picking order and is mainly used if you use the EDI module."
msgstr "Megadja ugyanazon termék csomagolásának különböző módjait. Nincs hatása a kiszedési rendre, és nagyrészt csak az elektronikus adatcsere modullal használatos."

#. module: product
#: model:ir.model.fields,help:product.field_product_pricelist_item_sequence
msgid ""
"Gives the order in which the pricelist items will be checked. The evaluation"
" gives highest priority to lowest sequence and stops as soon as a matching "
"item is found."
msgstr "Megadja a sorrendet, amely alapján a rendszer az árlista elemeit ellenőrzi. Az értékelés során a rendszer előrébb veszi az alacsonyabb sorszámú tételeket. A rendszer megáll, amint egyező elemet talált."

#. module: product
#: model:ir.model.fields,help:product.field_product_category_sequence
msgid "Gives the sequence order when displaying a list of product categories."
msgstr "Megadja a sorrendet, amikor a termékkategóriák listáját kiállítjuk."

#. module: product
#: model:ir.model.fields,help:product.field_product_product_sequence
#: model:ir.model.fields,help:product.field_product_template_sequence
msgid "Gives the sequence order when displaying a product list"
msgstr ""

#. module: product
#: selection:product.pricelist.item,applied_on:0
msgid "Global"
msgstr "Globális"

#. module: product
#: model:product.product,name:product.product_product_44
#: model:product.template,name:product.product_product_44_product_template
msgid "GrapWorks Software"
msgstr "GrapWorks Software"

#. module: product
#: model:product.product,name:product.product_product_24
#: model:product.template,name:product.product_product_24_product_template
msgid "Graphics Card"
msgstr "Videokártya"

#. module: product
#: model:ir.model.fields,field_description:product.field_product_product_weight
#: model:ir.model.fields,field_description:product.field_product_template_weight
msgid "Gross Weight"
msgstr "Bruttó súly"

#. module: product
#: model:product.product,name:product.product_product_17
#: model:product.template,name:product.product_product_17_product_template
msgid "HDD SH-1"
msgstr "HDD SH-1"

#. module: product
#: model:product.product,name:product.product_product_18
#: model:product.template,name:product.product_product_18_product_template
msgid "HDD SH-2 (mto)"
msgstr ""

#. module: product
#: model:product.product,name:product.product_product_19
#: model:product.template,name:product.product_product_19_product_template
msgid "HDD on Demand"
msgstr "HDD erős igénybevételhez"

#. module: product
#: model:product.product,description:product.product_product_32
#: model:product.template,description:product.product_product_32_product_template
msgid ""
"Hands free headset for laptop PC with in-line microphone and headphone plug."
msgstr "Kihangosítós laptophoz beépített mikrofonnal és fejhallgató csatlakozóval"

#. module: product
#: model:product.product,website_description:product.product_product_11
#: model:product.product,website_description:product.product_product_11b
#: model:product.template,website_description:product.product_product_11_product_template
#: model:product.template,website_description:product.product_product_11b_product_template
msgid "Have Genius call the tunes."
msgstr ""

#. module: product
#: model:product.public.category,name:product.Headset
msgid "Headset"
msgstr "Fejhallgató"

#. module: product
#: model:product.product,name:product.product_product_33
#: model:product.template,name:product.product_product_33_product_template
msgid "Headset USB"
msgstr "Fejhalgató USB"

#. module: product
#: model:product.product,description:product.product_product_33
#: model:product.template,description:product.product_product_33_product_template
msgid "Headset for laptop PC with USB connector."
msgstr "USB csatlakozós fülhalgató hordozható számítógéphez."

#. module: product
#: model:product.product,name:product.product_product_32
#: model:product.template,name:product.product_product_32_product_template
msgid "Headset standard"
msgstr "Szabványos fejhalgató"

#. module: product
#: model:product.product,website_description:product.product_product_7
#: model:product.template,website_description:product.product_product_7_product_template
msgid "Hear, hear."
msgstr ""

#. module: product
#: model:product.product,description_sale:product.product_product_11
#: model:product.product,description_sale:product.product_product_11b
#: model:product.template,description_sale:product.product_product_11_product_template
#: model:product.template,description_sale:product.product_product_11b_product_template
msgid ""
"Height: 76.5 mm\n"
"Width:  39.6 mm\n"
"Depth:  5.4 mm\n"
"Weight: 31 grams"
msgstr ""

#. module: product
#: model:product.product,website_description:product.product_product_8
#: model:product.template,website_description:product.product_product_8_product_template
msgid "Highly rated designs."
msgstr ""

#. module: product
#: model:product.uom,name:product.product_uom_hour
msgid "Hour(s)"
msgstr "óra"

#. module: product
#: model:product.product,website_description:product.product_product_8
#: model:product.template,website_description:product.product_product_8_product_template
msgid ""
"How did we make an already gorgeous widescreen display even better? By "
"making it 75 percent less reflective. And by re-architecting the LCD and "
"moving it right up against the cover glass. So you see your photos, games, "
"movies, and everything else in vivid, lifelike detail."
msgstr "Hogyan készíthetünk egy már eleve gyönyörű képernyőből még jobbat? 75 százalékkal kevésbé visszatükröződéssel. És az LCD újra építésével és a takaró üveghez illesztésével. Így a fotóit, játékait, filmjeit és minden más élesebb, életszerűbb részletekkel láthatja."

#. module: product
#: model:ir.model.fields,help:product.field_product_uom_factor_inv
msgid ""
"How many times this Unit of Measure is bigger than the reference Unit of Measure in this category:\n"
"1 * (this unit) = ratio * (reference unit)"
msgstr "Hányszor nagyobb ez a mértékegység mint ennek a kategóriának a referencia mértékegysége:\n1 * (ez az egység) = arány * (referencia egység)"

#. module: product
#: model:ir.model.fields,help:product.field_product_uom_factor
msgid ""
"How much bigger or smaller this unit is compared to the reference Unit of Measure for this category:\n"
"1 * (reference unit) = ratio * (this unit)"
msgstr "Mennyivel nagyobb vagy kisebb ez az egység a kategóriához tartozó referencia mértékegységhez viszonyítva:\n1 * (referencia egység) = arány * (ez az egység)"

#. module: product
#: model:product.product,website_description:product.product_product_11
#: model:product.product,website_description:product.product_product_11b
#: model:product.template,website_description:product.product_product_11_product_template
#: model:product.template,website_description:product.product_product_11b_product_template
msgid "How to get your groove on."
msgstr "Hogyan lesz fejlődő."

#. module: product
#: model:ir.model.fields,field_description:product.field_product_attribute_id
#: model:ir.model.fields,field_description:product.field_product_attribute_line_id
#: model:ir.model.fields,field_description:product.field_product_attribute_price_id
#: model:ir.model.fields,field_description:product.field_product_attribute_value_id
#: model:ir.model.fields,field_description:product.field_product_category_id
#: model:ir.model.fields,field_description:product.field_product_packaging_id
#: model:ir.model.fields,field_description:product.field_product_price_history_id
#: model:ir.model.fields,field_description:product.field_product_price_list_id
#: model:ir.model.fields,field_description:product.field_product_pricelist_id
#: model:ir.model.fields,field_description:product.field_product_pricelist_item_id
#: model:ir.model.fields,field_description:product.field_product_product_id
#: model:ir.model.fields,field_description:product.field_product_supplierinfo_id
#: model:ir.model.fields,field_description:product.field_product_template_id
#: model:ir.model.fields,field_description:product.field_product_uom_categ_id
#: model:ir.model.fields,field_description:product.field_product_uom_id
#: model:ir.model.fields,field_description:product.field_report_product_report_pricelist_id
msgid "ID"
msgstr "ID"

#. module: product
#: model:ir.model.fields,help:product.field_product_product_message_unread
#: model:ir.model.fields,help:product.field_product_template_message_unread
msgid "If checked new messages require your attention."
msgstr "Ha be van jelölve, akkor figyelje az új üzeneteket."

#. module: product
#: model:ir.model.fields,help:product.field_product_product_message_needaction
#: model:ir.model.fields,help:product.field_product_template_message_needaction
msgid "If checked, new messages require your attention."
msgstr "Ha be van jelölve, akkor figyelje az új üzeneteket."

#. module: product
#: model:product.product,website_description:product.product_product_6
#: model:product.template,website_description:product.product_product_6_product_template
msgid "If it's made for iPad, it's made for iPad mini."
msgstr ""

#. module: product
#: model:ir.model.fields,help:product.field_product_pricelist_active
msgid ""
"If unchecked, it will allow you to hide the pricelist without removing it."
msgstr "Ha nincs bejelölve, akkor elrejtheti az árlistát annak eltávolítása nélkül."

#. module: product
#: model:ir.model.fields,help:product.field_product_product_active
#: model:ir.model.fields,help:product.field_product_template_active
msgid ""
"If unchecked, it will allow you to hide the product without removing it."
msgstr "Ha nincs bejelölve, akkor eltüntetheti a terméket annak törlése nélkül."

#. module: product
#: model:ir.model.fields,field_description:product.field_product_template_image
msgid "Image"
msgstr "Kép"

#. module: product
#: model:ir.model.fields,help:product.field_product_product_image
msgid ""
"Image of the product variant (Big-sized image of product template if false)."
" It is automatically resized as a 1024x1024px image, with aspect ratio "
"preserved."
msgstr "A termék változat képe (Nagy-méretű kép a termék sablonról, ha hamisra állítva). Automatikusan átméretezve 1024x1024px képre, a képarány megtartása mellett."

#. module: product
#: model:ir.model.fields,help:product.field_product_product_image_medium
msgid ""
"Image of the product variant (Medium-sized image of product template if "
"false)."
msgstr "A termék változat képe (Közepes-méretű kép a termék sablonról, ha hamisra állítva)."

#. module: product
#: model:ir.model.fields,help:product.field_product_product_image_small
msgid ""
"Image of the product variant (Small-sized image of product template if "
"false)."
msgstr "A termék változat képe (Kis-méretű kép a termék sablonról, ha hamisra állítva)."

#. module: product
#: selection:product.template,state:0
msgid "In Development"
msgstr "Fejlesztés alatt"

#. module: product
#: model:product.product,website_description:product.product_product_8
#: model:product.template,website_description:product.product_product_8_product_template
msgid "Individually calibrated for true-to-life color."
msgstr "Egyedileg beállított az igazi-élő színekhez."

#. module: product
#: model:ir.model,name:product.model_product_supplierinfo
msgid "Information about a product vendor"
msgstr "Információ a termék beszállítójáról"

#. module: product
#: model:product.product,name:product.product_product_38
#: model:product.template,name:product.product_product_38_product_template
msgid "Ink Cartridge"
msgstr "Tinta patron"

#. module: product
#: model:product.product,website_description:product.product_product_7
#: model:product.template,website_description:product.product_product_7_product_template
msgid ""
"Inside each earpiece is a stainless steel mesh cap that protects the precision acoustic\n"
"                                    components from dust and debris. You can remove the caps for cleaning or replace\n"
"                                    them with an extra set that’s included in the box."
msgstr "Mindegyik fülhallgatón belül egy rozsdamentes acél sapka védi a precíz akusztika\n                                    elemeit a portól és szennyeződésektől. Leveheti a sapkát a tisztításhoz vagy az\n                                    extra, termékkel szállított, csere sapkával kicserélheti."

#. module: product
#: model:product.category,name:product.product_category_2
msgid "Internal"
msgstr "Belső"

#. module: product
#: model:ir.model.fields,field_description:product.field_product_product_categ_id
#: model:ir.model.fields,field_description:product.field_product_template_categ_id
#: model:ir.ui.view,arch_db:product.product_template_form_view
msgid "Internal Category"
msgstr "Belső hivatkozási kategória"

#. module: product
#: model:ir.model.fields,field_description:product.field_product_product_code
#: model:ir.model.fields,field_description:product.field_product_product_default_code
#: model:ir.model.fields,field_description:product.field_product_template_default_code
msgid "Internal Reference"
msgstr "Belső hivatkozás"

#. module: product
#: model:ir.model.fields,help:product.field_product_product_barcode
msgid "International Article Number used for product identification."
msgstr "Nemzetközi cikk szám melyet a termék azonosítására használnak."

#. module: product
#: model:ir.ui.view,arch_db:product.product_template_form_view
msgid "Inventory"
msgstr "Leltár"

#. module: product
#: model:ir.model.fields,field_description:product.field_product_product_message_is_follower
#: model:ir.model.fields,field_description:product.field_product_template_message_is_follower
msgid "Is Follower"
msgstr "Ő követő"

#. module: product
#: model:ir.model.fields,field_description:product.field_product_product_is_product_variant
#: model:ir.model.fields,field_description:product.field_product_template_is_product_variant
msgid "Is a product variant"
msgstr "Ez egy termék változat"

#. module: product
#: model:product.product,website_description:product.product_product_7
#: model:product.template,website_description:product.product_product_7_product_template
msgid "Keep it clean."
msgstr "Tartsa tisztán"

#. module: product
#: model:product.product,website_description:product.product_product_8
#: model:product.template,website_description:product.product_product_8_product_template
msgid "Key Features"
msgstr "Főbb jellemzők"

#. module: product
#: model:product.public.category,name:product.Keyboard_Mouse
msgid "Keyboard / Mouse"
msgstr "Billentyűzet / Egér"

#. module: product
#: model:product.product,name:product.product_product_27
#: model:product.template,name:product.product_product_27_product_template
msgid "Laptop Customized"
msgstr "Egyedi Laptop"

#. module: product
#: model:product.product,name:product.product_product_25
#: model:product.template,name:product.product_product_25_product_template
msgid "Laptop E5023"
msgstr "Laptop E5023"

#. module: product
#: model:product.product,name:product.product_product_26
#: model:product.template,name:product.product_product_26_product_template
msgid "Laptop S3450"
msgstr "Laptop S3450"

#. module: product
#: model:product.public.category,name:product.laptops
msgid "Laptops"
msgstr "Laptopok"

#. module: product
#: model:ir.model.fields,field_description:product.field_product_product_message_last_post
#: model:ir.model.fields,field_description:product.field_product_template_message_last_post
msgid "Last Message Date"
msgstr "Utolsó üzenet dátuma"

#. module: product
#: model:ir.model.fields,field_description:product.field_product_attribute___last_update
#: model:ir.model.fields,field_description:product.field_product_attribute_line___last_update
#: model:ir.model.fields,field_description:product.field_product_attribute_price___last_update
#: model:ir.model.fields,field_description:product.field_product_attribute_value___last_update
#: model:ir.model.fields,field_description:product.field_product_category___last_update
#: model:ir.model.fields,field_description:product.field_product_packaging___last_update
#: model:ir.model.fields,field_description:product.field_product_price_history___last_update
#: model:ir.model.fields,field_description:product.field_product_price_list___last_update
#: model:ir.model.fields,field_description:product.field_product_pricelist___last_update
#: model:ir.model.fields,field_description:product.field_product_pricelist_item___last_update
#: model:ir.model.fields,field_description:product.field_product_product___last_update
#: model:ir.model.fields,field_description:product.field_product_supplierinfo___last_update
#: model:ir.model.fields,field_description:product.field_product_template___last_update
#: model:ir.model.fields,field_description:product.field_product_uom___last_update
#: model:ir.model.fields,field_description:product.field_product_uom_categ___last_update
#: model:ir.model.fields,field_description:product.field_report_product_report_pricelist___last_update
msgid "Last Modified on"
msgstr "Utoljára frissítve ekkor"

#. module: product
#: model:ir.model.fields,field_description:product.field_product_attribute_line_write_uid
#: model:ir.model.fields,field_description:product.field_product_attribute_price_write_uid
#: model:ir.model.fields,field_description:product.field_product_attribute_value_write_uid
#: model:ir.model.fields,field_description:product.field_product_attribute_write_uid
#: model:ir.model.fields,field_description:product.field_product_category_write_uid
#: model:ir.model.fields,field_description:product.field_product_packaging_write_uid
#: model:ir.model.fields,field_description:product.field_product_price_history_write_uid
#: model:ir.model.fields,field_description:product.field_product_price_list_write_uid
#: model:ir.model.fields,field_description:product.field_product_pricelist_item_write_uid
#: model:ir.model.fields,field_description:product.field_product_pricelist_write_uid
#: model:ir.model.fields,field_description:product.field_product_product_write_uid
#: model:ir.model.fields,field_description:product.field_product_supplierinfo_write_uid
#: model:ir.model.fields,field_description:product.field_product_template_write_uid
#: model:ir.model.fields,field_description:product.field_product_uom_categ_write_uid
#: model:ir.model.fields,field_description:product.field_product_uom_write_uid
msgid "Last Updated by"
msgstr "Utoljára frissítve, által"

#. module: product
#: model:ir.model.fields,field_description:product.field_product_attribute_line_write_date
#: model:ir.model.fields,field_description:product.field_product_attribute_price_write_date
#: model:ir.model.fields,field_description:product.field_product_attribute_value_write_date
#: model:ir.model.fields,field_description:product.field_product_attribute_write_date
#: model:ir.model.fields,field_description:product.field_product_category_write_date
#: model:ir.model.fields,field_description:product.field_product_packaging_write_date
#: model:ir.model.fields,field_description:product.field_product_price_history_write_date
#: model:ir.model.fields,field_description:product.field_product_price_list_write_date
#: model:ir.model.fields,field_description:product.field_product_pricelist_item_write_date
#: model:ir.model.fields,field_description:product.field_product_pricelist_write_date
#: model:ir.model.fields,field_description:product.field_product_product_write_date
#: model:ir.model.fields,field_description:product.field_product_supplierinfo_write_date
#: model:ir.model.fields,field_description:product.field_product_template_write_date
#: model:ir.model.fields,field_description:product.field_product_uom_categ_write_date
#: model:ir.model.fields,field_description:product.field_product_uom_write_date
msgid "Last Updated on"
msgstr "Utoljára frissítve ekkor"

#. module: product
#: model:ir.model.fields,help:product.field_product_supplierinfo_delay
msgid ""
"Lead time in days between the confirmation of the purchase order and the "
"receipt of the products in your warehouse. Used by the scheduler for "
"automatic computation of the purchase order planning."
msgstr "A termékek beszerzési megrendelésének visszaigazolása és az áruk raktárépületébe beérkezése közt eltelt idő napokban. A beszerzési megrendelés tervezésének automatikus kiszámításához használja az ütemező."

#. module: product
#: model:ir.model.fields,field_description:product.field_product_category_parent_left
msgid "Left Parent"
msgstr "Baloldali szülő"

#. module: product
#: model:product.uom.categ,name:product.uom_categ_length
msgid "Length / Distance"
msgstr "Hossz / Távolság"

#. module: product
#: model:ir.model.fields,field_description:product.field_product_attribute_attribute_line_ids
msgid "Lines"
msgstr "Tételsorok"

#. module: product
#: model:product.product,name:product.product_product_50
#: model:product.template,name:product.product_product_50_product_template
msgid "Linutop"
msgstr "Linutop"

#. module: product
#: model:product.uom,name:product.product_uom_litre
msgid "Liter(s)"
msgstr "liter"

#. module: product
#: model:product.product,name:product.product_product_58
#: model:product.template,name:product.product_product_58_product_template
msgid "Little server"
msgstr "Kis szerver"

#. module: product
#: model:ir.model.fields,field_description:product.field_product_product_packaging_ids
#: model:ir.model.fields,field_description:product.field_product_template_packaging_ids
msgid "Logistical Units"
msgstr "Logosztikai egységek"

#. module: product
#: model:res.groups,name:product.group_uom
msgid "Manage Multiple Units of Measure"
msgstr "Mértékegységek szervezése"

#. module: product
#: model:res.groups,name:product.group_pricelist_item
msgid "Manage Pricelist Items"
msgstr "Árlista elemek kezelése"

#. module: product
#: model:res.groups,name:product.group_stock_packaging
msgid "Manage Product Packaging"
msgstr "Termék csomagolás szervezése"

#. module: product
#: model:ir.model.fields,field_description:product.field_base_config_settings_group_product_variant
#: model:res.groups,name:product.group_product_variant
msgid "Manage Product Variants"
msgstr "Termékváltozatok kezelése"

#. module: product
#: model:res.groups,name:product.group_mrp_properties
msgid "Manage Properties of Product"
msgstr "Termék tulajdonság szervezése"

#. module: product
#: model:res.groups,name:product.group_uos
msgid "Manage Secondary Unit of Measure"
msgstr "Másodlagos mértékegység kezelése"

#. module: product
#: model:ir.ui.view,arch_db:product.product_pricelist_item_form_view
msgid "Max. Margin"
msgstr "Max. árrés"

#. module: product
#: model:ir.model.fields,field_description:product.field_product_pricelist_item_price_max_margin
msgid "Max. Price Margin"
msgstr "Max. árrés"

#. module: product
#: model:ir.model.fields,field_description:product.field_product_product_image_medium
#: model:ir.model.fields,field_description:product.field_product_template_image_medium
msgid "Medium-sized image"
msgstr "Közepes méretű kép"

#. module: product
#: model:ir.model.fields,help:product.field_product_template_image_medium
msgid ""
"Medium-sized image of the product. It is automatically resized as a "
"128x128px image, with aspect ratio preserved, only when the image exceeds "
"one of those sizes. Use this field in form views or some kanban views."
msgstr "Közepes-méretű kép a termékről. Automatikusan át lesz méretezve mint 128x128px képpontos kép, a méretarányt megtartva, csak akkor, ha a kép egyik mérete túllépi az értéket. Használja ezt a lap/forma nézeteken vagy egyes kanban nézetben."

#. module: product
#: model:product.attribute,name:product.product_attribute_1
msgid "Memory"
msgstr "Memória"

#. module: product
#: model:ir.model.fields,field_description:product.field_product_product_message_ids
#: model:ir.model.fields,field_description:product.field_product_template_message_ids
msgid "Messages"
msgstr "Üzenetek"

#. module: product
#: model:ir.model.fields,help:product.field_product_product_message_ids
#: model:ir.model.fields,help:product.field_product_template_message_ids
msgid "Messages and communication history"
msgstr "Üzenetek és kommunikáció történet"

#. module: product
#: model:ir.ui.view,arch_db:product.product_pricelist_item_form_view
msgid "Min. Margin"
msgstr "Min. árrés"

#. module: product
#: model:ir.model.fields,field_description:product.field_product_pricelist_item_price_min_margin
msgid "Min. Price Margin"
msgstr "Min. árrés"

#. module: product
#: model:ir.model.fields,field_description:product.field_product_pricelist_item_min_quantity
msgid "Min. Quantity"
msgstr "Min. mennyiség"

#. module: product
#: model:ir.model.fields,field_description:product.field_product_supplierinfo_min_qty
msgid "Minimal Quantity"
msgstr "Minimum mennyiség"

#. module: product
#: model:product.product,website_description:product.product_product_8
#: model:product.template,website_description:product.product_product_8_product_template
msgid "More energy efficient."
msgstr "Nagyobb energia hatékonyságú."

#. module: product
#: model:product.product,website_description:product.product_product_5b
#: model:product.template,website_description:product.product_product_5b_product_template
msgid "More features."
msgstr "Több tulajdonság."

#. module: product
#: model:product.product,name:product.product_product_21
#: model:product.template,name:product.product_product_21_product_template
msgid "Motherboard A20Z7"
msgstr "Alaplap A20Z7"

#. module: product
#: model:product.product,name:product.product_product_20
#: model:product.template,name:product.product_product_20_product_template
msgid "Motherboard I9P57"
msgstr "Alaplap I9P57"

#. module: product
#: model:product.product,name:product.product_product_10
#: model:product.template,name:product.product_product_10_product_template
msgid "Mouse, Optical"
msgstr "Egér, optikai"

#. module: product
#: model:product.product,name:product.product_product_12
#: model:product.template,name:product.product_product_12_product_template
msgid "Mouse, Wireless"
msgstr "Egér, rádió vezérlésű"

#. module: product
#: model:product.product,name:product.product_product_31
#: model:product.template,name:product.product_product_31_product_template
msgid "Multimedia Speakers"
msgstr "Multimedia hangszórók"

#. module: product
#: model:product.product,website_description:product.product_product_11
#: model:product.product,website_description:product.product_product_11b
#: model:product.template,website_description:product.product_product_11_product_template
#: model:product.template,website_description:product.product_product_11b_product_template
msgid "Music. It's what beats inside."
msgstr "Zene. Ez ami belül dobog."

#. module: product
#: model:ir.model.fields,field_description:product.field_product_attribute_name
#: model:ir.model.fields,field_description:product.field_product_category_complete_name
#: model:ir.model.fields,field_description:product.field_product_category_name
#: model:ir.model.fields,field_description:product.field_product_pricelist_item_name
#: model:ir.model.fields,field_description:product.field_product_product_name
#: model:ir.model.fields,field_description:product.field_product_template_name
#: model:ir.model.fields,field_description:product.field_product_uom_categ_name
msgid "Name"
msgstr "Név"

#. module: product
#: model:product.public.category,name:product.network
msgid "Network"
msgstr "Hálózat"

#. module: product
#: model:ir.ui.view,arch_db:product.product_pricelist_item_form_view
msgid "New Price ="
msgstr "Új ár ="

#. module: product
#: selection:product.category,type:0 selection:product.template,state:0
msgid "Normal"
msgstr "Normál"

#. module: product
#: model:ir.ui.view,arch_db:product.product_template_form_view
msgid "Notes"
msgstr "Jegyzetek"

#. module: product
#: model:ir.model.fields,field_description:product.field_product_product_message_needaction_counter
#: model:ir.model.fields,field_description:product.field_product_template_message_needaction_counter
msgid "Number of Actions"
msgstr "Műveletek száma"

#. module: product
#: model:ir.model.fields,help:product.field_product_product_message_needaction_counter
#: model:ir.model.fields,help:product.field_product_template_message_needaction_counter
msgid "Number of messages which requires an action"
msgstr "Üzenetek száma, melyek közbenjárást igényelnek"

#. module: product
#: model:ir.model.fields,help:product.field_product_product_message_unread_counter
#: model:ir.model.fields,help:product.field_product_template_message_unread_counter
msgid "Number of unread messages"
msgstr "Olvasatlan üzenetek száma"

#. module: product
#: selection:product.template,state:0
msgid "Obsolete"
msgstr "Elavult"

#. module: product
#: model:product.product,description_sale:product.product_product_42
#: model:product.template,description_sale:product.product_product_42_product_template
msgid ""
"Office Editing Software with word processing, spreadsheets, presentations, "
"graphics, and databases..."
msgstr "Irodai szerkesztő szoftver szövegszerkesztővel, táblázat kezelővel, bemutatóval, grafikával, és adatbázisokkal..."

#. module: product
#: model:product.product,name:product.product_product_42
#: model:product.template,name:product.product_product_42_product_template
msgid "Office Suite"
msgstr "Irodai csomag"

#. module: product
#: model:product.product,description:product.product_product_19
#: model:product.template,description:product.product_product_19_product_template
msgid "On demand hard-disk having capacity based on requirement."
msgstr "A keresett meghajtó egységnek a kapacitása az igényen alapul."

#. module: product
#: model:ir.ui.view,arch_db:product.product_supplierinfo_form_view
msgid "Other Information"
msgstr "Egyéb információ"

#. module: product
#: model:ir.model.fields,field_description:product.field_product_pricelist_item_base_pricelist_id
#: selection:product.pricelist.item,base:0
msgid "Other Pricelist"
msgstr "Másik árlista"

#. module: product
#: model:product.product,website_description:product.product_product_6
#: model:product.template,website_description:product.product_product_6_product_template
msgid "Over 375,000 apps."
msgstr "Több mint 375,000 alkalm."

#. module: product
#: model:ir.model,name:product.model_product_packaging
#: model:ir.ui.view,arch_db:product.product_packaging_form_view
#: model:ir.ui.view,arch_db:product.product_packaging_tree_view
#: model:ir.ui.view,arch_db:product.product_template_form_view
msgid "Packaging"
msgstr "Csomagolás"

#. module: product
#: model:ir.model.fields,field_description:product.field_product_packaging_name
msgid "Packaging Type"
msgstr "Csomagolás típus"

#. module: product
#: model:ir.actions.act_window,name:product.action_packaging_view
msgid "Packagings"
msgstr "Csomagolások"

#. module: product
#: model:ir.model.fields,field_description:product.field_product_category_parent_id
msgid "Parent Category"
msgstr "Szülő kategória"

#. module: product
#: model:ir.model,name:product.model_res_partner
msgid "Partner"
msgstr "Partner"

#. module: product
#: model:product.public.category,name:product.Pen_Drive
msgid "Pen Drive"
msgstr "USB meghajtó"

#. module: product
#: model:product.product,name:product.product_product_29
#: model:product.template,name:product.product_product_29_product_template
msgid "Pen drive, SP-2"
msgstr "Pen drive, SP-2"

#. module: product
#: model:product.product,name:product.product_product_30
#: model:product.template,name:product.product_product_30_product_template
msgid "Pen drive, SP-4"
msgstr "Pen drive, SP-4"

#. module: product
#: selection:product.pricelist.item,compute_price:0
msgid "Percentage (discount)"
msgstr "Százalék (kedvezmény)"

#. module: product
#: model:ir.model.fields,field_description:product.field_product_pricelist_item_percent_price
msgid "Percentage Price"
msgstr "Százalékos ár"

#. module: product
#: model:product.category,name:product.product_category_5
msgid "Physical"
msgstr "Fizikai"

#. module: product
#: model:product.product,website_description:product.product_product_11
#: model:product.product,website_description:product.product_product_11b
#: model:product.template,website_description:product.product_product_11_product_template
#: model:product.template,website_description:product.product_product_11b_product_template
msgid "Playlists. The perfect mix for every mood."
msgstr "Lejátszási lista. A legjobb keverés az összes lelkiállapothoz."

#. module: product
#: model:product.product,website_description:product.product_product_5b
#: model:product.template,website_description:product.product_product_5b_product_template
msgid "Plays where you play"
msgstr "Ott játssza ahol te játszol"

#. module: product
#: model:product.product,website_description:product.product_product_8
#: model:product.template,website_description:product.product_product_8_product_template
msgid ""
"Powered by fourth-generation Intel Core processors, this iMac is the fastest"
" yet. Every model in the lineup comes standard with a quad-core Intel Core "
"i5 processor, starting at 2.7GHz and topping out at 3.4GHz."
msgstr "Negyedik generációs Intel processzor hajtja, ez az iMac a jelenlegi leggyorsabb. A sorozat minden tagja alapértelmezetten tartalmazza a négy-magos Intel Core i5 processzort, 2.7GHz -től egészen 3.4GHz -ig."

#. module: product
#: model:product.product,name:product.product_product_0
#: model:product.template,name:product.product_product_0_product_template
msgid "Prepaid Consulting"
msgstr "Előre bérmentesített tanácsadó"

#. module: product
#: model:ir.model.fields,field_description:product.field_product_pricelist_item_price
#: model:ir.model.fields,field_description:product.field_product_product_price
#: model:ir.model.fields,field_description:product.field_product_supplierinfo_price
#: model:ir.model.fields,field_description:product.field_product_template_price
#: model:ir.ui.view,arch_db:product.product_pricelist_view
#: model:ir.ui.view,arch_db:product.product_supplierinfo_tree_view
#: model:ir.ui.view,arch_db:product.product_template_form_view
msgid "Price"
msgstr "Érték"

#. module: product
#: model:ir.ui.view,arch_db:product.product_pricelist_item_form_view
msgid "Price Computation"
msgstr "Ár számítása"

#. module: product
#: model:ir.model.fields,field_description:product.field_product_pricelist_item_price_discount
msgid "Price Discount"
msgstr "Árengedmény"

#. module: product
#: model:ir.model.fields,field_description:product.field_product_attribute_price_price_extra
msgid "Price Extra"
msgstr "Felár"

#. module: product
#: model:ir.model.fields,help:product.field_product_attribute_value_price_extra
msgid ""
"Price Extra: Extra price for the variant with this attribute value on sale "
"price. eg. 200 price extra, 1000 + 200 = 1200."
msgstr "Felár: Ezen tulajdonság értékkel rendelkező termékváltozat felára az eladási áron. pl. Felár=200 --> Felárral növelt ár=1000+200=1200"

#. module: product
#: model:ir.actions.act_window,name:product.action_product_price_list
#: model:ir.model,name:product.model_product_price_list
#: model:ir.ui.view,arch_db:product.product_supplierinfo_form_view
#: model:ir.ui.view,arch_db:product.report_pricelist
#: model:ir.ui.view,arch_db:product.view_product_price_list
msgid "Price List"
msgstr "Árlista"

#. module: product
#: model:ir.model.fields,field_description:product.field_product_pricelist_item_price_round
msgid "Price Rounding"
msgstr "Árkerekítés"

#. module: product
#: model:ir.model.fields,field_description:product.field_product_pricelist_item_price_surcharge
msgid "Price Surcharge"
msgstr "Felár"

#. module: product
#: model:ir.ui.view,arch_db:product.product_kanban_view
#: model:ir.ui.view,arch_db:product.product_template_kanban_view
msgid "Price:"
msgstr "Ár:"

#. module: product
#: model:ir.model.fields,field_description:product.field_product_price_list_price_list
msgid "PriceList"
msgstr "Árlista"

#. module: product
#: model:ir.actions.report.xml,name:product.action_report_pricelist
#: model:ir.model,name:product.model_product_pricelist
#: model:ir.model.fields,field_description:product.field_product_pricelist_item_pricelist_id
#: model:ir.model.fields,field_description:product.field_product_product_pricelist_id
#: model:ir.model.fields,field_description:product.field_product_template_pricelist_id
#: model:ir.ui.view,arch_db:product.product_template_form_view
msgid "Pricelist"
msgstr "Árlista"

#. module: product
#: model:ir.model.fields,help:product.field_product_pricelist_item_applied_on
msgid "Pricelist Item applicable on selected option"
msgstr "Kiválasztott kiegészítőre vonatkozó árlista"

#. module: product
#: model:ir.model.fields,field_description:product.field_product_pricelist_item_ids
#: model:ir.model.fields,field_description:product.field_product_product_item_ids
#: model:ir.model.fields,field_description:product.field_product_template_item_ids
#: model:ir.ui.view,arch_db:product.product_pricelist_item_form_view
#: model:ir.ui.view,arch_db:product.product_pricelist_item_tree_view
#: model:ir.ui.view,arch_db:product.product_pricelist_view
#: model:ir.ui.view,arch_db:product.product_template_form_view
msgid "Pricelist Items"
msgstr "Árlista elemek"

#. module: product
#: model:ir.model.fields,field_description:product.field_product_pricelist_name
msgid "Pricelist Name"
msgstr "Árlista név"

#. module: product
#: model:ir.model,name:product.model_product_pricelist_item
msgid "Pricelist item"
msgstr "Árlista tétel"

#. module: product
#: model:ir.actions.act_window,name:product.product_pricelist_action2
#: model:ir.ui.menu,name:product.menu_product_pricelist_action2
#: model:ir.ui.menu,name:product.menu_product_pricelist_main
msgid "Pricelists"
msgstr "Árlisták"

#. module: product
#: model:res.groups,name:product.group_product_pricelist
msgid "Pricelists On Product"
msgstr "Árlisták terméken"

#. module: product
#: model:ir.ui.view,arch_db:product.view_partner_property_form
msgid "Pricelists are managed on"
msgstr "Az árlisták ez alapján kezelve"

#. module: product
#: model:ir.ui.view,arch_db:product.product_template_form_view
#: model:ir.ui.view,arch_db:product.product_variant_easy_edit_view
msgid "Pricing"
msgstr "Árképzés"

#. module: product
#: model:ir.ui.view,arch_db:product.view_product_price_list
msgid "Print"
msgstr "Nyomtatás"

#. module: product
#: model:product.public.category,name:product.printer
msgid "Printer"
msgstr "Nyomtató"

#. module: product
#: model:product.product,name:product.product_product_37
#: model:product.template,name:product.product_product_37_product_template
msgid "Printer, All-in-one"
msgstr "Printer, All-in-one, Multifunkciós"

#. module: product
#: model:product.product,name:product.product_product_23
#: model:product.template,name:product.product_product_23_product_template
msgid "Processor AMD 8-Core"
msgstr "Processzor AMD 8-Core"

#. module: product
#: model:product.product,name:product.product_product_22
#: model:product.template,name:product.product_product_22_product_template
msgid "Processor Core i5 2.70 Ghz"
msgstr "Processzor Core i5 2.70 Ghz"

#. module: product
#: model:ir.actions.act_window,name:product.product_normal_action
#: model:ir.model,name:product.model_product_product
#: model:ir.model.fields,field_description:product.field_product_packaging_product_tmpl_id
#: model:ir.model.fields,field_description:product.field_product_price_history_product_id
#: model:ir.model.fields,field_description:product.field_product_pricelist_item_product_id
#: model:ir.ui.view,arch_db:product.product_pricelist_item_form_view
#: model:ir.ui.view,arch_db:product.product_supplierinfo_form_view
#: model:ir.ui.view,arch_db:product.product_supplierinfo_tree_view
#: model:ir.ui.view,arch_db:product.product_template_form_view
#: model:ir.ui.view,arch_db:product.product_template_search_view
#: model:ir.ui.view,arch_db:product.product_template_tree_view
#: selection:product.pricelist.item,applied_on:0
#: model:res.request.link,name:product.req_link_product
msgid "Product"
msgstr "Termék"

#. module: product
#: model:ir.model,name:product.model_product_attribute
msgid "Product Attribute"
msgstr "Terméktulajdonság"

#. module: product
#: model:ir.model.fields,field_description:product.field_product_attribute_price_value_id
msgid "Product Attribute Value"
msgstr "Terméktulajdonság érték"

#. module: product
#: model:ir.model.fields,field_description:product.field_product_product_attribute_line_ids
#: model:ir.model.fields,field_description:product.field_product_template_attribute_line_ids
msgid "Product Attributes"
msgstr "Termék tulajdonságok"

#. module: product
#: model:ir.actions.act_window,name:product.product_category_action_form
#: model:ir.ui.menu,name:product.menu_product_category_action_form
#: model:ir.ui.view,arch_db:product.product_category_list_view
#: model:ir.ui.view,arch_db:product.product_category_search_view
msgid "Product Categories"
msgstr "Termékkategóriák"

#. module: product
#: model:ir.model,name:product.model_product_category
#: model:ir.model.fields,field_description:product.field_product_pricelist_item_categ_id
msgid "Product Category"
msgstr "Termék kategória"

#. module: product
#: model:ir.model.fields,field_description:product.field_product_product_product_manager
#: model:ir.model.fields,field_description:product.field_product_template_product_manager
msgid "Product Manager"
msgstr "Termékmenedzser"

#. module: product
#: model:ir.ui.view,arch_db:product.product_template_form_view
#: model:ir.ui.view,arch_db:product.product_variant_easy_edit_view
msgid "Product Name"
msgstr "Termék neve"

#. module: product
#: model:ir.model,name:product.model_product_template
#: model:ir.model.fields,field_description:product.field_product_attribute_line_product_tmpl_id
#: model:ir.model.fields,field_description:product.field_product_attribute_price_product_tmpl_id
#: model:ir.model.fields,field_description:product.field_product_pricelist_item_product_tmpl_id
#: model:ir.model.fields,field_description:product.field_product_product_product_tmpl_id
#: model:ir.model.fields,field_description:product.field_product_supplierinfo_product_tmpl_id
#: model:ir.ui.view,arch_db:product.product_search_form_view
msgid "Product Template"
msgstr "Terméksablon"

#. module: product
#: model:ir.model.fields,field_description:product.field_product_product_type
#: model:ir.model.fields,field_description:product.field_product_template_type
msgid "Product Type"
msgstr "Terméktípus"

#. module: product
#: model:ir.model,name:product.model_product_uom
msgid "Product Unit of Measure"
msgstr "Termék mértékegysége"

#. module: product
#: model:ir.model.fields,field_description:product.field_product_supplierinfo_product_id
#: model:ir.ui.view,arch_db:product.product_normal_form_view
#: model:ir.ui.view,arch_db:product.product_pricelist_item_form_view
#: selection:product.pricelist.item,applied_on:0
msgid "Product Variant"
msgstr "Termékváltozat"

#. module: product
#: model:ir.actions.act_window,name:product.product_normal_action_sell
#: model:ir.actions.act_window,name:product.product_variant_action
#: model:ir.ui.menu,name:product.menu_products
#: model:ir.ui.view,arch_db:product.product_product_tree_view
msgid "Product Variants"
msgstr "Termékváltozatok"

#. module: product
#: model:ir.model,name:product.model_product_uom_categ
msgid "Product uom categ"
msgstr "Termék ME kateg."

#. module: product
#: model:ir.actions.act_window,name:product.product_template_action
#: model:ir.actions.act_window,name:product.product_template_action_product
#: model:ir.model.fields,field_description:product.field_product_product_product_variant_ids
#: model:ir.model.fields,field_description:product.field_product_template_product_variant_ids
#: model:ir.ui.menu,name:product.menu_product_template_action
#: model:ir.ui.menu,name:product.prod_config_main
#: model:ir.ui.view,arch_db:product.product_template_search_view
msgid "Products"
msgstr "Termékek"

#. module: product
#: model:ir.actions.report.xml,name:product.report_product_label
msgid "Products Labels"
msgstr "Termék címkék"

#. module: product
#: model:ir.ui.view,arch_db:product.product_pricelist_view_search
msgid "Products Price"
msgstr "Termékek árai"

#. module: product
#: model:ir.ui.view,arch_db:product.product_pricelist_view
#: model:ir.ui.view,arch_db:product.product_pricelist_view_tree
msgid "Products Price List"
msgstr "Termékek árlistája"

#. module: product
#: model:ir.ui.view,arch_db:product.product_pricelist_view_search
msgid "Products Price Search"
msgstr "Termékár keresése"

#. module: product
#: model:ir.ui.view,arch_db:product.product_template_search_view
msgid "Products your store in the inventory"
msgstr "Termékek, melyeket a raktárkészletében raktározza"

#. module: product
#: code:addons/product/product.py:817
#, python-format
msgid "Products: "
msgstr "Termékek: "

#. module: product
#: model:ir.model.fields,field_description:product.field_product_template_lst_price
#: selection:product.pricelist.item,base:0
msgid "Public Price"
msgstr "Nyilvános ár"

#. module: product
#: model:product.pricelist,name:product.list0
msgid "Public Pricelist"
msgstr "Nyilvános árlista"

#. module: product
#: model:ir.model.fields,field_description:product.field_product_product_description_purchase
#: model:ir.model.fields,field_description:product.field_product_template_description_purchase
msgid "Purchase Description"
msgstr "Megrendelési leírás"

#. module: product
#: model:ir.model.fields,field_description:product.field_product_product_uom_po_id
#: model:ir.model.fields,field_description:product.field_product_template_uom_po_id
msgid "Purchase Unit of Measure"
msgstr "Beszerzés mértékegysége"

#. module: product
#: model:ir.model.fields,field_description:product.field_product_supplierinfo_qty
msgid "Quantity"
msgstr "Mennyiség"

#. module: product
#: model:ir.model.fields,field_description:product.field_product_packaging_qty
msgid "Quantity by Package"
msgstr "Mennyiség csomagban"

#. module: product
#: model:ir.model.fields,field_description:product.field_product_price_list_qty1
msgid "Quantity-1"
msgstr "Mennyiség - 1"

#. module: product
#: model:ir.model.fields,field_description:product.field_product_price_list_qty2
msgid "Quantity-2"
msgstr "Mennyiség - 2"

#. module: product
#: model:ir.model.fields,field_description:product.field_product_price_list_qty3
msgid "Quantity-3"
msgstr "Mennyiség - 3"

#. module: product
#: model:ir.model.fields,field_description:product.field_product_price_list_qty4
msgid "Quantity-4"
msgstr "Mennyiség - 4"

#. module: product
#: model:ir.model.fields,field_description:product.field_product_price_list_qty5
msgid "Quantity-5"
msgstr "Mennyiség - 5"

#. module: product
#: model:product.product,name:product.product_product_14
#: model:product.template,name:product.product_product_14_product_template
msgid "RAM SR2 (kit)"
msgstr "RAM SR2 (szett)"

#. module: product
#: model:product.product,name:product.product_product_15
#: model:product.template,name:product.product_product_15_product_template
msgid "RAM SR3"
msgstr "RAM SR3"

#. module: product
#: model:product.product,name:product.product_product_13
#: model:product.template,name:product.product_product_13_product_template
msgid "RAM SR5"
msgstr "RAM SR5"

#. module: product
#: model:ir.model.fields,field_description:product.field_product_uom_factor
msgid "Ratio"
msgstr "Arány"

#. module: product
#: selection:product.uom,uom_type:0
msgid "Reference Unit of Measure for this category"
msgstr "Ennek a kategóriának a referencia mértékegysége"

#. module: product
#: model:product.product,website_description:product.product_product_5b
#: model:product.template,website_description:product.product_product_5b_product_template
msgid "Remote control for power, volume, track seek"
msgstr "Távirányító a bekapcsoláshoz, hangerőhöz, szám kiválasztáshoz"

#. module: product
#: model:ir.model.fields,field_description:product.field_product_category_parent_right
msgid "Right Parent"
msgstr "A megfelelő szülő"

#. module: product
#: model:product.product,website_description:product.product_product_6
#: model:product.template,website_description:product.product_product_6_product_template
msgid ""
"Right from the start, apps made for iPad also work with iPad mini.\n"
"                                    They’re immersive, full-screen apps that let you do almost anything\n"
"                                    you can imagine. And with automatic updates,\n"
"                                    you're always getting the best experience possible."
msgstr "Már a kezdetektől, az iPad alkalmazások elfutnak az iPad mini gépen is.\n                                    Magával ragadóak, teljes-képernyős alkalmazásokkal azt tehet amit csak akar,\n                                    amit csak el tud képzelni. És automatikus frissítésekkel,\n                                    mindig a lehető legjobb élményt kapja."

#. module: product
#: model:product.product,website_description:product.product_product_4
#: model:product.product,website_description:product.product_product_4b
#: model:product.product,website_description:product.product_product_4c
#: model:product.product,website_description:product.product_product_4d
#: model:product.template,website_description:product.product_product_4_product_template
#: model:product.template,website_description:product.product_product_4b_product_template
#: model:product.template,website_description:product.product_product_4c_product_template
#: model:product.template,website_description:product.product_product_4d_product_template
msgid ""
"Right from the start, there’s a lot to love about\n"
"                                    iPad. It’s simple yet powerful. Thin and light yet\n"
"                                    full-featured. It can do just about everything and\n"
"                                    be just about anything."
msgstr "Már a kezdetektől, sok mindenben szerethető az \n                                    iPad. Most egyszerű és erőteljes. Vékony és könnyű valamint\n                                    teljes-értékű. Majdnem mindent meg tud csinálni és \n                                    majdnem mindenné átváltozhat."

#. module: product
#: model:product.product,website_description:product.product_product_6
#: model:product.template,website_description:product.product_product_6_product_template
msgid ""
"Right from the start, there’s a lot to love about iPad.\n"
"                                   It’s simple yet powerful. Thin and light yet full-\n"
"                                   featured. It can do just about everything and be just\n"
"                                   about anything.And because it’s so easy to use, it’s\n"
"                                   easy to love."
msgstr "Már a kezdetektől, sok mindenben szerethető az \n                                    iPad. Most egyszerű és erőteljes. Vékony és könnyű valamint\n                                    teljes-értékű. Majdnem mindent el tud végezni. \n                                    És majdnem mindenné átváltozhat."

#. module: product
#: model:ir.ui.view,arch_db:product.product_pricelist_item_form_view
msgid "Rounding Method"
msgstr "Kerekítési módszer"

#. module: product
#: model:ir.model.fields,field_description:product.field_product_uom_rounding
msgid "Rounding Precision"
msgstr "Kerekítési pontosság"

#. module: product
#: model:product.product,name:product.product_product_45
#: model:product.template,name:product.product_product_45_product_template
msgid "Router R430"
msgstr "Router R430"

#. module: product
#: model:ir.ui.view,arch_db:product.product_template_form_view
msgid "Sale Conditions"
msgstr "Értékesítési feltételek"

#. module: product
#: model:ir.model.fields,field_description:product.field_product_product_description_sale
#: model:ir.model.fields,field_description:product.field_product_template_description_sale
msgid "Sale Description"
msgstr "Értékesítési leírás"

#. module: product
#: model:ir.model.fields,field_description:product.field_product_product_list_price
#: model:ir.model.fields,field_description:product.field_product_product_lst_price
#: model:ir.model.fields,field_description:product.field_product_template_list_price
msgid "Sale Price"
msgstr "Eladási ár"

#. module: product
#: model:ir.model.fields,field_description:product.field_res_partner_property_product_pricelist
msgid "Sale Pricelist"
msgstr "Eladási árlista"

#. module: product
#: model:product.category,name:product.product_category_1
msgid "Saleable"
msgstr "Eladható"

#. module: product
#: model:ir.ui.view,arch_db:product.product_template_form_view
msgid "Sales"
msgstr "Értékesítés"

#. module: product
#: model:res.groups,name:product.group_sale_pricelist
msgid "Sales Pricelists"
msgstr "Értékesítési árlista"

#. module: product
#: model:product.product,website_description:product.product_product_11
#: model:product.product,website_description:product.product_product_11b
#: model:product.template,website_description:product.product_product_11_product_template
#: model:product.template,website_description:product.product_product_11b_product_template
msgid ""
"Say you’re listening to a song you love and you want to stay in the mood.\n"
"                                        Just tap Genius. It finds other songs on iPod nano that go great together\n"
"                                        and makes a Genius playlist for you. For more song combinations\n"
"                                        you wouldn’t have thought of yourself, create Genius Mixes in iTunes\n"
"                                        and sync the ones you like to iPod nano. Then tap Genius Mixes and\n"
"                                        rediscover songs you haven’t heard in a while — or find music you forgot you even had."
msgstr "Monjuk halgat egy számot, amit szeret, és benne akar maradni az érzésben.\n                                        Csak érintse rá a Genius -ra. Az iPod nano számai közül talál egyet, mellyel nagyszerűen\n                                        tovább élvezheti Genius előadólistáját. Több szám kombinációért\n                                        nem kell gyötörnie magát, végezzen el egy  Genius Mixeset az iTunes\n                                        felületen és szinkronizálja azok közül az iPod nano egységgel. Ezután érintsen rá a Genius Mixekre és \n                                        ismét fedezze fel a régóta nem hallott számokat  — vagy találjon olyanokat amiket már rég elfelejtett."

#. module: product
#: model:product.public.category,name:product.Screen
msgid "Screen"
msgstr "Képernyő"

#. module: product
#: model:ir.model.fields,help:product.field_product_product_categ_id
#: model:ir.model.fields,help:product.field_product_template_categ_id
msgid "Select category for the current product"
msgstr "Válasszon ki egy kategóriát az aktuális termékhez."

#. module: product
#: model:ir.model.fields,field_description:product.field_product_attribute_sequence
#: model:ir.model.fields,field_description:product.field_product_attribute_value_sequence
#: model:ir.model.fields,field_description:product.field_product_category_sequence
#: model:ir.model.fields,field_description:product.field_product_packaging_sequence
#: model:ir.model.fields,field_description:product.field_product_pricelist_item_sequence
#: model:ir.model.fields,field_description:product.field_product_product_sequence
#: model:ir.model.fields,field_description:product.field_product_supplierinfo_sequence
#: model:ir.model.fields,field_description:product.field_product_template_sequence
msgid "Sequence"
msgstr "Sorszám"

#. module: product
#: model:product.product,name:product.product_product_59
#: model:product.public.category,name:product.server
#: model:product.template,name:product.product_product_59_product_template
msgid "Server"
msgstr "Szerver"

#. module: product
#: model:ir.ui.view,arch_db:product.product_template_search_view
#: model:product.category,name:product.product_category_3
#: model:product.public.category,name:product.services
msgid "Services"
msgstr "Szolgáltatások"

#. module: product
#: model:ir.model.fields,help:product.field_product_pricelist_item_price_round
msgid ""
"Sets the price so that it is a multiple of this value.\n"
"Rounding is applied after the discount and before the surcharge.\n"
"To have prices that end in 9.99, set rounding 10, surcharge -0.01"
msgstr "Úgy állítja be az árat, hogy az ennek az értéknek a többszöröse lesz.\nA kerekítés az engedmény figyelembevétele után és a felár\nhozzáadása előtt kerül alkalmazásra. 9,99-re végződő ár\nkészítéséhez 10-es kerekítést és -0,01 felárat használjon."

#. module: product
#: model:ir.model.fields,field_description:product.field_base_config_settings_company_share_product
msgid "Share product to all companies"
msgstr "Ossza meg a termékeket az összes vállalattal"

#. module: product
#: model:ir.model.fields,help:product.field_base_config_settings_company_share_product
msgid ""
"Share your product to all companies defined in your instance.\n"
" * Checked : Product are visible for every company, even if a company is defined on the partner.\n"
" * Unchecked : Each company can see only its product (product where company is defined). Product not related to a company are visible for all companies."
msgstr "Ossza meg termékeit az összes meghatározott vállalata között.\n * Bejelölt: Termékek láthatóak mindegyik vállalata részéről, még akkor is, ha a vállalat a termékre definiált.\n * Nem bejelölt: Mindegyik vállalat csak a saját termékeit látja  (termékek, melyek a vállalathoz kapcsoltak). Termékek, melyek egyik vállalathoz sem tartoznak azok az összes vállalat számára láthatóak."

#. module: product
#: model:product.product,website_description:product.product_product_5b
#: model:product.template,website_description:product.product_product_5b_product_template
msgid "Sleek, compact design"
msgstr "Keskeny, kompakt kivitel"

#. module: product
#: model:ir.model.fields,field_description:product.field_product_product_image_small
#: model:ir.model.fields,field_description:product.field_product_template_image_small
msgid "Small-sized image"
msgstr "Kis méretű ábra"

#. module: product
#: model:ir.model.fields,help:product.field_product_template_image_small
msgid ""
"Small-sized image of the product. It is automatically resized as a 64x64px "
"image, with aspect ratio preserved. Use this field anywhere a small image is"
" required."
msgstr "Kis-méretű kép a termékről. Automatikusan át lesz alakítva mint 64x64px képpontos kép, az arányt megtartva. Használja ezt a mezőt mindenhol ahol kis képre van szükség."

#. module: product
#: selection:product.uom,uom_type:0
msgid "Smaller than the reference Unit of Measure"
msgstr "Kisebb mint a referencia mértékegység"

#. module: product
#: model:product.product,website_description:product.product_product_5b
#: model:product.template,website_description:product.product_product_5b_product_template
msgid ""
"Soft covers are available separately in blue, green or orange. Pick a color "
"to match your style."
msgstr "Lágy borítók külön elérhetőek kékben, zöldben vagy narancssárgában. Válasszon a stílusához megfelelő színt."

#. module: product
#: model:product.category,name:product.product_category_4
#: model:product.public.category,name:product.Software
msgid "Software"
msgstr "Szoftver"

#. module: product
#: model:product.public.category,name:product.Speakers
msgid "Speakers"
msgstr "Hangszórók"

#. module: product
#: model:ir.model.fields,help:product.field_product_pricelist_item_categ_id
msgid ""
"Specify a product category if this rule only applies to products belonging "
"to this category or its children categories. Keep empty otherwise."
msgstr "Határozzon meg egy termék kategóriát ha ez a szabály csak a kategóriába vagy annak al-kategóriájába tartozó termékekre vonatkozik. Egyébként hagyja üressen."

#. module: product
#: model:ir.model.fields,help:product.field_product_pricelist_item_product_id
msgid ""
"Specify a product if this rule only applies to one product. Keep empty "
"otherwise."
msgstr "Határozzon meg egy árut, ha ez a szabály csak egy áruhoz tartozik. Egyébként hagyja üresen."

#. module: product
#: model:ir.model.fields,help:product.field_product_pricelist_item_product_tmpl_id
msgid ""
"Specify a template if this rule only applies to one product template. Keep "
"empty otherwise."
msgstr "Határozzon meg egy sablont, ha ez a szabály csak egy termék sablonhoz tartozik. Egyébként hagyja üresen."

#. module: product
#: model:ir.model.fields,help:product.field_product_product_sale_ok
#: model:ir.model.fields,help:product.field_product_template_sale_ok
msgid "Specify if the product can be selected in a sales order line."
msgstr "Határozza meg, ha terméket a megrendelésből is ki lehet választani."

#. module: product
#: model:ir.model.fields,help:product.field_product_pricelist_item_price_surcharge
msgid ""
"Specify the fixed amount to add or substract(if negative) to the amount "
"calculated with the discount."
msgstr "Határozza meg a hozzáadandó vagy levonandó(ha negatív) fix összeget ahhoz az összeghez amivel az árkedvezményt számítja."

#. module: product
#: model:ir.model.fields,help:product.field_product_pricelist_item_price_max_margin
msgid "Specify the maximum amount of margin over the base price."
msgstr "Határozza meg az alap áron érvényesíthető maximum árkülönbözetet."

#. module: product
#: model:ir.model.fields,help:product.field_product_pricelist_item_price_min_margin
msgid "Specify the minimum amount of margin over the base price."
msgstr "Határozza meg az alapárra tehető minimum árkülönbözetet."

#. module: product
#: model:ir.model.fields,field_description:product.field_product_pricelist_item_date_start
#: model:ir.model.fields,field_description:product.field_product_supplierinfo_date_start
msgid "Start Date"
msgstr "Kezdő dátum"

#. module: product
#: model:ir.model.fields,help:product.field_product_supplierinfo_date_start
msgid "Start date for this vendor price"
msgstr "Beszállítói ár kezdő napja"

#. module: product
#: model:ir.model.fields,help:product.field_product_pricelist_item_date_start
msgid "Starting date for the pricelist item validation"
msgstr "Érvényesítés kezdetének dátuma az árlista tételének jóváhagyásához"

#. module: product
#: model:ir.model.fields,field_description:product.field_product_product_state
#: model:ir.model.fields,field_description:product.field_product_template_state
msgid "Status"
msgstr "Állapot"

#. module: product
#: model:ir.actions.act_window,name:product.product_supplierinfo_type_action
msgid "Supplier Pricelist"
msgstr "Szállítói árlista"

#. module: product
#: model:product.product,name:product.product_product_2
#: model:product.template,name:product.product_product_2_product_template
msgid "Support Contract (on timesheet)"
msgstr "Támogatási szerződés (munkaidő-beosztásokra)"

#. module: product
#: model:product.product,name:product.product_product_47
#: model:product.template,name:product.product_product_47_product_template
msgid "Switch, 24 ports"
msgstr "24 portos kapcsoló"

#. module: product
#: model:product.product,website_description:product.product_product_11
#: model:product.product,website_description:product.product_product_11b
#: model:product.template,website_description:product.product_product_11_product_template
#: model:product.template,website_description:product.product_product_11b_product_template
msgid "Sync to your heart’s content."
msgstr "Szinkronizálja a szívéhez közelálló tartalmat."

#. module: product
#: model:product.product,website_description:product.product_product_11
#: model:product.product,website_description:product.product_product_11b
#: model:product.template,website_description:product.product_product_11_product_template
#: model:product.template,website_description:product.product_product_11b_product_template
msgid ""
"Tap to play your favorite songs. Or entire albums.\n"
"                                    Or everything by one artist. You can even browse by genres or composers.\n"
"                                    Flip through your music: Album art looks great on the bigger screen.\n"
"                                    Or to keep things fresh, give iPod nano a shake and it shuffles to a different song in your music library."
msgstr "Érintse meg a kedvenc dalai lejátszásához. Vagy a teljes albumhoz.\n                                    Vagy egy előadó összesét. Még böngészhet is a műfajok vagy zeneszerzők között.\n                                    Lapozgasson a zenéi közt: Album jobban néz ki a nagy képernyőn.\n                                    Vagy tartsa dogait frissen, rázza meg az iPod nano gépét, ami átvált a zene könyvtárában egy másik számra."

#. module: product
#: model:ir.model.fields,field_description:product.field_product_product_name_template
msgid "Template Name"
msgstr "Sablonnév"

#. module: product
#: model:product.product,website_description:product.product_product_7
#: model:product.template,website_description:product.product_product_7_product_template
msgid ""
"The Apple In-Ear Headphones deliver a truly immersive sound experience by drastically\n"
"                                    reducing unwanted outside noises. The soft, silicone ear tips fit snugly and comfortably\n"
"                                    in your ear, creating a seal that isolates your music from your surroundings.\n"
"                                    Three different sizes of ear tips are included so you can find a perfect fit for each ear.\n"
"                                    Also included are a convenient carrying case for the ear tips and a cable-control case\n"
"                                    for the headphones themselves."
msgstr "Az Apple In-Ear fejhallgatóval teljesen magával ragadó hang élményt élhet át drasztikusan\n                                    csökkentett, oda nem illő, külső zajok szűrésével. A puha, szilikon fülre illesztett részek kényelmes és komfortos \n                                    viselést tesz lehetővé, tömítést képezve a környezettől elszigetelve a zenét.\n                                    Három különböző méretű fül védővel a szállítás tartozéka, így megtalálhatja a füleire legjobban illeszkedőt.\n                                    Még tartozék a megfelelő méretű hordtáska a fül védőknek és a kábel-vezérlő tasak\n                                    a fejhallgató részére."

#. module: product
#: model:product.product,website_description:product.product_product_5b
#: model:product.template,website_description:product.product_product_5b_product_template
msgid ""
"The Bose® SoundLink® mini is Bose's smallest portable Bluetooth speaker. Its ultra-compact size fits in the \n"
"                                    palm of your hand, yet gives you full, natural sound wirelessly from your iPhone, iPad, or iPod. Grab it and go \n"
"                                    full-featured. It can do just about everything and\n"
"                                    experience music just about anywhere."
msgstr "A Bose® SoundLink® mini a Bose cég legkisebb hordozható Bluetooth hangszórója. Ez ultra-kompakt méretű, elfér a  \n                                    markában, azonban teljesen természetes hangot ad vissza vezeték nélkül az iPhone, iPad, vay iPod készülékről. Vegye és legyen \n                                    teljes-értékű. Majdnem mindent tud  és\n                                    tapasztalja meg bárhol."

#. module: product
#: model:product.product,website_description:product.product_product_5b
#: model:product.template,website_description:product.product_product_5b_product_template
msgid ""
"The SoundLink® Mini speaker is small and light enough\n"
"                                        to tuck into your bag. It weighs in at just 1.5 pounds.\n"
"                                        Its low profile lets you place it almost anywhere and\n"
"                                        provides a low center of gravity that makes it nearly\n"
"                                        impossible to tip over."
msgstr "A SoundLink® Mini hangszóró kicsi és könnyű ahhoz, hogy a táskájába\n                                        hordozza. Csak 726 gramm /1.5 font/ súlyú.\n                                        Az alacsony kiépítése révén majdnem mindenhova elhelyezhető és\n                                        alacsony súlypontja miatt szinte lehetetlen\n                                        felbillenteni."

#. module: product
#: model:ir.ui.view,arch_db:product.product_pricelist_item_form_view
msgid ""
"The computed price is expressed in the default Unit of Measure of the "
"product."
msgstr "A kiszámolt árakat a termék alapértelmezett mértékegységében tünteti fel."

#. module: product
#: model:ir.model.fields,help:product.field_product_uom_rounding
msgid ""
"The computed quantity will be a multiple of this value. Use 1.0 for a Unit "
"of Measure that cannot be further split, such as a piece."
msgstr "A számított mennyiség többszörös lesz ehhez az értékhez. Használja az 1.0 a mértékegységhez, melyet nem lehet tovább osztani, mint darab."

#. module: product
#: sql_constraint:product.uom:0
msgid "The conversion ratio for a unit of measure cannot be 0!"
msgstr "Egy mértékegység átváltási aránya nem lehet 0!"

#. module: product
#: model:product.product,website_description:product.product_product_8
#: model:product.template,website_description:product.product_product_8_product_template
msgid "The desktop. In its most advanced form ever"
msgstr "Az asztali gép. A mindenkori legfejlettebb forma "

#. module: product
#: model:ir.model.fields,help:product.field_product_packaging_sequence
msgid "The first in the sequence is the default one."
msgstr "A sorrendben az első az alapértelmezett."

#. module: product
#: model:product.product,website_description:product.product_product_4
#: model:product.product,website_description:product.product_product_4b
#: model:product.product,website_description:product.product_product_4c
#: model:product.product,website_description:product.product_product_4d
#: model:product.product,website_description:product.product_product_6
#: model:product.template,website_description:product.product_product_4_product_template
#: model:product.template,website_description:product.product_product_4b_product_template
#: model:product.template,website_description:product.product_product_4c_product_template
#: model:product.template,website_description:product.product_product_4d_product_template
#: model:product.template,website_description:product.product_product_6_product_template
msgid "The full iPad experience."
msgstr "A teljes iPad élmény."

#. module: product
#: model:product.product,website_description:product.product_product_9
#: model:product.template,website_description:product.product_product_9_product_template
msgid ""
"The incredibly thin Apple Wireless Keyboard uses Bluetooth technology,\n"
"                                    which makes it compatible with iPad. And you’re free to type wherever\n"
"                                    you like — with the keyboard in front of your iPad or on your lap."
msgstr "A hihetetlenül vékony Apple vezeték nélküli Bluetooth billentyűzet  technológia,\n                                    mely kompatibilissé teszi az iPad géppel. És szabadon gépelhet ahol \n                                    csak akar — az IPad előtt lévő  billentyűzeten vagy a fedelén."

#. module: product
#: model:ir.model.fields,help:product.field_product_supplierinfo_min_qty
msgid ""
"The minimal quantity to purchase from this vendor, expressed in the vendor "
"Product Unit of Measure if not any, in the default unit of measure of the "
"product otherwise."
msgstr "A beszállítótól vásárolható minimum mennyiség, ha nem üres, akkor meghatározva a termék beszállító mértékegységében, egyéb esetben az egység mértékegységébe alapján."

#. module: product
#: code:addons/product/product.py:329
#, python-format
msgid ""
"The operation cannot be completed:\n"
"You are trying to delete an attribute value with a reference on a product variant."
msgstr "A művelet nem végrehajtható:\nOlyan tulajdonság értéket próbál meg törölni, melynek hivatkozása van egy termék változatra."

#. module: product
#: model:ir.model.fields,help:product.field_product_supplierinfo_price
msgid "The price to purchase a product"
msgstr "Ár a termék beszerzéséhez"

#. module: product
#: model:ir.actions.act_window,help:product.product_normal_action
#: model:ir.actions.act_window,help:product.product_normal_action_sell
#: model:ir.actions.act_window,help:product.product_variant_action
msgid ""
"The product form contains information to simplify the sale\n"
"                process: price, notes in the quotation, accounting data,\n"
"                procurement methods, etc."
msgstr "A termék űrlap információkat tartalmaz az értékesítési folyamat egyszerűsítésére\n                egyszerűsítésére: ár, megjegyzések az árajánlaton, könyvelési adatok,\n                beszerzési módok, stb."

#. module: product
#: model:ir.actions.act_window,help:product.product_template_action
msgid ""
"The product form contains information to simplify the sale process: price, "
"notes in the quotation, accounting data, procurement methods, etc."
msgstr "A termék űrlap információkat tartalmaz az értékesítési folyamat egyszerűsítésére\n                egyszerűsítésére: ár, megjegyzések az árajánlaton, könyvelési adatok,\n                beszerzési módok, stb."

#. module: product
#: model:product.product,website_description:product.product_product_5b
#: model:product.template,website_description:product.product_product_5b_product_template
msgid ""
"The rechargeable lithium-ion battery delivers up to seven hours of playtime.\n"
"                                    And at home, you can listen even longer—the charging cradle lets\n"
"                                    you listen while it charges."
msgstr "Az újratölthető lítium-ion akkumulátor hét órás játékidőt biztosítanak.\n                                    És otthon, még tovább is hallgathatja—a töltő bölcső lehetővé teszi\n                                    a töltések közbeni zenehallgatást."

#. module: product
#: model:product.product,description_sale:product.product_product_9
#: model:product.template,description_sale:product.product_product_9_product_template
msgid ""
"The sleek aluminium Apple Wireless Keyboard.\n"
"            "
msgstr "Apple vezeték  nélküli, keskeny alumínium  billentyűzet.\n            "

#. module: product
#: model:product.product,website_description:product.product_product_5b
#: model:product.template,website_description:product.product_product_5b_product_template
msgid ""
"The speaker has a range of about 30 feet, so you can enjoy\n"
"                                    the sound you want without wires. It pairs easily with your\n"
"                                    smartphone, iPad® or other Bluetooth device.\n"
"                                    And it remembers the most recent six devices you've used,\n"
"                                    so reconnecting is even simpler."
msgstr "A hangszóró körülbelül 1 méteres /30 feet/ hatótávolsággal rendelkezik, így, ha akarja \n                                    vezeték nélkül élvezheti a hangot. Könnyen párosítható\n                                    okos telefonjával, iPad® vagy más Bluetooth eszközzel.\n                                    Emlékezik a legutóbb használt hat párosított eszközre,\n                                    így az újracsatlakoztatás még egyszerűbb."

#. module: product
#: model:ir.model.fields,help:product.field_product_packaging_qty
msgid "The total number of products you can put by pallet or box."
msgstr "A termékek maximális darabszáma, amit a raklapra vagy a dobozba rakhat."

#. module: product
#: model:ir.model.fields,help:product.field_product_product_volume
#: model:ir.model.fields,help:product.field_product_template_volume
msgid "The volume in m3."
msgstr "A térfogat köbméterben."

#. module: product
#: model:ir.model.fields,help:product.field_product_product_weight
#: model:ir.model.fields,help:product.field_product_template_weight
msgid "The weight of the contents in Kg, not including any packaging, etc."
msgstr "A konténer súlya kg-ban, csomagolás nélkül, stb."

#. module: product
#: model:product.product,website_description:product.product_product_4
#: model:product.product,website_description:product.product_product_4b
#: model:product.product,website_description:product.product_product_4c
#: model:product.product,website_description:product.product_product_4d
#: model:product.template,website_description:product.product_product_4_product_template
#: model:product.template,website_description:product.product_product_4b_product_template
#: model:product.template,website_description:product.product_product_4c_product_template
#: model:product.template,website_description:product.product_product_4d_product_template
msgid "There is less of it, but no less to it."
msgstr "Ez kevesebb, de nem kevésbé."

#. module: product
#: model:product.product,website_description:product.product_product_6
#: model:product.template,website_description:product.product_product_6_product_template
msgid "There's less of it, but no less to it."
msgstr "Ez kevesebb, de nem kevésbé."

#. module: product
#: model:product.product,website_description:product.product_product_11
#: model:product.product,website_description:product.product_product_11b
#: model:product.template,website_description:product.product_product_11_product_template
#: model:product.template,website_description:product.product_product_11b_product_template
msgid ""
"There’s another way to get a good mix of music on iPod: Let Genius do the work.\n"
"                                        Activate Genius in iTunes on your computer, and it automatically finds songs that sound\n"
"                                        great together. Then it creates Genius Mixes, which you can easily sync to your iPod.\n"
"                                        It’s the perfect way to rediscover songs you haven’t listened to in forever."
msgstr "Van másik lehetőség is az IPod zenéi keverésére: Hagyja, hogy elvégezze az a Genius.\n                                        Kapcsolja be az iTunes Genius-t a számítógépén, és automatikusan megtalálja az együtt jól hangzó  zenéit.\n                                        Ezután létrehoz egy Genius keverést, melyet könnyen szinkronizálhat az iPod-ra.\n                                        Ez a  tökéletes módja a rég elfelejtett dalok újbóli felfedezésének."

#. module: product
#: sql_constraint:product.attribute.value:0
msgid "This attribute value already exists !"
msgstr "Ez a tulajdonság érték már létezik!"

#. module: product
#: model:ir.model.fields,help:product.field_product_supplierinfo_product_uom
msgid "This comes from the product form."
msgstr "Ez a termék lapjáról való."

#. module: product
#: model:ir.model.fields,help:product.field_product_product_image_variant
msgid ""
"This field holds the image used as image for the product variant, limited to"
" 1024x1024px."
msgstr "Ez a mező tartalmazza a termék variációra vonatkozó képet, lehatárolva 1024x1024px méretre."

#. module: product
#: model:ir.model.fields,help:product.field_product_template_image
msgid ""
"This field holds the image used as image for the product, limited to "
"1024x1024px."
msgstr "Ez a mező képet tartalmaz, mely a termékről készült, limitálva 1024x1024px képpontra."

#. module: product
#: model:ir.model.fields,help:product.field_product_supplierinfo_qty
msgid "This is a quantity which is converted into Default Unit of Measure."
msgstr "Ez az a mennyiség amit átvált az alapértelmezett mértékegységre."

#. module: product
#: model:ir.model.fields,help:product.field_product_product_price_extra
msgid "This is the sum of the extra price of all attributes"
msgstr "Ez a többlet költségek árainak összege, az összes kiegészítő jellemzőkre vonatkozólag"

#. module: product
#: model:ir.ui.view,arch_db:product.product_template_form_view
msgid "This note will be displayed on requests for quotation."
msgstr "Ez a megjegyzés lesz látható az árajánlatkéréseken."

#. module: product
#: model:ir.ui.view,arch_db:product.product_template_form_view
msgid "This note will be displayed on the quotations."
msgstr "Ez a megjegyzés látható lesz az árajánlaton."

#. module: product
#: model:ir.model.fields,help:product.field_res_partner_property_product_pricelist
msgid ""
"This pricelist will be used, instead of the default one, for sales to the "
"current partner"
msgstr "A jelenlegi partnernek történő értékesítéseknél a rendszer az alapértelmezett helyett ezt az árlistát fogja használni."

#. module: product
#: model:ir.model.fields,help:product.field_product_supplierinfo_product_code
msgid ""
"This vendor's product code will be used when printing a request for "
"quotation. Keep empty to use the internal one."
msgstr "Ez a beszállítói termékkód kerül nyomtatásra az ajánlatkéréseken. Hagyja üresen a belső kód használatához."

#. module: product
#: model:ir.model.fields,help:product.field_product_supplierinfo_product_name
msgid ""
"This vendor's product name will be used when printing a request for "
"quotation. Keep empty to use the internal one."
msgstr "Ez a beszállítói terméknév kerül nyomtatásra az ajánlatkéréseken. Hagyja üresen a belső megnevezés használatához."

#. module: product
#: model:product.product,name:product.product_product_39
#: model:product.template,name:product.product_product_39_product_template
msgid "Toner Cartridge"
msgstr "Tinta kazetta"

#. module: product
#: model:product.product,website_description:product.product_product_7
#: model:product.template,website_description:product.product_product_7_product_template
msgid "Two is better than one."
msgstr "Kettő jobb mint egy."

#. module: product
#: model:ir.model.fields,field_description:product.field_product_uom_uom_type
msgid "Type"
msgstr "Típus"

#. module: product
#: model:product.product,name:product.product_product_53
#: model:product.template,name:product.product_product_53_product_template
msgid "TypeMatrix Dvorak Keyboard"
msgstr "TypeMatrix Dvorak bilentyűzet"

#. module: product
#: model:product.product,name:product.product_product_48
#: model:product.template,name:product.product_product_48_product_template
msgid "USB Adapter"
msgstr "USB Adapter"

#. module: product
#: model:product.product,website_description:product.product_product_5b
#: model:product.template,website_description:product.product_product_5b_product_template
msgid ""
"USB port allows for software update to ensure ongoing Bluetooth device "
"compatibility"
msgstr "USB csatlakozó a szoftver frissítéseknél biztosítja az eszközök Bluetooth kompatibilitását"

#. module: product
#: model:product.product,website_description:product.product_product_6
#: model:product.template,website_description:product.product_product_6_product_template
msgid "Ultrafast wireless."
msgstr "Ultragyors vezeték nélküli."

#. module: product
#: model:product.product,website_description:product.product_product_8
#: model:product.template,website_description:product.product_product_8_product_template
msgid "Ultrathin design"
msgstr "Ultravékony kivitel"

#. module: product
#: model:product.uom.categ,name:product.product_uom_categ_unit
msgid "Unit"
msgstr "Egység"

#. module: product
#: model:ir.model.fields,field_description:product.field_product_product_uom_id
#: model:ir.model.fields,field_description:product.field_product_template_uom_id
#: model:ir.model.fields,field_description:product.field_product_uom_name
msgid "Unit of Measure"
msgstr "Mértékegység"

#. module: product
#: model:ir.actions.act_window,name:product.product_uom_categ_form_action
#: model:ir.ui.menu,name:product.menu_product_uom_categ_form_action
msgid "Unit of Measure Categories"
msgstr "Mértékegység kategóriák"

#. module: product
#: model:ir.model.fields,field_description:product.field_product_uom_category_id
msgid "Unit of Measure Category"
msgstr "Mértékegység kategória"

#. module: product
#: model:product.uom,name:product.product_uom_unit
msgid "Unit(s)"
msgstr "Egység(ek)"

#. module: product
#: model:ir.actions.act_window,name:product.product_uom_form_action
#: model:ir.ui.menu,name:product.menu_product_uom_form_action
#: model:ir.ui.menu,name:product.next_id_16
#: model:ir.ui.view,arch_db:product.product_uom_form_view
#: model:ir.ui.view,arch_db:product.product_uom_tree_view
msgid "Units of Measure"
msgstr "Mértékegység"

#. module: product
#: model:ir.ui.view,arch_db:product.product_uom_categ_form_view
msgid "Units of Measure categories"
msgstr "Mértékegység kategóriák"

#. module: product
#: model:ir.actions.act_window,help:product.product_uom_categ_form_action
msgid ""
"Units of measure belonging to the same category can be\n"
"                converted between each others. For example, in the category\n"
"                <i>'Time'</i>, you will have the following units of measure:\n"
"                Hours, Days."
msgstr " Ugyanabba a kategóriába tartozó mértékegység \n                átkonvertálhatóak egymás közt. Például, az <i>'Idő'</i>\n                kategóriában, a következő mértékegységek vannak: \n                Órák, Napok. "

#. module: product
#: model:product.product,website_description:product.product_product_5b
#: model:product.template,website_description:product.product_product_5b_product_template
msgid "Universal iPod docking station fits most iPod/iPhone models"
msgstr "Univerzális iPod dokkoló egység a legtöbb iPod/iPhone modellhez megfelelő"

#. module: product
#: model:product.product,website_description:product.product_product_7
#: model:product.template,website_description:product.product_product_7_product_template
msgid ""
"Unlike many small headphones, each earpiece of the Apple In-Ear Headphones\n"
"                                    contains two separate high-performance drivers — a woofer to handle bass and\n"
"                                    mid-range sounds and a tweeter for high-frequency audio. These dedicated\n"
"                                    drivers help ensure accurate, detailed sound across the entire sonic spectrum.\n"
"                                    The result: you’re immersed in the music and hear details you never knew existed.\n"
"                                    Even when listening to an old favorite, you may feel like you’re hearing it for the first time."
msgstr "Sok kicsi okos telefonnal ellentétben, az Apple In-Ear mindegyik fejhallgatója \n                                    tartalmaz két különálló nagy-teljesítményű meghajtót — egy mély-hangszórót a basszus kezelésére és \n                                    közép--hangterjedelmű hangokat és egy csipogót a magas - frekvenciájú hangnak. Ezek a  dedikált\n                                    meghajtók segítenek biztosítani a pontos, részletes hangok terjedésében a teljes hang spektrumban.\n                                    Az eredmény: belemerülhet a zene élvezetébe és olyan részletekbe melyeket eddig nem ismert.\n                                    Még akkor is, ha egy régi  kedvencet hallgat, úgy érezheti, hogy most hallja először."

#. module: product
#: model:ir.model.fields,field_description:product.field_product_product_message_unread
#: model:ir.model.fields,field_description:product.field_product_template_message_unread
msgid "Unread Messages"
msgstr "Olvasatlan üzenetek"

#. module: product
#: model:ir.model.fields,field_description:product.field_product_product_message_unread_counter
#: model:ir.model.fields,field_description:product.field_product_template_message_unread_counter
msgid "Unread Messages Counter"
msgstr "Olvasatlan üzenetek számlálója"

#. module: product
#: model:ir.ui.view,arch_db:product.product_supplierinfo_form_view
msgid "Validity"
msgstr "Érvényesség"

#. module: product
#: model:ir.model.fields,field_description:product.field_product_attribute_value_name
msgid "Value"
msgstr "Érték"

#. module: product
#: model:ir.model.fields,field_description:product.field_product_attribute_value_ids
msgid "Values"
msgstr "Értékek"

#. module: product
#: model:ir.model.fields,field_description:product.field_product_product_price_extra
msgid "Variant Extra Price"
msgstr "Termékváltozat felár"

#. module: product
#: model:ir.model.fields,field_description:product.field_product_product_image_variant
msgid "Variant Image"
msgstr "Termékváltozat kép"

#. module: product
#: model:ir.ui.view,arch_db:product.product_variant_easy_edit_view
msgid "Variant Information"
msgstr "Termékváltozat információ"

#. module: product
#: model:ir.ui.view,arch_db:product.product_template_form_view
msgid "Variant Prices"
msgstr "Termékváltozat árak"

#. module: product
#: model:ir.actions.act_window,name:product.product_attribute_value_action
#: model:ir.ui.view,arch_db:product.attribute_tree_view
#: model:ir.ui.view,arch_db:product.variants_tree_view
msgid "Variant Values"
msgstr "Termékváltozat értékek"

#. module: product
#: model:ir.model.fields,field_description:product.field_product_attribute_value_product_ids
#: model:ir.ui.view,arch_db:product.product_template_kanban_view
#: model:ir.ui.view,arch_db:product.product_template_only_form_view
msgid "Variants"
msgstr "Változatok"

#. module: product
#: model:ir.model.fields,field_description:product.field_product_product_seller_ids
#: model:ir.model.fields,field_description:product.field_product_supplierinfo_name
#: model:ir.model.fields,field_description:product.field_product_template_seller_ids
#: model:ir.ui.view,arch_db:product.product_supplierinfo_form_view
msgid "Vendor"
msgstr "Beszállító"

#. module: product
#: model:ir.ui.view,arch_db:product.product_supplierinfo_form_view
#: model:ir.ui.view,arch_db:product.product_supplierinfo_tree_view
msgid "Vendor Information"
msgstr "Beszállítói információ"

#. module: product
#: model:ir.model.fields,field_description:product.field_product_supplierinfo_product_code
msgid "Vendor Product Code"
msgstr "Beszállító termékkódja"

#. module: product
#: model:ir.model.fields,field_description:product.field_product_supplierinfo_product_name
msgid "Vendor Product Name"
msgstr "Beszállító termékneve"

#. module: product
#: model:ir.model.fields,field_description:product.field_product_supplierinfo_product_uom
msgid "Vendor Unit of Measure"
msgstr "Beszállító mértékegysége"

#. module: product
#: model:ir.model.fields,help:product.field_product_supplierinfo_name
msgid "Vendor of this product"
msgstr "Ezen termék beszállítója"

#. module: product
#: model:ir.ui.view,arch_db:product.product_template_form_view
msgid "Vendors"
msgstr "Kereskedők"

#. module: product
#: selection:product.category,type:0
msgid "View"
msgstr "Nézet"

#. module: product
#: model:ir.model.fields,field_description:product.field_product_product_volume
#: model:ir.model.fields,field_description:product.field_product_template_volume
#: model:product.uom.categ,name:product.product_uom_categ_vol
msgid "Volume"
msgstr "Térfogat"

#. module: product
#: model:product.product,website_description:product.product_product_5b
#: model:product.template,website_description:product.product_product_5b_product_template
msgid "Volume control on main system"
msgstr "Hangerő szabályozás a fő egységen"

#. module: product
#: model:product.product,website_description:product.product_product_5b
#: model:product.template,website_description:product.product_product_5b_product_template
msgid ""
"Wall charger can be plugged into the cradle or directly into the speaker"
msgstr "Fali töltőt csatlakoztathat a bölcsőhöz vagy közvetlenül a hangszóróba"

#. module: product
#: model:ir.model.fields,field_description:product.field_product_product_warranty
#: model:ir.model.fields,field_description:product.field_product_template_warranty
msgid "Warranty"
msgstr "Garancia"

#. module: product
#: model:product.product,name:product.product_product_34
#: model:product.template,name:product.product_product_34_product_template
msgid "Webcam"
msgstr "Webkamera"

#. module: product
#: model:ir.ui.view,arch_db:product.product_template_form_view
#: model:product.uom.categ,name:product.product_uom_categ_kgm
msgid "Weight"
msgstr "Súly"

#. module: product
#: model:ir.ui.view,arch_db:product.product_variant_easy_edit_view
msgid "Weights"
msgstr "Súlyok"

#. module: product
#: model:product.product,website_description:product.product_product_11
#: model:product.product,website_description:product.product_product_11b
#: model:product.template,website_description:product.product_product_11_product_template
#: model:product.template,website_description:product.product_product_11b_product_template
msgid "When one playlist isn’t enough."
msgstr "Ha egy lejátszási lista nem elég."

#. module: product
#: model:ir.model.fields,help:product.field_product_supplierinfo_product_id
msgid ""
"When this field is filled in, the vendor data will only apply to the "
"variant."
msgstr "Ha ezt a mező kitöltött, a beszállító adatai csak erre a variációra lesznek alkalmazva."

#. module: product
#: model:product.attribute.value,name:product.product_attribute_value_3
msgid "White"
msgstr "Fehér"

#. module: product
#: model:product.product,website_description:product.product_product_4
#: model:product.product,website_description:product.product_product_4b
#: model:product.product,website_description:product.product_product_4c
#: model:product.product,website_description:product.product_product_4d
#: model:product.product,website_description:product.product_product_6
#: model:product.template,website_description:product.product_product_4_product_template
#: model:product.template,website_description:product.product_product_4b_product_template
#: model:product.template,website_description:product.product_product_4c_product_template
#: model:product.template,website_description:product.product_product_4d_product_template
#: model:product.template,website_description:product.product_product_6_product_template
msgid "Why you'll love an iPad."
msgstr "Mért fogja szeretni az iPad készüléket."

#. module: product
#: model:product.attribute,name:product.product_attribute_3
msgid "Wi-Fi"
msgstr "Wi-Fi"

#. module: product
#: model:product.product,name:product.product_product_40
#: model:product.template,name:product.product_product_40_product_template
msgid "Windows 7 Professional"
msgstr "Windows 8 Professional"

#. module: product
#: model:product.product,name:product.product_product_41
#: model:product.template,name:product.product_product_41_product_template
msgid "Windows Home Server 2011"
msgstr "Oprendszer (pl.Windows 8 Home)"

#. module: product
#: model:product.product,website_description:product.product_product_6
#: model:product.template,website_description:product.product_product_6_product_template
msgid ""
"With advanced Wi‑Fi that’s up to twice as fast as\n"
"                                   any previous-generation iPad and access to fast\n"
"                                   cellular data networks around the world, iPad mini\n"
"                                   lets you download content, stream video,\n"
"                                   and browse the web at amazing speeds."
msgstr "Haladó WIFI kétszer gyorsabb lehet mint\n                                   bármely előző-generációs iPad és eléri a világon\n                                   bárhol a cellás adat forgalmakat, iPad mini\n                                   lehetővé teszi a tartalmak letöltését, videók letöltését,\n                                   és a web szélsebes böngészését."

#. module: product
#: model:ir.model.fields,help:product.field_base_config_settings_group_product_variant
msgid ""
"Work with product variant allows you to define some variant of the same "
"products, an ease the product management in the ecommerce for example"
msgstr "Termék variációkkal történő munka lehetővé teszi a termékekhez több variáció meghatározását, egy termék kezelés bővítését az e-értékesítéshez például"

#. module: product
#: model:product.uom.categ,name:product.uom_categ_wtime
msgid "Working Time"
msgstr "Munkaidő"

#. module: product
#: model:ir.actions.act_window,help:product.product_uom_form_action
msgid ""
"You must define a conversion rate between several Units of\n"
"                Measure within the same category."
msgstr "Meghatározhat egy átváltási  arányt egy pár mérték egység \n                között, ugyanazon kategórián belül."

#. module: product
#: model:ir.actions.act_window,help:product.product_normal_action
#: model:ir.actions.act_window,help:product.product_normal_action_sell
#: model:ir.actions.act_window,help:product.product_variant_action
msgid ""
"You must define a product for everything you sell, whether it's\n"
"                a physical product, a consumable or a service you offer to\n"
"                customers."
msgstr "Mindene amit értékesít egy terméket kell meghatároznia, akár \n                egy fizikai termék, egy fogyó termék vagy egy szolgáltatás melyet a vársárlóinak \n                értékesít."

#. module: product
#: model:ir.actions.act_window,help:product.product_template_action
msgid ""
"You must define a product for everything you sell, whether it's a physical "
"product, a consumable or a service you offer to  customers."
msgstr "Mindene amit értékesít egy terméket kell meghatároznia, akár \n                egy fizikai termék, egy fogyó termék vagy egy szolgáltatás melyet a vársárlóinak \n                értékesít."

#. module: product
#: model:product.product,website_description:product.product_product_11
#: model:product.product,website_description:product.product_product_11b
#: model:product.template,website_description:product.product_product_11_product_template
#: model:product.template,website_description:product.product_product_11b_product_template
msgid ""
"You probably have multiple playlists in iTunes on your computer.\n"
"                                        One for your commute. One for the gym. Sync those playlists\n"
"                                        to iPod, and you can play the perfect mix for whatever\n"
"                                        mood strikes you. VoiceOver tells you the name of each playlist,\n"
"                                        so it’s easy to switch between them and find the one you want without looking."
msgstr "Lehet, hogy több lejátszási listával rendelkezik a számítógépén az iTunes-on.\n                                        Egyik az ingázáshoz. Egyik a tornagyakorlatokhoz. Szinkronizálja ezeket\n                                        az iPod-ra, és minden lelki állapotban a megfelelőt\n                                        tudja lejátszani. VoiceOver megmondja mindegyik lejátszási lista nevét,\n                                        így könnyen váltogathat közöttük és megtalálja a kívánt listát anélkül, hogy oda pillantana."

#. module: product
#: model:product.product,name:product.product_product_43
#: model:product.template,name:product.product_product_43_product_template
msgid "Zed+ Antivirus"
msgstr "Zed+ Antivírus"

#. module: product
#: model:ir.model,name:product.model_base_config_settings
msgid "base.config.settings"
msgstr "base.config.settings"

#. module: product
#: model:product.uom,name:product.product_uom_cm
msgid "cm"
msgstr "cm"

#. module: product
#: model:ir.ui.view,arch_db:product.product_supplierinfo_form_view
msgid "days"
msgstr "napok"

#. module: product
#: model:ir.model,name:product.model_decimal_precision
msgid "decimal.precision"
msgstr "decimal.precision"

#. module: product
#: model:ir.ui.view,arch_db:product.product_category_form_view
msgid "e.g. Lamps"
msgstr "pl. Lámpák"

#. module: product
#: model:ir.ui.view,arch_db:product.product_variant_easy_edit_view
msgid "e.g. Odoo Enterprise Susbcription"
msgstr "pl. Odoo Enterprise feliratkozás"

#. module: product
#: model:ir.ui.view,arch_db:product.product_pricelist_view
msgid "e.g. USD Retailers"
msgstr "pl. USD Kiskereskedők"

#. module: product
#: model:ir.ui.view,arch_db:product.product_uom_form_view
msgid "e.g: 1 * (reference unit) = ratio * (this unit)"
msgstr "e.g: 1 * (referencia egység) = arány * (ezaz egység)"

#. module: product
#: model:ir.ui.view,arch_db:product.product_uom_form_view
msgid "e.g: 1 * (this unit) = ratio * (reference unit)"
msgstr "e.g: 1 * (e az egység) = arány * (referencia egység)"

#. module: product
#: model:product.uom,name:product.product_uom_floz
msgid "fl oz"
msgstr "fl oz"

#. module: product
#: model:product.uom,name:product.product_uom_foot
msgid "foot(ft)"
msgstr "láb(ft)"

#. module: product
#: model:product.uom,name:product.product_uom_gal
msgid "gal(s)"
msgstr "gallon(s)"

#. module: product
#: model:product.product,name:product.product_product_8
#: model:product.template,name:product.product_product_8_product_template
msgid "iMac"
msgstr "iMac"

#. module: product
#: model:product.product,name:product.product_product_6
#: model:product.template,name:product.product_product_6_product_template
msgid "iPad Mini"
msgstr "iPad Mini"

#. module: product
#: model:product.product,name:product.product_product_4
#: model:product.product,name:product.product_product_4b
#: model:product.product,name:product.product_product_4c
#: model:product.product,name:product.product_product_4d
#: model:product.template,name:product.product_product_4_product_template
#: model:product.template,name:product.product_product_4b_product_template
#: model:product.template,name:product.product_product_4c_product_template
#: model:product.template,name:product.product_product_4d_product_template
msgid "iPad Retina Display"
msgstr "iPad Retina kijelző"

#. module: product
#: model:product.product,name:product.product_product_11
#: model:product.product,name:product.product_product_11b
#: model:product.template,name:product.product_product_11_product_template
#: model:product.template,name:product.product_product_11b_product_template
msgid "iPod"
msgstr "iPod"

#. module: product
#: model:product.product,website_description:product.product_product_11
#: model:product.product,website_description:product.product_product_11b
#: model:product.template,website_description:product.product_product_11_product_template
#: model:product.template,website_description:product.product_product_11b_product_template
msgid ""
"iTunes on your Mac or PC makes it easy to load up\n"
"                                        your iPod. Just choose the playlists, audiobooks,\n"
"                                        podcasts, and other audio files you want, then sync."
msgstr "iTunes a Mac vagy PC segítségével könnyűvé teszi a feltöltést az \n                                        iPod-ra. Csak válassza ki a lejátszási listákat, hangoskönyveket,\n                                        hang- videó anyagokat, és más hang fájlokat, melyeket szinkronizálni akar."

#. module: product
#: model:product.uom,name:product.product_uom_inch
msgid "inch(es)"
msgstr "inch(es)"

#. module: product
#: model:product.uom,name:product.product_uom_kgm
msgid "kg"
msgstr "kg"

#. module: product
#: model:product.uom,name:product.product_uom_km
msgid "km"
msgstr "km"

#. module: product
#: model:product.uom,name:product.product_uom_lb
msgid "lb(s)"
msgstr "lb(s)"

#. module: product
#: model:product.uom,name:product.product_uom_mile
msgid "mile(s)"
msgstr "mile(s)"

#. module: product
#: model:ir.ui.view,arch_db:product.product_template_form_view
msgid "months"
msgstr "hónapok"

#. module: product
#: model:product.uom,name:product.product_uom_oz
msgid "oz(s)"
msgstr "oz(s)"

#. module: product
#: model:ir.model,name:product.model_product_attribute_line
msgid "product.attribute.line"
msgstr "product.attribute.line"

#. module: product
#: model:ir.model,name:product.model_product_attribute_price
msgid "product.attribute.price"
msgstr "product.attribute.price"

#. module: product
#: model:ir.model,name:product.model_product_attribute_value
msgid "product.attribute.value"
msgstr "product.attribute.value"

#. module: product
#: model:ir.model,name:product.model_product_price_history
msgid "product.price.history"
msgstr "product.price.history"

#. module: product
#: model:product.uom,name:product.product_uom_qt
msgid "qt"
msgstr "db"

#. module: product
#: model:product.product,description_sale:product.product_product_58
#: model:product.template,description_sale:product.product_product_58_product_template
msgid ""
"raid 1 \n"
"            512ECC ram"
msgstr "kiosztás 1 \n            512ECC ram"

#. module: product
#: model:product.product,description_sale:product.product_product_59
#: model:product.template,description_sale:product.product_product_59_product_template
msgid ""
"raid 10 \n"
"            2048ECC ram"
msgstr "kiosztás 10 \n            2048ECC ram"

#. module: product
#: model:ir.model,name:product.model_report_product_report_pricelist
msgid "report.product.report_pricelist"
msgstr "report.product.report_pricelist"

#. module: product
#: model:ir.ui.view,arch_db:product.view_partner_property_form
msgid "the parent company"
msgstr "a szülő vállalat"

#. module: product
#: model:ir.ui.view,arch_db:product.product_variant_easy_edit_view
msgid "the product template"
msgstr "a terméksablon"

#. module: product
#: model:ir.ui.view,arch_db:product.product_supplierinfo_form_view
msgid "to"
msgstr "ig"

#. module: product
#: model:ir.model.fields,field_description:product.field_product_price_history_company_id
#: model:ir.model.fields,field_description:product.field_product_pricelist_item_compute_price
msgid "unknown"
msgstr "ismeretlen"<|MERGE_RESOLUTION|>--- conflicted
+++ resolved
@@ -10,11 +10,7 @@
 "Project-Id-Version: Odoo 9.0\n"
 "Report-Msgid-Bugs-To: \n"
 "POT-Creation-Date: 2015-09-29 10:26+0000\n"
-<<<<<<< HEAD
-"PO-Revision-Date: 2015-10-23 18:36+0000\n"
-=======
 "PO-Revision-Date: 2015-11-11 13:41+0000\n"
->>>>>>> b2939537
 "Last-Translator: Kris Krnacs\n"
 "Language-Team: Hungarian (http://www.transifex.com/odoo/odoo-9/language/hu/)\n"
 "MIME-Version: 1.0\n"
@@ -219,7 +215,7 @@
 "A description of the Product that you want to communicate to your vendors. "
 "This description will be copied to every Purchase Order, Receipt and Vendor "
 "Bill/Refund."
-msgstr "Egy termék leírása, melyről beszélgetést szeretne fojtatni a beszállítókkal. Ez a leírás lesz átmásolva minden egyes beszerzési megrendelésre, beszállítási megbízásra/szállítólevélre és beszállítói számlára/visszatérítésre."
+msgstr "Egy termék leírása, melyről beszélgetést szeretne fojtatni a beszállítókkal. Ezt a leírást másolja át minden egyes beszerzési megrendelésre, beszállítási megbízásra/szállítólevélre és beszállítói számlára/visszatérítésre."
 
 #. module: product
 #: model:product.product,website_description:product.product_product_9
@@ -768,7 +764,7 @@
 "technological innovation. We refined,re-imagined,or re-engineered everything"
 " about iMac from the inside out. The result is an advanced, elegant all-in-"
 "one computer that’s as much a work of art as it is state of the art."
-msgstr ""
+msgstr "Létrehozni egy ilyen vékonyságú kialakítást, ahhoz nagyon nagy technológiai újítás kell. Újra finomítottuk,újra-álmodtuk,vagy újra-terveztük amit az iMac -ról tudtunk, kívülről, belülről. Az eredmény egy előremutató, elegáns minden-az-egyben számítógép ami annyi művészi munka mint amennyi csúcstechnológia."
 
 #. module: product
 #: model:ir.model,name:product.model_res_currency
@@ -1017,7 +1013,7 @@
 "                                    screen, fast Colors are vivid and text is sharp on the iPad mini display.\n"
 "                                    But what really makes it stand out is its size. At 7.9 inches,\n"
 "                                    it’s perfectly sized to deliver an experience every bit as big as iPad."
-msgstr ""
+msgstr "Minden amit az IPad-en szeret — a csodálatos \n                                    kijelző, gyors színek élesek és a szöveg éles az iPad mini képernyőjén.\n                                    De ami különlegessé teszi az a mérete. A 7.9 inch,\n                                    a perfekt méret amivel olyan élményt tud nyújtani mint egy iPad."
 
 #. module: product
 #: model:product.product,website_description:product.product_product_4
@@ -1034,7 +1030,7 @@
 "                                    iSight cameras, thousands of amazing apps, 10-hour\n"
 "                                    battery life* — is everything you’ll love about\n"
 "                                    iPad mini, too. And you can hold it in one hand."
-msgstr ""
+msgstr "Minden amit az IPad-en szeret — a csodálatos \n                                    kijelző, gyors és könnyed teljesítmény, FaceTime és\n                                    iSight kamera, ezernyi csodálatos alkalmazás, 10-óra\n                                    üzemidő* — ez minden amiről álmodott az IPad miniben is\n                                    benne van. És egy kézzel hordhatja."
 
 #. module: product
 #: model:product.product,website_description:product.product_product_6
@@ -1044,31 +1040,31 @@
 "                                        fast and fluid performance, FaceTime and iSight cameras, \n"
 "                                        thousands of amazing apps, 10-hour battery life* — is everything\n"
 "                                        you’ll love about iPad mini, too. And you can hold it in one hand."
-msgstr ""
+msgstr "Minden amit az IPad-en szeret — a csodálatos \n                                    kijelző, gyors és könnyed teljesítmény, FaceTime és\n                                    iSight kamera, ezernyi csodálatos alkalmazás, 10-óra\n                                    üzemidő* — ez minden amiről álmodott az IPad miniben is\n                                    benne van. És egy kézzel hordhatja."
 
 #. module: product
 #: model:product.product,description:product.product_product_2
 #: model:product.template,description:product.product_product_2_product_template
 msgid "Example of product to invoice based on delivery."
-msgstr "Minta termék szállításon alapuló számlázáshoz."
+msgstr "Minta a termék szállításán alapuló számlázáshoz."
 
 #. module: product
 #: model:product.product,description:product.product_product_0
 #: model:product.template,description:product.product_product_0_product_template
 msgid "Example of product to invoice on order."
-msgstr "Minta termék megrendelésen alapuló számlázáshoz."
+msgstr "Minta a termék megrendelésen alapuló számlázáshoz."
 
 #. module: product
 #: model:product.product,description:product.product_product_1b
 #: model:product.template,description:product.product_product_1b_product_template
 msgid "Example of products to invoice based on cost."
-msgstr ""
+msgstr "Minta a termékek költségein alapuló számlázáshoz."
 
 #. module: product
 #: model:product.product,description:product.product_product_1
 #: model:product.template,description:product.product_product_1_product_template
 msgid "Example of products to invoice based on delivery."
-msgstr ""
+msgstr "Minta a termékek szállításán alapuló számlázáshoz."
 
 #. module: product
 #: model:ir.model.fields,help:product.field_product_pricelist_item_name
@@ -1080,7 +1076,7 @@
 #: model:product.product,name:product.product_product_1b
 #: model:product.template,name:product.product_product_1b_product_template
 msgid "External Audit"
-msgstr ""
+msgstr "Külső audit"
 
 #. module: product
 #: model:product.public.category,name:product.External_Hard_Drive
@@ -1097,7 +1093,7 @@
 #: model:product.product,website_description:product.product_product_6
 #: model:product.template,website_description:product.product_product_6_product_template
 msgid "Fast connections.The world over."
-msgstr ""
+msgstr "Gyors összekapcsolás.A világon át."
 
 #. module: product
 #: selection:product.pricelist.item,compute_price:0
@@ -1119,7 +1115,7 @@
 #: model:ir.model.fields,field_description:product.field_product_product_message_channel_ids
 #: model:ir.model.fields,field_description:product.field_product_template_message_channel_ids
 msgid "Followers (Channels)"
-msgstr "Követők (csatornák)"
+msgstr "Követők (Csatornák)"
 
 #. module: product
 #: model:ir.model.fields,field_description:product.field_product_product_message_partner_ids
@@ -1132,7 +1128,7 @@
 msgid ""
 "For the rule to apply, bought/sold quantity must be greater than or equal to the minimum quantity specified in this field.\n"
 "Expressed in the default unit of measure of the product."
-msgstr ""
+msgstr "A szabály alkalmazásához, beszerzés/értékesítés mennyiségnek nagyobbnak vagy egyenlőnek kell lennie az ebben a mezőben minimum meghatározott mennyiségnél.\nA termék mértékegységében feltüntetve."
 
 #. module: product
 #: selection:product.pricelist.item,compute_price:0
@@ -1150,13 +1146,13 @@
 "Cable length: 1065 mm\n"
 "Weight: 10.2 grams\n"
 "            "
-msgstr ""
+msgstr "Frekvencia: 5Hz tól 21kHz ig\nEllenállás: 23 ohms\nÉrzékenység: 109 dB SPL/mW\nMeghajtók: Két-oldali egyensúlyozott armatúra\nKábel hosszúság: 1065 mm\nÖnsúly: 10.2 gramm\n            "
 
 #. module: product
 #: model:product.product,website_description:product.product_product_8
 #: model:product.template,website_description:product.product_product_8_product_template
 msgid "Friendly to the environment."
-msgstr ""
+msgstr "Környezetbarát."
 
 #. module: product
 #: model:product.product,description_sale:product.product_product_44
@@ -1168,7 +1164,7 @@
 #: model:product.product,name:product.product_product_1
 #: model:product.template,name:product.product_product_1_product_template
 msgid "GAP Analysis Service"
-msgstr ""
+msgstr "GAP Elemző szolgáltatás"
 
 #. module: product
 #: model:ir.ui.view,arch_db:product.product_template_form_view
@@ -1181,7 +1177,7 @@
 #: model:product.template,website_description:product.product_product_11_product_template
 #: model:product.template,website_description:product.product_product_11b_product_template
 msgid "Genius. Your own personal DJ."
-msgstr ""
+msgstr "Genius. A saját egyedi DJ-d."
 
 #. module: product
 #: model:ir.model.fields,help:product.field_product_product_packaging_ids
@@ -1208,7 +1204,7 @@
 #: model:ir.model.fields,help:product.field_product_product_sequence
 #: model:ir.model.fields,help:product.field_product_template_sequence
 msgid "Gives the sequence order when displaying a product list"
-msgstr ""
+msgstr "Megadja a sorrendet, amikor a termékek listáját megjelenítjük."
 
 #. module: product
 #: selection:product.pricelist.item,applied_on:0
@@ -1243,7 +1239,7 @@
 #: model:product.product,name:product.product_product_18
 #: model:product.template,name:product.product_product_18_product_template
 msgid "HDD SH-2 (mto)"
-msgstr ""
+msgstr "HDD SH-2 (mto)"
 
 #. module: product
 #: model:product.product,name:product.product_product_19
@@ -1264,7 +1260,7 @@
 #: model:product.template,website_description:product.product_product_11_product_template
 #: model:product.template,website_description:product.product_product_11b_product_template
 msgid "Have Genius call the tunes."
-msgstr ""
+msgstr "Legyen Genius és hangoljon rá."
 
 #. module: product
 #: model:product.public.category,name:product.Headset
@@ -1293,7 +1289,7 @@
 #: model:product.product,website_description:product.product_product_7
 #: model:product.template,website_description:product.product_product_7_product_template
 msgid "Hear, hear."
-msgstr ""
+msgstr "Hallgasd, hallgasd."
 
 #. module: product
 #: model:product.product,description_sale:product.product_product_11
@@ -1305,13 +1301,13 @@
 "Width:  39.6 mm\n"
 "Depth:  5.4 mm\n"
 "Weight: 31 grams"
-msgstr ""
+msgstr "Magasság: 76.5 mm\nSzélesség:  39.6 mm\nMélység:  5.4 mm\nÖnsúly: 31 gramm"
 
 #. module: product
 #: model:product.product,website_description:product.product_product_8
 #: model:product.template,website_description:product.product_product_8_product_template
 msgid "Highly rated designs."
-msgstr ""
+msgstr "Magas minőségű kivitel."
 
 #. module: product
 #: model:product.uom,name:product.product_uom_hour
@@ -1386,7 +1382,7 @@
 #: model:product.product,website_description:product.product_product_6
 #: model:product.template,website_description:product.product_product_6_product_template
 msgid "If it's made for iPad, it's made for iPad mini."
-msgstr ""
+msgstr "Ami iPad-hoz készített, az az iPad mini-hez is készített."
 
 #. module: product
 #: model:ir.model.fields,help:product.field_product_pricelist_active
