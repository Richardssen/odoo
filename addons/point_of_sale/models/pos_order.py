# -*- coding: utf-8 -*-
# Part of Odoo. See LICENSE file for full copyright and licensing details.
import logging
from datetime import timedelta
from functools import partial

import psycopg2

from odoo import api, fields, models, tools, _
from odoo.tools import float_is_zero
from odoo.exceptions import UserError
from odoo.http import request
import odoo.addons.decimal_precision as dp

_logger = logging.getLogger(__name__)


class PosOrder(models.Model):
    _name = "pos.order"
    _description = "Point of Sale"
    _order = "id desc"

    def _amount_line_tax(self, cr, uid, line, fiscal_position_id, context=None):
        taxes = line.tax_ids.filtered(lambda t: t.company_id.id == line.order_id.company_id.id)
        if fiscal_position_id:
            taxes = fiscal_position_id.map_tax(taxes, line.product_id, line.order_id.partner_id)
        price = line.price_unit * (1 - (line.discount or 0.0) / 100.0)
        taxes = taxes.compute_all(price, line.order_id.pricelist_id.currency_id, line.qty, product=line.product_id, partner=line.order_id.partner_id or False)['taxes']
        return sum(tax.get('amount', 0.0) for tax in taxes)

    @api.model
    def _order_fields(self, ui_order):
        process_line = partial(self.env['pos.order.line']._order_line_fields)
        return {
            'name':         ui_order['name'],
            'user_id':      ui_order['user_id'] or False,
            'session_id':   ui_order['pos_session_id'],
            'lines':        [process_line(l) for l in ui_order['lines']] if ui_order['lines'] else False,
            'pos_reference': ui_order['name'],
            'partner_id':   ui_order['partner_id'] or False,
            'date_order':   ui_order['creation_date'],
            'fiscal_position_id': ui_order['fiscal_position_id']
        }

    def _payment_fields(self, ui_paymentline):
        return {
            'amount':       ui_paymentline['amount'] or 0.0,
            'payment_date': ui_paymentline['name'],
            'statement_id': ui_paymentline['statement_id'],
            'payment_name': ui_paymentline.get('note', False),
            'journal':      ui_paymentline['journal_id'],
        }

    # This deals with orders that belong to a closed session. In order
    # to recover from this we:
    # - assign the order to another compatible open session
    # - if that doesn't exist, create a new one
    def _get_valid_session(self, order):
        PosSession = self.env['pos.session']
        closed_session = PosSession.browse(order['pos_session_id'])
        open_session = PosSession.search(
            [('state', '=', 'opened'),
             ('config_id', '=', closed_session.config_id.id),
             ('user_id', '=', closed_session.user_id.id)],
            limit=1, order="start_at DESC")

        _logger.warning('session %s (ID: %s) was closed but received order %s (total: %s) belonging to it',
                        closed_session.name,
                        closed_session.id,
                        order['name'],
                        order['amount_total'])

        if open_session:
            _logger.warning('using session %s (ID: %s) for order %s instead',
                            open_session.name,
                            open_session.id,
                            order['name'])
            return open_session
        else:
            _logger.warning('attempting to create new session for order %s', order['name'])
            new_session = PosSession.create({'config_id': closed_session.config_id.id})
            # bypass opening_control (necessary when using cash control)
            new_session.signal_workflow('open')
            return new_session

    def _match_payment_to_invoice(self, order):
        account_precision = self.env['decimal.precision'].precision_get('Account')

        # ignore orders with an amount_paid of 0 because those are returns through the POS
        if not float_is_zero(order['amount_return'], account_precision) and not float_is_zero(order['amount_paid'], account_precision):
            cur_amount_paid = 0
            payments_to_keep = []
            for payment in order.get('statement_ids'):
                if cur_amount_paid + payment[2]['amount'] > order['amount_total']:
                    payment[2]['amount'] = order['amount_total'] - cur_amount_paid
                    payments_to_keep.append(payment)
                    break
                cur_amount_paid += payment[2]['amount']
                payments_to_keep.append(payment)
            order['statement_ids'] = payments_to_keep
            order['amount_return'] = 0

    @api.model
    def _process_order(self, pos_order):
        prec_acc = self.env['decimal.precision'].precision_get('Account')
        pos_session = self.env['pos.session'].browse(pos_order['pos_session_id'])
        if pos_session.state == 'closing_control' or pos_session.state == 'closed':
            pos_order['pos_session_id'] = self._get_valid_session(pos_order).id
        order = self.create(self._order_fields(pos_order))
        journal_ids = set()
        for payments in pos_order['statement_ids']:
            if not float_is_zero(payments[2]['amount'], precision_digits=prec_acc):
                order.add_payment(self._payment_fields(payments[2]))
            journal_ids.add(payments[2]['journal_id'])

        if pos_session.sequence_number <= pos_order['sequence_number']:
            pos_session.write({'sequence_number': pos_order['sequence_number'] + 1})
            pos_session.refresh()

        if not float_is_zero(pos_order['amount_return'], prec_acc):
            cash_journal_id = pos_session.cash_journal_id.id
            if not cash_journal_id:
                # Select for change one of the cash journals used in this
                # payment
                cash_journal = self.env['account.journal'].search([
                    ('type', '=', 'cash'),
                    ('id', 'in', list(journal_ids)),
                ], limit=1)
                if not cash_journal:
                    # If none, select for change one of the cash journals of the POS
                    # This is used for example when a customer pays by credit card
                    # an amount higher than total amount of the order and gets cash back
                    cash_journal = [statement.journal_id for statement in pos_session.statement_ids if statement.journal_id.type == 'cash']
                    if not cash_journal:
                        raise UserError(_("No cash statement found for this session. Unable to record returned cash."))
                cash_journal_id = cash_journal[0].id
            order.add_payment({
                'amount': -pos_order['amount_return'],
                'payment_date': fields.Datetime.now(),
                'payment_name': _('return'),
                'journal': cash_journal_id,
            })
        return order

    def _prepare_analytic_account(self, line):
        '''This method is designed to be inherited in a custom module'''
        return False

    def _create_account_move(self, dt, ref, journal_id, company_id):
        date_tz_user = fields.Datetime.context_timestamp(self, fields.Datetime.from_string(dt))
        date_tz_user = fields.Date.to_string(date_tz_user)
        return self.env['account.move'].sudo().create({'ref': ref, 'journal_id': journal_id, 'date': date_tz_user})

    def _prepare_invoice(self):
        """
        Prepare the dict of values to create the new invoice for a pos order.
        """
        return {
            'name': self.name,
            'origin': self.name,
            'account_id': self.partner_id.property_account_receivable_id.id,
            'journal_id': self.sale_journal.id,
            'type': 'out_invoice',
            'reference': self.name,
            'partner_id': self.partner_id.id,
            'comment': self.note or '',
            # considering partner's sale pricelist's currency
            'currency_id': self.pricelist_id.currency_id.id,
            'user_id': self.env.uid,
        }

    def _action_create_invoice_line(self, line=False, invoice_id=False):
        InvoiceLine = self.env['account.invoice.line']
        inv_name = line.product_id.name_get()[0][1]
        inv_line = {
            'invoice_id': invoice_id,
            'product_id': line.product_id.id,
            'quantity': line.qty,
            'account_analytic_id': self._prepare_analytic_account(line),
            'name': inv_name,
        }
        # Oldlin trick
        invoice_line = InvoiceLine.sudo().new(inv_line)
        invoice_line._onchange_product_id()
        invoice_line.invoice_line_tax_ids = invoice_line.invoice_line_tax_ids.filtered(lambda t: t.company_id.id == line.order_id.company_id.id).ids
        fiscal_position_id = line.order_id.fiscal_position_id
        if fiscal_position_id:
            invoice_line.invoice_line_tax_ids = fiscal_position_id.map_tax(invoice_line.invoice_line_tax_ids, line.product_id, line.order_id.partner_id)
        invoice_line.invoice_line_tax_ids = invoice_line.invoice_line_tax_ids.ids
        # We convert a new id object back to a dictionary to write to
        # bridge between old and new api
        inv_line = invoice_line._convert_to_write({name: invoice_line[name] for name in invoice_line._cache})
        inv_line.update(price_unit=line.price_unit, discount=line.discount)
        return InvoiceLine.sudo().create(inv_line)

    def _create_account_move_line(self, session=None, move=None):
        # Tricky, via the workflow, we only have one id in the ids variable
        """Create a account move line of order grouped by products or not."""
        IrProperty = self.env['ir.property']
        ResPartner = self.env['res.partner']

        if session and not all(session.id == order.session_id.id for order in self):
            raise UserError(_('Selected orders do not have the same session!'))

        grouped_data = {}
        have_to_group_by = session and session.config_id.group_by or False

        for order in self.filtered(lambda o: not o.account_move or order.state == 'paid'):
            current_company = order.sale_journal.company_id
            account_def = IrProperty.get(
                'property_account_receivable_id', 'res.partner')
            order_account = order.partner_id.property_account_receivable_id.id or account_def and account_def.id
            partner_id = ResPartner._find_accounting_partner(order.partner_id).id or False
            if move is None:
                # Create an entry for the sale
                move = self._create_account_move(
                    order.session_id.start_at, order.name, order.sale_journal.id, order.company_id.id)

            def insert_data(data_type, values):
                # if have_to_group_by:
                values.update({
                    'partner_id': partner_id,
                    'move_id': move.id,
                })

                if data_type == 'product':
                    key = ('product', values['partner_id'], (values['product_id'], tuple(values['tax_ids'][0][2]), values['name']), values['analytic_account_id'], values['debit'] > 0)
                elif data_type == 'tax':
                    key = ('tax', values['partner_id'], values['tax_line_id'], values['debit'] > 0)
                elif data_type == 'counter_part':
                    key = ('counter_part', values['partner_id'], values['account_id'], values['debit'] > 0)
                else:
                    return

                grouped_data.setdefault(key, [])

                if have_to_group_by:
                    if not grouped_data[key]:
                        grouped_data[key].append(values)
                    else:
                        for line in grouped_data[key]:
                            if line.get('tax_code_id') == values.get('tax_code_id'):
                                current_value = line
                                current_value['quantity'] = current_value.get(
                                    'quantity', 0.0) + values.get('quantity', 0.0)
                                current_value['credit'] = current_value.get(
                                    'credit', 0.0) + values.get('credit', 0.0)
                                current_value['debit'] = current_value.get(
                                    'debit', 0.0) + values.get('debit', 0.0)
                                break
                        else:
                            grouped_data[key].append(values)
                else:
                    grouped_data[key].append(values)

            # because of the weird way the pos order is written, we need to make sure there is at least one line,
            # because just after the 'for' loop there are references to 'line' and 'income_account' variables (that
            # are set inside the for loop)
            # TOFIX: a deep refactoring of this method (and class!) is needed
            # in order to get rid of this stupid hack
            assert order.lines, _('The POS order must have lines when calling this method')
            # Create an move for each order line
            cur = order.pricelist_id.currency_id
            for line in order.lines:
                amount = line.price_subtotal

                # Search for the income account
                if line.product_id.property_account_income_id.id:
                    income_account = line.product_id.property_account_income_id.id
                elif line.product_id.categ_id.property_account_income_categ_id.id:
                    income_account = line.product_id.categ_id.property_account_income_categ_id.id
                else:
                    raise UserError(_('Please define income '
                                      'account for this product: "%s" (id:%d).')
                                    % (line.product_id.name, line.product_id.id))

                name = line.product_id.name
                if line.notice:
                    # add discount reason in move
                    name = name + ' (' + line.notice + ')'

                # Create a move for the line for the order line
                insert_data('product', {
                    'name': name,
                    'quantity': line.qty,
                    'product_id': line.product_id.id,
                    'account_id': income_account,
                    'analytic_account_id': self._prepare_analytic_account(line),
                    'credit': ((amount > 0) and amount) or 0.0,
                    'debit': ((amount < 0) and -amount) or 0.0,
                    'tax_ids': [(6, 0, line.tax_ids_after_fiscal_position.ids)],
                    'partner_id': partner_id
                })

                # Create the tax lines
                taxes = line.tax_ids_after_fiscal_position.filtered(lambda t: t.company_id.id == current_company.id)
                if not taxes:
                    continue
                for tax in taxes.compute_all(line.price_unit * (100.0 - line.discount) / 100.0, cur, line.qty)['taxes']:
                    insert_data('tax', {
                        'name': _('Tax') + ' ' + tax['name'],
                        'product_id': line.product_id.id,
                        'quantity': line.qty,
                        'account_id': tax['account_id'] or income_account,
                        'credit': ((tax['amount'] > 0) and tax['amount']) or 0.0,
                        'debit': ((tax['amount'] < 0) and -tax['amount']) or 0.0,
                        'tax_line_id': tax['id'],
                        'partner_id': partner_id
                    })

            # counterpart
            insert_data('counter_part', {
                'name': _("Trade Receivables"),  # order.name,
                'account_id': order_account,
                'credit': ((order.amount_total < 0) and -order.amount_total) or 0.0,
                'debit': ((order.amount_total > 0) and order.amount_total) or 0.0,
                'partner_id': partner_id
            })

            order.write({'state': 'done', 'account_move': move.id})

        all_lines = []
        for group_key, group_data in grouped_data.iteritems():
            for value in group_data:
                all_lines.append((0, 0, value),)
        if move:  # In case no order was changed
            move.sudo().with_context(dont_create_taxes=True).write({'line_ids': all_lines})
            move.sudo().post()
        return True

    def _default_session(self):
        return self.env['pos.session'].search([('state', '=', 'opened'), ('user_id', '=', self.env.uid)], limit=1)

    def _default_pricelist(self):
        return self._default_session().config_id.pricelist_id

    name = fields.Char(string='Order Ref', required=True, readonly=True, copy=False, default='/')
    company_id = fields.Many2one('res.company', string='Company', required=True, readonly=True, default=lambda self: self.env.user.company_id)
    date_order = fields.Datetime(string='Order Date', readonly=True, index=True, default=fields.Datetime.now)
    user_id = fields.Many2one('res.users', string='Salesman', help="Person who uses the cash register. It can be a reliever, a student or an interim employee.", default=lambda self: self.env.uid)
    amount_tax = fields.Float(compute='_compute_amount_all', string='Taxes', digits=0)
    amount_total = fields.Float(compute='_compute_amount_all', string='Total', digits=0)
    amount_paid = fields.Float(compute='_compute_amount_all', string='Paid', states={'draft': [('readonly', False)]}, readonly=True, digits=0)
    amount_return = fields.Float(compute='_compute_amount_all', string='Returned', digits=0)
    lines = fields.One2many('pos.order.line', 'order_id', string='Order Lines', states={'draft': [('readonly', False)]}, readonly=True, copy=True)
    statement_ids = fields.One2many('account.bank.statement.line', 'pos_statement_id', string='Payments', states={'draft': [('readonly', False)]}, readonly=True)
    pricelist_id = fields.Many2one('product.pricelist', string='Pricelist', required=True, states={
                                   'draft': [('readonly', False)]}, readonly=True, default=_default_pricelist)
    partner_id = fields.Many2one('res.partner', string='Customer', change_default=True, index=True, states={'draft': [('readonly', False)], 'paid': [('readonly', False)]})
    sequence_number = fields.Integer(string='Sequence Number', help='A session-unique sequence number for the order', default=1)

    session_id = fields.Many2one(
        'pos.session', string='Session', required=True, index=True,
        domain="[('state', '=', 'opened')]", states={'draft': [('readonly', False)]},
        readonly=True, default=_default_session)
    config_id = fields.Many2one('pos.config', related='session_id.config_id', string="Point of Sale")
    state = fields.Selection(
        [('draft', 'New'), ('cancel', 'Cancelled'), ('paid', 'Paid'), ('done', 'Posted'), ('invoiced', 'Invoiced')],
        'Status', readonly=True, copy=False, default='draft')

    invoice_id = fields.Many2one('account.invoice', string='Invoice', copy=False)
    account_move = fields.Many2one('account.move', string='Journal Entry', readonly=True, copy=False)
    picking_id = fields.Many2one('stock.picking', string='Picking', readonly=True, copy=False)
    picking_type_id = fields.Many2one('stock.picking.type', related='session_id.config_id.picking_type_id', string="Picking Type")
    location_id = fields.Many2one('stock.location', related='session_id.config_id.stock_location_id', string="Location", store=True)
    note = fields.Text(string='Internal Notes')
    nb_print = fields.Integer(string='Number of Print', readonly=True, copy=False, default=0)
    pos_reference = fields.Char(string='Receipt Ref', readonly=True, copy=False)
    sale_journal = fields.Many2one('account.journal', related='session_id.config_id.journal_id', string='Sale Journal', store=True, readonly=True)
    fiscal_position_id = fields.Many2one('account.fiscal.position', string='Fiscal Position', default=lambda self: self._default_session().config_id.default_fiscal_position_id)

    @api.depends('statement_ids', 'lines.price_subtotal_incl', 'lines.discount')
    def _compute_amount_all(self):
        for order in self:
            order.amount_paid = order.amount_return = order.amount_tax = 0.0
            currency = order.pricelist_id.currency_id
            order.amount_paid = sum(payment.amount for payment in order.statement_ids)
            order.amount_return = sum(payment.amount < 0 and payment.amount or 0 for payment in order.statement_ids)
            order.amount_tax = currency.round(sum(self._amount_line_tax(line, order.fiscal_position_id) for line in order.lines))
            amount_untaxed = currency.round(sum(line.price_subtotal for line in order.lines))
            order.amount_total = order.amount_tax + amount_untaxed

    @api.onchange('partner_id')
    def _onchange_partner_id(self):
        if self.partner_id:
            self.pricelist = self.partner_id.property_product_pricelist.id

    @api.multi
    def write(self, vals):
        res = super(PosOrder, self).write(vals)
        Partner = self.env['res.partner']
        # If you change the partner of the PoS order, change also the partner of the associated bank statement lines
        if 'partner_id' in vals:
            for order in self:
                partner_id = False
                if order.invoice_id:
                    raise UserError(_("You cannot change the partner of a POS order for which an invoice has already been issued."))
                if vals['partner_id']:
                    partner = Partner.browse(vals['partner_id'])
                    partner_id = Partner._find_accounting_partner(partner).id
                order.statement_ids.write({'partner_id': partner_id})
        return res

    @api.multi
    def unlink(self):
        for pos_order in self.filtered(lambda pos_order: pos_order.state not in ['draft', 'cancel']):
            raise UserError(_('In order to delete a sale, it must be new or cancelled.'))
        return super(PosOrder, self).unlink()

    @api.model
    def create(self, values):
        if values.get('session_id'):
            # set name based on the sequence specified on the config
            session = self.env['pos.session'].browse(values['session_id'])
            values['name'] = session.config_id.sequence_id._next()
            values.setdefault('session_id', session.config_id.pricelist_id.id)
        else:
            # fallback on any pos.order sequence
            values['name'] = self.env['ir.sequence'].next_by_code('pos.order')
        return super(PosOrder, self).create(values)

    @api.multi
    def action_invoice_state(self):
        self.write({'state': 'invoiced'})

    @api.multi
    def action_view_invoice(self):
        return {
            'name': _('Customer Invoice'),
            'view_mode': 'form',
            'view_id': self.env.ref('account.invoice_form').id,
            'res_model': 'account.invoice',
            'context': "{'type':'out_invoice'}",
            'type': 'ir.actions.act_window',
            'res_id': self.invoice_id.id,
        }

    @api.multi
    def action_invoice(self):
        Invoice = self.env['account.invoice']

        for order in self:
            # Force company for all SUPERUSER_ID action
            local_context = dict(self.env.context, force_company=order.company_id.id, company_id=order.company_id.id)
            if order.invoice_id:
                Invoice += order.invoice_id
                continue

            if not order.partner_id:
                raise UserError(_('Please provide a partner for the sale.'))

            invoice = Invoice.new(order._prepare_invoice())
            invoice._onchange_partner_id()
            invoice.fiscal_position_id = order.fiscal_position_id

            inv = invoice._convert_to_write({name: invoice[name] for name in invoice._cache})
            new_invoice = Invoice.with_context(local_context).sudo().create(inv)
            message = _("This invoice has been created from the point of sale session: <a href=# data-oe-model=pos.order data-oe-id=%d>%s</a>") % (order.id, order.name)
            new_invoice.message_post(body=message)            
            order.write({'invoice_id': new_invoice.id, 'state': 'invoiced'})
            Invoice += new_invoice

            for line in order.lines:
                self.with_context(local_context)._action_create_invoice_line(line, new_invoice.id)

            new_invoice.with_context(local_context).sudo().compute_taxes()
            order.sudo().signal_workflow('invoice')
            new_invoice.sudo().signal_workflow('validate')

        if not Invoice:
            return {}

        return {
            'name': _('Customer Invoice'),
            'view_type': 'form',
            'view_mode': 'form',
            'view_id': self.env.ref('account.invoice_form').id,
            'res_model': 'account.invoice',
            'context': "{'type':'out_invoice'}",
            'type': 'ir.actions.act_window',
            'nodestroy': True,
            'target': 'current',
            'res_id': Invoice and Invoice.ids[0] or False,
        }

    @api.multi
    def action_paid(self):
        self.write({'state': 'paid'})
        self.create_picking()

    @api.multi
    def action_cancel(self):
        self.write({'state': 'cancel'})

    @api.multi
    def action_done(self):
        self._create_account_move_line()

    @api.model
    def create_from_ui(self, orders):
        # Keep only new orders
        submitted_references = [o['data']['name'] for o in orders]
        pos_order = self.search([('pos_reference', 'in', submitted_references)])
        existing_orders = pos_order.read(['pos_reference'])
        existing_references = set([o['pos_reference'] for o in existing_orders])
        orders_to_save = [o for o in orders if o['data']['name'] not in existing_references]
        order_ids = []

        for tmp_order in orders_to_save:
            to_invoice = tmp_order['to_invoice']
            order = tmp_order['data']
            if to_invoice:
                self._match_payment_to_invoice(order)
            pos_order = self._process_order(order)
            order_ids.append(pos_order.id)

            try:
                pos_order.signal_workflow('paid')
            except psycopg2.OperationalError:
                # do not hide transactional errors, the order(s) won't be saved!
                raise
            except Exception as e:
                _logger.error('Could not fully process the POS Order: %s', tools.ustr(e))

            if to_invoice:
                pos_order.action_invoice()
                pos_order.invoice_id.sudo().signal_workflow('invoice_open')
        return order_ids

    def test_paid(self):
        """A Point of Sale is paid when the sum
        @return: True
        """
        for order in self:
            if order.lines and not order.amount_total:
                return True
            if (not order.lines) or (not order.statement_ids) or (abs(order.amount_total - order.amount_paid) > 0.00001):
                return False
        return True

    def create_picking(self):
        """Create a picking for each order and validate it."""
        Picking = self.env['stock.picking']
        Move = self.env['stock.move']
        StockWarehouse = self.env['stock.warehouse']
        for order in self:
            address = order.partner_id.address_get(['delivery']) or {}
            picking_type = order.picking_type_id
            picking_id = False
            location_id = order.location_id.id
            if order.partner_id:
                destination_id = order.partner_id.property_stock_customer.id
            else:
                if (not picking_type) or (not picking_type.default_location_dest_id):
                    customerloc, supplierloc = StockWarehouse._get_partner_locations()
                    destination_id = customerloc.id
                else:
                    destination_id = picking_type.default_location_dest_id.id
            if picking_type:
                pos_qty = all([x.qty >= 0 for x in order.lines])
                picking_id = Picking.create({
                    'origin': order.name,
                    'partner_id': address.get('delivery', False),
                    'date_done': order.date_order,
                    'picking_type_id': picking_type.id,
                    'company_id': order.company_id.id,
                    'move_type': 'direct',
                    'note': order.note or "",
                    'location_id': location_id if pos_qty else destination_id,
                    'location_dest_id': destination_id if pos_qty else location_id,
                })
                message = _("This transfer has been created from the point of sale session: <a href=# data-oe-model=pos.order data-oe-id=%d>%s</a>") % (order.id, order.name)
                picking_id.message_post(body=message)                
                order.write({'picking_id': picking_id.id})

            for line in order.lines.filtered(lambda l: l.product_id.type in ['product', 'consu']):
                Move += Move.create({
                    'name': line.name,
                    'product_uom': line.product_id.uom_id.id,
                    'picking_id': picking_id.id,
                    'picking_type_id': picking_type.id,
                    'product_id': line.product_id.id,
                    'product_uom_qty': abs(line.qty),
                    'state': 'draft',
                    'location_id': location_id if line.qty >= 0 else destination_id,
                    'location_dest_id': destination_id if line.qty >= 0 else location_id,
                })
            if picking_id:
                picking_id.action_confirm()
                picking_id.force_assign()
                order.set_pack_operation_lot()
                picking_id.action_done()
            elif Move:
                Move.action_confirm()
                Move.force_assign()
                Move.action_done()
        return True

    def set_pack_operation_lot(self):
        """Set Serial/Lot number in pack operations to mark the pack operation done."""

        StockProductionLot = self.env['stock.production.lot']
        PosPackOperationLot = self.env['pos.pack.operation.lot']

        for order in self:
            for pack_operation in order.picking_id.pack_operation_ids:
                qty = 0
                qty_done = 0
                pack_lots = []
                pos_pack_lots = PosPackOperationLot.search([('order_id', '=',  order.id), ('product_id', '=', pack_operation.product_id.id)])
                pack_lot_names = [pos_pack.lot_name for pos_pack in pos_pack_lots]

                if pack_lot_names:
                    for lot_name in list(set(pack_lot_names)):
                        stock_production_lot = StockProductionLot.search([('name', '=', lot_name), ('product_id', '=', pack_operation.product_id.id)])
                        if stock_production_lot:
                            if stock_production_lot.product_id.tracking == 'lot':
                                qty = pack_lot_names.count(lot_name)
                            else:
                                qty = 1.0
                            qty_done += qty
                            pack_lots.append({'lot_id': stock_production_lot.id, 'qty': qty})
                else:
                    qty_done = pack_operation.product_qty
                pack_operation.write({'pack_lot_ids': map(lambda x: (0, 0, x), pack_lots), 'qty_done': qty_done})

    def add_payment(self, data):
        """Create a new payment for the order"""
        args = {
            'amount': data['amount'],
            'date': data.get('payment_date', fields.Date.today()),
            'name': self.name + ': ' + (data.get('payment_name', '') or ''),
            'partner_id': self.env["res.partner"]._find_accounting_partner(self.partner_id).id or False,
        }

        journal_id = data.get('journal', False)
        statement_id = data.get('statement_id', False)
        assert journal_id or statement_id, "No statement_id or journal_id passed to the method!"

        journal = self.env['account.journal'].browse(journal_id)
        # use the company of the journal and not of the current user
        company_cxt = dict(self.env.context, force_company=journal.company_id.id)
        account_def = self.env['ir.property'].with_context(company_cxt).get('property_account_receivable_id', 'res.partner')
        args['account_id'] = (self.partner_id.property_account_receivable_id.id) or (account_def and account_def.id) or False

        if not args['account_id']:
            if not args['partner_id']:
                msg = _('There is no receivable account defined to make payment.')
            else:
                msg = _('There is no receivable account defined to make payment for the partner: "%s" (id:%d).') % (
                    self.partner_id.name, self.partner_id.id,)
            raise UserError(msg)

        context = dict(self.env.context)
        context.pop('pos_session_id', False)
        for statement in self.session_id.statement_ids:
            if statement.id == statement_id:
                journal_id = statement.journal_id.id
                break
            elif statement.journal_id.id == journal_id:
                statement_id = statement.id
                break
        if not statement_id:
            raise UserError(_('You have to open at least one cashbox.'))

        args.update({
            'statement_id': statement_id,
            'pos_statement_id': self.id,
            'journal_id': journal_id,
            'ref': self.session_id.name,
        })
        self.env['account.bank.statement.line'].with_context(context).create(args)
        return statement_id

    @api.multi
    def refund(self):
        """Create a copy of order  for refund order"""
        PosOrder = self.env['pos.order']
        current_session = self.env['pos.session'].search([('state', '!=', 'closed'), ('user_id', '=', self.env.uid)], limit=1)
        if not current_session:
            raise UserError(_('To return product(s), you need to open a session that will be used to register the refund.'))
        for order in self:
            clone = order.copy({
                # ot used, name forced by create
                'name': order.name + _(' REFUND'),
                'session_id': current_session.id,
                'date_order': fields.Datetime.now(),
                'pos_reference': order.pos_reference,
            })
            PosOrder += clone

        for clone in PosOrder:
            for order_line in clone.lines:
                order_line.write({'qty': -order_line.qty})
        return {
            'name': _('Return Products'),
            'view_type': 'form',
            'view_mode': 'form',
            'res_model': 'pos.order',
            'res_id': PosOrder.ids[0],
            'view_id': False,
            'context': self.env.context,
            'type': 'ir.actions.act_window',
            'target': 'current',
        }


class PosOrderLine(models.Model):
    _name = "pos.order.line"
    _description = "Lines of Point of Sale"
    _rec_name = "product_id"

    def _order_line_fields(self, line):
        if line and 'tax_ids' not in line[2]:
            product = self.env['product.product'].browse(line[2]['product_id'])
            line[2]['tax_ids'] = [(6, 0, [x.id for x in product.taxes_id])]
        return line

    company_id = fields.Many2one('res.company', string='Company', required=True, default=lambda self: self.env.user.company_id)
    name = fields.Char(string='Line No', required=True, copy=False, default=lambda self: self.env['ir.sequence'].next_by_code('pos.order.line'))
    notice = fields.Char(string='Discount Notice')
    product_id = fields.Many2one('product.product', string='Product', domain=[('sale_ok', '=', True)], required=True, change_default=True)
    price_unit = fields.Float(string='Unit Price', digits=0)
    qty = fields.Float('Quantity', digits=dp.get_precision('Product Unit of Measure'), default=1)
    price_subtotal = fields.Float(compute='_compute_amount_line_all', digits=0, string='Subtotal w/o Tax')
    price_subtotal_incl = fields.Float(compute='_compute_amount_line_all', digits=0, string='Subtotal')
    discount = fields.Float(string='Discount (%)', digits=0, default=0.0)
    order_id = fields.Many2one('pos.order', string='Order Ref', ondelete='cascade')
    create_date = fields.Datetime(string='Creation Date', readonly=True)
    tax_ids = fields.Many2many('account.tax', string='Taxes', readonly=True)
    tax_ids_after_fiscal_position = fields.Many2many('account.tax', compute='_get_tax_ids_after_fiscal_position', string='Taxes')
    pack_lot_ids = fields.One2many('pos.pack.operation.lot', 'pos_order_line_id', string='Lot/serial Number')

    @api.depends('price_unit', 'tax_ids', 'qty', 'discount', 'product_id')
    def _compute_amount_line_all(self):
        for line in self:
            currency = line.order_id.pricelist_id.currency_id
            taxes = line.tax_ids.filtered(lambda tax: tax.company_id.id == line.order_id.company_id.id)
            fiscal_position_id = line.order_id.fiscal_position_id
            if fiscal_position_id:
                taxes = fiscal_position_id.map_tax(taxes, line.product_id, line.order_id.partner_id)
            price = line.price_unit * (1 - (line.discount or 0.0) / 100.0)
            line.price_subtotal = line.price_subtotal_incl = price * line.qty
            if taxes:
                taxes = taxes.compute_all(price, currency, line.qty, product=line.product_id, partner=line.order_id.partner_id or False)
                line.price_subtotal = taxes['total_excluded']
                line.price_subtotal_incl = taxes['total_included']

            line.price_subtotal = currency.round(line.price_subtotal)
            line.price_subtotal_incl = currency.round(line.price_subtotal_incl)

    @api.onchange('product_id')
    def _onchange_product_id(self):
        if self.product_id:
            if not self.order_id.pricelist_id:
                raise UserError(
                    _('You have to select a pricelist in the sale form !\n'
                      'Please set one before choosing a product.'))
            price = self.order_id.pricelist_id.price_get(
                self.product_id.id, self.qty or 1.0, self.order_id.partner_id.id)[self.order_id.pricelist_id.id]
            self._onchange_qty()
            self.price_unit = price
            self.tax_ids = self.product_id.taxes_id

    @api.onchange('qty', 'discount', 'price_unit', 'tax_ids')
    def _onchange_qty(self):
        if self.product_id:
            if not self.order_id.pricelist_id:
                raise UserError(_('You have to select a pricelist in the sale form !'))
            price = self.price_unit * (1 - (self.discount or 0.0) / 100.0)
            self.price_subtotal = self.price_subtotal_incl = price * self.qty
            if (self.product_id.taxes_id):
                taxes = self.product_id.taxes_id.compute_all(price, self.order_id.pricelist_id.currency_id, self.qty, product=self.product_id, partner=False)
                self.price_subtotal = taxes['total_excluded']
                self.price_subtotal_incl = taxes['total_included']

    @api.multi
    def _get_tax_ids_after_fiscal_position(self):
        for line in self:
<<<<<<< HEAD
            line.tax_ids_after_fiscal_position = line.order_id.fiscal_position_id.map_tax(line.tax_ids, line.product_id, line.order_id.partner_id)


class PosOrderLineLot(models.Model):
    _name = "pos.pack.operation.lot"
    _description = "Specify product lot/serial number in pos order line"

    pos_order_line_id = fields.Many2one('pos.order.line')
    order_id = fields.Many2one('pos.order', related="pos_order_line_id.order_id")
    lot_name = fields.Char('Lot Name')
    product_id = fields.Many2one('product.product', related='pos_order_line_id.product_id')
=======
            line.tax_ids_after_fiscal_position = line.order_id.fiscal_position_id.map_tax(line.tax_ids)


class ReportSaleDetails(models.AbstractModel):

    _name = 'report.point_of_sale.report_saledetails'


    @api.model
    def get_sale_details(self, date_start=False, date_stop=False, company=False):
        """ Serialise the orders of the day information

        params: date_start, date_stop string representing the day of order
        """
        if not company:
            company = self.env.user.company_id

        today = fields.Datetime.from_string(fields.Date.context_today(self))
        if date_start:
            date_start = fields.Datetime.from_string(date_start)
        else:
            # start by default today 00:00:00
            date_start = today

        if date_stop:
            # set time to 23:59:59
            date_stop = fields.Datetime.from_string(date_stop) + timedelta(days=1, seconds=-1)
        else:
            # stop by default today 23:59:59
            date_stop = today + timedelta(days=1, seconds=-1)

        # avoid a date_stop smaller than date_start
        date_stop = max(date_stop, date_start)

        date_start = fields.Datetime.to_string(date_start)
        date_stop = fields.Datetime.to_string(date_stop)
        orders = self.env['pos.order'].search([('date_order', '>=', date_start), ('date_order', '<=', date_stop),
                              ('state', 'in', ['paid','invoiced','done']),
                              ('company_id', '=', company.id)])
        user_currency = self.env.user.company_id.currency_id

        total = 0.0
        products_sold = {}
        taxes = {}
        for order in orders:
            if user_currency != order.pricelist_id.currency_id:
                total += order.pricelist_id.currency_id.compute(order.amount_total, user_currency)
            else:
                total += order.amount_total
            currency = order.session_id.currency_id

            for line in order.lines:
                key = (line.product_id, line.price_unit, line.discount)
                products_sold.setdefault(key, 0.0)
                products_sold[key] += line.qty

                if line.tax_ids_after_fiscal_position:
                    line_taxes = line.tax_ids_after_fiscal_position.compute_all(line.price_unit * (1-(line.discount or 0.0)/100.0), currency, line.qty, product=line.product_id, partner=line.order_id.partner_id or False)
                    for tax in line_taxes['taxes']:
                        taxes.setdefault(tax['id'], {'name': tax['name'], 'total':0.0})
                        taxes[tax['id']]['total'] += tax['amount']

        st_line_ids = self.env["account.bank.statement.line"].search([('pos_statement_id', 'in', orders.ids)]).ids
        if st_line_ids:
            self.env.cr.execute("""
                SELECT aj.name, sum(amount) total
                FROM account_bank_statement_line AS absl,
                     account_bank_statement AS abs,
                     account_journal AS aj 
                WHERE absl.statement_id = abs.id
                    AND abs.journal_id = aj.id 
                    AND absl.id IN %s 
                GROUP BY aj.name
            """, (tuple(st_line_ids),))
            payments = self.env.cr.dictfetchall()
        else:
            payments = []

        return {
            'total_paid': user_currency.round(total),
            'payments': payments,
            'company_name': self.env.user.company_id.name,
            'taxes': taxes.values(),
            'products': [{
                'product_id': product.id,
                'product_name': product.name[:20],
                'code': product.default_code,
                'quantity': qty,
                'price_unit': price_unit,
                'discount': discount,
                'uom': product.uom_id.name
            } for (product, price_unit, discount), qty in products_sold.items()]
        }

    @api.multi
    def render_html(self, data=None):
        company = request.env.user.company_id
        date_start = self.env.context.get('date_start', False)
        date_stop = self.env.context.get('date_stop', False)
        data = dict(data or {}, date_start=date_start, date_stop=date_stop)
        data.update(self.get_sale_details(date_start, date_stop, company))
        return self.env['report'].render('point_of_sale.report_saledetails', data)
>>>>>>> dc4d6b6a
<|MERGE_RESOLUTION|>--- conflicted
+++ resolved
@@ -777,7 +777,6 @@
     @api.multi
     def _get_tax_ids_after_fiscal_position(self):
         for line in self:
-<<<<<<< HEAD
             line.tax_ids_after_fiscal_position = line.order_id.fiscal_position_id.map_tax(line.tax_ids, line.product_id, line.order_id.partner_id)
 
 
@@ -789,8 +788,6 @@
     order_id = fields.Many2one('pos.order', related="pos_order_line_id.order_id")
     lot_name = fields.Char('Lot Name')
     product_id = fields.Many2one('product.product', related='pos_order_line_id.product_id')
-=======
-            line.tax_ids_after_fiscal_position = line.order_id.fiscal_position_id.map_tax(line.tax_ids)
 
 
 class ReportSaleDetails(models.AbstractModel):
@@ -891,5 +888,4 @@
         date_stop = self.env.context.get('date_stop', False)
         data = dict(data or {}, date_start=date_start, date_stop=date_stop)
         data.update(self.get_sale_details(date_start, date_stop, company))
-        return self.env['report'].render('point_of_sale.report_saledetails', data)
->>>>>>> dc4d6b6a
+        return self.env['report'].render('point_of_sale.report_saledetails', data)