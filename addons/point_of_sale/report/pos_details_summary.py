# -*- coding: utf-8 -*-
##############################################################################
#
#    OpenERP, Open Source Management Solution
#    Copyright (C) 2004-2010 Tiny SPRL (<http://tiny.be>).
#
#    This program is free software: you can redistribute it and/or modify
#    it under the terms of the GNU Affero General Public License as
#    published by the Free Software Foundation, either version 3 of the
#    License, or (at your option) any later version.
#
#    This program is distributed in the hope that it will be useful,
#    but WITHOUT ANY WARRANTY; without even the implied warranty of
#    MERCHANTABILITY or FITNESS FOR A PARTICULAR PURPOSE.  See the
#    GNU Affero General Public License for more details.
#
#    You should have received a copy of the GNU Affero General Public License
#    along with this program.  If not, see <http://www.gnu.org/licenses/>.
#
##############################################################################

import time
from report import report_sxw


class pos_details_summary(report_sxw.rml_parse):
    def __init__(self, cr, uid, name, context):
        super(pos_details_summary, self).__init__(cr, uid, name, context=context)
        self.total = 0.0
        self.localcontext.update({
            'time': time,
            'strip_name': self._strip_name,
            'getpayments': self._get_payments,
            'getqtytotal': self._get_qty_total,
            'getsumdisc': self._get_sum_discount,
            'getpaidtotal': self._paid_total,
            'gettotalofthaday': self._total_of_the_day,
            'getsuminvoice': self._sum_invoice,
            'gettaxamount': self._get_tax_amount,
            'getsalestotal': self._get_sales_total,
            'getstartperiod': self._get_start_period,
            'getendperiod': self._get_end_period,            
            'getcompany':self.get_company
        })

    def get_company(self,objects):
        comp=[obj.company_id.name for obj in objects]
        return '%s' % (comp[0])

    def _get_qty_total(self, objects):
        #code for the sum of qty_total
        return reduce(lambda acc, object:
                                        acc + reduce(
                                                lambda sum_qty, line:
                                                        sum_qty + line.qty,
                                                object.lines,
                                                0 ),
                                    objects,
                                    0)

    def _get_sum_discount(self, objects):
        #code for the sum of discount value
        return reduce(lambda acc, object:
                                        acc + reduce(
                                                lambda sum_dis, line:
                                                        sum_dis + ((line.price_unit * line.qty ) * (line.discount / 100)),
                                                object.lines,
                                                0.0),
                                    objects,
                                    0.0 )

    def _get_payments(self, objects):
#        gift_journal_id = None
#        if ignore_gift:
#            config_journal_ids = self.pool.get("pos.config.journal").search(self.cr, self.uid, [('code', '=', 'GIFT')])
#            if len(config_journal_ids):
#                config_journal = self.pool.get("pos.config.journal").browse(self.cr, self.uid, config_journal_ids, {})[0]
#                gift_journal_id = config_journal.journal_id.id

        result = {}
        for obj in objects:
<<<<<<< HEAD
            for payment in obj.statement_ids:
                if gift_journal_id and gift_journal_id == payment.statement_id.journal_id.id:
                    continue
                result[payment.statement_id.journal_id.name] = result.get(payment.statement_id.journal_id.name, 0.0) + payment.amount
=======
            for statement in obj.statement_ids:
                if statement.journal_id:
                    result[statement.journal_id] = result.get(statement.journal_id, 0.0) + statement.amount

        print "===================================",result.items()        
>>>>>>> 9bb5a246
        return result

    def _paid_total(self, objects):
        return sum(self._get_payments(objects).values(), 0.0)

    def _total_of_the_day(self, objects):
        total_paid = self._paid_total(objects)
        total_invoiced = self._sum_invoice(objects)
        return total_paid - total_invoiced

    def _sum_invoice(self, objects):
        return reduce(lambda acc, obj:
                                                acc + obj.invoice_id.amount_total,
                                    [o for o in objects if o.invoice_id and o.invoice_id.number],
                                    0.0)

    def _ellipsis(self, string, maxlen=100, ellipsis = '...'):
        ellipsis = ellipsis or ''
        return string[:maxlen - len(ellipsis) ] + (ellipsis, '')[len(string) < maxlen]

    def _strip_name(self, name, maxlen=50):
        return self._ellipsis(name, maxlen, ' ...')

    def _get_tax_amount(self, objects):
        res = {}
        list_ids = []
        for order in objects:
            for line in order.lines:
                if len(line.product_id.taxes_id):
                    tax = line.product_id.taxes_id[0]
                    res[tax.name] = (line.price_unit * line.qty * (1-(line.discount or 0.0) / 100.0)) + (tax.id in list_ids and res[tax.name] or 0)
                    list_ids.append(tax.id)
        return res

    def _get_sales_total(self, objects):
        return reduce(lambda x, o: x + len(o.lines), objects, 0)

    def _get_start_period(self, objects):
        date_orders = [obj.date_order for obj in objects]
        min_date = min(date_orders)
        max_date = max(date_orders)
        if min_date == max_date:
            return '%s' % min_date
        else:
            return '%s' % min_date

    def _get_end_period(self, objects):
        date_orders = [obj.date_order for obj in objects]
        min_date = min(date_orders)
        max_date = max(date_orders)
        if min_date == max_date:
            return '%s' % max_date
        else:
            return '%s' % max_date


report_sxw.report_sxw('report.pos.details_summary',
                                            'pos.order',
                                            'addons/point_of_sale/report/pos_details_summary.rml',
                                            parser=pos_details_summary,
                                            header='internal')

# vim:expandtab:smartindent:tabstop=4:softtabstop=4:shiftwidth=4:
<|MERGE_RESOLUTION|>--- conflicted
+++ resolved
@@ -39,7 +39,7 @@
             'gettaxamount': self._get_tax_amount,
             'getsalestotal': self._get_sales_total,
             'getstartperiod': self._get_start_period,
-            'getendperiod': self._get_end_period,            
+            'getendperiod': self._get_end_period,
             'getcompany':self.get_company
         })
 
@@ -79,18 +79,9 @@
 
         result = {}
         for obj in objects:
-<<<<<<< HEAD
-            for payment in obj.statement_ids:
-                if gift_journal_id and gift_journal_id == payment.statement_id.journal_id.id:
-                    continue
-                result[payment.statement_id.journal_id.name] = result.get(payment.statement_id.journal_id.name, 0.0) + payment.amount
-=======
             for statement in obj.statement_ids:
                 if statement.journal_id:
                     result[statement.journal_id] = result.get(statement.journal_id, 0.0) + statement.amount
-
-        print "===================================",result.items()        
->>>>>>> 9bb5a246
         return result
 
     def _paid_total(self, objects):
