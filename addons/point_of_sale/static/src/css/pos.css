--- conflicted
+++ resolved
@@ -510,11 +510,7 @@
     list-style:  none;
 }
 
-<<<<<<< HEAD
-.point-of-sale .pos-actionbar-left-region{
-=======
 .point-of-sale .pos-actionbar-left-pane{
->>>>>>> e56de26b
     height: 100%;
     width:  434px;
     margin: 0px;
@@ -524,11 +520,7 @@
     float:  left;
 }
 
-<<<<<<< HEAD
-.point-of-sale .pos-actionbar-right-region{
-=======
 .point-of-sale .pos-actionbar-button-list{
->>>>>>> e56de26b
     height: 100%;
     margin: 0px;
     padding-left:3px;
@@ -542,11 +534,6 @@
     text-align:center;
     margin:3px;
     margin-top:6px;
-<<<<<<< HEAD
-    //line-height: 90px;
-    //vertical-align:center;
-=======
->>>>>>> e56de26b
     float:left;
 
     font-size:   14px;
