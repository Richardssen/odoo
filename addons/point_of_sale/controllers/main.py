# -*- coding: utf-8 -*-
import logging

from openerp import http
from openerp.http import request
from openerp.addons.web.controllers.main import login_redirect

_logger = logging.getLogger(__name__)


class PosController(http.Controller):

    @http.route('/pos/web', type='http', auth='user')
    def a(self, debug=False, **k):
        cr, uid, context, session = request.cr, request.uid, request.context, request.session

        if not session.uid:
            return login_redirect()

<<<<<<< HEAD
        return request.render('point_of_sale.index')
=======
        PosSession = request.registry['pos.session']
        pos_session_ids = PosSession.search(cr, uid, [('state','=','opened'),('user_id','=',session.uid)], context=context)
        PosSession.login(cr,uid,pos_session_ids,context=context)
        
        modules =  simplejson.dumps(module_boot(request.db))
        init =  """
                 var wc = new s.web.WebClient();
                 wc.show_application = function(){
                     wc.action_manager.do_action("pos.ui");
                 };
                 wc.setElement($(document.body));
                 wc.start();
                 """

        html = request.registry.get('ir.ui.view').render(cr, session.uid,'point_of_sale.index',{
            'modules': modules,
            'init': init,
        })

        return html
>>>>>>> ed1c1739
<|MERGE_RESOLUTION|>--- conflicted
+++ resolved
@@ -17,27 +17,8 @@
         if not session.uid:
             return login_redirect()
 
-<<<<<<< HEAD
-        return request.render('point_of_sale.index')
-=======
         PosSession = request.registry['pos.session']
         pos_session_ids = PosSession.search(cr, uid, [('state','=','opened'),('user_id','=',session.uid)], context=context)
-        PosSession.login(cr,uid,pos_session_ids,context=context)
+        PosSession.login(cr, uid, pos_session_ids, context=context)
         
-        modules =  simplejson.dumps(module_boot(request.db))
-        init =  """
-                 var wc = new s.web.WebClient();
-                 wc.show_application = function(){
-                     wc.action_manager.do_action("pos.ui");
-                 };
-                 wc.setElement($(document.body));
-                 wc.start();
-                 """
-
-        html = request.registry.get('ir.ui.view').render(cr, session.uid,'point_of_sale.index',{
-            'modules': modules,
-            'init': init,
-        })
-
-        return html
->>>>>>> ed1c1739
+        return request.render('point_of_sale.index')