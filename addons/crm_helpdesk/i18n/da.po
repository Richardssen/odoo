# Danish translation for openobject-addons
# Copyright (c) 2014 Rosetta Contributors and Canonical Ltd 2014
# This file is distributed under the same license as the openobject-addons package.
# FIRST AUTHOR <EMAIL@ADDRESS>, 2014.
#
msgid ""
msgstr ""
<<<<<<< HEAD
"Project-Id-Version: openobject-addons\n"
"Report-Msgid-Bugs-To: FULL NAME <EMAIL@ADDRESS>\n"
"POT-Creation-Date: 2014-09-23 16:27+0000\n"
"PO-Revision-Date: 2014-08-14 16:10+0000\n"
"Last-Translator: FULL NAME <EMAIL@ADDRESS>\n"
"Language-Team: Danish <da@li.org>\n"
=======
"Project-Id-Version: Odoo 8.0\n"
"Report-Msgid-Bugs-To: \n"
"POT-Creation-Date: 2015-01-21 14:07+0000\n"
"PO-Revision-Date: 2016-04-11 12:48+0000\n"
"Last-Translator: Martin Trigaux\n"
"Language-Team: Danish (http://www.transifex.com/odoo/odoo-8/language/da/)\n"
>>>>>>> 0410d118
"MIME-Version: 1.0\n"
"Content-Type: text/plain; charset=UTF-8\n"
"Content-Transfer-Encoding: 8bit\n"
"X-Launchpad-Export-Date: 2014-09-24 09:04+0000\n"
"X-Generator: Launchpad (build 17196)\n"

#. module: crm_helpdesk
#: field:crm.helpdesk.report,email:0
msgid "# Emails"
msgstr ""

#. module: crm_helpdesk
#: field:crm.helpdesk.report,nbr:0
msgid "# of Requests"
msgstr ""

#. module: crm_helpdesk
#: model:ir.actions.act_window,help:crm_helpdesk.crm_case_helpdesk_act111
msgid ""
"<p class=\"oe_view_nocontent_create\">\n"
"                Click to create a new request. \n"
"              </p><p>\n"
"                Helpdesk and Support allow you to track your interventions.\n"
"              </p><p>\n"
"                Use the Odoo Issues system to manage your support\n"
"                activities. Issues can be connected to the email gateway: "
"new\n"
"                emails may create issues, each of them automatically gets "
"the\n"
"                history of the conversation with the customer.\n"
"              </p>\n"
"            "
msgstr ""

#. module: crm_helpdesk
#: field:crm.helpdesk,active:0
msgid "Active"
msgstr ""

#. module: crm_helpdesk
#: view:crm.helpdesk:crm_helpdesk.view_crm_case_helpdesk_filter
msgid "All pending Helpdesk Request"
msgstr ""

#. module: crm_helpdesk
#: view:crm.helpdesk:crm_helpdesk.view_crm_case_helpdesk_filter
msgid "Assigned to Me or My Sales Team(s)"
msgstr ""

#. module: crm_helpdesk
#: selection:crm.helpdesk,state:0
#: selection:crm.helpdesk.report,state:0
msgid "Cancelled"
msgstr ""

#. module: crm_helpdesk
#: model:ir.ui.menu,name:crm_helpdesk.menu_crm_case_helpdesk-act
msgid "Categories"
msgstr ""

#. module: crm_helpdesk
#: view:crm.helpdesk:crm_helpdesk.crm_case_form_view_helpdesk
msgid "Categorization"
msgstr ""

#. module: crm_helpdesk
#: field:crm.helpdesk,categ_id:0
#: field:crm.helpdesk.report,categ_id:0
msgid "Category"
msgstr ""

#. module: crm_helpdesk
#: field:crm.helpdesk,channel_id:0
#: field:crm.helpdesk.report,channel_id:0
msgid "Channel"
msgstr ""

#. module: crm_helpdesk
#: view:crm.helpdesk.report:crm_helpdesk.view_report_crm_helpdesk_filter
#: field:crm.helpdesk.report,date_closed:0
msgid "Close Date"
msgstr ""

#. module: crm_helpdesk
#: field:crm.helpdesk,date_closed:0
#: selection:crm.helpdesk,state:0
#: view:crm.helpdesk.report:crm_helpdesk.view_report_crm_helpdesk_filter
#: selection:crm.helpdesk.report,state:0
msgid "Closed"
msgstr ""

#. module: crm_helpdesk
#: view:crm.helpdesk:crm_helpdesk.crm_case_form_view_helpdesk
msgid "Communication"
msgstr ""

#. module: crm_helpdesk
#: help:crm.helpdesk,channel_id:0
msgid "Communication channel."
msgstr ""

#. module: crm_helpdesk
#: field:crm.helpdesk,company_id:0
#: view:crm.helpdesk.report:crm_helpdesk.view_report_crm_helpdesk_filter
#: field:crm.helpdesk.report,company_id:0
msgid "Company"
msgstr ""

#. module: crm_helpdesk
#: model:ir.actions.act_window,help:crm_helpdesk.crm_helpdesk_categ_action
msgid ""
"Create and manage helpdesk categories to better manage and classify your "
"support requests."
msgstr ""

#. module: crm_helpdesk
#: field:crm.helpdesk,create_uid:0
msgid "Created by"
msgstr ""

#. module: crm_helpdesk
#: field:crm.helpdesk,create_date:0
#: field:crm.helpdesk.report,create_date:0
msgid "Creation Date"
msgstr ""

#. module: crm_helpdesk
#: view:crm.helpdesk:crm_helpdesk.crm_case_tree_view_helpdesk
#: field:crm.helpdesk,date:0
#: field:crm.helpdesk.report,date:0
msgid "Date"
msgstr ""

#. module: crm_helpdesk
#: help:crm.helpdesk,message_last_post:0
msgid "Date of the last message posted on the record."
msgstr ""

#. module: crm_helpdesk
#: view:crm.helpdesk:crm_helpdesk.crm_case_form_view_helpdesk
msgid "Dates"
msgstr ""

#. module: crm_helpdesk
#: view:crm.helpdesk:crm_helpdesk.view_crm_case_helpdesk_filter
#: field:crm.helpdesk,date_deadline:0
#: field:crm.helpdesk.report,date_deadline:0
msgid "Deadline"
msgstr ""

#. module: crm_helpdesk
#: field:crm.helpdesk.report,delay_close:0
msgid "Delay to Close"
msgstr ""

#. module: crm_helpdesk
#: field:crm.helpdesk,description:0
msgid "Description"
msgstr ""

#. module: crm_helpdesk
#: help:crm.helpdesk,email_from:0
msgid "Destination email for email gateway"
msgstr ""

#. module: crm_helpdesk
#: selection:crm.helpdesk.report,state:0
msgid "Draft"
msgstr ""

#. module: crm_helpdesk
#: field:crm.helpdesk,duration:0
msgid "Duration"
msgstr ""

#. module: crm_helpdesk
#: field:crm.helpdesk,email_from:0
msgid "Email"
msgstr ""

#. module: crm_helpdesk
#: code:addons/crm_helpdesk/crm_helpdesk.py:117
#, python-format
msgid "Error!"
msgstr ""

#. module: crm_helpdesk
#: view:crm.helpdesk:crm_helpdesk.crm_case_form_view_helpdesk
msgid "Escalate"
msgstr ""

#. module: crm_helpdesk
#: view:crm.helpdesk:crm_helpdesk.crm_case_form_view_helpdesk
msgid "Estimates"
msgstr ""

#. module: crm_helpdesk
#: view:crm.helpdesk.report:crm_helpdesk.view_report_crm_helpdesk_filter
msgid "Extended Filters..."
msgstr ""

#. module: crm_helpdesk
#: view:crm.helpdesk:crm_helpdesk.crm_case_form_view_helpdesk
msgid "Extra Info"
msgstr ""

#. module: crm_helpdesk
#: field:crm.helpdesk,message_follower_ids:0
msgid "Followers"
msgstr ""

#. module: crm_helpdesk
#: view:crm.helpdesk:crm_helpdesk.crm_case_form_view_helpdesk
msgid "General"
msgstr ""

#. module: crm_helpdesk
#: view:crm.helpdesk:crm_helpdesk.view_crm_case_helpdesk_filter
#: view:crm.helpdesk.report:crm_helpdesk.view_report_crm_helpdesk_filter
msgid "Group By"
msgstr ""

#. module: crm_helpdesk
#: model:ir.actions.act_window,help:crm_helpdesk.action_report_crm_helpdesk
msgid ""
"Have a general overview of all support requests by sorting them with "
"specific criteria such as the processing time, number of requests answered, "
"emails sent and costs."
msgstr ""

#. module: crm_helpdesk
#: view:crm.helpdesk.report:crm_helpdesk.view_report_crm_helpdesk_graph
#: model:ir.model,name:crm_helpdesk.model_crm_helpdesk
#: model:ir.ui.menu,name:crm_helpdesk.menu_config_helpdesk
msgid "Helpdesk"
msgstr ""

#. module: crm_helpdesk
#: model:ir.actions.act_window,name:crm_helpdesk.action_report_crm_helpdesk
#: model:ir.ui.menu,name:crm_helpdesk.menu_report_crm_helpdesks_tree
msgid "Helpdesk Analysis"
msgstr ""

#. module: crm_helpdesk
#: model:ir.actions.act_window,name:crm_helpdesk.crm_helpdesk_categ_action
msgid "Helpdesk Categories"
msgstr ""

#. module: crm_helpdesk
#: model:ir.actions.act_window,name:crm_helpdesk.crm_case_helpdesk_act111
msgid "Helpdesk Requests"
msgstr ""

#. module: crm_helpdesk
#: view:crm.helpdesk:crm_helpdesk.crm_case_form_view_helpdesk
msgid "Helpdesk Support"
msgstr ""

#. module: crm_helpdesk
#: view:crm.helpdesk:crm_helpdesk.crm_case_tree_view_helpdesk
msgid "Helpdesk Support Tree"
msgstr ""

#. module: crm_helpdesk
#: view:crm.helpdesk:crm_helpdesk.crm_case_helpdesk_calendar_view
msgid "Helpdesk Supports"
msgstr ""

#. module: crm_helpdesk
#: model:ir.ui.menu,name:crm_helpdesk.menu_help_support_main
msgid "Helpdesk and Support"
msgstr ""

#. module: crm_helpdesk
#: model:ir.model,name:crm_helpdesk.model_crm_helpdesk_report
msgid "Helpdesk report after Sales Services"
msgstr ""

#. module: crm_helpdesk
#: view:crm.helpdesk:crm_helpdesk.view_crm_case_helpdesk_filter
msgid ""
"Helpdesk requests that are assigned to me or to one of the sale teams I "
"manage"
msgstr ""

#. module: crm_helpdesk
#: selection:crm.helpdesk,priority:0
#: selection:crm.helpdesk.report,priority:0
msgid "High"
msgstr ""

#. module: crm_helpdesk
#: selection:crm.helpdesk.report,priority:0
msgid "Highest"
msgstr ""

#. module: crm_helpdesk
#: help:crm.helpdesk,message_summary:0
msgid ""
"Holds the Chatter summary (number of messages, ...). This summary is "
"directly in html format in order to be inserted in kanban views."
msgstr ""

#. module: crm_helpdesk
#: field:crm.helpdesk,id:0
#: field:crm.helpdesk.report,id:0
msgid "ID"
msgstr ""

#. module: crm_helpdesk
#: help:crm.helpdesk,message_unread:0
msgid "If checked new messages require your attention."
msgstr ""

#. module: crm_helpdesk
#: selection:crm.helpdesk,state:0
msgid "In Progress"
msgstr ""

#. module: crm_helpdesk
#: field:crm.helpdesk,message_is_follower:0
msgid "Is a Follower"
msgstr ""

#. module: crm_helpdesk
#: field:crm.helpdesk,date_action_last:0
msgid "Last Action"
msgstr ""

#. module: crm_helpdesk
#: field:crm.helpdesk,message_last_post:0
msgid "Last Message Date"
msgstr ""

#. module: crm_helpdesk
#: field:crm.helpdesk,write_uid:0
msgid "Last Updated by"
msgstr ""

#. module: crm_helpdesk
#: selection:crm.helpdesk,priority:0
#: selection:crm.helpdesk.report,priority:0
msgid "Low"
msgstr ""

#. module: crm_helpdesk
#: selection:crm.helpdesk.report,priority:0
msgid "Lowest"
msgstr ""

#. module: crm_helpdesk
#: field:crm.helpdesk,message_ids:0
msgid "Messages"
msgstr ""

#. module: crm_helpdesk
#: help:crm.helpdesk,message_ids:0
msgid "Messages and communication history"
msgstr ""

#. module: crm_helpdesk
#: view:crm.helpdesk:crm_helpdesk.crm_case_form_view_helpdesk
msgid "Misc"
msgstr ""

#. module: crm_helpdesk
#: view:crm.helpdesk.report:crm_helpdesk.view_report_crm_helpdesk_filter
msgid "Month"
msgstr ""

#. module: crm_helpdesk
#: view:crm.helpdesk.report:crm_helpdesk.view_report_crm_helpdesk_filter
msgid "Month of helpdesk requests"
msgstr ""

#. module: crm_helpdesk
#: view:crm.helpdesk.report:crm_helpdesk.view_report_crm_helpdesk_filter
msgid "My Case(s)"
msgstr ""

#. module: crm_helpdesk
#: view:crm.helpdesk.report:crm_helpdesk.view_report_crm_helpdesk_filter
msgid "My Company"
msgstr ""

#. module: crm_helpdesk
#: view:crm.helpdesk.report:crm_helpdesk.view_report_crm_helpdesk_filter
msgid "My Sales Team(s)"
msgstr ""

#. module: crm_helpdesk
#: field:crm.helpdesk,name:0
msgid "Name"
msgstr ""

#. module: crm_helpdesk
#: view:crm.helpdesk:crm_helpdesk.view_crm_case_helpdesk_filter
#: selection:crm.helpdesk,state:0
#: view:crm.helpdesk.report:crm_helpdesk.view_report_crm_helpdesk_filter
msgid "New"
msgstr ""

#. module: crm_helpdesk
#: view:crm.helpdesk:crm_helpdesk.view_crm_case_helpdesk_filter
msgid "New Helpdesk Request"
msgstr ""

#. module: crm_helpdesk
#: field:crm.helpdesk,date_action_next:0
msgid "Next Action"
msgstr ""

#. module: crm_helpdesk
#: code:addons/crm_helpdesk/crm_helpdesk.py:134
#, python-format
msgid "No Subject"
msgstr ""

#. module: crm_helpdesk
#: selection:crm.helpdesk,priority:0
#: selection:crm.helpdesk.report,priority:0
msgid "Normal"
msgstr ""

#. module: crm_helpdesk
#: view:crm.helpdesk:crm_helpdesk.crm_case_form_view_helpdesk
msgid "Notes"
msgstr ""

#. module: crm_helpdesk
#: view:crm.helpdesk:crm_helpdesk.view_crm_case_helpdesk_filter
#: view:crm.helpdesk.report:crm_helpdesk.view_report_crm_helpdesk_filter
#: selection:crm.helpdesk.report,state:0
msgid "Open"
msgstr ""

#. module: crm_helpdesk
#: view:crm.helpdesk:crm_helpdesk.view_crm_case_helpdesk_filter
msgid "Open Helpdesk Request"
msgstr ""

#. module: crm_helpdesk
#: field:crm.helpdesk.report,delay_expected:0
msgid "Overpassed Deadline"
msgstr ""

#. module: crm_helpdesk
#: view:crm.helpdesk:crm_helpdesk.crm_case_tree_view_helpdesk
#: view:crm.helpdesk:crm_helpdesk.view_crm_case_helpdesk_filter
#: field:crm.helpdesk,partner_id:0
#: view:crm.helpdesk.report:crm_helpdesk.view_report_crm_helpdesk_filter
#: field:crm.helpdesk.report,partner_id:0
msgid "Partner"
msgstr ""

#. module: crm_helpdesk
#: view:crm.helpdesk:crm_helpdesk.view_crm_case_helpdesk_filter
#: selection:crm.helpdesk,state:0
#: selection:crm.helpdesk.report,state:0
msgid "Pending"
msgstr ""

#. module: crm_helpdesk
#: field:crm.helpdesk,planned_cost:0
#: field:crm.helpdesk.report,planned_cost:0
msgid "Planned Costs"
msgstr ""

#. module: crm_helpdesk
#: field:crm.helpdesk,planned_revenue:0
msgid "Planned Revenue"
msgstr ""

#. module: crm_helpdesk
#: view:crm.helpdesk:crm_helpdesk.view_crm_case_helpdesk_filter
#: field:crm.helpdesk,priority:0
#: view:crm.helpdesk.report:crm_helpdesk.view_report_crm_helpdesk_filter
#: field:crm.helpdesk.report,priority:0
msgid "Priority"
msgstr ""

#. module: crm_helpdesk
#: field:crm.helpdesk,probability:0
msgid "Probability (%)"
msgstr ""

#. module: crm_helpdesk
#: view:crm.helpdesk:crm_helpdesk.crm_case_form_view_helpdesk
#: view:crm.helpdesk:crm_helpdesk.crm_case_tree_view_helpdesk
#: view:crm.helpdesk:crm_helpdesk.view_crm_case_helpdesk_filter
msgid "Query"
msgstr ""

#. module: crm_helpdesk
#: field:crm.helpdesk,ref:0
msgid "Reference"
msgstr ""

#. module: crm_helpdesk
#: field:crm.helpdesk,ref2:0
msgid "Reference 2"
msgstr ""

#. module: crm_helpdesk
#: view:crm.helpdesk:crm_helpdesk.crm_case_form_view_helpdesk
msgid "References"
msgstr ""

#. module: crm_helpdesk
#: view:crm.helpdesk:crm_helpdesk.view_crm_case_helpdesk_filter
msgid "Request Date by Month"
msgstr ""

#. module: crm_helpdesk
#: view:crm.helpdesk:crm_helpdesk.view_crm_case_helpdesk_filter
msgid "Request Month"
msgstr ""

#. module: crm_helpdesk
#: view:crm.helpdesk:crm_helpdesk.view_crm_case_helpdesk_filter
#: field:crm.helpdesk,user_id:0
msgid "Responsible"
msgstr ""

#. module: crm_helpdesk
#: view:crm.helpdesk:crm_helpdesk.view_crm_case_helpdesk_filter
msgid "Responsible User"
msgstr ""

#. module: crm_helpdesk
#: help:crm.helpdesk,section_id:0
msgid ""
"Responsible sales team. Define Responsible user and Email account for mail "
"gateway."
msgstr ""

#. module: crm_helpdesk
#: view:crm.helpdesk:crm_helpdesk.view_crm_case_helpdesk_filter
#: field:crm.helpdesk,section_id:0
#: view:crm.helpdesk.report:crm_helpdesk.view_report_crm_helpdesk_filter
msgid "Sales Team"
msgstr ""

#. module: crm_helpdesk
#: view:crm.helpdesk.report:crm_helpdesk.view_report_crm_helpdesk_filter
msgid "Salesperson"
msgstr ""

#. module: crm_helpdesk
#: view:crm.helpdesk.report:crm_helpdesk.view_report_crm_helpdesk_filter
msgid "Search"
msgstr ""

#. module: crm_helpdesk
#: view:crm.helpdesk:crm_helpdesk.view_crm_case_helpdesk_filter
msgid "Search Helpdesk"
msgstr ""

#. module: crm_helpdesk
#: field:crm.helpdesk.report,section_id:0
msgid "Section"
msgstr ""

#. module: crm_helpdesk
#: view:crm.helpdesk:crm_helpdesk.view_crm_case_helpdesk_filter
#: field:crm.helpdesk,state:0
#: view:crm.helpdesk.report:crm_helpdesk.view_report_crm_helpdesk_filter
#: field:crm.helpdesk.report,state:0
msgid "Status"
msgstr ""

#. module: crm_helpdesk
#: field:crm.helpdesk,message_summary:0
msgid "Summary"
msgstr ""

#. module: crm_helpdesk
#: help:crm.helpdesk,state:0
msgid ""
"The status is set to 'Draft', when a case is created.                        "
"          \n"
"If the case is in progress the status is set to 'Open'.                      "
"            \n"
"When the case is over, the status is set to 'Done'.                          "
"        \n"
"If the case needs to be reviewed then the status is set to 'Pending'."
msgstr ""

#. module: crm_helpdesk
#: help:crm.helpdesk,email_cc:0
msgid ""
"These email addresses will be added to the CC field of all inbound and "
"outbound emails for this record before being sent. Separate multiple email "
"addresses with a comma"
msgstr ""

#. module: crm_helpdesk
#: field:crm.helpdesk,message_unread:0
msgid "Unread Messages"
msgstr ""

#. module: crm_helpdesk
#: field:crm.helpdesk,write_date:0
msgid "Update Date"
msgstr ""

#. module: crm_helpdesk
#: field:crm.helpdesk.report,user_id:0
msgid "User"
msgstr ""

#. module: crm_helpdesk
#: field:crm.helpdesk,email_cc:0
msgid "Watchers Emails"
msgstr ""

#. module: crm_helpdesk
#: field:crm.helpdesk,website_message_ids:0
msgid "Website Messages"
msgstr ""

#. module: crm_helpdesk
#: help:crm.helpdesk,website_message_ids:0
msgid "Website communication history"
msgstr ""

#. module: crm_helpdesk
#: code:addons/crm_helpdesk/crm_helpdesk.py:117
#, python-format
msgid ""
"You can not escalate, you are already at the top level regarding your sales-"
"team category."
msgstr ""<|MERGE_RESOLUTION|>--- conflicted
+++ resolved
@@ -1,35 +1,26 @@
-# Danish translation for openobject-addons
-# Copyright (c) 2014 Rosetta Contributors and Canonical Ltd 2014
-# This file is distributed under the same license as the openobject-addons package.
-# FIRST AUTHOR <EMAIL@ADDRESS>, 2014.
-#
-msgid ""
-msgstr ""
-<<<<<<< HEAD
-"Project-Id-Version: openobject-addons\n"
-"Report-Msgid-Bugs-To: FULL NAME <EMAIL@ADDRESS>\n"
-"POT-Creation-Date: 2014-09-23 16:27+0000\n"
-"PO-Revision-Date: 2014-08-14 16:10+0000\n"
-"Last-Translator: FULL NAME <EMAIL@ADDRESS>\n"
-"Language-Team: Danish <da@li.org>\n"
-=======
+# Translation of Odoo Server.
+# This file contains the translation of the following modules:
+# * crm_helpdesk
+# 
+# Translators:
+msgid ""
+msgstr ""
 "Project-Id-Version: Odoo 8.0\n"
 "Report-Msgid-Bugs-To: \n"
 "POT-Creation-Date: 2015-01-21 14:07+0000\n"
 "PO-Revision-Date: 2016-04-11 12:48+0000\n"
 "Last-Translator: Martin Trigaux\n"
 "Language-Team: Danish (http://www.transifex.com/odoo/odoo-8/language/da/)\n"
->>>>>>> 0410d118
 "MIME-Version: 1.0\n"
 "Content-Type: text/plain; charset=UTF-8\n"
-"Content-Transfer-Encoding: 8bit\n"
-"X-Launchpad-Export-Date: 2014-09-24 09:04+0000\n"
-"X-Generator: Launchpad (build 17196)\n"
+"Content-Transfer-Encoding: \n"
+"Language: da\n"
+"Plural-Forms: nplurals=2; plural=(n != 1);\n"
 
 #. module: crm_helpdesk
 #: field:crm.helpdesk.report,email:0
 msgid "# Emails"
-msgstr ""
+msgstr "Emails"
 
 #. module: crm_helpdesk
 #: field:crm.helpdesk.report,nbr:0
@@ -45,10 +36,8 @@
 "                Helpdesk and Support allow you to track your interventions.\n"
 "              </p><p>\n"
 "                Use the Odoo Issues system to manage your support\n"
-"                activities. Issues can be connected to the email gateway: "
-"new\n"
-"                emails may create issues, each of them automatically gets "
-"the\n"
+"                activities. Issues can be connected to the email gateway: new\n"
+"                emails may create issues, each of them automatically gets the\n"
 "                history of the conversation with the customer.\n"
 "              </p>\n"
 "            "
@@ -57,7 +46,7 @@
 #. module: crm_helpdesk
 #: field:crm.helpdesk,active:0
 msgid "Active"
-msgstr ""
+msgstr "Aktiv"
 
 #. module: crm_helpdesk
 #: view:crm.helpdesk:crm_helpdesk.view_crm_case_helpdesk_filter
@@ -70,46 +59,42 @@
 msgstr ""
 
 #. module: crm_helpdesk
-#: selection:crm.helpdesk,state:0
-#: selection:crm.helpdesk.report,state:0
+#: selection:crm.helpdesk,state:0 selection:crm.helpdesk.report,state:0
 msgid "Cancelled"
-msgstr ""
+msgstr "Annulleret"
 
 #. module: crm_helpdesk
 #: model:ir.ui.menu,name:crm_helpdesk.menu_crm_case_helpdesk-act
 msgid "Categories"
-msgstr ""
+msgstr "Kategorier"
 
 #. module: crm_helpdesk
 #: view:crm.helpdesk:crm_helpdesk.crm_case_form_view_helpdesk
 msgid "Categorization"
-msgstr ""
-
-#. module: crm_helpdesk
-#: field:crm.helpdesk,categ_id:0
-#: field:crm.helpdesk.report,categ_id:0
+msgstr "Kategorisering"
+
+#. module: crm_helpdesk
+#: field:crm.helpdesk,categ_id:0 field:crm.helpdesk.report,categ_id:0
 msgid "Category"
-msgstr ""
-
-#. module: crm_helpdesk
-#: field:crm.helpdesk,channel_id:0
-#: field:crm.helpdesk.report,channel_id:0
+msgstr "Kategori"
+
+#. module: crm_helpdesk
+#: field:crm.helpdesk,channel_id:0 field:crm.helpdesk.report,channel_id:0
 msgid "Channel"
-msgstr ""
+msgstr "Kanal"
 
 #. module: crm_helpdesk
 #: view:crm.helpdesk.report:crm_helpdesk.view_report_crm_helpdesk_filter
 #: field:crm.helpdesk.report,date_closed:0
 msgid "Close Date"
-msgstr ""
-
-#. module: crm_helpdesk
-#: field:crm.helpdesk,date_closed:0
-#: selection:crm.helpdesk,state:0
+msgstr "Lukke dato"
+
+#. module: crm_helpdesk
+#: field:crm.helpdesk,date_closed:0 selection:crm.helpdesk,state:0
 #: view:crm.helpdesk.report:crm_helpdesk.view_report_crm_helpdesk_filter
 #: selection:crm.helpdesk.report,state:0
 msgid "Closed"
-msgstr ""
+msgstr "Lukket"
 
 #. module: crm_helpdesk
 #: view:crm.helpdesk:crm_helpdesk.crm_case_form_view_helpdesk
@@ -119,14 +104,14 @@
 #. module: crm_helpdesk
 #: help:crm.helpdesk,channel_id:0
 msgid "Communication channel."
-msgstr ""
+msgstr "Kommunikationskanal."
 
 #. module: crm_helpdesk
 #: field:crm.helpdesk,company_id:0
 #: view:crm.helpdesk.report:crm_helpdesk.view_report_crm_helpdesk_filter
 #: field:crm.helpdesk.report,company_id:0
 msgid "Company"
-msgstr ""
+msgstr "Virksomhed"
 
 #. module: crm_helpdesk
 #: model:ir.actions.act_window,help:crm_helpdesk.crm_helpdesk_categ_action
@@ -138,47 +123,45 @@
 #. module: crm_helpdesk
 #: field:crm.helpdesk,create_uid:0
 msgid "Created by"
-msgstr ""
-
-#. module: crm_helpdesk
-#: field:crm.helpdesk,create_date:0
-#: field:crm.helpdesk.report,create_date:0
+msgstr "Oprettet af"
+
+#. module: crm_helpdesk
+#: field:crm.helpdesk,create_date:0 field:crm.helpdesk.report,create_date:0
 msgid "Creation Date"
-msgstr ""
+msgstr "Oprettelses dato"
 
 #. module: crm_helpdesk
 #: view:crm.helpdesk:crm_helpdesk.crm_case_tree_view_helpdesk
-#: field:crm.helpdesk,date:0
-#: field:crm.helpdesk.report,date:0
+#: field:crm.helpdesk,date:0 field:crm.helpdesk.report,date:0
 msgid "Date"
-msgstr ""
+msgstr "Dato"
 
 #. module: crm_helpdesk
 #: help:crm.helpdesk,message_last_post:0
 msgid "Date of the last message posted on the record."
-msgstr ""
+msgstr "Dato for sidste besked på denne post."
 
 #. module: crm_helpdesk
 #: view:crm.helpdesk:crm_helpdesk.crm_case_form_view_helpdesk
 msgid "Dates"
-msgstr ""
+msgstr "Datoer"
 
 #. module: crm_helpdesk
 #: view:crm.helpdesk:crm_helpdesk.view_crm_case_helpdesk_filter
 #: field:crm.helpdesk,date_deadline:0
 #: field:crm.helpdesk.report,date_deadline:0
 msgid "Deadline"
-msgstr ""
+msgstr "Deadline"
 
 #. module: crm_helpdesk
 #: field:crm.helpdesk.report,delay_close:0
 msgid "Delay to Close"
-msgstr ""
+msgstr "Forsinkelse til at lukke"
 
 #. module: crm_helpdesk
 #: field:crm.helpdesk,description:0
 msgid "Description"
-msgstr ""
+msgstr "Beskrivelse"
 
 #. module: crm_helpdesk
 #: help:crm.helpdesk,email_from:0
@@ -188,28 +171,28 @@
 #. module: crm_helpdesk
 #: selection:crm.helpdesk.report,state:0
 msgid "Draft"
-msgstr ""
+msgstr "Udkast"
 
 #. module: crm_helpdesk
 #: field:crm.helpdesk,duration:0
 msgid "Duration"
-msgstr ""
+msgstr "Varighed"
 
 #. module: crm_helpdesk
 #: field:crm.helpdesk,email_from:0
 msgid "Email"
-msgstr ""
+msgstr "E-mail"
 
 #. module: crm_helpdesk
 #: code:addons/crm_helpdesk/crm_helpdesk.py:117
 #, python-format
 msgid "Error!"
-msgstr ""
+msgstr "Fejl!"
 
 #. module: crm_helpdesk
 #: view:crm.helpdesk:crm_helpdesk.crm_case_form_view_helpdesk
 msgid "Escalate"
-msgstr ""
+msgstr "Eskaler"
 
 #. module: crm_helpdesk
 #: view:crm.helpdesk:crm_helpdesk.crm_case_form_view_helpdesk
@@ -219,17 +202,17 @@
 #. module: crm_helpdesk
 #: view:crm.helpdesk.report:crm_helpdesk.view_report_crm_helpdesk_filter
 msgid "Extended Filters..."
-msgstr ""
+msgstr "Udvidede filtre"
 
 #. module: crm_helpdesk
 #: view:crm.helpdesk:crm_helpdesk.crm_case_form_view_helpdesk
 msgid "Extra Info"
-msgstr ""
+msgstr "Ekstra info"
 
 #. module: crm_helpdesk
 #: field:crm.helpdesk,message_follower_ids:0
 msgid "Followers"
-msgstr ""
+msgstr "Folk der følger dig"
 
 #. module: crm_helpdesk
 #: view:crm.helpdesk:crm_helpdesk.crm_case_form_view_helpdesk
@@ -240,7 +223,7 @@
 #: view:crm.helpdesk:crm_helpdesk.view_crm_case_helpdesk_filter
 #: view:crm.helpdesk.report:crm_helpdesk.view_report_crm_helpdesk_filter
 msgid "Group By"
-msgstr ""
+msgstr "Gruppér efter"
 
 #. module: crm_helpdesk
 #: model:ir.actions.act_window,help:crm_helpdesk.action_report_crm_helpdesk
@@ -306,10 +289,9 @@
 msgstr ""
 
 #. module: crm_helpdesk
-#: selection:crm.helpdesk,priority:0
-#: selection:crm.helpdesk.report,priority:0
+#: selection:crm.helpdesk,priority:0 selection:crm.helpdesk.report,priority:0
 msgid "High"
-msgstr ""
+msgstr "Høj"
 
 #. module: crm_helpdesk
 #: selection:crm.helpdesk.report,priority:0
@@ -321,74 +303,72 @@
 msgid ""
 "Holds the Chatter summary (number of messages, ...). This summary is "
 "directly in html format in order to be inserted in kanban views."
-msgstr ""
-
-#. module: crm_helpdesk
-#: field:crm.helpdesk,id:0
-#: field:crm.helpdesk.report,id:0
+msgstr "Indeholder chat sammendraget (antal beskeder). Dette sammendrag er i html format for at kunne sættes ind i kanban views."
+
+#. module: crm_helpdesk
+#: field:crm.helpdesk,id:0 field:crm.helpdesk.report,id:0
 msgid "ID"
-msgstr ""
+msgstr "Id"
 
 #. module: crm_helpdesk
 #: help:crm.helpdesk,message_unread:0
 msgid "If checked new messages require your attention."
-msgstr ""
+msgstr "Hvis afmærket, kræver nye beskeder din attention"
 
 #. module: crm_helpdesk
 #: selection:crm.helpdesk,state:0
 msgid "In Progress"
-msgstr ""
+msgstr "I gang"
 
 #. module: crm_helpdesk
 #: field:crm.helpdesk,message_is_follower:0
 msgid "Is a Follower"
-msgstr ""
+msgstr "Er en \"følger\""
 
 #. module: crm_helpdesk
 #: field:crm.helpdesk,date_action_last:0
 msgid "Last Action"
-msgstr ""
+msgstr "Sidste aktion"
 
 #. module: crm_helpdesk
 #: field:crm.helpdesk,message_last_post:0
 msgid "Last Message Date"
-msgstr ""
+msgstr "Sidste besked Dato"
 
 #. module: crm_helpdesk
 #: field:crm.helpdesk,write_uid:0
 msgid "Last Updated by"
-msgstr ""
-
-#. module: crm_helpdesk
-#: selection:crm.helpdesk,priority:0
-#: selection:crm.helpdesk.report,priority:0
+msgstr "Sidst opdateret af"
+
+#. module: crm_helpdesk
+#: selection:crm.helpdesk,priority:0 selection:crm.helpdesk.report,priority:0
 msgid "Low"
-msgstr ""
+msgstr "Lav"
 
 #. module: crm_helpdesk
 #: selection:crm.helpdesk.report,priority:0
 msgid "Lowest"
-msgstr ""
+msgstr "Lavest"
 
 #. module: crm_helpdesk
 #: field:crm.helpdesk,message_ids:0
 msgid "Messages"
-msgstr ""
+msgstr "Beskeder"
 
 #. module: crm_helpdesk
 #: help:crm.helpdesk,message_ids:0
 msgid "Messages and communication history"
-msgstr ""
+msgstr "Besked- og kommunikations historik"
 
 #. module: crm_helpdesk
 #: view:crm.helpdesk:crm_helpdesk.crm_case_form_view_helpdesk
 msgid "Misc"
-msgstr ""
+msgstr "Diverse"
 
 #. module: crm_helpdesk
 #: view:crm.helpdesk.report:crm_helpdesk.view_report_crm_helpdesk_filter
 msgid "Month"
-msgstr ""
+msgstr "Måned"
 
 #. module: crm_helpdesk
 #: view:crm.helpdesk.report:crm_helpdesk.view_report_crm_helpdesk_filter
@@ -408,19 +388,19 @@
 #. module: crm_helpdesk
 #: view:crm.helpdesk.report:crm_helpdesk.view_report_crm_helpdesk_filter
 msgid "My Sales Team(s)"
-msgstr ""
+msgstr "Mine salgsteams"
 
 #. module: crm_helpdesk
 #: field:crm.helpdesk,name:0
 msgid "Name"
-msgstr ""
+msgstr "Navn"
 
 #. module: crm_helpdesk
 #: view:crm.helpdesk:crm_helpdesk.view_crm_case_helpdesk_filter
 #: selection:crm.helpdesk,state:0
 #: view:crm.helpdesk.report:crm_helpdesk.view_report_crm_helpdesk_filter
 msgid "New"
-msgstr ""
+msgstr "Ny"
 
 #. module: crm_helpdesk
 #: view:crm.helpdesk:crm_helpdesk.view_crm_case_helpdesk_filter
@@ -430,31 +410,30 @@
 #. module: crm_helpdesk
 #: field:crm.helpdesk,date_action_next:0
 msgid "Next Action"
-msgstr ""
+msgstr "Næste handling"
 
 #. module: crm_helpdesk
 #: code:addons/crm_helpdesk/crm_helpdesk.py:134
 #, python-format
 msgid "No Subject"
-msgstr ""
-
-#. module: crm_helpdesk
-#: selection:crm.helpdesk,priority:0
-#: selection:crm.helpdesk.report,priority:0
+msgstr "Intet emne"
+
+#. module: crm_helpdesk
+#: selection:crm.helpdesk,priority:0 selection:crm.helpdesk.report,priority:0
 msgid "Normal"
-msgstr ""
+msgstr "Normal"
 
 #. module: crm_helpdesk
 #: view:crm.helpdesk:crm_helpdesk.crm_case_form_view_helpdesk
 msgid "Notes"
-msgstr ""
+msgstr "Noter"
 
 #. module: crm_helpdesk
 #: view:crm.helpdesk:crm_helpdesk.view_crm_case_helpdesk_filter
 #: view:crm.helpdesk.report:crm_helpdesk.view_report_crm_helpdesk_filter
 #: selection:crm.helpdesk.report,state:0
 msgid "Open"
-msgstr ""
+msgstr "Åbn"
 
 #. module: crm_helpdesk
 #: view:crm.helpdesk:crm_helpdesk.view_crm_case_helpdesk_filter
@@ -464,7 +443,7 @@
 #. module: crm_helpdesk
 #: field:crm.helpdesk.report,delay_expected:0
 msgid "Overpassed Deadline"
-msgstr ""
+msgstr "Overskredet deadline"
 
 #. module: crm_helpdesk
 #: view:crm.helpdesk:crm_helpdesk.crm_case_tree_view_helpdesk
@@ -473,25 +452,23 @@
 #: view:crm.helpdesk.report:crm_helpdesk.view_report_crm_helpdesk_filter
 #: field:crm.helpdesk.report,partner_id:0
 msgid "Partner"
-msgstr ""
-
-#. module: crm_helpdesk
-#: view:crm.helpdesk:crm_helpdesk.view_crm_case_helpdesk_filter
-#: selection:crm.helpdesk,state:0
-#: selection:crm.helpdesk.report,state:0
+msgstr "Partner"
+
+#. module: crm_helpdesk
+#: view:crm.helpdesk:crm_helpdesk.view_crm_case_helpdesk_filter
+#: selection:crm.helpdesk,state:0 selection:crm.helpdesk.report,state:0
 msgid "Pending"
-msgstr ""
-
-#. module: crm_helpdesk
-#: field:crm.helpdesk,planned_cost:0
-#: field:crm.helpdesk.report,planned_cost:0
+msgstr "Afventer"
+
+#. module: crm_helpdesk
+#: field:crm.helpdesk,planned_cost:0 field:crm.helpdesk.report,planned_cost:0
 msgid "Planned Costs"
-msgstr ""
+msgstr "Forventede omkostninger"
 
 #. module: crm_helpdesk
 #: field:crm.helpdesk,planned_revenue:0
 msgid "Planned Revenue"
-msgstr ""
+msgstr "Forventet indtægt"
 
 #. module: crm_helpdesk
 #: view:crm.helpdesk:crm_helpdesk.view_crm_case_helpdesk_filter
@@ -499,12 +476,12 @@
 #: view:crm.helpdesk.report:crm_helpdesk.view_report_crm_helpdesk_filter
 #: field:crm.helpdesk.report,priority:0
 msgid "Priority"
-msgstr ""
+msgstr "Prioritet"
 
 #. module: crm_helpdesk
 #: field:crm.helpdesk,probability:0
 msgid "Probability (%)"
-msgstr ""
+msgstr "Sandsynlighed (%)"
 
 #. module: crm_helpdesk
 #: view:crm.helpdesk:crm_helpdesk.crm_case_form_view_helpdesk
@@ -516,17 +493,17 @@
 #. module: crm_helpdesk
 #: field:crm.helpdesk,ref:0
 msgid "Reference"
-msgstr ""
+msgstr "Reference"
 
 #. module: crm_helpdesk
 #: field:crm.helpdesk,ref2:0
 msgid "Reference 2"
-msgstr ""
+msgstr "Reference 2"
 
 #. module: crm_helpdesk
 #: view:crm.helpdesk:crm_helpdesk.crm_case_form_view_helpdesk
 msgid "References"
-msgstr ""
+msgstr "Referencer"
 
 #. module: crm_helpdesk
 #: view:crm.helpdesk:crm_helpdesk.view_crm_case_helpdesk_filter
@@ -542,12 +519,12 @@
 #: view:crm.helpdesk:crm_helpdesk.view_crm_case_helpdesk_filter
 #: field:crm.helpdesk,user_id:0
 msgid "Responsible"
-msgstr ""
+msgstr "Ansvarlig"
 
 #. module: crm_helpdesk
 #: view:crm.helpdesk:crm_helpdesk.view_crm_case_helpdesk_filter
 msgid "Responsible User"
-msgstr ""
+msgstr "Ansvarlig bruger"
 
 #. module: crm_helpdesk
 #: help:crm.helpdesk,section_id:0
@@ -561,17 +538,17 @@
 #: field:crm.helpdesk,section_id:0
 #: view:crm.helpdesk.report:crm_helpdesk.view_report_crm_helpdesk_filter
 msgid "Sales Team"
-msgstr ""
+msgstr "Salgsteam"
 
 #. module: crm_helpdesk
 #: view:crm.helpdesk.report:crm_helpdesk.view_report_crm_helpdesk_filter
 msgid "Salesperson"
-msgstr ""
+msgstr "Sælger"
 
 #. module: crm_helpdesk
 #: view:crm.helpdesk.report:crm_helpdesk.view_report_crm_helpdesk_filter
 msgid "Search"
-msgstr ""
+msgstr "Søg"
 
 #. module: crm_helpdesk
 #: view:crm.helpdesk:crm_helpdesk.view_crm_case_helpdesk_filter
@@ -581,7 +558,7 @@
 #. module: crm_helpdesk
 #: field:crm.helpdesk.report,section_id:0
 msgid "Section"
-msgstr ""
+msgstr "Afsnit"
 
 #. module: crm_helpdesk
 #: view:crm.helpdesk:crm_helpdesk.view_crm_case_helpdesk_filter
@@ -589,22 +566,19 @@
 #: view:crm.helpdesk.report:crm_helpdesk.view_report_crm_helpdesk_filter
 #: field:crm.helpdesk.report,state:0
 msgid "Status"
-msgstr ""
+msgstr "Status"
 
 #. module: crm_helpdesk
 #: field:crm.helpdesk,message_summary:0
 msgid "Summary"
-msgstr ""
+msgstr "Sammendrag"
 
 #. module: crm_helpdesk
 #: help:crm.helpdesk,state:0
 msgid ""
-"The status is set to 'Draft', when a case is created.                        "
-"          \n"
-"If the case is in progress the status is set to 'Open'.                      "
-"            \n"
-"When the case is over, the status is set to 'Done'.                          "
-"        \n"
+"The status is set to 'Draft', when a case is created.                                  \n"
+"If the case is in progress the status is set to 'Open'.                                  \n"
+"When the case is over, the status is set to 'Done'.                                  \n"
 "If the case needs to be reviewed then the status is set to 'Pending'."
 msgstr ""
 
@@ -614,37 +588,37 @@
 "These email addresses will be added to the CC field of all inbound and "
 "outbound emails for this record before being sent. Separate multiple email "
 "addresses with a comma"
-msgstr ""
+msgstr "Disse mailadresser vil blive tilføjet i CC feltet på alle indkommende og udgående mails for denne post før afsendelse. Adskil flere mailadresser med et komma"
 
 #. module: crm_helpdesk
 #: field:crm.helpdesk,message_unread:0
 msgid "Unread Messages"
-msgstr ""
+msgstr "Ulæste beskeder"
 
 #. module: crm_helpdesk
 #: field:crm.helpdesk,write_date:0
 msgid "Update Date"
-msgstr ""
+msgstr "Opdater dato"
 
 #. module: crm_helpdesk
 #: field:crm.helpdesk.report,user_id:0
 msgid "User"
-msgstr ""
+msgstr "Bruger"
 
 #. module: crm_helpdesk
 #: field:crm.helpdesk,email_cc:0
 msgid "Watchers Emails"
-msgstr ""
+msgstr "Watchers Emails"
 
 #. module: crm_helpdesk
 #: field:crm.helpdesk,website_message_ids:0
 msgid "Website Messages"
-msgstr ""
+msgstr "Website beskeder"
 
 #. module: crm_helpdesk
 #: help:crm.helpdesk,website_message_ids:0
 msgid "Website communication history"
-msgstr ""
+msgstr "Website kommunikations historik"
 
 #. module: crm_helpdesk
 #: code:addons/crm_helpdesk/crm_helpdesk.py:117
@@ -652,4 +626,4 @@
 msgid ""
 "You can not escalate, you are already at the top level regarding your sales-"
 "team category."
-msgstr ""+msgstr "Du kan ikke eskalere, du er allerede på øverste niveau i forhold til din salgs-teams kategori."