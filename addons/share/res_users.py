# -*- coding: utf-8 -*-
##############################################################################
#
#    OpenERP, Open Source Management Solution
#    Copyright (C) 2004-2010 Tiny SPRL (<http://tiny.be>).
#
#    This program is free software: you can redistribute it and/or modify
#    it under the terms of the GNU Affero General Public License as
#    published by the Free Software Foundation, either version 3 of the
#    License, or (at your option) any later version.
#
#    This program is distributed in the hope that it will be useful,
#    but WITHOUT ANY WARRANTY; without even the implied warranty of
#    MERCHANTABILITY or FITNESS FOR A PARTICULAR PURPOSE.  See the
#    GNU Affero General Public License for more details.
#
#    You should have received a copy of the GNU Affero General Public License
#    along with this program.  If not, see <http://www.gnu.org/licenses/>.
#
##############################################################################
from openerp.osv import fields, osv
from openerp import SUPERUSER_ID

class res_users(osv.osv):
    _name = 'res.users'
    _inherit = 'res.users'

    def _is_share(self, cr, uid, ids, name, args, context=None):
        res = {}
        for user in self.browse(cr, uid, ids, context=context):
            res[user.id] = not self.has_group(cr, user.id, 'base.group_user')
        return res

    def _get_users_from_group(self, cr, uid, ids, context=None):
        result = set()
        groups = self.pool['res.groups'].browse(cr, uid, ids, context=context)
        # Clear cache to avoid perf degradation on databases with thousands of users 
        groups.invalidate_cache()
        for group in groups:
            result.update(user.id for user in group.users)
        return list(result)

    _columns = {
        'share': fields.function(_is_share, string='Share User', type='boolean',
            store={
                'res.users': (lambda self, cr, uid, ids, c={}: ids, None, 50),
                'res.groups': (_get_users_from_group, None, 50),
            }, help="External user with limited access, created only for the purpose of sharing data."),
     }


class res_groups(osv.osv):
    _name = "res.groups"
    _inherit = 'res.groups'
    _columns = {
        'share': fields.boolean('Share Group', readonly=True,
                    help="Group created to set access rights for sharing data with some users.")
    }

    def init(self, cr):
        # force re-generation of the user groups view without the shared groups
        self.update_user_groups_view(cr, SUPERUSER_ID)
        parent_class = super(res_groups, self)
        if hasattr(parent_class, 'init'):
            parent_class.init(cr)
<<<<<<< HEAD

    def get_application_groups(self, cr, uid, domain=None, context=None):
        if domain is None:
            domain = []
        domain.append(('share', '=', False))
        return super(res_groups, self).get_application_groups(cr, uid, domain=domain, context=context)
=======
>>>>>>> eb5d95b1
<|MERGE_RESOLUTION|>--- conflicted
+++ resolved
@@ -62,13 +62,4 @@
         self.update_user_groups_view(cr, SUPERUSER_ID)
         parent_class = super(res_groups, self)
         if hasattr(parent_class, 'init'):
-            parent_class.init(cr)
-<<<<<<< HEAD
-
-    def get_application_groups(self, cr, uid, domain=None, context=None):
-        if domain is None:
-            domain = []
-        domain.append(('share', '=', False))
-        return super(res_groups, self).get_application_groups(cr, uid, domain=domain, context=context)
-=======
->>>>>>> eb5d95b1
+            parent_class.init(cr)