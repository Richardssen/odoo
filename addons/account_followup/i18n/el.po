# Greek translation for openobject-addons
# Copyright (c) 2009 Rosetta Contributors and Canonical Ltd 2009
# This file is distributed under the same license as the openobject-addons package.
# FIRST AUTHOR <EMAIL@ADDRESS>, 2009.
#
msgid ""
msgstr ""
<<<<<<< HEAD
"Project-Id-Version: openobject-addons\n"
"Report-Msgid-Bugs-To: FULL NAME <EMAIL@ADDRESS>\n"
"POT-Creation-Date: 2012-12-21 17:05+0000\n"
"PO-Revision-Date: 2010-12-16 01:30+0000\n"
"Last-Translator: Dimitris Andavoglou <dimitrisand@gmail.com>\n"
"Language-Team: Greek <el@li.org>\n"
=======
"Project-Id-Version: Odoo 8.0\n"
"Report-Msgid-Bugs-To: \n"
"POT-Creation-Date: 2015-01-21 14:07+0000\n"
"PO-Revision-Date: 2015-12-05 22:52+0000\n"
"Last-Translator: Goutoudis Kostas <goutoudis@gmail.com>\n"
"Language-Team: Greek (http://www.transifex.com/odoo/odoo-8/language/el/)\n"
>>>>>>> 83a4a582
"MIME-Version: 1.0\n"
"Content-Type: text/plain; charset=UTF-8\n"
"Content-Transfer-Encoding: 8bit\n"
"X-Launchpad-Export-Date: 2014-04-22 06:27+0000\n"
"X-Generator: Launchpad (build 16985)\n"

#. module: account_followup
#: model:email.template,subject:account_followup.email_template_account_followup_default
#: model:email.template,subject:account_followup.email_template_account_followup_level0
#: model:email.template,subject:account_followup.email_template_account_followup_level1
#: model:email.template,subject:account_followup.email_template_account_followup_level2
msgid "${user.company_id.name} Payment Reminder"
msgstr ""

#. module: account_followup
#: help:res.partner,latest_followup_level_id:0
msgid "The maximum follow-up level"
msgstr ""

#. module: account_followup
#: view:account_followup.stat:0
#: view:res.partner:0
msgid "Group By..."
msgstr "Ομαδοποίηση Κατά..."

#. module: account_followup
#: field:account_followup.print,followup_id:0
msgid "Follow-Up"
msgstr "Follow-Up"

#. module: account_followup
#: view:account_followup.followup.line:0
msgid "%(date)s"
msgstr ""

#. module: account_followup
#: field:res.partner,payment_next_action_date:0
msgid "Next Action Date"
msgstr ""

#. module: account_followup
#: view:account_followup.followup.line:0
#: field:account_followup.followup.line,manual_action:0
msgid "Manual Action"
msgstr ""

#. module: account_followup
#: field:account_followup.sending.results,needprinting:0
msgid "Needs Printing"
msgstr ""

#. module: account_followup
#: view:res.partner:0
msgid "⇾ Mark as Done"
msgstr ""

#. module: account_followup
#: field:account_followup.followup.line,manual_action_note:0
msgid "Action To Do"
msgstr ""

#. module: account_followup
#: field:account_followup.followup,company_id:0
#: view:account_followup.stat:0
#: field:account_followup.stat,company_id:0
#: field:account_followup.stat.by.partner,company_id:0
msgid "Company"
msgstr "Εταιρία"

#. module: account_followup
#: report:account_followup.followup.print:0
#: code:addons/account_followup/account_followup.py:258
#, python-format
msgid "Invoice Date"
msgstr "Ημερομηνία Τιμολογίου"

#. module: account_followup
#: field:account_followup.print,email_subject:0
msgid "Email Subject"
msgstr "Θέμα Email"

#. module: account_followup
#: view:account_followup.followup.line:0
msgid "%(user_signature)s"
msgstr ""

#. module: account_followup
#: view:account_followup.followup.line:0
msgid "days overdue, do the following actions:"
msgstr ""

#. module: account_followup
#: view:account_followup.followup.line:0
msgid "Follow-up Steps"
msgstr ""

#. module: account_followup
#: field:account_followup.print,email_body:0
msgid "Email Body"
msgstr ""

#. module: account_followup
#: model:ir.actions.act_window,name:account_followup.action_account_followup_print
msgid "Send Follow-Ups"
msgstr ""

#. module: account_followup
#: report:account_followup.followup.print:0
#: code:addons/account_followup/account_followup.py:262
#, python-format
msgid "Amount"
msgstr ""

#. module: account_followup
#: help:res.partner,payment_next_action:0
msgid ""
"This is the next action to be taken.  It will automatically be set when the "
"partner gets a follow-up level that requires a manual action. "
msgstr ""

#. module: account_followup
#: view:res.partner:0
msgid "No Responsible"
msgstr ""

#. module: account_followup
#: model:account_followup.followup.line,description:account_followup.demo_followup_line2
msgid ""
"\n"
"Dear %(partner_name)s,\n"
"\n"
"We are disappointed to see that despite sending a reminder, that your "
"account is now seriously overdue.\n"
"\n"
"It is essential that immediate payment is made, otherwise we will have to "
"consider placing a stop on your account which means that we will no longer "
"be able to supply your company with (goods/services).\n"
"Please, take appropriate measures in order to carry out this payment in the "
"next 8 days.\n"
"\n"
"If there is a problem with paying invoice that we are not aware of, do not "
"hesitate to contact our accounting department, so that we can resolve the "
"matter quickly.\n"
"\n"
"Details of due payments is printed below.\n"
"\n"
"Best Regards,\n"
msgstr ""

#. module: account_followup
#: model:email.template,body_html:account_followup.email_template_account_followup_level0
msgid ""
"\n"
"<div style=\"font-family: 'Lucica Grande', Ubuntu, Arial, Verdana, sans-"
"serif; font-size: 12px; color: rgb(34, 34, 34); background-color: rgb(255, "
"255, 255); \">\n"
"\n"
"    <p>Dear ${object.name},</p>\n"
"    <p>\n"
"    Exception made if there was a mistake of ours, it seems that the "
"following amount stays unpaid. Please, take\n"
"appropriate measures in order to carry out this payment in the next 8 days.\n"
"\n"
"Would your payment have been carried out after this mail was sent, please "
"ignore this message. Do not hesitate to\n"
"contact our accounting department.  \n"
"\n"
"    </p>\n"
"<br/>\n"
"Best Regards,\n"
"<br/>\n"
"   <br/>\n"
"${user.name}\n"
"\n"
"<br/>\n"
"<br/>\n"
"\n"
"\n"
"${object.get_followup_table_html() | safe}\n"
"\n"
"    <br/>\n"
"\n"
"</div>\n"
"            "
msgstr ""

#. module: account_followup
#: view:account_followup.stat.by.partner:0
msgid "Balance > 0"
msgstr ""

#. module: account_followup
#: view:account.move.line:0
msgid "Total debit"
msgstr "Συνολική χρέωση"

#. module: account_followup
#: field:res.partner,payment_next_action:0
msgid "Next Action"
msgstr ""

#. module: account_followup
#: view:account_followup.followup.line:0
msgid ": Partner Name"
msgstr ""

#. module: account_followup
#: field:account_followup.followup.line,manual_action_responsible_id:0
msgid "Assign a Responsible"
msgstr ""

#. module: account_followup
#: view:account_followup.followup:0
#: field:account_followup.followup,followup_line:0
#: view:res.partner:0
msgid "Follow-up"
msgstr "Follow-up"

#. module: account_followup
#: report:account_followup.followup.print:0
msgid "VAT:"
msgstr "ΦΠΑ:"

#. module: account_followup
#: view:account_followup.stat:0
#: field:account_followup.stat,partner_id:0
#: field:account_followup.stat.by.partner,partner_id:0
#: model:ir.model,name:account_followup.model_res_partner
msgid "Partner"
msgstr "Συνεργάτης"

#. module: account_followup
#: view:account_followup.followup:0
msgid ""
"To remind customers of paying their invoices, you can\n"
"                        define different actions depending on how severely\n"
"                        overdue the customer is. These actions are bundled\n"
"                        into follow-up levels that are triggered when the "
"due\n"
"                        date of an invoice has passed a certain\n"
"                        number of days. If there are other overdue invoices "
"for the \n"
"                        same customer, the actions of the most \n"
"                        overdue invoice will be executed."
msgstr ""

#. module: account_followup
#: report:account_followup.followup.print:0
msgid "Date :"
msgstr "Ημερομηνία :"

#. module: account_followup
#: field:account_followup.print,partner_ids:0
msgid "Partners"
msgstr "Συνεργάτες"

#. module: account_followup
#: sql_constraint:account_followup.followup:0
msgid "Only one follow-up per company is allowed"
msgstr ""

#. module: account_followup
#: code:addons/account_followup/wizard/account_followup_print.py:254
#, python-format
msgid "Invoices Reminder"
msgstr "Υπενθύμιση Τιμολογίων"

#. module: account_followup
#: help:account_followup.followup.line,send_letter:0
msgid "When processing, it will print a letter"
msgstr ""

#. module: account_followup
<<<<<<< HEAD
#: field:res.partner,payment_earliest_due_date:0
msgid "Worst Due Date"
msgstr ""
=======
#: help:account_followup.print,partner_lang:0
msgid ""
"Do not change message text, if you want to send email in partner language, "
"or configure from company"
msgstr "Μην αλλάξετε το μήνυμα, εάν θέλετε να στείλετε email στην γλώσσα του συνεργάτη, ή να παραμετροποιηθεί από την εταιρία"

#. module: account_followup
#: view:website:account_followup.report_followup
msgid "Document: Customer account statement"
msgstr "Έγγραφο: Λογιστική κατάσταση πελάτη"
>>>>>>> 83a4a582

#. module: account_followup
#: view:account_followup.stat:0
msgid "Not Litigation"
msgstr ""

#. module: account_followup
#: view:account_followup.print:0
msgid "Send emails and generate letters"
msgstr ""

#. module: account_followup
#: model:ir.actions.act_window,name:account_followup.action_customer_followup
msgid "Manual Follow-Ups"
msgstr ""

#. module: account_followup
#: view:account_followup.followup.line:0
msgid "%(partner_name)s"
msgstr ""

#. module: account_followup
#: model:email.template,body_html:account_followup.email_template_account_followup_level1
msgid ""
"\n"
"<div style=\"font-family: 'Lucica Grande', Ubuntu, Arial, Verdana, sans-"
"serif; font-size: 12px; color: rgb(34, 34, 34); background-color: rgb(255, "
"255, 255); \">\n"
"    \n"
"    <p>Dear ${object.name},</p>\n"
"   <p>\n"
"    We are disappointed to see that despite sending a reminder, that your "
"account is now seriously overdue.\n"
"It is essential that immediate payment is made, otherwise we will have to "
"consider placing a stop on your account\n"
"which means that we will no longer be able to supply your company with "
"(goods/services).\n"
"Please, take appropriate measures in order to carry out this payment in the "
"next 8 days.\n"
"If there is a problem with paying invoice that we are not aware of, do not "
"hesitate to contact our accounting\n"
"department. so that we can resolve the matter quickly.\n"
"Details of due payments is printed below.\n"
" </p>\n"
"<br/>\n"
"Best Regards,\n"
"    \n"
"<br/>\n"
"<br/>\n"
"${user.name}\n"
"    \n"
"<br/>\n"
"<br/>\n"
"\n"
"${object.get_followup_table_html() | safe}\n"
"\n"
"    <br/>\n"
"\n"
"</div>\n"
"            "
msgstr ""

#. module: account_followup
#: field:account_followup.stat,debit:0
msgid "Debit"
msgstr "Χρέωση"

#. module: account_followup
#: model:ir.model,name:account_followup.model_account_followup_stat
msgid "Follow-up Statistics"
msgstr ""

#. module: account_followup
#: view:res.partner:0
msgid "Send Overdue Email"
msgstr ""

#. module: account_followup
#: model:ir.model,name:account_followup.model_account_followup_followup_line
msgid "Follow-up Criteria"
msgstr ""

#. module: account_followup
#: help:account_followup.followup.line,sequence:0
msgid "Gives the sequence order when displaying a list of follow-up lines."
msgstr ""

#. module: account_followup
#: code:addons/account_followup/wizard/account_followup_print.py:166
#, python-format
msgid " will be sent"
msgstr ""

#. module: account_followup
#: view:account_followup.followup.line:0
msgid ": User's Company Name"
msgstr ""

#. module: account_followup
#: view:account_followup.followup.line:0
#: field:account_followup.followup.line,send_letter:0
msgid "Send a Letter"
msgstr ""

#. module: account_followup
#: model:ir.actions.act_window,name:account_followup.action_account_followup_definition_form
msgid "Payment Follow-ups"
msgstr ""

#. module: account_followup
#: field:account_followup.followup.line,delay:0
msgid "Due Days"
msgstr ""

#. module: account_followup
#: field:account.move.line,followup_line_id:0
#: view:account_followup.stat:0
msgid "Follow-up Level"
msgstr "Follow-up Level"

#. module: account_followup
#: field:account_followup.stat,date_followup:0
msgid "Latest followup"
msgstr "Latest followup"

#. module: account_followup
#: model:ir.ui.menu,name:account_followup.menu_manual_reconcile_followup
msgid "Reconcile Invoices & Payments"
msgstr ""

#. module: account_followup
#: model:ir.ui.menu,name:account_followup.account_followup_s
msgid "Do Manual Follow-Ups"
msgstr ""

#. module: account_followup
#: report:account_followup.followup.print:0
msgid "Li."
msgstr "γρ."

#. module: account_followup
#: field:account_followup.print,email_conf:0
msgid "Send Email Confirmation"
msgstr ""

#. module: account_followup
#: view:account_followup.stat:0
msgid "Follow-up Entries with period in current year"
msgstr ""

#. module: account_followup
#: field:account_followup.stat.by.partner,date_followup:0
msgid "Latest follow-up"
msgstr ""

#. module: account_followup
#: field:account_followup.print,partner_lang:0
msgid "Send Email in Partner Language"
msgstr "Αποστολή Email στην Γλώσσα του Συνεργάτη"

#. module: account_followup
#: code:addons/account_followup/wizard/account_followup_print.py:169
#, python-format
msgid " email(s) sent"
msgstr ""

#. module: account_followup
#: model:ir.model,name:account_followup.model_account_followup_print
msgid "Print Follow-up & Send Mail to Customers"
msgstr ""

#. module: account_followup
#: field:account_followup.followup.line,description:0
msgid "Printed Message"
msgstr "Εκτύπωση Μηνύματος"

#. module: account_followup
#: code:addons/account_followup/wizard/account_followup_print.py:155
#, python-format
msgid "Anybody"
msgstr ""

#. module: account_followup
#: help:account_followup.followup.line,send_email:0
msgid "When processing, it will send an email"
msgstr ""

#. module: account_followup
#: view:account_followup.stat.by.partner:0
msgid "Partner to Remind"
msgstr ""

#. module: account_followup
#: view:res.partner:0
msgid "Print Overdue Payments"
msgstr ""

#. module: account_followup
#: field:account_followup.followup.line,followup_id:0
#: field:account_followup.stat,followup_id:0
msgid "Follow Ups"
msgstr "Follow Ups"

#. module: account_followup
#: code:addons/account_followup/account_followup.py:218
#, python-format
msgid "Email not sent because of email address of partner not filled in"
msgstr ""

#. module: account_followup
#: model:ir.model,name:account_followup.model_account_followup_followup
msgid "Account Follow-up"
msgstr ""

#. module: account_followup
#: help:res.partner,payment_responsible_id:0
msgid ""
"Optionally you can assign a user to this field, which will make him "
"responsible for the action."
msgstr ""

#. module: account_followup
#: model:ir.model,name:account_followup.model_account_followup_sending_results
msgid "Results from the sending of the different letters and emails"
msgstr ""

#. module: account_followup
#: constraint:account_followup.followup.line:0
msgid ""
"Your description is invalid, use the right legend or %% if you want to use "
"the percent character."
msgstr ""

#. module: account_followup
#: code:addons/account_followup/wizard/account_followup_print.py:172
#, python-format
msgid " manual action(s) assigned:"
msgstr ""

#. module: account_followup
<<<<<<< HEAD
#: view:res.partner:0
msgid "Search Partner"
msgstr ""

#. module: account_followup
#: model:ir.ui.menu,name:account_followup.account_followup_print_menu
msgid "Send Letters and Emails"
msgstr ""
=======
#: field:account_followup.followup,write_uid:0
#: field:account_followup.followup.line,write_uid:0
#: field:account_followup.print,write_uid:0
#: field:account_followup.sending.results,write_uid:0
msgid "Last Updated by"
msgstr "Τελευταία Ενημέρωση από"

#. module: account_followup
#: field:account_followup.followup,write_date:0
#: field:account_followup.followup.line,write_date:0
#: field:account_followup.print,write_date:0
#: field:account_followup.sending.results,write_date:0
msgid "Last Updated on"
msgstr "Τελευταία Ενημέρωση στις"
>>>>>>> 83a4a582

#. module: account_followup
#: view:account_followup.followup:0
msgid "Search Follow-up"
msgstr ""

#. module: account_followup
#: view:res.partner:0
msgid "Account Move line"
msgstr ""

#. module: account_followup
#: code:addons/account_followup/wizard/account_followup_print.py:237
#, python-format
msgid "Send Letters and Emails: Actions Summary"
msgstr ""

#. module: account_followup
#: view:account_followup.print:0
msgid "or"
msgstr ""

#. module: account_followup
#: view:res.partner:0
msgid ""
"If not specified by the latest follow-up level, it will send from the "
"default email template"
msgstr ""

#. module: account_followup
#: sql_constraint:account_followup.followup.line:0
msgid "Days of the follow-up levels must be different"
msgstr ""

#. module: account_followup
#: view:res.partner:0
msgid "Click to mark the action as done."
msgstr ""

#. module: account_followup
#: model:ir.ui.menu,name:account_followup.menu_action_followup_stat_follow
msgid "Follow-Ups Analysis"
msgstr ""

#. module: account_followup
#: help:res.partner,payment_next_action_date:0
msgid ""
"This is when the manual follow-up is needed. The date will be set to the "
"current date when the partner gets a follow-up level that requires a manual "
"action. Can be practical to set manually e.g. to see if he keeps his "
"promises."
msgstr ""

#. module: account_followup
#: view:res.partner:0
msgid "Print overdue payments report independent of follow-up line"
msgstr ""

#. module: account_followup
#: help:account_followup.print,date:0
msgid ""
"This field allow you to select a forecast date to plan your follow-ups"
msgstr ""
"Αυτό το πεδίο σας επιτρέπει να επιλέξετε μια προβλεπόμενη ημερομηνία για το "
"σχέδιο συνέχειας σας"

#. module: account_followup
#: field:account_followup.print,date:0
msgid "Follow-up Sending Date"
msgstr "Follow-up Sending Date"

#. module: account_followup
#: view:res.partner:0
#: field:res.partner,payment_responsible_id:0
msgid "Follow-up Responsible"
msgstr ""

#. module: account_followup
#: model:email.template,body_html:account_followup.email_template_account_followup_level2
msgid ""
"\n"
"<div style=\"font-family: 'Lucica Grande', Ubuntu, Arial, Verdana, sans-"
"serif; font-size: 12px; color: rgb(34, 34, 34); background-color: rgb(255, "
"255, 255); \">\n"
"    \n"
"    <p>Dear ${object.name},</p>\n"
"    <p>\n"
"    Despite several reminders, your account is still not settled.\n"
"Unless full payment is made in next 8 days, legal action for the recovery of "
"the debt will be taken without\n"
"further notice.\n"
"I trust that this action will prove unnecessary and details of due payments "
"is printed below.\n"
"In case of any queries concerning this matter, do not hesitate to contact "
"our accounting department.\n"
"</p>\n"
"<br/>\n"
"Best Regards,\n"
"<br/>\n"
"<br/>\n"
"${user.name}\n"
"<br/>\n"
"<br/>\n"
"\n"
"\n"
"${object.get_followup_table_html() | safe}\n"
"\n"
"    <br/>\n"
"\n"
"</div>\n"
"            "
msgstr ""

#. module: account_followup
#: report:account_followup.followup.print:0
msgid "Document : Customer account statement"
msgstr "Έγγραφο : Δήλωση λογαριασμού Πελάτη"

#. module: account_followup
#: model:ir.ui.menu,name:account_followup.account_followup_menu
msgid "Follow-up Levels"
msgstr ""

#. module: account_followup
#: model:account_followup.followup.line,description:account_followup.demo_followup_line4
#: model:account_followup.followup.line,description:account_followup.demo_followup_line5
msgid ""
"\n"
"Dear %(partner_name)s,\n"
"\n"
"Despite several reminders, your account is still not settled.\n"
"\n"
"Unless full payment is made in next 8 days, then legal action for the "
"recovery of the debt will be taken without further notice.\n"
"\n"
"I trust that this action will prove unnecessary and details of due payments "
"is printed below.\n"
"\n"
"In case of any queries concerning this matter, do not hesitate to contact "
"our accounting department.\n"
"\n"
"Best Regards,\n"
"            "
msgstr ""

#. module: account_followup
#: field:res.partner,payment_amount_due:0
msgid "Amount Due"
msgstr ""

#. module: account_followup
#: field:account.move.line,followup_date:0
msgid "Latest Follow-up"
msgstr "Latest Follow-up"

#. module: account_followup
#: view:account_followup.sending.results:0
msgid "Download Letters"
msgstr ""

#. module: account_followup
#: field:account_followup.print,company_id:0
#: field:res.partner,unreconciled_aml_ids:0
msgid "unknown"
msgstr ""

#. module: account_followup
#: code:addons/account_followup/account_followup.py:313
#, python-format
msgid "Printed overdue payments report"
msgstr ""

#. module: account_followup
#: help:account_followup.followup.line,manual_action:0
msgid ""
"When processing, it will set the manual action to be taken for that "
"customer. "
msgstr ""

#. module: account_followup
#: view:res.partner:0
msgid ""
"Below is the history of the transactions of this\n"
"                            customer. You can check \"No Follow-up\" in\n"
"                            order to exclude it from the next follow-up "
"actions."
msgstr ""

#. module: account_followup
#: code:addons/account_followup/wizard/account_followup_print.py:171
#, python-format
msgid " email(s) should have been sent, but "
msgstr ""

#. module: account_followup
#: help:account_followup.print,test_print:0
msgid ""
"Check if you want to print follow-ups without changing follow-ups level."
msgstr ""

#. module: account_followup
#: model:ir.model,name:account_followup.model_account_move_line
msgid "Journal Items"
msgstr ""

#. module: account_followup
#: report:account_followup.followup.print:0
msgid "Total:"
msgstr ""

#. module: account_followup
#: field:account_followup.followup.line,email_template_id:0
msgid "Email Template"
msgstr ""

#. module: account_followup
#: field:account_followup.print,summary:0
msgid "Summary"
msgstr "Περίληψη"

#. module: account_followup
#: view:account_followup.followup.line:0
#: field:account_followup.followup.line,send_email:0
msgid "Send an Email"
msgstr ""

#. module: account_followup
#: field:account_followup.stat,credit:0
msgid "Credit"
msgstr "Πίστωση"

#. module: account_followup
#: field:res.partner,payment_amount_overdue:0
msgid "Amount Overdue"
msgstr ""

#. module: account_followup
#: help:res.partner,latest_followup_level_id_without_lit:0
msgid ""
"The maximum follow-up level without taking into account the account move "
"lines with litigation"
msgstr ""

#. module: account_followup
#: view:account_followup.stat:0
#: field:res.partner,latest_followup_date:0
msgid "Latest Follow-up Date"
msgstr ""

#. module: account_followup
#: model:email.template,body_html:account_followup.email_template_account_followup_default
msgid ""
"\n"
"<div style=\"font-family: 'Lucica Grande', Ubuntu, Arial, Verdana, sans-"
"serif; font-size: 12px; color: rgb(34, 34, 34); background-color: rgb(255, "
"255, 255); \">\n"
"    \n"
"    <p>Dear ${object.name},</p>\n"
"    <p>\n"
"    Exception made if there was a mistake of ours, it seems that the "
"following amount stays unpaid. Please, take\n"
"appropriate measures in order to carry out this payment in the next 8 days.\n"
"Would your payment have been carried out after this mail was sent, please "
"ignore this message. Do not hesitate to\n"
"contact our accounting department.\n"
"    </p>\n"
"<br/>\n"
"Best Regards,\n"
"<br/>\n"
"<br/>\n"
"${user.name}\n"
"<br/>\n"
"<br/>\n"
"\n"
"${object.get_followup_table_html() | safe}\n"
"\n"
"<br/>\n"
"</div>\n"
"            "
msgstr ""

#. module: account_followup
#: field:account.move.line,result:0
#: view:account_followup.stat:0
#: field:account_followup.stat,balance:0
#: field:account_followup.stat.by.partner,balance:0
msgid "Balance"
msgstr "Ισοζύγιο"

#. module: account_followup
#: help:res.partner,payment_note:0
msgid "Payment Note"
msgstr ""

#. module: account_followup
#: view:res.partner:0
msgid "My Follow-ups"
msgstr ""

#. module: account_followup
#: view:account_followup.followup.line:0
msgid "%(company_name)s"
msgstr ""

#. module: account_followup
#: model:account_followup.followup.line,description:account_followup.demo_followup_line1
msgid ""
"\n"
"Dear %(partner_name)s,\n"
"\n"
"Exception made if there was a mistake of ours, it seems that the following "
"amount stays unpaid. Please, take appropriate measures in order to carry out "
"this payment in the next 8 days.\n"
"\n"
"Would your payment have been carried out after this mail was sent, please "
"ignore this message. Do not hesitate to contact our accounting department.  "
"\n"
"\n"
"Best Regards,\n"
msgstr ""

#. module: account_followup
#: field:account_followup.stat,date_move_last:0
#: field:account_followup.stat.by.partner,date_move_last:0
msgid "Last move"
msgstr "Τελευταία κίνηση"

#. module: account_followup
#: field:account_followup.stat,period_id:0
msgid "Period"
msgstr "Περίοδος"

#. module: account_followup
#: code:addons/account_followup/wizard/account_followup_print.py:228
#, python-format
msgid "%s partners have no credits and as such the action is cleared"
msgstr ""

#. module: account_followup
#: model:ir.actions.report.xml,name:account_followup.account_followup_followup_report
msgid "Follow-up Report"
msgstr ""

#. module: account_followup
#: view:res.partner:0
msgid ""
", the latest payment follow-up\n"
"                            was:"
msgstr ""

#. module: account_followup
#: view:account_followup.print:0
msgid "Cancel"
msgstr "Άκυρο"

#. module: account_followup
#: view:account_followup.sending.results:0
msgid "Close"
msgstr ""

#. module: account_followup
#: view:account_followup.stat:0
msgid "Litigation"
msgstr ""

#. module: account_followup
#: field:account_followup.stat.by.partner,max_followup_id:0
msgid "Max Follow Up Level"
msgstr ""

#. module: account_followup
#: code:addons/account_followup/wizard/account_followup_print.py:171
#, python-format
msgid " had unknown email address(es)"
msgstr ""

#. module: account_followup
#: view:res.partner:0
msgid "Responsible"
msgstr ""

#. module: account_followup
#: model:ir.ui.menu,name:account_followup.menu_finance_followup
#: view:res.partner:0
msgid "Payment Follow-up"
msgstr ""

#. module: account_followup
#: view:account_followup.followup.line:0
msgid ": Current Date"
msgstr ""

#. module: account_followup
#: view:account_followup.print:0
msgid ""
"This action will send follow-up emails, print the letters and\n"
"                        set the manual actions per customer, according to "
"the follow-up levels defined."
msgstr ""

#. module: account_followup
#: field:account_followup.followup.line,name:0
msgid "Follow-Up Action"
msgstr ""

#. module: account_followup
#: view:account_followup.stat:0
msgid "Including journal entries marked as a litigation"
msgstr ""

#. module: account_followup
#: report:account_followup.followup.print:0
#: field:account_followup.sending.results,description:0
#: code:addons/account_followup/account_followup.py:259
#, python-format
msgid "Description"
msgstr "Περιγραφή"

#. module: account_followup
#: view:account_followup.sending.results:0
msgid "Summary of actions"
msgstr ""

#. module: account_followup
#: report:account_followup.followup.print:0
msgid "Ref"
msgstr "Σχετ"

#. module: account_followup
#: view:account_followup.followup.line:0
msgid "After"
msgstr ""

#. module: account_followup
#: view:account_followup.stat:0
msgid "This Fiscal year"
msgstr "Αυτό το Οικονομοικό Έτος"

#. module: account_followup
#: field:res.partner,latest_followup_level_id_without_lit:0
msgid "Latest Follow-up Level without litigation"
msgstr ""

#. module: account_followup
#: model:ir.actions.act_window,help:account_followup.action_account_manual_reconcile_receivable
msgid ""
"<p>\n"
"                    No journal items found.\n"
"                </p>\n"
"            "
msgstr ""

#. module: account_followup
#: view:account.move.line:0
msgid "Partner entries"
msgstr "Εγγραφές Συνεργάτη"

#. module: account_followup
#: view:account_followup.stat:0
msgid "Follow-up lines"
msgstr ""

#. module: account_followup
#: model:account_followup.followup.line,description:account_followup.demo_followup_line3
msgid ""
"\n"
"Dear %(partner_name)s,\n"
"\n"
"Despite several reminders, your account is still not settled.\n"
"\n"
"Unless full payment is made in next 8 days, then legal action for the "
"recovery of the debt will be taken without further notice.\n"
"\n"
"I trust that this action will prove unnecessary and details of due payments "
"is printed below.\n"
"\n"
"In case of any queries concerning this matter, do not hesitate to contact "
"our accounting department.\n"
"\n"
"Best Regards,\n"
msgstr ""

#. module: account_followup
#: help:account_followup.print,partner_lang:0
msgid ""
"Do not change message text, if you want to send email in partner language, "
"or configure from company"
msgstr ""
"Μην αλλάξετε το μύνημα, εάν θέλετε να στείλετε email στην γλώσσα του "
"συνεργάτη, ή να παραμετροποιηθεί από την εταιρία"

#. module: account_followup
#: view:account_followup.followup.line:0
msgid ""
"Write here the introduction in the letter,\n"
"                            according to the level of the follow-up. You "
"can\n"
"                            use the following keywords in the text. Don't\n"
"                            forget to translate in all languages you "
"installed\n"
"                            using to top right icon."
msgstr ""

#. module: account_followup
#: view:account_followup.stat:0
#: model:ir.actions.act_window,name:account_followup.action_followup_stat
msgid "Follow-ups Sent"
msgstr ""

#. module: account_followup
#: field:account_followup.followup,name:0
msgid "Name"
msgstr "Όνομα"

#. module: account_followup
#: field:res.partner,latest_followup_level_id:0
msgid "Latest Follow-up Level"
msgstr ""

#. module: account_followup
#: field:account_followup.stat,date_move:0
#: field:account_followup.stat.by.partner,date_move:0
msgid "First move"
msgstr "Πρώτη κίνηση"

#. module: account_followup
#: model:ir.model,name:account_followup.model_account_followup_stat_by_partner
msgid "Follow-up Statistics by Partner"
msgstr ""

#. module: account_followup
#: code:addons/account_followup/wizard/account_followup_print.py:172
#, python-format
msgid " letter(s) in report"
msgstr ""

#. module: account_followup
#: view:res.partner:0
msgid "Partners with Overdue Credits"
msgstr ""

#. module: account_followup
#: view:res.partner:0
msgid "Customer Followup"
msgstr ""

#. module: account_followup
#: model:ir.actions.act_window,help:account_followup.action_account_followup_definition_form
msgid ""
"<p class=\"oe_view_nocontent_create\">\n"
"                Click to define follow-up levels and their related actions.\n"
"              </p><p>\n"
"                For each step, specify the actions to be taken and delay in "
"days. It is\n"
"                possible to use print and e-mail templates to send specific "
"messages to\n"
"                the customer.\n"
"              </p>\n"
"          "
msgstr ""

#. module: account_followup
#: code:addons/account_followup/wizard/account_followup_print.py:166
#, python-format
msgid "Follow-up letter of "
msgstr ""

#. module: account_followup
#: view:res.partner:0
msgid "The"
msgstr ""

#. module: account_followup
#: view:account_followup.print:0
msgid "Send follow-ups"
msgstr ""

#. module: account_followup
#: view:account.move.line:0
msgid "Total credit"
msgstr "Σύνολο πίστωσης"

#. module: account_followup
#: field:account_followup.followup.line,sequence:0
msgid "Sequence"
msgstr "Αλληλουχία"

#. module: account_followup
#: view:res.partner:0
msgid "Follow-ups To Do"
msgstr ""

#. module: account_followup
#: report:account_followup.followup.print:0
msgid "Customer Ref :"
msgstr "Σχ. Πελάτη :"

#. module: account_followup
#: report:account_followup.followup.print:0
msgid "Maturity Date"
msgstr "Ημερομηνία Ενηλικίωσης"

#. module: account_followup
#: help:account_followup.followup.line,delay:0
msgid ""
"The number of days after the due date of the invoice to wait before sending "
"the reminder.  Could be negative if you want to send a polite alert "
"beforehand."
msgstr ""

#. module: account_followup
#: help:res.partner,latest_followup_date:0
msgid "Latest date that the follow-up level of the partner was changed"
msgstr ""

#. module: account_followup
#: field:account_followup.print,test_print:0
msgid "Test Print"
msgstr ""

#. module: account_followup
#: view:account_followup.followup.line:0
msgid ": User Name"
msgstr ""

#. module: account_followup
#: view:res.partner:0
msgid "Accounting"
msgstr ""

#. module: account_followup
#: field:account_followup.stat,blocked:0
msgid "Blocked"
msgstr "Μπλοκαρισμένο"

#. module: account_followup
#: field:res.partner,payment_note:0
msgid "Customer Payment Promise"
msgstr ""

#~ msgid "%(user_signature)s: User name"
#~ msgstr "%(user_signature)s: Όνομα Χρήστη"

#~ msgid "Select partners"
#~ msgstr "Επιλογή συνεργατών"

#~ msgid "Due"
#~ msgstr "Έως"

#~ msgid "All payable entries"
#~ msgstr "Όλες οι εγγραφές πληρωμής"

#~ msgid "Amount In Currency"
#~ msgstr "Ποσό σε Νόμισμα"

#~ msgid "%(followup_amount)s: Total Amount Due"
#~ msgstr "%(followup_amount)s: Συνολικό Ποσό έως"

#~ msgid "Account Type"
#~ msgstr "Τύπος Λογαριασμού"

#~ msgid "%(date)s: Current Date"
#~ msgstr "%(date)s: Τρέχουσα Ημερομηνία"

#, python-format
#~ msgid ""
#~ "\n"
#~ "\n"
#~ "Mail sent to following Partners successfully, !\n"
#~ "\n"
#~ msgstr ""
#~ "\n"
#~ "\n"
#~ "Το Mail στάλθηκε στους παρακάτω Συνεργάτες με επιτυχία, !\n"
#~ "\n"

#, python-format
#~ msgid ""
#~ "Mail not sent to following Partners, Email not available !\n"
#~ "\n"
#~ msgstr ""
#~ "Το Mail δεν αποστάλθηκε στους παρακάτω Συνεργάτες, Το Email δεν είναι "
#~ "διαθέσιμο !\n"
#~ "\n"

#~ msgid "Email Settings"
#~ msgstr "Ρυθμίσεις Email"

#~ msgid "%(line)s: Account Move lines"
#~ msgstr "%(line)s: Γραμμές Κινήσεων Λογαριασμού"

#~ msgid "Paid"
#~ msgstr "Πληρωμένο"

#~ msgid "Balance:"
#~ msgstr "Ισοζύγιο:"

#~ msgid "Follow-Ups Criteria"
#~ msgstr "Follow-Ups Criteria"

#~ msgid "Select partners to remind"
#~ msgstr "Επιλογή συνεργατών για υπενθύμιση"

#~ msgid "Partner Selection"
#~ msgstr "Επιλογή Συνεργάτη"

#~ msgid ""
#~ "\n"
#~ "Dear %(partner_name)s,\n"
#~ "\n"
#~ "Exception made if there was a mistake of ours, it seems that the following "
#~ "amount staid unpaid. Please, take appropriate measures in order to carry out "
#~ "this payment in the next 8 days.\n"
#~ "\n"
#~ "Would your payment have been carried out after this mail was sent, please "
#~ "consider the present one as void. Do not hesitate to contact our accounting "
#~ "department at (+32).10.68.94.39.\n"
#~ "\n"
#~ "Best Regards,\n"
#~ "\t\t\t"
#~ msgstr ""
#~ "\n"
#~ "Dear %(partner_name)s,\n"
#~ "\n"
#~ "Exception made if there was a mistake of ours, it seems that the following "
#~ "amount staid unpaid. Please, take appropriate measures in order to carry out "
#~ "this payment in the next 8 days.\n"
#~ "\n"
#~ "Would your payment have been carried out after this mail was sent, please "
#~ "consider the present one as void. Do not hesitate to contact our accounting "
#~ "department at (+32).10.68.94.39.\n"
#~ "\n"
#~ "Best Regards,\n"
#~ "\t\t\t"

#~ msgid "Follow-up and Date Selection"
#~ msgstr "Follow-up and Date Selection"

#~ msgid "Invalid XML for View Architecture!"
#~ msgstr "Άκυρο XML για Αρχιτεκτονική Όψης!"

#~ msgid "Type of Term"
#~ msgstr "Τύπος Όρου"

#~ msgid "All receivable entries"
#~ msgstr "Όλες οι εισπρακτέες εγγραφές"

#~ msgid "Lines"
#~ msgstr "Γραμμές"

#~ msgid "Ok"
#~ msgstr "Ok"

#~ msgid "Send followups"
#~ msgstr "Send followups"

#~ msgid ""
#~ "The Object name must start with x_ and not contain any special character !"
#~ msgstr ""
#~ "Το όνομα του αντικειμένου θα πρέπει να ξεκινάει με x_ και να μην εμπεριέχει "
#~ "ειδικούς χαρακτήρες!"

#~ msgid "%(company_name)s: User's Company name"
#~ msgstr "%(company_name)s: Επωνυμία Εταιρίας Χρήστη"

#~ msgid "End of Month"
#~ msgstr "Τέλος Μήνα"

#~ msgid "Continue"
#~ msgstr "Συνέχιση"

#~ msgid "Followup statistics"
#~ msgstr "Followup statistics"

#~ msgid "Follow-Up lines"
#~ msgstr "Follow-Up lines"

#~ msgid "Accounting follow-ups management"
#~ msgstr "Accounting follow-ups management"

#~ msgid "Follow-Up Lines"
#~ msgstr "Follow-Up Lines"

#~ msgid "%(company_currency)s: User's Company Currency"
#~ msgstr "%(company_currency)s: Νόμισμα Εταιρίας Χρήστη"

#~ msgid ""
#~ "\n"
#~ "Dear %(partner_name)s,\n"
#~ "\n"
#~ "We are disappointed to see that despite sending a reminder, that your "
#~ "account is now seriously overdue.\n"
#~ "\n"
#~ "It is essential that immediate payment is made, otherwise we will have to "
#~ "consider placing a stop on your account which means that we will no longer "
#~ "be able to supply your company with (goods/services).\n"
#~ "Please, take appropriate measures in order to carry out this payment in the "
#~ "next 8 days\n"
#~ "\n"
#~ "If there is a problem with paying invoice that we are not aware of, do not "
#~ "hesitate to contact our accounting department at (+32).10.68.94.39. so that "
#~ "we can resolve the matter quickly.\n"
#~ "\n"
#~ "Details of due payments is printed below.\n"
#~ "\n"
#~ "Best Regards,\n"
#~ "\t\t\t"
#~ msgstr ""
#~ "\n"
#~ "Dear %(partner_name)s,\n"
#~ "\n"
#~ "We are disappointed to see that despite sending a reminder, that your "
#~ "account is now seriously overdue.\n"
#~ "\n"
#~ "It is essential that immediate payment is made, otherwise we will have to "
#~ "consider placing a stop on your account which means that we will no longer "
#~ "be able to supply your company with (goods/services).\n"
#~ "Please, take appropriate measures in order to carry out this payment in the "
#~ "next 8 days\n"
#~ "\n"
#~ "If there is a problem with paying invoice that we are not aware of, do not "
#~ "hesitate to contact our accounting department at (+32).10.68.94.39. so that "
#~ "we can resolve the matter quickly.\n"
#~ "\n"
#~ "Details of due payments is printed below.\n"
#~ "\n"
#~ "Best Regards,\n"
#~ "\t\t\t"

#~ msgid "Followup Report"
#~ msgstr "Followup Report"

#~ msgid "Maturity"
#~ msgstr "Ενηλικίωση"

#~ msgid "Email body"
#~ msgstr "Σώμα Email"

#~ msgid "Follow-Ups"
#~ msgstr "Follow-Ups"

#~ msgid "Net Days"
#~ msgstr "Καθαρές Ημέρες"

#~ msgid "Sub-Total:"
#~ msgstr "Υποσύνολο:"

#~ msgid ""
#~ "\n"
#~ "Dear %(partner_name)s,\n"
#~ "\n"
#~ "Despite several reminders, your account is still not settled.\n"
#~ "\n"
#~ "Unless full payment is made in next 8 days , then legal action for the "
#~ "recovery of the debt, will be taken without further notice.\n"
#~ "\n"
#~ "I trust that this action will prove unnecessary and details of due payments "
#~ "is printed below.\n"
#~ "\n"
#~ "In case of any queries concerning this matter, do not hesitate to contact "
#~ "our accounting department at (+32).10.68.94.39.\n"
#~ "\n"
#~ "Best Regards,\n"
#~ "\t\t\t"
#~ msgstr ""
#~ "\n"
#~ "Dear %(partner_name)s,\n"
#~ "\n"
#~ "Despite several reminders, your account is still not settled.\n"
#~ "\n"
#~ "Unless full payment is made in next 8 days , then legal action for the "
#~ "recovery of the debt, will be taken without further notice.\n"
#~ "\n"
#~ "I trust that this action will prove unnecessary and details of due payments "
#~ "is printed below.\n"
#~ "\n"
#~ "In case of any queries concerning this matter, do not hesitate to contact "
#~ "our accounting department at (+32).10.68.94.39.\n"
#~ "\n"
#~ "Best Regards,\n"
#~ "\t\t\t"

#~ msgid "%(partner_name)s: Partner name"
#~ msgstr "%(partner_name)s: Όνομα συνεργάτη"

#~ msgid "%(heading)s: Move line header"
#~ msgstr "%(heading)s: Κεφαλίδα γραμμής κίνησης"

#~ msgid "Send email confirmation"
#~ msgstr "Αποστολή email επιβεβαίωσης"

#~ msgid "Legend"
#~ msgstr "Υπόμνημα"

#, python-format
#~ msgid ""
#~ "All emails have been successfully sent to Partners:.\n"
#~ "\n"
#~ msgstr ""
#~ "Όλα τα email έχουν αποσταλλεί με επιτυχία στους Συνεργάτες:\n"
#~ "\n"

#~ msgid "Print Follow Ups & Send Mails"
#~ msgstr "Εκτύπωση Follow Ups & Αποστολή Mail"

#~ msgid "Days of delay"
#~ msgstr "Ημέρες καθυστέρησης"

#~ msgid "Invalid model name in the action definition."
#~ msgstr "Λανθασμένο όνομα μοντέλου στον ορισμό ενέργειας"

#~ msgid "Follow-up Message"
#~ msgstr "Μύνημα Απάντησης"

#, python-format
#~ msgid ""
#~ "All E-mails have been successfully sent to Partners:.\n"
#~ "\n"
#~ msgstr ""
#~ "Όλα τα E-mails έχουν αποσταλεί στους Συνεργάτες:.\n"
#~ "\n"

#~ msgid "Companies"
#~ msgstr "Εταιρίες"

#, python-format
#~ msgid "Select Partners"
#~ msgstr "Επιλογή Συνεργατών"

#~ msgid "Send Mails"
#~ msgstr "Αποστολή Αλληλογραφίας"

#~ msgid "Currency"
#~ msgstr "Νόμισμα"

#~ msgid "Payable Items"
#~ msgstr "Στοιχεία Πληρωμής"

#~ msgid "Receivable Items"
#~ msgstr "Εισπρακτέα Στοιχεία"

#~ msgid "Select Partners to Remind"
#~ msgstr "Επιλέξτε Συνεργάτες για Υπενθύμιση"

#~ msgid ""
#~ "Follow up on the reminders sent over to your partners for unpaid invoices."
#~ msgstr ""
#~ "Επαλήθευσετε τις υπενθυμίσεις που έχουνε σταλεί στους συνεργάτες για "
#~ "απλήρωτα τιμολόγια"

#~ msgid "Search Followup"
#~ msgstr "Αναζήτηση Επαλύθευσης"<|MERGE_RESOLUTION|>--- conflicted
+++ resolved
@@ -1,30 +1,252 @@
-# Greek translation for openobject-addons
-# Copyright (c) 2009 Rosetta Contributors and Canonical Ltd 2009
-# This file is distributed under the same license as the openobject-addons package.
-# FIRST AUTHOR <EMAIL@ADDRESS>, 2009.
-#
-msgid ""
-msgstr ""
-<<<<<<< HEAD
-"Project-Id-Version: openobject-addons\n"
-"Report-Msgid-Bugs-To: FULL NAME <EMAIL@ADDRESS>\n"
-"POT-Creation-Date: 2012-12-21 17:05+0000\n"
-"PO-Revision-Date: 2010-12-16 01:30+0000\n"
-"Last-Translator: Dimitris Andavoglou <dimitrisand@gmail.com>\n"
-"Language-Team: Greek <el@li.org>\n"
-=======
+# Translation of Odoo Server.
+# This file contains the translation of the following modules:
+# * account_followup
+# 
+# Translators:
+# FIRST AUTHOR <EMAIL@ADDRESS>, 2009
+# Goutoudis Kostas <goutoudis@gmail.com>, 2015
+msgid ""
+msgstr ""
 "Project-Id-Version: Odoo 8.0\n"
 "Report-Msgid-Bugs-To: \n"
 "POT-Creation-Date: 2015-01-21 14:07+0000\n"
 "PO-Revision-Date: 2015-12-05 22:52+0000\n"
 "Last-Translator: Goutoudis Kostas <goutoudis@gmail.com>\n"
 "Language-Team: Greek (http://www.transifex.com/odoo/odoo-8/language/el/)\n"
->>>>>>> 83a4a582
 "MIME-Version: 1.0\n"
 "Content-Type: text/plain; charset=UTF-8\n"
-"Content-Transfer-Encoding: 8bit\n"
-"X-Launchpad-Export-Date: 2014-04-22 06:27+0000\n"
-"X-Generator: Launchpad (build 16985)\n"
+"Content-Transfer-Encoding: \n"
+"Language: el\n"
+"Plural-Forms: nplurals=2; plural=(n != 1);\n"
+
+#. module: account_followup
+#: model:email.template,body_html:account_followup.email_template_account_followup_level0
+msgid ""
+"\n"
+"<div style=\"font-family: 'Lucica Grande', Ubuntu, Arial, Verdana, sans-serif; font-size: 12px; color: rgb(34, 34, 34); background-color: rgb(255, 255, 255); \">\n"
+"\n"
+"    <p>Dear ${object.name},</p>\n"
+"    <p>\n"
+"    Exception made if there was a mistake of ours, it seems that the following amount stays unpaid. Please, take\n"
+"appropriate measures in order to carry out this payment in the next 8 days.\n"
+"\n"
+"Would your payment have been carried out after this mail was sent, please ignore this message. Do not hesitate to\n"
+"contact our accounting department.  \n"
+"\n"
+"    </p>\n"
+"<br/>\n"
+"Best Regards,\n"
+"<br/>\n"
+"   <br/>\n"
+"${user.name}\n"
+"\n"
+"<br/>\n"
+"<br/>\n"
+"\n"
+"\n"
+"${object.get_followup_table_html() | safe}\n"
+"\n"
+"    <br/>\n"
+"\n"
+"</div>\n"
+"            "
+msgstr ""
+
+#. module: account_followup
+#: model:email.template,body_html:account_followup.email_template_account_followup_level2
+msgid ""
+"\n"
+"<div style=\"font-family: 'Lucica Grande', Ubuntu, Arial, Verdana, sans-serif; font-size: 12px; color: rgb(34, 34, 34); background-color: rgb(255, 255, 255); \">\n"
+"    \n"
+"    <p>Dear ${object.name},</p>\n"
+"    <p>\n"
+"    Despite several reminders, your account is still not settled.\n"
+"Unless full payment is made in next 8 days, legal action for the recovery of the debt will be taken without\n"
+"further notice.\n"
+"I trust that this action will prove unnecessary and details of due payments is printed below.\n"
+"In case of any queries concerning this matter, do not hesitate to contact our accounting department.\n"
+"</p>\n"
+"<br/>\n"
+"Best Regards,\n"
+"<br/>\n"
+"<br/>\n"
+"${user.name}\n"
+"<br/>\n"
+"<br/>\n"
+"\n"
+"\n"
+"${object.get_followup_table_html() | safe}\n"
+"\n"
+"    <br/>\n"
+"\n"
+"</div>\n"
+"            "
+msgstr ""
+
+#. module: account_followup
+#: model:email.template,body_html:account_followup.email_template_account_followup_default
+msgid ""
+"\n"
+"<div style=\"font-family: 'Lucica Grande', Ubuntu, Arial, Verdana, sans-serif; font-size: 12px; color: rgb(34, 34, 34); background-color: rgb(255, 255, 255); \">\n"
+"    \n"
+"    <p>Dear ${object.name},</p>\n"
+"    <p>\n"
+"    Exception made if there was a mistake of ours, it seems that the following amount stays unpaid. Please, take\n"
+"appropriate measures in order to carry out this payment in the next 8 days.\n"
+"Would your payment have been carried out after this mail was sent, please ignore this message. Do not hesitate to\n"
+"contact our accounting department.\n"
+"    </p>\n"
+"<br/>\n"
+"Best Regards,\n"
+"<br/>\n"
+"<br/>\n"
+"${user.name}\n"
+"<br/>\n"
+"<br/>\n"
+"\n"
+"${object.get_followup_table_html() | safe}\n"
+"\n"
+"<br/>\n"
+"</div>\n"
+"            "
+msgstr ""
+
+#. module: account_followup
+#: model:email.template,body_html:account_followup.email_template_account_followup_level1
+msgid ""
+"\n"
+"<div style=\"font-family: 'Lucica Grande', Ubuntu, Arial, Verdana, sans-serif; font-size: 12px; color: rgb(34, 34, 34); background-color: rgb(255, 255, 255); \">\n"
+"    \n"
+"    <p>Dear ${object.name},</p>\n"
+"   <p>\n"
+"    We are disappointed to see that despite sending a reminder, that your account is now seriously overdue.\n"
+"It is essential that immediate payment is made, otherwise we will have to consider placing a stop on your account\n"
+"which means that we will no longer be able to supply your company with (goods/services).\n"
+"Please, take appropriate measures in order to carry out this payment in the next 8 days.\n"
+"If there is a problem with paying invoice that we are not aware of, do not hesitate to contact our accounting\n"
+"department. so that we can resolve the matter quickly.\n"
+"Details of due payments is printed below.\n"
+" </p>\n"
+"<br/>\n"
+"Best Regards,\n"
+"    \n"
+"<br/>\n"
+"<br/>\n"
+"${user.name}\n"
+"    \n"
+"<br/>\n"
+"<br/>\n"
+"\n"
+"${object.get_followup_table_html() | safe}\n"
+"\n"
+"    <br/>\n"
+"\n"
+"</div>\n"
+"            "
+msgstr ""
+
+#. module: account_followup
+#: model:account_followup.followup.line,description:account_followup.demo_followup_line3
+msgid ""
+"\n"
+"Dear %(partner_name)s,\n"
+"\n"
+"Despite several reminders, your account is still not settled.\n"
+"\n"
+"Unless full payment is made in next 8 days, then legal action for the recovery of the debt will be taken without further notice.\n"
+"\n"
+"I trust that this action will prove unnecessary and details of due payments is printed below.\n"
+"\n"
+"In case of any queries concerning this matter, do not hesitate to contact our accounting department.\n"
+"\n"
+"Best Regards,\n"
+msgstr ""
+
+#. module: account_followup
+#: model:account_followup.followup.line,description:account_followup.demo_followup_line4
+#: model:account_followup.followup.line,description:account_followup.demo_followup_line5
+msgid ""
+"\n"
+"Dear %(partner_name)s,\n"
+"\n"
+"Despite several reminders, your account is still not settled.\n"
+"\n"
+"Unless full payment is made in next 8 days, then legal action for the recovery of the debt will be taken without further notice.\n"
+"\n"
+"I trust that this action will prove unnecessary and details of due payments is printed below.\n"
+"\n"
+"In case of any queries concerning this matter, do not hesitate to contact our accounting department.\n"
+"\n"
+"Best Regards,\n"
+"            "
+msgstr ""
+
+#. module: account_followup
+#: model:account_followup.followup.line,description:account_followup.demo_followup_line1
+msgid ""
+"\n"
+"Dear %(partner_name)s,\n"
+"\n"
+"Exception made if there was a mistake of ours, it seems that the following amount stays unpaid. Please, take appropriate measures in order to carry out this payment in the next 8 days.\n"
+"\n"
+"Would your payment have been carried out after this mail was sent, please ignore this message. Do not hesitate to contact our accounting department.  \n"
+"\n"
+"Best Regards,\n"
+msgstr ""
+
+#. module: account_followup
+#: model:account_followup.followup.line,description:account_followup.demo_followup_line2
+msgid ""
+"\n"
+"Dear %(partner_name)s,\n"
+"\n"
+"We are disappointed to see that despite sending a reminder, that your account is now seriously overdue.\n"
+"\n"
+"It is essential that immediate payment is made, otherwise we will have to consider placing a stop on your account which means that we will no longer be able to supply your company with (goods/services).\n"
+"Please, take appropriate measures in order to carry out this payment in the next 8 days.\n"
+"\n"
+"If there is a problem with paying invoice that we are not aware of, do not hesitate to contact our accounting department, so that we can resolve the matter quickly.\n"
+"\n"
+"Details of due payments is printed below.\n"
+"\n"
+"Best Regards,\n"
+msgstr ""
+
+#. module: account_followup
+#: code:addons/account_followup/wizard/account_followup_print.py:174
+#, python-format
+msgid " email(s) sent"
+msgstr ""
+
+#. module: account_followup
+#: code:addons/account_followup/wizard/account_followup_print.py:176
+#, python-format
+msgid " email(s) should have been sent, but "
+msgstr ""
+
+#. module: account_followup
+#: code:addons/account_followup/wizard/account_followup_print.py:176
+#, python-format
+msgid " had unknown email address(es)"
+msgstr ""
+
+#. module: account_followup
+#: code:addons/account_followup/wizard/account_followup_print.py:177
+#, python-format
+msgid " letter(s) in report"
+msgstr ""
+
+#. module: account_followup
+#: code:addons/account_followup/wizard/account_followup_print.py:177
+#, python-format
+msgid " manual action(s) assigned:"
+msgstr ""
+
+#. module: account_followup
+#: code:addons/account_followup/wizard/account_followup_print.py:171
+#, python-format
+msgid " will be sent"
+msgstr " θα αποσταλεί "
 
 #. module: account_followup
 #: model:email.template,subject:account_followup.email_template_account_followup_default
@@ -35,66 +257,289 @@
 msgstr ""
 
 #. module: account_followup
-#: help:res.partner,latest_followup_level_id:0
-msgid "The maximum follow-up level"
-msgstr ""
-
-#. module: account_followup
-#: view:account_followup.stat:0
-#: view:res.partner:0
-msgid "Group By..."
-msgstr "Ομαδοποίηση Κατά..."
-
-#. module: account_followup
-#: field:account_followup.print,followup_id:0
-msgid "Follow-Up"
-msgstr "Follow-Up"
-
-#. module: account_followup
-#: view:account_followup.followup.line:0
+#: view:account_followup.followup.line:account_followup.view_account_followup_followup_line_form
+msgid "%(company_name)s"
+msgstr ""
+
+#. module: account_followup
+#: view:account_followup.followup.line:account_followup.view_account_followup_followup_line_form
 msgid "%(date)s"
 msgstr ""
 
 #. module: account_followup
-#: field:res.partner,payment_next_action_date:0
-msgid "Next Action Date"
-msgstr ""
-
-#. module: account_followup
-#: view:account_followup.followup.line:0
-#: field:account_followup.followup.line,manual_action:0
-msgid "Manual Action"
-msgstr ""
-
-#. module: account_followup
-#: field:account_followup.sending.results,needprinting:0
-msgid "Needs Printing"
-msgstr ""
-
-#. module: account_followup
-#: view:res.partner:0
-msgid "⇾ Mark as Done"
-msgstr ""
+#: view:account_followup.followup.line:account_followup.view_account_followup_followup_line_form
+msgid "%(partner_name)s"
+msgstr ""
+
+#. module: account_followup
+#: view:account_followup.followup.line:account_followup.view_account_followup_followup_line_form
+msgid "%(user_signature)s"
+msgstr ""
+
+#. module: account_followup
+#: code:addons/account_followup/wizard/account_followup_print.py:234
+#, python-format
+msgid "%s partners have no credits and as such the action is cleared"
+msgstr ""
+
+#. module: account_followup
+#: view:res.partner:account_followup.view_partner_inherit_followup_form
+msgid ""
+", the latest payment follow-up\n"
+"                            was:"
+msgstr ""
+
+#. module: account_followup
+#: view:account_followup.followup.line:account_followup.view_account_followup_followup_line_form
+msgid ": Current Date"
+msgstr ""
+
+#. module: account_followup
+#: view:account_followup.followup.line:account_followup.view_account_followup_followup_line_form
+msgid ": Partner Name"
+msgstr ""
+
+#. module: account_followup
+#: view:account_followup.followup.line:account_followup.view_account_followup_followup_line_form
+msgid ": User Name"
+msgstr ""
+
+#. module: account_followup
+#: view:account_followup.followup.line:account_followup.view_account_followup_followup_line_form
+msgid ": User's Company Name"
+msgstr ""
+
+#. module: account_followup
+#: model:ir.actions.act_window,help:account_followup.action_account_followup_definition_form
+msgid ""
+"<p class=\"oe_view_nocontent_create\">\n"
+"                Click to define follow-up levels and their related actions.\n"
+"              </p><p>\n"
+"                For each step, specify the actions to be taken and delay in days. It is\n"
+"                possible to use print and e-mail templates to send specific messages to\n"
+"                the customer.\n"
+"              </p>\n"
+"          "
+msgstr ""
+
+#. module: account_followup
+#: model:ir.model,name:account_followup.model_account_followup_followup
+msgid "Account Follow-up"
+msgstr ""
+
+#. module: account_followup
+#: view:res.partner:account_followup.view_partner_inherit_followup_form
+msgid "Account Move line"
+msgstr ""
+
+#. module: account_followup
+#: view:res.partner:account_followup.view_partner_inherit_followup_form
+msgid "Accounting"
+msgstr "Λογιστική"
 
 #. module: account_followup
 #: field:account_followup.followup.line,manual_action_note:0
 msgid "Action To Do"
-msgstr ""
+msgstr "Ενέργεια Να Κάνω"
+
+#. module: account_followup
+#: view:res.partner:account_followup.view_partner_inherit_followup_form
+msgid "Action to be taken e.g. Give a phonecall, Check if it's paid, ..."
+msgstr ""
+
+#. module: account_followup
+#: view:account_followup.followup.line:account_followup.view_account_followup_followup_line_form
+msgid "After"
+msgstr "Μετά"
+
+#. module: account_followup
+#: code:addons/account_followup/account_followup.py:260
+#: view:website:account_followup.report_followup
+#, python-format
+msgid "Amount"
+msgstr "Ποσό"
+
+#. module: account_followup
+#: field:res.partner,payment_amount_due:0
+msgid "Amount Due"
+msgstr ""
+
+#. module: account_followup
+#: field:res.partner,payment_amount_overdue:0
+msgid "Amount Overdue"
+msgstr ""
+
+#. module: account_followup
+#: code:addons/account_followup/account_followup.py:281
+#, python-format
+msgid "Amount due"
+msgstr ""
+
+#. module: account_followup
+#: code:addons/account_followup/wizard/account_followup_print.py:160
+#, python-format
+msgid "Anybody"
+msgstr ""
+
+#. module: account_followup
+#: field:account_followup.followup.line,manual_action_responsible_id:0
+msgid "Assign a Responsible"
+msgstr "Ανάθεση Υπευθύνου"
+
+#. module: account_followup
+#: field:account.move.line,result:0 field:account_followup.stat,balance:0
+#: field:account_followup.stat.by.partner,balance:0
+msgid "Balance"
+msgstr "Ισοζύγιο"
+
+#. module: account_followup
+#: view:account_followup.stat.by.partner:account_followup.account_followup_stat_by_partner_search
+msgid "Balance > 0"
+msgstr ""
+
+#. module: account_followup
+#: view:res.partner:account_followup.view_partner_inherit_followup_form
+msgid ""
+"Below is the history of the transactions of this\n"
+"                            customer. You can check \"No Follow-up\" in\n"
+"                            order to exclude it from the next follow-up actions."
+msgstr ""
+
+#. module: account_followup
+#: field:account_followup.stat,blocked:0
+msgid "Blocked"
+msgstr "Μπλοκαρισμένο"
+
+#. module: account_followup
+#: view:account_followup.print:account_followup.view_account_followup_print
+msgid "Cancel"
+msgstr "Άκυρο"
+
+#. module: account_followup
+#: help:account_followup.print,test_print:0
+msgid ""
+"Check if you want to print follow-ups without changing follow-up level."
+msgstr ""
+
+#. module: account_followup
+#: view:res.partner:account_followup.view_partner_inherit_followup_form
+msgid "Click to mark the action as done."
+msgstr ""
+
+#. module: account_followup
+#: view:account_followup.sending.results:account_followup.view_account_followup_sending_results
+msgid "Close"
+msgstr "Κλείσιμο"
 
 #. module: account_followup
 #: field:account_followup.followup,company_id:0
-#: view:account_followup.stat:0
+#: view:account_followup.stat:account_followup.view_account_followup_stat_search
 #: field:account_followup.stat,company_id:0
 #: field:account_followup.stat.by.partner,company_id:0
 msgid "Company"
 msgstr "Εταιρία"
 
 #. module: account_followup
-#: report:account_followup.followup.print:0
-#: code:addons/account_followup/account_followup.py:258
-#, python-format
-msgid "Invoice Date"
-msgstr "Ημερομηνία Τιμολογίου"
+#: view:account.config.settings:account_followup.view_account_config_settings_inherit
+msgid "Configure your follow-up levels"
+msgstr ""
+
+#. module: account_followup
+#: field:account_followup.followup,create_uid:0
+#: field:account_followup.followup.line,create_uid:0
+#: field:account_followup.print,create_uid:0
+#: field:account_followup.sending.results,create_uid:0
+msgid "Created by"
+msgstr "Δημιουργήθηκε από"
+
+#. module: account_followup
+#: field:account_followup.followup,create_date:0
+#: field:account_followup.followup.line,create_date:0
+#: field:account_followup.print,create_date:0
+#: field:account_followup.sending.results,create_date:0
+msgid "Created on"
+msgstr "Δημιουργήθηκε στις"
+
+#. module: account_followup
+#: field:account_followup.stat,credit:0
+msgid "Credit"
+msgstr "Πίστωση"
+
+#. module: account_followup
+#: view:res.partner:account_followup.customer_followup_tree
+msgid "Customer Followup"
+msgstr ""
+
+#. module: account_followup
+#: field:res.partner,payment_note:0
+msgid "Customer Payment Promise"
+msgstr ""
+
+#. module: account_followup
+#: view:website:account_followup.report_followup
+msgid "Customer ref:"
+msgstr "Αναφ. Πελάτη:"
+
+#. module: account_followup
+#: view:website:account_followup.report_followup
+msgid "Date:"
+msgstr "Ημερομηνία:"
+
+#. module: account_followup
+#: sql_constraint:account_followup.followup.line:0
+msgid "Days of the follow-up levels must be different"
+msgstr ""
+
+#. module: account_followup
+#: field:account_followup.stat,debit:0
+msgid "Debit"
+msgstr "Χρέωση"
+
+#. module: account_followup
+#: field:account_followup.sending.results,description:0
+#: code:addons/account_followup/account_followup.py:257
+#: view:website:account_followup.report_followup
+#, python-format
+msgid "Description"
+msgstr "Περιγραφή"
+
+#. module: account_followup
+#: model:ir.ui.menu,name:account_followup.account_followup_s
+msgid "Do Manual Follow-Ups"
+msgstr ""
+
+#. module: account_followup
+#: help:account_followup.print,partner_lang:0
+msgid ""
+"Do not change message text, if you want to send email in partner language, "
+"or configure from company"
+msgstr "Μην αλλάξετε το μήνυμα, εάν θέλετε να στείλετε email στην γλώσσα του συνεργάτη, ή να παραμετροποιηθεί από την εταιρία"
+
+#. module: account_followup
+#: view:website:account_followup.report_followup
+msgid "Document: Customer account statement"
+msgstr "Έγγραφο: Λογιστική κατάσταση πελάτη"
+
+#. module: account_followup
+#: view:account_followup.sending.results:account_followup.view_account_followup_sending_results
+msgid "Download Letters"
+msgstr ""
+
+#. module: account_followup
+#: code:addons/account_followup/account_followup.py:259
+#, python-format
+msgid "Due Date"
+msgstr "Ημερομηνία Λήξης"
+
+#. module: account_followup
+#: field:account_followup.followup.line,delay:0
+msgid "Due Days"
+msgstr "Ημέρες Οφειλής"
+
+#. module: account_followup
+#: field:account_followup.print,email_body:0
+msgid "Email Body"
+msgstr ""
 
 #. module: account_followup
 #: field:account_followup.print,email_subject:0
@@ -102,409 +547,29 @@
 msgstr "Θέμα Email"
 
 #. module: account_followup
-#: view:account_followup.followup.line:0
-msgid "%(user_signature)s"
-msgstr ""
-
-#. module: account_followup
-#: view:account_followup.followup.line:0
-msgid "days overdue, do the following actions:"
-msgstr ""
-
-#. module: account_followup
-#: view:account_followup.followup.line:0
-msgid "Follow-up Steps"
-msgstr ""
-
-#. module: account_followup
-#: field:account_followup.print,email_body:0
-msgid "Email Body"
-msgstr ""
-
-#. module: account_followup
-#: model:ir.actions.act_window,name:account_followup.action_account_followup_print
-msgid "Send Follow-Ups"
-msgstr ""
-
-#. module: account_followup
-#: report:account_followup.followup.print:0
-#: code:addons/account_followup/account_followup.py:262
-#, python-format
-msgid "Amount"
-msgstr ""
-
-#. module: account_followup
-#: help:res.partner,payment_next_action:0
-msgid ""
-"This is the next action to be taken.  It will automatically be set when the "
-"partner gets a follow-up level that requires a manual action. "
-msgstr ""
-
-#. module: account_followup
-#: view:res.partner:0
-msgid "No Responsible"
-msgstr ""
-
-#. module: account_followup
-#: model:account_followup.followup.line,description:account_followup.demo_followup_line2
-msgid ""
-"\n"
-"Dear %(partner_name)s,\n"
-"\n"
-"We are disappointed to see that despite sending a reminder, that your "
-"account is now seriously overdue.\n"
-"\n"
-"It is essential that immediate payment is made, otherwise we will have to "
-"consider placing a stop on your account which means that we will no longer "
-"be able to supply your company with (goods/services).\n"
-"Please, take appropriate measures in order to carry out this payment in the "
-"next 8 days.\n"
-"\n"
-"If there is a problem with paying invoice that we are not aware of, do not "
-"hesitate to contact our accounting department, so that we can resolve the "
-"matter quickly.\n"
-"\n"
-"Details of due payments is printed below.\n"
-"\n"
-"Best Regards,\n"
-msgstr ""
-
-#. module: account_followup
-#: model:email.template,body_html:account_followup.email_template_account_followup_level0
-msgid ""
-"\n"
-"<div style=\"font-family: 'Lucica Grande', Ubuntu, Arial, Verdana, sans-"
-"serif; font-size: 12px; color: rgb(34, 34, 34); background-color: rgb(255, "
-"255, 255); \">\n"
-"\n"
-"    <p>Dear ${object.name},</p>\n"
-"    <p>\n"
-"    Exception made if there was a mistake of ours, it seems that the "
-"following amount stays unpaid. Please, take\n"
-"appropriate measures in order to carry out this payment in the next 8 days.\n"
-"\n"
-"Would your payment have been carried out after this mail was sent, please "
-"ignore this message. Do not hesitate to\n"
-"contact our accounting department.  \n"
-"\n"
-"    </p>\n"
-"<br/>\n"
-"Best Regards,\n"
-"<br/>\n"
-"   <br/>\n"
-"${user.name}\n"
-"\n"
-"<br/>\n"
-"<br/>\n"
-"\n"
-"\n"
-"${object.get_followup_table_html() | safe}\n"
-"\n"
-"    <br/>\n"
-"\n"
-"</div>\n"
-"            "
-msgstr ""
-
-#. module: account_followup
-#: view:account_followup.stat.by.partner:0
-msgid "Balance > 0"
-msgstr ""
-
-#. module: account_followup
-#: view:account.move.line:0
-msgid "Total debit"
-msgstr "Συνολική χρέωση"
-
-#. module: account_followup
-#: field:res.partner,payment_next_action:0
-msgid "Next Action"
-msgstr ""
-
-#. module: account_followup
-#: view:account_followup.followup.line:0
-msgid ": Partner Name"
-msgstr ""
-
-#. module: account_followup
-#: field:account_followup.followup.line,manual_action_responsible_id:0
-msgid "Assign a Responsible"
-msgstr ""
-
-#. module: account_followup
-#: view:account_followup.followup:0
-#: field:account_followup.followup,followup_line:0
-#: view:res.partner:0
-msgid "Follow-up"
-msgstr "Follow-up"
-
-#. module: account_followup
-#: report:account_followup.followup.print:0
-msgid "VAT:"
-msgstr "ΦΠΑ:"
-
-#. module: account_followup
-#: view:account_followup.stat:0
-#: field:account_followup.stat,partner_id:0
-#: field:account_followup.stat.by.partner,partner_id:0
-#: model:ir.model,name:account_followup.model_res_partner
-msgid "Partner"
-msgstr "Συνεργάτης"
-
-#. module: account_followup
-#: view:account_followup.followup:0
-msgid ""
-"To remind customers of paying their invoices, you can\n"
-"                        define different actions depending on how severely\n"
-"                        overdue the customer is. These actions are bundled\n"
-"                        into follow-up levels that are triggered when the "
-"due\n"
-"                        date of an invoice has passed a certain\n"
-"                        number of days. If there are other overdue invoices "
-"for the \n"
-"                        same customer, the actions of the most \n"
-"                        overdue invoice will be executed."
-msgstr ""
-
-#. module: account_followup
-#: report:account_followup.followup.print:0
-msgid "Date :"
-msgstr "Ημερομηνία :"
-
-#. module: account_followup
-#: field:account_followup.print,partner_ids:0
-msgid "Partners"
-msgstr "Συνεργάτες"
-
-#. module: account_followup
-#: sql_constraint:account_followup.followup:0
-msgid "Only one follow-up per company is allowed"
-msgstr ""
-
-#. module: account_followup
-#: code:addons/account_followup/wizard/account_followup_print.py:254
-#, python-format
-msgid "Invoices Reminder"
-msgstr "Υπενθύμιση Τιμολογίων"
-
-#. module: account_followup
-#: help:account_followup.followup.line,send_letter:0
-msgid "When processing, it will print a letter"
-msgstr ""
-
-#. module: account_followup
-<<<<<<< HEAD
-#: field:res.partner,payment_earliest_due_date:0
-msgid "Worst Due Date"
-msgstr ""
-=======
-#: help:account_followup.print,partner_lang:0
-msgid ""
-"Do not change message text, if you want to send email in partner language, "
-"or configure from company"
-msgstr "Μην αλλάξετε το μήνυμα, εάν θέλετε να στείλετε email στην γλώσσα του συνεργάτη, ή να παραμετροποιηθεί από την εταιρία"
-
-#. module: account_followup
-#: view:website:account_followup.report_followup
-msgid "Document: Customer account statement"
-msgstr "Έγγραφο: Λογιστική κατάσταση πελάτη"
->>>>>>> 83a4a582
-
-#. module: account_followup
-#: view:account_followup.stat:0
-msgid "Not Litigation"
-msgstr ""
-
-#. module: account_followup
-#: view:account_followup.print:0
-msgid "Send emails and generate letters"
-msgstr ""
-
-#. module: account_followup
-#: model:ir.actions.act_window,name:account_followup.action_customer_followup
-msgid "Manual Follow-Ups"
-msgstr ""
-
-#. module: account_followup
-#: view:account_followup.followup.line:0
-msgid "%(partner_name)s"
-msgstr ""
-
-#. module: account_followup
-#: model:email.template,body_html:account_followup.email_template_account_followup_level1
-msgid ""
-"\n"
-"<div style=\"font-family: 'Lucica Grande', Ubuntu, Arial, Verdana, sans-"
-"serif; font-size: 12px; color: rgb(34, 34, 34); background-color: rgb(255, "
-"255, 255); \">\n"
-"    \n"
-"    <p>Dear ${object.name},</p>\n"
-"   <p>\n"
-"    We are disappointed to see that despite sending a reminder, that your "
-"account is now seriously overdue.\n"
-"It is essential that immediate payment is made, otherwise we will have to "
-"consider placing a stop on your account\n"
-"which means that we will no longer be able to supply your company with "
-"(goods/services).\n"
-"Please, take appropriate measures in order to carry out this payment in the "
-"next 8 days.\n"
-"If there is a problem with paying invoice that we are not aware of, do not "
-"hesitate to contact our accounting\n"
-"department. so that we can resolve the matter quickly.\n"
-"Details of due payments is printed below.\n"
-" </p>\n"
-"<br/>\n"
-"Best Regards,\n"
-"    \n"
-"<br/>\n"
-"<br/>\n"
-"${user.name}\n"
-"    \n"
-"<br/>\n"
-"<br/>\n"
-"\n"
-"${object.get_followup_table_html() | safe}\n"
-"\n"
-"    <br/>\n"
-"\n"
-"</div>\n"
-"            "
-msgstr ""
-
-#. module: account_followup
-#: field:account_followup.stat,debit:0
-msgid "Debit"
-msgstr "Χρέωση"
-
-#. module: account_followup
-#: model:ir.model,name:account_followup.model_account_followup_stat
-msgid "Follow-up Statistics"
-msgstr ""
-
-#. module: account_followup
-#: view:res.partner:0
-msgid "Send Overdue Email"
-msgstr ""
-
-#. module: account_followup
-#: model:ir.model,name:account_followup.model_account_followup_followup_line
-msgid "Follow-up Criteria"
-msgstr ""
-
-#. module: account_followup
-#: help:account_followup.followup.line,sequence:0
-msgid "Gives the sequence order when displaying a list of follow-up lines."
-msgstr ""
-
-#. module: account_followup
-#: code:addons/account_followup/wizard/account_followup_print.py:166
-#, python-format
-msgid " will be sent"
-msgstr ""
-
-#. module: account_followup
-#: view:account_followup.followup.line:0
-msgid ": User's Company Name"
-msgstr ""
-
-#. module: account_followup
-#: view:account_followup.followup.line:0
-#: field:account_followup.followup.line,send_letter:0
-msgid "Send a Letter"
-msgstr ""
-
-#. module: account_followup
-#: model:ir.actions.act_window,name:account_followup.action_account_followup_definition_form
-msgid "Payment Follow-ups"
-msgstr ""
-
-#. module: account_followup
-#: field:account_followup.followup.line,delay:0
-msgid "Due Days"
-msgstr ""
-
-#. module: account_followup
-#: field:account.move.line,followup_line_id:0
-#: view:account_followup.stat:0
-msgid "Follow-up Level"
-msgstr "Follow-up Level"
-
-#. module: account_followup
-#: field:account_followup.stat,date_followup:0
-msgid "Latest followup"
-msgstr "Latest followup"
-
-#. module: account_followup
-#: model:ir.ui.menu,name:account_followup.menu_manual_reconcile_followup
-msgid "Reconcile Invoices & Payments"
-msgstr ""
-
-#. module: account_followup
-#: model:ir.ui.menu,name:account_followup.account_followup_s
-msgid "Do Manual Follow-Ups"
-msgstr ""
-
-#. module: account_followup
-#: report:account_followup.followup.print:0
-msgid "Li."
-msgstr "γρ."
-
-#. module: account_followup
-#: field:account_followup.print,email_conf:0
-msgid "Send Email Confirmation"
-msgstr ""
-
-#. module: account_followup
-#: view:account_followup.stat:0
-msgid "Follow-up Entries with period in current year"
-msgstr ""
-
-#. module: account_followup
-#: field:account_followup.stat.by.partner,date_followup:0
-msgid "Latest follow-up"
-msgstr ""
-
-#. module: account_followup
-#: field:account_followup.print,partner_lang:0
-msgid "Send Email in Partner Language"
-msgstr "Αποστολή Email στην Γλώσσα του Συνεργάτη"
-
-#. module: account_followup
-#: code:addons/account_followup/wizard/account_followup_print.py:169
-#, python-format
-msgid " email(s) sent"
-msgstr ""
-
-#. module: account_followup
-#: model:ir.model,name:account_followup.model_account_followup_print
-msgid "Print Follow-up & Send Mail to Customers"
-msgstr ""
-
-#. module: account_followup
-#: field:account_followup.followup.line,description:0
-msgid "Printed Message"
-msgstr "Εκτύπωση Μηνύματος"
-
-#. module: account_followup
-#: code:addons/account_followup/wizard/account_followup_print.py:155
-#, python-format
-msgid "Anybody"
-msgstr ""
-
-#. module: account_followup
-#: help:account_followup.followup.line,send_email:0
-msgid "When processing, it will send an email"
-msgstr ""
-
-#. module: account_followup
-#: view:account_followup.stat.by.partner:0
-msgid "Partner to Remind"
-msgstr ""
-
-#. module: account_followup
-#: view:res.partner:0
-msgid "Print Overdue Payments"
-msgstr ""
+#: field:account_followup.followup.line,email_template_id:0
+msgid "Email Template"
+msgstr "Πρότυπο email"
+
+#. module: account_followup
+#: code:addons/account_followup/account_followup.py:216
+#, python-format
+msgid "Email not sent because of email address of partner not filled in"
+msgstr ""
+
+#. module: account_followup
+#: code:addons/account_followup/account_followup.py:313
+#: code:addons/account_followup/account_followup.py:319
+#: code:addons/account_followup/report/account_followup_print.py:82
+#, python-format
+msgid "Error!"
+msgstr "Σφάλμα!"
+
+#. module: account_followup
+#: field:account_followup.stat,date_move:0
+#: field:account_followup.stat.by.partner,date_move:0
+msgid "First move"
+msgstr "Πρώτη κίνηση"
 
 #. module: account_followup
 #: field:account_followup.followup.line,followup_id:0
@@ -513,52 +578,168 @@
 msgstr "Follow Ups"
 
 #. module: account_followup
-#: code:addons/account_followup/account_followup.py:218
-#, python-format
-msgid "Email not sent because of email address of partner not filled in"
-msgstr ""
-
-#. module: account_followup
-#: model:ir.model,name:account_followup.model_account_followup_followup
-msgid "Account Follow-up"
-msgstr ""
-
-#. module: account_followup
-#: help:res.partner,payment_responsible_id:0
-msgid ""
-"Optionally you can assign a user to this field, which will make him "
-"responsible for the action."
-msgstr ""
-
-#. module: account_followup
-#: model:ir.model,name:account_followup.model_account_followup_sending_results
-msgid "Results from the sending of the different letters and emails"
-msgstr ""
-
-#. module: account_followup
-#: constraint:account_followup.followup.line:0
-msgid ""
-"Your description is invalid, use the right legend or %% if you want to use "
-"the percent character."
-msgstr ""
-
-#. module: account_followup
-#: code:addons/account_followup/wizard/account_followup_print.py:172
-#, python-format
-msgid " manual action(s) assigned:"
-msgstr ""
-
-#. module: account_followup
-<<<<<<< HEAD
-#: view:res.partner:0
-msgid "Search Partner"
-msgstr ""
-
-#. module: account_followup
-#: model:ir.ui.menu,name:account_followup.account_followup_print_menu
-msgid "Send Letters and Emails"
-msgstr ""
-=======
+#: field:account_followup.print,followup_id:0
+msgid "Follow-Up"
+msgstr "Follow-Up"
+
+#. module: account_followup
+#: field:account_followup.followup.line,name:0
+msgid "Follow-Up Action"
+msgstr ""
+
+#. module: account_followup
+#: model:ir.ui.menu,name:account_followup.menu_action_followup_stat_follow
+msgid "Follow-Ups Analysis"
+msgstr ""
+
+#. module: account_followup
+#: view:account_followup.followup:account_followup.view_account_followup_followup_form
+#: view:account_followup.followup:account_followup.view_account_followup_followup_tree
+#: field:account_followup.followup,followup_line:0
+#: model:ir.ui.menu,name:account_followup.account_followup_main_menu
+#: view:res.partner:account_followup.customer_followup_search_view
+msgid "Follow-up"
+msgstr "Follow-up"
+
+#. module: account_followup
+#: model:ir.model,name:account_followup.model_account_followup_followup_line
+msgid "Follow-up Criteria"
+msgstr ""
+
+#. module: account_followup
+#: view:account_followup.stat:account_followup.view_account_followup_stat_search
+msgid "Follow-up Entries with period in current year"
+msgstr ""
+
+#. module: account_followup
+#: field:account.move.line,followup_line_id:0
+#: view:account_followup.stat:account_followup.view_account_followup_stat_search
+msgid "Follow-up Level"
+msgstr "Follow-up Level"
+
+#. module: account_followup
+#: model:ir.ui.menu,name:account_followup.account_followup_menu
+msgid "Follow-up Levels"
+msgstr ""
+
+#. module: account_followup
+#: model:ir.actions.report.xml,name:account_followup.action_report_followup
+msgid "Follow-up Report"
+msgstr ""
+
+#. module: account_followup
+#: view:res.partner:account_followup.customer_followup_search_view
+#: field:res.partner,payment_responsible_id:0
+msgid "Follow-up Responsible"
+msgstr ""
+
+#. module: account_followup
+#: field:account_followup.print,date:0
+msgid "Follow-up Sending Date"
+msgstr "Follow-up Sending Date"
+
+#. module: account_followup
+#: model:ir.model,name:account_followup.model_account_followup_stat
+msgid "Follow-up Statistics"
+msgstr ""
+
+#. module: account_followup
+#: model:ir.model,name:account_followup.model_account_followup_stat_by_partner
+msgid "Follow-up Statistics by Partner"
+msgstr ""
+
+#. module: account_followup
+#: view:account_followup.followup.line:account_followup.view_account_followup_followup_line_form
+#: view:account_followup.followup.line:account_followup.view_account_followup_followup_line_tree
+msgid "Follow-up Steps"
+msgstr ""
+
+#. module: account_followup
+#: code:addons/account_followup/wizard/account_followup_print.py:171
+#, python-format
+msgid "Follow-up letter of "
+msgstr ""
+
+#. module: account_followup
+#: view:account_followup.stat:account_followup.view_account_followup_stat_graph
+msgid "Follow-up lines"
+msgstr ""
+
+#. module: account_followup
+#: view:account_followup.stat:account_followup.view_account_followup_stat_search
+#: model:ir.actions.act_window,name:account_followup.action_followup_stat
+msgid "Follow-ups Sent"
+msgstr ""
+
+#. module: account_followup
+#: view:res.partner:account_followup.customer_followup_search_view
+msgid "Follow-ups To Do"
+msgstr ""
+
+#. module: account_followup
+#: view:res.partner:account_followup.customer_followup_search_view
+msgid "Followup Level"
+msgstr ""
+
+#. module: account_followup
+#: help:account_followup.followup.line,sequence:0
+msgid "Gives the sequence order when displaying a list of follow-up lines."
+msgstr ""
+
+#. module: account_followup
+#: view:account_followup.stat:account_followup.view_account_followup_stat_search
+#: view:res.partner:account_followup.customer_followup_search_view
+msgid "Group By"
+msgstr "Ομαδοποίηση Ανά"
+
+#. module: account_followup
+#: view:res.partner:account_followup.view_partner_inherit_followup_form
+msgid ""
+"He said the problem was temporary and promised to pay 50% before 15th of "
+"May, balance before 1st of July."
+msgstr ""
+
+#. module: account_followup
+#: field:account_followup.followup,id:0
+#: field:account_followup.followup.line,id:0 field:account_followup.print,id:0
+#: field:account_followup.sending.results,id:0
+#: field:account_followup.stat,id:0
+#: field:account_followup.stat.by.partner,id:0
+#: field:report.account_followup.report_followup,id:0
+msgid "ID"
+msgstr "Κωδικός"
+
+#. module: account_followup
+#: view:res.partner:account_followup.view_partner_inherit_followup_form
+msgid ""
+"If not specified by the latest follow-up level, it will send from the "
+"default email template"
+msgstr ""
+
+#. module: account_followup
+#: view:account_followup.stat:account_followup.view_account_followup_stat_search
+msgid "Including journal entries marked as a litigation"
+msgstr ""
+
+#. module: account_followup
+#: code:addons/account_followup/account_followup.py:256
+#: view:website:account_followup.report_followup
+#, python-format
+msgid "Invoice Date"
+msgstr "Ημερομηνία Τιμολογίου"
+
+#. module: account_followup
+#: code:addons/account_followup/wizard/account_followup_print.py:258
+#, python-format
+msgid "Invoices Reminder"
+msgstr "Υπενθύμιση Τιμολογίων"
+
+#. module: account_followup
+#: model:ir.model,name:account_followup.model_account_move_line
+msgid "Journal Items"
+msgstr "Στοιχεία Ημερολογίου"
+
+#. module: account_followup
 #: field:account_followup.followup,write_uid:0
 #: field:account_followup.followup.line,write_uid:0
 #: field:account_followup.print,write_uid:0
@@ -573,49 +754,397 @@
 #: field:account_followup.sending.results,write_date:0
 msgid "Last Updated on"
 msgstr "Τελευταία Ενημέρωση στις"
->>>>>>> 83a4a582
-
-#. module: account_followup
-#: view:account_followup.followup:0
+
+#. module: account_followup
+#: field:account_followup.stat,date_move_last:0
+#: field:account_followup.stat.by.partner,date_move_last:0
+msgid "Last move"
+msgstr "Τελευταία κίνηση"
+
+#. module: account_followup
+#: field:account.move.line,followup_date:0
+msgid "Latest Follow-up"
+msgstr "Latest Follow-up"
+
+#. module: account_followup
+#: field:res.partner,latest_followup_date:0
+msgid "Latest Follow-up Date"
+msgstr ""
+
+#. module: account_followup
+#: field:res.partner,latest_followup_level_id:0
+msgid "Latest Follow-up Level"
+msgstr ""
+
+#. module: account_followup
+#: field:res.partner,latest_followup_level_id_without_lit:0
+msgid "Latest Follow-up Level without litigation"
+msgstr ""
+
+#. module: account_followup
+#: view:account_followup.stat:account_followup.view_account_followup_stat_search
+msgid "Latest Follow-up Month"
+msgstr ""
+
+#. module: account_followup
+#: help:res.partner,latest_followup_date:0
+msgid "Latest date that the follow-up level of the partner was changed"
+msgstr ""
+
+#. module: account_followup
+#: field:account_followup.stat.by.partner,date_followup:0
+msgid "Latest follow-up"
+msgstr ""
+
+#. module: account_followup
+#: field:account_followup.stat,date_followup:0
+msgid "Latest followup"
+msgstr "Latest followup"
+
+#. module: account_followup
+#: view:website:account_followup.report_followup
+msgid "Li."
+msgstr "γρ."
+
+#. module: account_followup
+#: code:addons/account_followup/account_followup.py:261
+#, python-format
+msgid "Lit."
+msgstr ""
+
+#. module: account_followup
+#: view:account_followup.stat:account_followup.view_account_followup_stat_search
+msgid "Litigation"
+msgstr ""
+
+#. module: account_followup
+#: view:account_followup.followup.line:account_followup.view_account_followup_followup_line_form
+#: field:account_followup.followup.line,manual_action:0
+msgid "Manual Action"
+msgstr ""
+
+#. module: account_followup
+#: model:ir.actions.act_window,name:account_followup.action_customer_followup
+msgid "Manual Follow-Ups"
+msgstr ""
+
+#. module: account_followup
+#: view:website:account_followup.report_followup
+msgid "Maturity Date"
+msgstr "Ημερομηνία Ενηλικίωσης"
+
+#. module: account_followup
+#: field:account_followup.stat.by.partner,max_followup_id:0
+msgid "Max Follow Up Level"
+msgstr ""
+
+#. module: account_followup
+#: model:ir.actions.act_window,name:account_followup.action_customer_my_followup
+#: model:ir.ui.menu,name:account_followup.menu_sale_followup
+msgid "My Follow-Ups"
+msgstr ""
+
+#. module: account_followup
+#: view:res.partner:account_followup.customer_followup_search_view
+msgid "My Follow-ups"
+msgstr ""
+
+#. module: account_followup
+#: field:account_followup.followup,name:0
+msgid "Name"
+msgstr "Όνομα"
+
+#. module: account_followup
+#: field:account_followup.sending.results,needprinting:0
+msgid "Needs Printing"
+msgstr ""
+
+#. module: account_followup
+#: field:res.partner,payment_next_action:0
+msgid "Next Action"
+msgstr "Επόμενη Ενέργεια"
+
+#. module: account_followup
+#: field:res.partner,payment_next_action_date:0
+msgid "Next Action Date"
+msgstr "Επόμενη Ημερομηνία Ενέργειας"
+
+#. module: account_followup
+#: view:res.partner:account_followup.customer_followup_search_view
+msgid "No Responsible"
+msgstr "Μη Υπεύθυνος"
+
+#. module: account_followup
+#: view:account_followup.stat:account_followup.view_account_followup_stat_search
+msgid "Not Litigation"
+msgstr ""
+
+#. module: account_followup
+#: sql_constraint:account_followup.followup:0
+msgid "Only one follow-up per company is allowed"
+msgstr ""
+
+#. module: account_followup
+#: help:res.partner,payment_responsible_id:0
+msgid ""
+"Optionally you can assign a user to this field, which will make him "
+"responsible for the action."
+msgstr ""
+
+#. module: account_followup
+#: view:account_followup.stat:account_followup.view_account_followup_stat_search
+#: field:account_followup.stat,partner_id:0
+#: field:account_followup.stat.by.partner,partner_id:0
+#: model:ir.model,name:account_followup.model_res_partner
+msgid "Partner"
+msgstr "Συνεργάτης"
+
+#. module: account_followup
+#: view:account.move.line:account_followup.account_move_line_partner_tree
+msgid "Partner entries"
+msgstr "Εγγραφές Συνεργάτη"
+
+#. module: account_followup
+#: view:account_followup.stat.by.partner:account_followup.account_followup_stat_by_partner_search
+#: view:account_followup.stat.by.partner:account_followup.account_followup_stat_by_partner_tree
+msgid "Partner to Remind"
+msgstr ""
+
+#. module: account_followup
+#: field:account_followup.print,partner_ids:0
+msgid "Partners"
+msgstr "Συνεργάτες"
+
+#. module: account_followup
+#: view:res.partner:account_followup.customer_followup_search_view
+msgid "Partners with Overdue Credits"
+msgstr ""
+
+#. module: account_followup
+#: model:ir.ui.menu,name:account_followup.menu_finance_followup
+#: view:res.partner:account_followup.view_partner_inherit_followup_form
+msgid "Payment Follow-up"
+msgstr "Παρακολούθηση Πληρωμής"
+
+#. module: account_followup
+#: model:ir.actions.act_window,name:account_followup.action_account_followup_definition_form
+msgid "Payment Follow-ups"
+msgstr ""
+
+#. module: account_followup
+#: help:res.partner,payment_note:0
+msgid "Payment Note"
+msgstr ""
+
+#. module: account_followup
+#: field:account_followup.stat,period_id:0
+msgid "Period"
+msgstr "Περίοδος"
+
+#. module: account_followup
+#: model:ir.model,name:account_followup.model_account_followup_print
+msgid "Print Follow-up & Send Mail to Customers"
+msgstr ""
+
+#. module: account_followup
+#: view:res.partner:account_followup.view_partner_inherit_followup_form
+msgid "Print Overdue Payments"
+msgstr ""
+
+#. module: account_followup
+#: view:res.partner:account_followup.view_partner_inherit_followup_form
+msgid "Print overdue payments report independent of follow-up line"
+msgstr ""
+
+#. module: account_followup
+#: field:account_followup.followup.line,description:0
+msgid "Printed Message"
+msgstr "Εκτύπωση Μηνύματος"
+
+#. module: account_followup
+#: code:addons/account_followup/account_followup.py:314
+#, python-format
+msgid "Printed overdue payments report"
+msgstr ""
+
+#. module: account_followup
+#: model:ir.ui.menu,name:account_followup.menu_manual_reconcile_followup
+msgid "Reconcile Invoices & Payments"
+msgstr ""
+
+#. module: account_followup
+#: view:website:account_followup.report_followup
+msgid "Ref"
+msgstr "Σχετ"
+
+#. module: account_followup
+#: code:addons/account_followup/account_followup.py:258
+#, python-format
+msgid "Reference"
+msgstr "Παραπομπή"
+
+#. module: account_followup
+#: view:res.partner:account_followup.view_partner_inherit_followup_form
+msgid "Responsible of credit collection"
+msgstr ""
+
+#. module: account_followup
+#: model:ir.model,name:account_followup.model_account_followup_sending_results
+msgid "Results from the sending of the different letters and emails"
+msgstr ""
+
+#. module: account_followup
+#: view:account_followup.followup:account_followup.view_account_followup_filter
 msgid "Search Follow-up"
 msgstr ""
 
 #. module: account_followup
-#: view:res.partner:0
-msgid "Account Move line"
-msgstr ""
-
-#. module: account_followup
-#: code:addons/account_followup/wizard/account_followup_print.py:237
+#: view:res.partner:account_followup.customer_followup_search_view
+msgid "Search Partner"
+msgstr "Αναζήτηση συνεργάτη"
+
+#. module: account_followup
+#: field:account_followup.print,email_conf:0
+msgid "Send Email Confirmation"
+msgstr ""
+
+#. module: account_followup
+#: field:account_followup.print,partner_lang:0
+msgid "Send Email in Partner Language"
+msgstr "Αποστολή Email στην Γλώσσα του Συνεργάτη"
+
+#. module: account_followup
+#: model:ir.actions.act_window,name:account_followup.action_account_followup_print
+msgid "Send Follow-Ups"
+msgstr ""
+
+#. module: account_followup
+#: model:ir.ui.menu,name:account_followup.account_followup_print_menu
+msgid "Send Letters and Emails"
+msgstr ""
+
+#. module: account_followup
+#: code:addons/account_followup/wizard/account_followup_print.py:241
 #, python-format
 msgid "Send Letters and Emails: Actions Summary"
 msgstr ""
 
 #. module: account_followup
-#: view:account_followup.print:0
-msgid "or"
-msgstr ""
-
-#. module: account_followup
-#: view:res.partner:0
-msgid ""
-"If not specified by the latest follow-up level, it will send from the "
-"default email template"
-msgstr ""
-
-#. module: account_followup
-#: sql_constraint:account_followup.followup.line:0
-msgid "Days of the follow-up levels must be different"
-msgstr ""
-
-#. module: account_followup
-#: view:res.partner:0
-msgid "Click to mark the action as done."
-msgstr ""
-
-#. module: account_followup
-#: model:ir.ui.menu,name:account_followup.menu_action_followup_stat_follow
-msgid "Follow-Ups Analysis"
+#: view:res.partner:account_followup.view_partner_inherit_followup_form
+msgid "Send Overdue Email"
+msgstr ""
+
+#. module: account_followup
+#: view:account_followup.followup.line:account_followup.view_account_followup_followup_line_form
+#: field:account_followup.followup.line,send_letter:0
+msgid "Send a Letter"
+msgstr ""
+
+#. module: account_followup
+#: view:account_followup.followup.line:account_followup.view_account_followup_followup_line_form
+#: field:account_followup.followup.line,send_email:0
+msgid "Send an Email"
+msgstr ""
+
+#. module: account_followup
+#: view:account_followup.print:account_followup.view_account_followup_print
+msgid "Send emails and generate letters"
+msgstr ""
+
+#. module: account_followup
+#: view:account_followup.print:account_followup.view_account_followup_print
+msgid "Send follow-ups"
+msgstr ""
+
+#. module: account_followup
+#: field:account_followup.followup.line,sequence:0
+msgid "Sequence"
+msgstr "Αλληλουχία"
+
+#. module: account_followup
+#: field:account_followup.print,summary:0
+msgid "Summary"
+msgstr "Περίληψη"
+
+#. module: account_followup
+#: view:account_followup.sending.results:account_followup.view_account_followup_sending_results
+msgid "Summary of actions"
+msgstr ""
+
+#. module: account_followup
+#: field:account_followup.print,test_print:0
+msgid "Test Print"
+msgstr ""
+
+#. module: account_followup
+#: view:res.partner:account_followup.view_partner_inherit_followup_form
+msgid "The"
+msgstr "Το"
+
+#. module: account_followup
+#: code:addons/account_followup/report/account_followup_print.py:82
+#, python-format
+msgid ""
+"The followup plan defined for the current company does not have any followup"
+" action."
+msgstr ""
+
+#. module: account_followup
+#: help:res.partner,latest_followup_level_id:0
+msgid "The maximum follow-up level"
+msgstr ""
+
+#. module: account_followup
+#: help:res.partner,latest_followup_level_id_without_lit:0
+msgid ""
+"The maximum follow-up level without taking into account the account move "
+"lines with litigation"
+msgstr ""
+
+#. module: account_followup
+#: help:account_followup.followup.line,delay:0
+msgid ""
+"The number of days after the due date of the invoice to wait before sending "
+"the reminder.  Could be negative if you want to send a polite alert "
+"beforehand."
+msgstr ""
+
+#. module: account_followup
+#: code:addons/account_followup/account_followup.py:313
+#, python-format
+msgid ""
+"The partner does not have any accounting entries to print in the overdue "
+"report for the current company."
+msgstr ""
+
+#. module: account_followup
+#: code:addons/account_followup/account_followup.py:319
+#, python-format
+msgid "There is no followup plan defined for the current company."
+msgstr ""
+
+#. module: account_followup
+#: view:account_followup.stat:account_followup.view_account_followup_stat_search
+msgid "This Fiscal year"
+msgstr "Αυτό το Οικονομοικό Έτος"
+
+#. module: account_followup
+#: view:account_followup.print:account_followup.view_account_followup_print
+msgid ""
+"This action will send follow-up emails, print the letters and\n"
+"                        set the manual actions per customer, according to the follow-up levels defined."
+msgstr ""
+
+#. module: account_followup
+#: help:account_followup.print,date:0
+msgid "This field allow you to select a forecast date to plan your follow-ups"
+msgstr "Αυτό το πεδίο σας επιτρέπει να επιλέξετε μια προβλεπόμενη ημερομηνία για το σχέδιο συνέχειας σας"
+
+#. module: account_followup
+#: help:res.partner,payment_next_action:0
+msgid ""
+"This is the next action to be taken.  It will automatically be set when the "
+"partner gets a follow-up level that requires a manual action. "
 msgstr ""
 
 #. module: account_followup
@@ -628,901 +1157,101 @@
 msgstr ""
 
 #. module: account_followup
-#: view:res.partner:0
-msgid "Print overdue payments report independent of follow-up line"
-msgstr ""
-
-#. module: account_followup
-#: help:account_followup.print,date:0
-msgid ""
-"This field allow you to select a forecast date to plan your follow-ups"
-msgstr ""
-"Αυτό το πεδίο σας επιτρέπει να επιλέξετε μια προβλεπόμενη ημερομηνία για το "
-"σχέδιο συνέχειας σας"
-
-#. module: account_followup
-#: field:account_followup.print,date:0
-msgid "Follow-up Sending Date"
-msgstr "Follow-up Sending Date"
-
-#. module: account_followup
-#: view:res.partner:0
-#: field:res.partner,payment_responsible_id:0
-msgid "Follow-up Responsible"
-msgstr ""
-
-#. module: account_followup
-#: model:email.template,body_html:account_followup.email_template_account_followup_level2
-msgid ""
-"\n"
-"<div style=\"font-family: 'Lucica Grande', Ubuntu, Arial, Verdana, sans-"
-"serif; font-size: 12px; color: rgb(34, 34, 34); background-color: rgb(255, "
-"255, 255); \">\n"
-"    \n"
-"    <p>Dear ${object.name},</p>\n"
-"    <p>\n"
-"    Despite several reminders, your account is still not settled.\n"
-"Unless full payment is made in next 8 days, legal action for the recovery of "
-"the debt will be taken without\n"
-"further notice.\n"
-"I trust that this action will prove unnecessary and details of due payments "
-"is printed below.\n"
-"In case of any queries concerning this matter, do not hesitate to contact "
-"our accounting department.\n"
-"</p>\n"
-"<br/>\n"
-"Best Regards,\n"
-"<br/>\n"
-"<br/>\n"
-"${user.name}\n"
-"<br/>\n"
-"<br/>\n"
-"\n"
-"\n"
-"${object.get_followup_table_html() | safe}\n"
-"\n"
-"    <br/>\n"
-"\n"
-"</div>\n"
-"            "
-msgstr ""
-
-#. module: account_followup
-#: report:account_followup.followup.print:0
-msgid "Document : Customer account statement"
-msgstr "Έγγραφο : Δήλωση λογαριασμού Πελάτη"
-
-#. module: account_followup
-#: model:ir.ui.menu,name:account_followup.account_followup_menu
-msgid "Follow-up Levels"
-msgstr ""
-
-#. module: account_followup
-#: model:account_followup.followup.line,description:account_followup.demo_followup_line4
-#: model:account_followup.followup.line,description:account_followup.demo_followup_line5
-msgid ""
-"\n"
-"Dear %(partner_name)s,\n"
-"\n"
-"Despite several reminders, your account is still not settled.\n"
-"\n"
-"Unless full payment is made in next 8 days, then legal action for the "
-"recovery of the debt will be taken without further notice.\n"
-"\n"
-"I trust that this action will prove unnecessary and details of due payments "
-"is printed below.\n"
-"\n"
-"In case of any queries concerning this matter, do not hesitate to contact "
-"our accounting department.\n"
-"\n"
-"Best Regards,\n"
-"            "
-msgstr ""
-
-#. module: account_followup
-#: field:res.partner,payment_amount_due:0
-msgid "Amount Due"
-msgstr ""
-
-#. module: account_followup
-#: field:account.move.line,followup_date:0
-msgid "Latest Follow-up"
-msgstr "Latest Follow-up"
-
-#. module: account_followup
-#: view:account_followup.sending.results:0
-msgid "Download Letters"
-msgstr ""
+#: view:account_followup.followup:account_followup.view_account_followup_followup_form
+msgid ""
+"To remind customers of paying their invoices, you can\n"
+"                        define different actions depending on how severely\n"
+"                        overdue the customer is. These actions are bundled\n"
+"                        into follow-up levels that are triggered when the due\n"
+"                        date of an invoice has passed a certain\n"
+"                        number of days. If there are other overdue invoices for the \n"
+"                        same customer, the actions of the most \n"
+"                        overdue invoice will be executed."
+msgstr "Για να υπενθυμίζετε στους πελάτες σας να πληρώνουν τα τιμολόγιά τους, μπορείτε\n                        να καθορίσετε διαφορετικές ενέργειες ανάλογα με την σοβαρότητα\n                        της ληξιπρόθεσμης οφειλής του πελάτη. Αυτές οι ενέργειες ομαδοποιούνται\n                        σε επίπεδα ακολουθίας που ενεργοποιούνται όταν η ημερομηνία οφειλής\n                        ενός τιμολογίου περάσει ένα συγκεκριμένο πλήθος\n                        ημερών. Εάν υπάρχουν επιπλέον οφειλόμενα ημερολόγια για τον \n                        ίδιο πελάτη, οι ενέργειες του τιμολογίου με την μεγαλύτερη \n                        οφειλή θα εκτελεστούν."
+
+#. module: account_followup
+#: view:account.move.line:account_followup.account_move_line_partner_tree
+msgid "Total credit"
+msgstr "Σύνολο πίστωσης"
+
+#. module: account_followup
+#: view:account.move.line:account_followup.account_move_line_partner_tree
+msgid "Total debit"
+msgstr "Συνολική χρέωση"
+
+#. module: account_followup
+#: view:website:account_followup.report_followup
+msgid "Total:"
+msgstr "Σύνολο:"
+
+#. module: account_followup
+#: help:account_followup.followup.line,send_letter:0
+msgid "When processing, it will print a letter"
+msgstr ""
+
+#. module: account_followup
+#: help:account_followup.followup.line,send_email:0
+msgid "When processing, it will send an email"
+msgstr ""
+
+#. module: account_followup
+#: help:account_followup.followup.line,manual_action:0
+msgid ""
+"When processing, it will set the manual action to be taken for that "
+"customer. "
+msgstr ""
+
+#. module: account_followup
+#: field:res.partner,payment_earliest_due_date:0
+msgid "Worst Due Date"
+msgstr ""
+
+#. module: account_followup
+#: view:account_followup.followup.line:account_followup.view_account_followup_followup_line_form
+msgid ""
+"Write here the introduction in the letter,\n"
+"                            according to the level of the follow-up. You can\n"
+"                            use the following keywords in the text. Don't\n"
+"                            forget to translate in all languages you installed\n"
+"                            using to top right icon."
+msgstr ""
+
+#. module: account_followup
+#: code:addons/account_followup/account_followup.py:291
+#, python-format
+msgid ""
+"You became responsible to do the next action for the payment follow-up of"
+msgstr ""
+
+#. module: account_followup
+#: constraint:account_followup.followup.line:0
+msgid ""
+"Your description is invalid, use the right legend or %% if you want to use "
+"the percent character."
+msgstr ""
+
+#. module: account_followup
+#: view:account_followup.followup.line:account_followup.view_account_followup_followup_line_form
+msgid "days overdue, do the following actions:"
+msgstr ""
+
+#. module: account_followup
+#: view:account_followup.followup.line:account_followup.view_account_followup_followup_line_form
+msgid "e.g. Call the customer, check if it's paid, ..."
+msgstr ""
+
+#. module: account_followup
+#: view:account_followup.print:account_followup.view_account_followup_print
+msgid "or"
+msgstr "ή"
 
 #. module: account_followup
 #: field:account_followup.print,company_id:0
 #: field:res.partner,unreconciled_aml_ids:0
 msgid "unknown"
-msgstr ""
-
-#. module: account_followup
-#: code:addons/account_followup/account_followup.py:313
-#, python-format
-msgid "Printed overdue payments report"
-msgstr ""
-
-#. module: account_followup
-#: help:account_followup.followup.line,manual_action:0
-msgid ""
-"When processing, it will set the manual action to be taken for that "
-"customer. "
-msgstr ""
-
-#. module: account_followup
-#: view:res.partner:0
-msgid ""
-"Below is the history of the transactions of this\n"
-"                            customer. You can check \"No Follow-up\" in\n"
-"                            order to exclude it from the next follow-up "
-"actions."
-msgstr ""
-
-#. module: account_followup
-#: code:addons/account_followup/wizard/account_followup_print.py:171
-#, python-format
-msgid " email(s) should have been sent, but "
-msgstr ""
-
-#. module: account_followup
-#: help:account_followup.print,test_print:0
-msgid ""
-"Check if you want to print follow-ups without changing follow-ups level."
-msgstr ""
-
-#. module: account_followup
-#: model:ir.model,name:account_followup.model_account_move_line
-msgid "Journal Items"
-msgstr ""
-
-#. module: account_followup
-#: report:account_followup.followup.print:0
-msgid "Total:"
-msgstr ""
-
-#. module: account_followup
-#: field:account_followup.followup.line,email_template_id:0
-msgid "Email Template"
-msgstr ""
-
-#. module: account_followup
-#: field:account_followup.print,summary:0
-msgid "Summary"
-msgstr "Περίληψη"
-
-#. module: account_followup
-#: view:account_followup.followup.line:0
-#: field:account_followup.followup.line,send_email:0
-msgid "Send an Email"
-msgstr ""
-
-#. module: account_followup
-#: field:account_followup.stat,credit:0
-msgid "Credit"
-msgstr "Πίστωση"
-
-#. module: account_followup
-#: field:res.partner,payment_amount_overdue:0
-msgid "Amount Overdue"
-msgstr ""
-
-#. module: account_followup
-#: help:res.partner,latest_followup_level_id_without_lit:0
-msgid ""
-"The maximum follow-up level without taking into account the account move "
-"lines with litigation"
-msgstr ""
-
-#. module: account_followup
-#: view:account_followup.stat:0
-#: field:res.partner,latest_followup_date:0
-msgid "Latest Follow-up Date"
-msgstr ""
-
-#. module: account_followup
-#: model:email.template,body_html:account_followup.email_template_account_followup_default
-msgid ""
-"\n"
-"<div style=\"font-family: 'Lucica Grande', Ubuntu, Arial, Verdana, sans-"
-"serif; font-size: 12px; color: rgb(34, 34, 34); background-color: rgb(255, "
-"255, 255); \">\n"
-"    \n"
-"    <p>Dear ${object.name},</p>\n"
-"    <p>\n"
-"    Exception made if there was a mistake of ours, it seems that the "
-"following amount stays unpaid. Please, take\n"
-"appropriate measures in order to carry out this payment in the next 8 days.\n"
-"Would your payment have been carried out after this mail was sent, please "
-"ignore this message. Do not hesitate to\n"
-"contact our accounting department.\n"
-"    </p>\n"
-"<br/>\n"
-"Best Regards,\n"
-"<br/>\n"
-"<br/>\n"
-"${user.name}\n"
-"<br/>\n"
-"<br/>\n"
-"\n"
-"${object.get_followup_table_html() | safe}\n"
-"\n"
-"<br/>\n"
-"</div>\n"
-"            "
-msgstr ""
-
-#. module: account_followup
-#: field:account.move.line,result:0
-#: view:account_followup.stat:0
-#: field:account_followup.stat,balance:0
-#: field:account_followup.stat.by.partner,balance:0
-msgid "Balance"
-msgstr "Ισοζύγιο"
-
-#. module: account_followup
-#: help:res.partner,payment_note:0
-msgid "Payment Note"
-msgstr ""
-
-#. module: account_followup
-#: view:res.partner:0
-msgid "My Follow-ups"
-msgstr ""
-
-#. module: account_followup
-#: view:account_followup.followup.line:0
-msgid "%(company_name)s"
-msgstr ""
-
-#. module: account_followup
-#: model:account_followup.followup.line,description:account_followup.demo_followup_line1
-msgid ""
-"\n"
-"Dear %(partner_name)s,\n"
-"\n"
-"Exception made if there was a mistake of ours, it seems that the following "
-"amount stays unpaid. Please, take appropriate measures in order to carry out "
-"this payment in the next 8 days.\n"
-"\n"
-"Would your payment have been carried out after this mail was sent, please "
-"ignore this message. Do not hesitate to contact our accounting department.  "
-"\n"
-"\n"
-"Best Regards,\n"
-msgstr ""
-
-#. module: account_followup
-#: field:account_followup.stat,date_move_last:0
-#: field:account_followup.stat.by.partner,date_move_last:0
-msgid "Last move"
-msgstr "Τελευταία κίνηση"
-
-#. module: account_followup
-#: field:account_followup.stat,period_id:0
-msgid "Period"
-msgstr "Περίοδος"
-
-#. module: account_followup
-#: code:addons/account_followup/wizard/account_followup_print.py:228
-#, python-format
-msgid "%s partners have no credits and as such the action is cleared"
-msgstr ""
-
-#. module: account_followup
-#: model:ir.actions.report.xml,name:account_followup.account_followup_followup_report
-msgid "Follow-up Report"
-msgstr ""
-
-#. module: account_followup
-#: view:res.partner:0
-msgid ""
-", the latest payment follow-up\n"
-"                            was:"
-msgstr ""
-
-#. module: account_followup
-#: view:account_followup.print:0
-msgid "Cancel"
-msgstr "Άκυρο"
-
-#. module: account_followup
-#: view:account_followup.sending.results:0
-msgid "Close"
-msgstr ""
-
-#. module: account_followup
-#: view:account_followup.stat:0
-msgid "Litigation"
-msgstr ""
-
-#. module: account_followup
-#: field:account_followup.stat.by.partner,max_followup_id:0
-msgid "Max Follow Up Level"
-msgstr ""
-
-#. module: account_followup
-#: code:addons/account_followup/wizard/account_followup_print.py:171
-#, python-format
-msgid " had unknown email address(es)"
-msgstr ""
-
-#. module: account_followup
-#: view:res.partner:0
-msgid "Responsible"
-msgstr ""
-
-#. module: account_followup
-#: model:ir.ui.menu,name:account_followup.menu_finance_followup
-#: view:res.partner:0
-msgid "Payment Follow-up"
-msgstr ""
-
-#. module: account_followup
-#: view:account_followup.followup.line:0
-msgid ": Current Date"
-msgstr ""
-
-#. module: account_followup
-#: view:account_followup.print:0
-msgid ""
-"This action will send follow-up emails, print the letters and\n"
-"                        set the manual actions per customer, according to "
-"the follow-up levels defined."
-msgstr ""
-
-#. module: account_followup
-#: field:account_followup.followup.line,name:0
-msgid "Follow-Up Action"
-msgstr ""
-
-#. module: account_followup
-#: view:account_followup.stat:0
-msgid "Including journal entries marked as a litigation"
-msgstr ""
-
-#. module: account_followup
-#: report:account_followup.followup.print:0
-#: field:account_followup.sending.results,description:0
-#: code:addons/account_followup/account_followup.py:259
-#, python-format
-msgid "Description"
-msgstr "Περιγραφή"
-
-#. module: account_followup
-#: view:account_followup.sending.results:0
-msgid "Summary of actions"
-msgstr ""
-
-#. module: account_followup
-#: report:account_followup.followup.print:0
-msgid "Ref"
-msgstr "Σχετ"
-
-#. module: account_followup
-#: view:account_followup.followup.line:0
-msgid "After"
-msgstr ""
-
-#. module: account_followup
-#: view:account_followup.stat:0
-msgid "This Fiscal year"
-msgstr "Αυτό το Οικονομοικό Έτος"
-
-#. module: account_followup
-#: field:res.partner,latest_followup_level_id_without_lit:0
-msgid "Latest Follow-up Level without litigation"
-msgstr ""
-
-#. module: account_followup
-#: model:ir.actions.act_window,help:account_followup.action_account_manual_reconcile_receivable
-msgid ""
-"<p>\n"
-"                    No journal items found.\n"
-"                </p>\n"
-"            "
-msgstr ""
-
-#. module: account_followup
-#: view:account.move.line:0
-msgid "Partner entries"
-msgstr "Εγγραφές Συνεργάτη"
-
-#. module: account_followup
-#: view:account_followup.stat:0
-msgid "Follow-up lines"
-msgstr ""
-
-#. module: account_followup
-#: model:account_followup.followup.line,description:account_followup.demo_followup_line3
-msgid ""
-"\n"
-"Dear %(partner_name)s,\n"
-"\n"
-"Despite several reminders, your account is still not settled.\n"
-"\n"
-"Unless full payment is made in next 8 days, then legal action for the "
-"recovery of the debt will be taken without further notice.\n"
-"\n"
-"I trust that this action will prove unnecessary and details of due payments "
-"is printed below.\n"
-"\n"
-"In case of any queries concerning this matter, do not hesitate to contact "
-"our accounting department.\n"
-"\n"
-"Best Regards,\n"
-msgstr ""
-
-#. module: account_followup
-#: help:account_followup.print,partner_lang:0
-msgid ""
-"Do not change message text, if you want to send email in partner language, "
-"or configure from company"
-msgstr ""
-"Μην αλλάξετε το μύνημα, εάν θέλετε να στείλετε email στην γλώσσα του "
-"συνεργάτη, ή να παραμετροποιηθεί από την εταιρία"
-
-#. module: account_followup
-#: view:account_followup.followup.line:0
-msgid ""
-"Write here the introduction in the letter,\n"
-"                            according to the level of the follow-up. You "
-"can\n"
-"                            use the following keywords in the text. Don't\n"
-"                            forget to translate in all languages you "
-"installed\n"
-"                            using to top right icon."
-msgstr ""
-
-#. module: account_followup
-#: view:account_followup.stat:0
-#: model:ir.actions.act_window,name:account_followup.action_followup_stat
-msgid "Follow-ups Sent"
-msgstr ""
-
-#. module: account_followup
-#: field:account_followup.followup,name:0
-msgid "Name"
-msgstr "Όνομα"
-
-#. module: account_followup
-#: field:res.partner,latest_followup_level_id:0
-msgid "Latest Follow-up Level"
-msgstr ""
-
-#. module: account_followup
-#: field:account_followup.stat,date_move:0
-#: field:account_followup.stat.by.partner,date_move:0
-msgid "First move"
-msgstr "Πρώτη κίνηση"
-
-#. module: account_followup
-#: model:ir.model,name:account_followup.model_account_followup_stat_by_partner
-msgid "Follow-up Statistics by Partner"
-msgstr ""
-
-#. module: account_followup
-#: code:addons/account_followup/wizard/account_followup_print.py:172
-#, python-format
-msgid " letter(s) in report"
-msgstr ""
-
-#. module: account_followup
-#: view:res.partner:0
-msgid "Partners with Overdue Credits"
-msgstr ""
-
-#. module: account_followup
-#: view:res.partner:0
-msgid "Customer Followup"
-msgstr ""
-
-#. module: account_followup
-#: model:ir.actions.act_window,help:account_followup.action_account_followup_definition_form
-msgid ""
-"<p class=\"oe_view_nocontent_create\">\n"
-"                Click to define follow-up levels and their related actions.\n"
-"              </p><p>\n"
-"                For each step, specify the actions to be taken and delay in "
-"days. It is\n"
-"                possible to use print and e-mail templates to send specific "
-"messages to\n"
-"                the customer.\n"
-"              </p>\n"
-"          "
-msgstr ""
-
-#. module: account_followup
-#: code:addons/account_followup/wizard/account_followup_print.py:166
-#, python-format
-msgid "Follow-up letter of "
-msgstr ""
-
-#. module: account_followup
-#: view:res.partner:0
-msgid "The"
-msgstr ""
-
-#. module: account_followup
-#: view:account_followup.print:0
-msgid "Send follow-ups"
-msgstr ""
-
-#. module: account_followup
-#: view:account.move.line:0
-msgid "Total credit"
-msgstr "Σύνολο πίστωσης"
-
-#. module: account_followup
-#: field:account_followup.followup.line,sequence:0
-msgid "Sequence"
-msgstr "Αλληλουχία"
-
-#. module: account_followup
-#: view:res.partner:0
-msgid "Follow-ups To Do"
-msgstr ""
-
-#. module: account_followup
-#: report:account_followup.followup.print:0
-msgid "Customer Ref :"
-msgstr "Σχ. Πελάτη :"
-
-#. module: account_followup
-#: report:account_followup.followup.print:0
-msgid "Maturity Date"
-msgstr "Ημερομηνία Ενηλικίωσης"
-
-#. module: account_followup
-#: help:account_followup.followup.line,delay:0
-msgid ""
-"The number of days after the due date of the invoice to wait before sending "
-"the reminder.  Could be negative if you want to send a polite alert "
-"beforehand."
-msgstr ""
-
-#. module: account_followup
-#: help:res.partner,latest_followup_date:0
-msgid "Latest date that the follow-up level of the partner was changed"
-msgstr ""
-
-#. module: account_followup
-#: field:account_followup.print,test_print:0
-msgid "Test Print"
-msgstr ""
-
-#. module: account_followup
-#: view:account_followup.followup.line:0
-msgid ": User Name"
-msgstr ""
-
-#. module: account_followup
-#: view:res.partner:0
-msgid "Accounting"
-msgstr ""
-
-#. module: account_followup
-#: field:account_followup.stat,blocked:0
-msgid "Blocked"
-msgstr "Μπλοκαρισμένο"
-
-#. module: account_followup
-#: field:res.partner,payment_note:0
-msgid "Customer Payment Promise"
-msgstr ""
-
-#~ msgid "%(user_signature)s: User name"
-#~ msgstr "%(user_signature)s: Όνομα Χρήστη"
-
-#~ msgid "Select partners"
-#~ msgstr "Επιλογή συνεργατών"
-
-#~ msgid "Due"
-#~ msgstr "Έως"
-
-#~ msgid "All payable entries"
-#~ msgstr "Όλες οι εγγραφές πληρωμής"
-
-#~ msgid "Amount In Currency"
-#~ msgstr "Ποσό σε Νόμισμα"
-
-#~ msgid "%(followup_amount)s: Total Amount Due"
-#~ msgstr "%(followup_amount)s: Συνολικό Ποσό έως"
-
-#~ msgid "Account Type"
-#~ msgstr "Τύπος Λογαριασμού"
-
-#~ msgid "%(date)s: Current Date"
-#~ msgstr "%(date)s: Τρέχουσα Ημερομηνία"
-
-#, python-format
-#~ msgid ""
-#~ "\n"
-#~ "\n"
-#~ "Mail sent to following Partners successfully, !\n"
-#~ "\n"
-#~ msgstr ""
-#~ "\n"
-#~ "\n"
-#~ "Το Mail στάλθηκε στους παρακάτω Συνεργάτες με επιτυχία, !\n"
-#~ "\n"
-
-#, python-format
-#~ msgid ""
-#~ "Mail not sent to following Partners, Email not available !\n"
-#~ "\n"
-#~ msgstr ""
-#~ "Το Mail δεν αποστάλθηκε στους παρακάτω Συνεργάτες, Το Email δεν είναι "
-#~ "διαθέσιμο !\n"
-#~ "\n"
-
-#~ msgid "Email Settings"
-#~ msgstr "Ρυθμίσεις Email"
-
-#~ msgid "%(line)s: Account Move lines"
-#~ msgstr "%(line)s: Γραμμές Κινήσεων Λογαριασμού"
-
-#~ msgid "Paid"
-#~ msgstr "Πληρωμένο"
-
-#~ msgid "Balance:"
-#~ msgstr "Ισοζύγιο:"
-
-#~ msgid "Follow-Ups Criteria"
-#~ msgstr "Follow-Ups Criteria"
-
-#~ msgid "Select partners to remind"
-#~ msgstr "Επιλογή συνεργατών για υπενθύμιση"
-
-#~ msgid "Partner Selection"
-#~ msgstr "Επιλογή Συνεργάτη"
-
-#~ msgid ""
-#~ "\n"
-#~ "Dear %(partner_name)s,\n"
-#~ "\n"
-#~ "Exception made if there was a mistake of ours, it seems that the following "
-#~ "amount staid unpaid. Please, take appropriate measures in order to carry out "
-#~ "this payment in the next 8 days.\n"
-#~ "\n"
-#~ "Would your payment have been carried out after this mail was sent, please "
-#~ "consider the present one as void. Do not hesitate to contact our accounting "
-#~ "department at (+32).10.68.94.39.\n"
-#~ "\n"
-#~ "Best Regards,\n"
-#~ "\t\t\t"
-#~ msgstr ""
-#~ "\n"
-#~ "Dear %(partner_name)s,\n"
-#~ "\n"
-#~ "Exception made if there was a mistake of ours, it seems that the following "
-#~ "amount staid unpaid. Please, take appropriate measures in order to carry out "
-#~ "this payment in the next 8 days.\n"
-#~ "\n"
-#~ "Would your payment have been carried out after this mail was sent, please "
-#~ "consider the present one as void. Do not hesitate to contact our accounting "
-#~ "department at (+32).10.68.94.39.\n"
-#~ "\n"
-#~ "Best Regards,\n"
-#~ "\t\t\t"
-
-#~ msgid "Follow-up and Date Selection"
-#~ msgstr "Follow-up and Date Selection"
-
-#~ msgid "Invalid XML for View Architecture!"
-#~ msgstr "Άκυρο XML για Αρχιτεκτονική Όψης!"
-
-#~ msgid "Type of Term"
-#~ msgstr "Τύπος Όρου"
-
-#~ msgid "All receivable entries"
-#~ msgstr "Όλες οι εισπρακτέες εγγραφές"
-
-#~ msgid "Lines"
-#~ msgstr "Γραμμές"
-
-#~ msgid "Ok"
-#~ msgstr "Ok"
-
-#~ msgid "Send followups"
-#~ msgstr "Send followups"
-
-#~ msgid ""
-#~ "The Object name must start with x_ and not contain any special character !"
-#~ msgstr ""
-#~ "Το όνομα του αντικειμένου θα πρέπει να ξεκινάει με x_ και να μην εμπεριέχει "
-#~ "ειδικούς χαρακτήρες!"
-
-#~ msgid "%(company_name)s: User's Company name"
-#~ msgstr "%(company_name)s: Επωνυμία Εταιρίας Χρήστη"
-
-#~ msgid "End of Month"
-#~ msgstr "Τέλος Μήνα"
-
-#~ msgid "Continue"
-#~ msgstr "Συνέχιση"
-
-#~ msgid "Followup statistics"
-#~ msgstr "Followup statistics"
-
-#~ msgid "Follow-Up lines"
-#~ msgstr "Follow-Up lines"
-
-#~ msgid "Accounting follow-ups management"
-#~ msgstr "Accounting follow-ups management"
-
-#~ msgid "Follow-Up Lines"
-#~ msgstr "Follow-Up Lines"
-
-#~ msgid "%(company_currency)s: User's Company Currency"
-#~ msgstr "%(company_currency)s: Νόμισμα Εταιρίας Χρήστη"
-
-#~ msgid ""
-#~ "\n"
-#~ "Dear %(partner_name)s,\n"
-#~ "\n"
-#~ "We are disappointed to see that despite sending a reminder, that your "
-#~ "account is now seriously overdue.\n"
-#~ "\n"
-#~ "It is essential that immediate payment is made, otherwise we will have to "
-#~ "consider placing a stop on your account which means that we will no longer "
-#~ "be able to supply your company with (goods/services).\n"
-#~ "Please, take appropriate measures in order to carry out this payment in the "
-#~ "next 8 days\n"
-#~ "\n"
-#~ "If there is a problem with paying invoice that we are not aware of, do not "
-#~ "hesitate to contact our accounting department at (+32).10.68.94.39. so that "
-#~ "we can resolve the matter quickly.\n"
-#~ "\n"
-#~ "Details of due payments is printed below.\n"
-#~ "\n"
-#~ "Best Regards,\n"
-#~ "\t\t\t"
-#~ msgstr ""
-#~ "\n"
-#~ "Dear %(partner_name)s,\n"
-#~ "\n"
-#~ "We are disappointed to see that despite sending a reminder, that your "
-#~ "account is now seriously overdue.\n"
-#~ "\n"
-#~ "It is essential that immediate payment is made, otherwise we will have to "
-#~ "consider placing a stop on your account which means that we will no longer "
-#~ "be able to supply your company with (goods/services).\n"
-#~ "Please, take appropriate measures in order to carry out this payment in the "
-#~ "next 8 days\n"
-#~ "\n"
-#~ "If there is a problem with paying invoice that we are not aware of, do not "
-#~ "hesitate to contact our accounting department at (+32).10.68.94.39. so that "
-#~ "we can resolve the matter quickly.\n"
-#~ "\n"
-#~ "Details of due payments is printed below.\n"
-#~ "\n"
-#~ "Best Regards,\n"
-#~ "\t\t\t"
-
-#~ msgid "Followup Report"
-#~ msgstr "Followup Report"
-
-#~ msgid "Maturity"
-#~ msgstr "Ενηλικίωση"
-
-#~ msgid "Email body"
-#~ msgstr "Σώμα Email"
-
-#~ msgid "Follow-Ups"
-#~ msgstr "Follow-Ups"
-
-#~ msgid "Net Days"
-#~ msgstr "Καθαρές Ημέρες"
-
-#~ msgid "Sub-Total:"
-#~ msgstr "Υποσύνολο:"
-
-#~ msgid ""
-#~ "\n"
-#~ "Dear %(partner_name)s,\n"
-#~ "\n"
-#~ "Despite several reminders, your account is still not settled.\n"
-#~ "\n"
-#~ "Unless full payment is made in next 8 days , then legal action for the "
-#~ "recovery of the debt, will be taken without further notice.\n"
-#~ "\n"
-#~ "I trust that this action will prove unnecessary and details of due payments "
-#~ "is printed below.\n"
-#~ "\n"
-#~ "In case of any queries concerning this matter, do not hesitate to contact "
-#~ "our accounting department at (+32).10.68.94.39.\n"
-#~ "\n"
-#~ "Best Regards,\n"
-#~ "\t\t\t"
-#~ msgstr ""
-#~ "\n"
-#~ "Dear %(partner_name)s,\n"
-#~ "\n"
-#~ "Despite several reminders, your account is still not settled.\n"
-#~ "\n"
-#~ "Unless full payment is made in next 8 days , then legal action for the "
-#~ "recovery of the debt, will be taken without further notice.\n"
-#~ "\n"
-#~ "I trust that this action will prove unnecessary and details of due payments "
-#~ "is printed below.\n"
-#~ "\n"
-#~ "In case of any queries concerning this matter, do not hesitate to contact "
-#~ "our accounting department at (+32).10.68.94.39.\n"
-#~ "\n"
-#~ "Best Regards,\n"
-#~ "\t\t\t"
-
-#~ msgid "%(partner_name)s: Partner name"
-#~ msgstr "%(partner_name)s: Όνομα συνεργάτη"
-
-#~ msgid "%(heading)s: Move line header"
-#~ msgstr "%(heading)s: Κεφαλίδα γραμμής κίνησης"
-
-#~ msgid "Send email confirmation"
-#~ msgstr "Αποστολή email επιβεβαίωσης"
-
-#~ msgid "Legend"
-#~ msgstr "Υπόμνημα"
-
-#, python-format
-#~ msgid ""
-#~ "All emails have been successfully sent to Partners:.\n"
-#~ "\n"
-#~ msgstr ""
-#~ "Όλα τα email έχουν αποσταλλεί με επιτυχία στους Συνεργάτες:\n"
-#~ "\n"
-
-#~ msgid "Print Follow Ups & Send Mails"
-#~ msgstr "Εκτύπωση Follow Ups & Αποστολή Mail"
-
-#~ msgid "Days of delay"
-#~ msgstr "Ημέρες καθυστέρησης"
-
-#~ msgid "Invalid model name in the action definition."
-#~ msgstr "Λανθασμένο όνομα μοντέλου στον ορισμό ενέργειας"
-
-#~ msgid "Follow-up Message"
-#~ msgstr "Μύνημα Απάντησης"
-
-#, python-format
-#~ msgid ""
-#~ "All E-mails have been successfully sent to Partners:.\n"
-#~ "\n"
-#~ msgstr ""
-#~ "Όλα τα E-mails έχουν αποσταλεί στους Συνεργάτες:.\n"
-#~ "\n"
-
-#~ msgid "Companies"
-#~ msgstr "Εταιρίες"
-
-#, python-format
-#~ msgid "Select Partners"
-#~ msgstr "Επιλογή Συνεργατών"
-
-#~ msgid "Send Mails"
-#~ msgstr "Αποστολή Αλληλογραφίας"
-
-#~ msgid "Currency"
-#~ msgstr "Νόμισμα"
-
-#~ msgid "Payable Items"
-#~ msgstr "Στοιχεία Πληρωμής"
-
-#~ msgid "Receivable Items"
-#~ msgstr "Εισπρακτέα Στοιχεία"
-
-#~ msgid "Select Partners to Remind"
-#~ msgstr "Επιλέξτε Συνεργάτες για Υπενθύμιση"
-
-#~ msgid ""
-#~ "Follow up on the reminders sent over to your partners for unpaid invoices."
-#~ msgstr ""
-#~ "Επαλήθευσετε τις υπενθυμίσεις που έχουνε σταλεί στους συνεργάτες για "
-#~ "απλήρωτα τιμολόγια"
-
-#~ msgid "Search Followup"
-#~ msgstr "Αναζήτηση Επαλύθευσης"+msgstr "άγνωστο"
+
+#. module: account_followup
+#: view:res.partner:account_followup.view_partner_inherit_followup_form
+msgid "⇾ Mark as Done"
+msgstr ""