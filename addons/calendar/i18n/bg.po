--- conflicted
+++ resolved
@@ -1,30 +1,22 @@
-# Bulgarian translation for openobject-addons
-# Copyright (c) 2014 Rosetta Contributors and Canonical Ltd 2014
-# This file is distributed under the same license as the openobject-addons package.
-# FIRST AUTHOR <EMAIL@ADDRESS>, 2014.
-#
+# Translation of Odoo Server.
+# This file contains the translation of the following modules:
+# * calendar
+# 
+# Translators:
+# FIRST AUTHOR <EMAIL@ADDRESS>, 2014
 msgid ""
 msgstr ""
-<<<<<<< HEAD
-"Project-Id-Version: openobject-addons\n"
-"Report-Msgid-Bugs-To: FULL NAME <EMAIL@ADDRESS>\n"
-"POT-Creation-Date: 2014-09-23 16:27+0000\n"
-"PO-Revision-Date: 2014-08-14 16:10+0000\n"
-"Last-Translator: FULL NAME <EMAIL@ADDRESS>\n"
-"Language-Team: Bulgarian <bg@li.org>\n"
-=======
 "Project-Id-Version: Odoo 8.0\n"
 "Report-Msgid-Bugs-To: \n"
 "POT-Creation-Date: 2015-11-25 13:28+0000\n"
 "PO-Revision-Date: 2016-07-17 04:10+0000\n"
 "Last-Translator: Martin Trigaux\n"
 "Language-Team: Bulgarian (http://www.transifex.com/odoo/odoo-8/language/bg/)\n"
->>>>>>> 84f9cdd1
 "MIME-Version: 1.0\n"
 "Content-Type: text/plain; charset=UTF-8\n"
-"Content-Transfer-Encoding: 8bit\n"
-"X-Launchpad-Export-Date: 2014-09-24 08:59+0000\n"
-"X-Generator: Launchpad (build 17196)\n"
+"Content-Transfer-Encoding: \n"
+"Language: bg\n"
+"Plural-Forms: nplurals=2; plural=(n != 1);\n"
 
 #. module: calendar
 #: model:email.template,body_html:calendar.calendar_template_meeting_reminder
@@ -32,8 +24,7 @@
 "\n"
 "                <html>\n"
 "                    <head>\n"
-"                        <meta http-equiv=\"Content-type\" "
-"content=\"text/html; charset=utf-8\" />\n"
+"                        <meta http-equiv=\"Content-type\" content=\"text/html; charset=utf-8\" />\n"
 "                        <title>${object.event_id.name}</title>\n"
 "                        <style>\n"
 "                            span.oe_mail_footer_access {\n"
@@ -44,165 +35,93 @@
 "                        </style>\n"
 "                    </head>\n"
 "                    <body>\n"
-"                        <div style=\"border-radius: 2px; max-width: 1200px; "
-"height: auto;margin-left: auto;margin-right: auto;background-"
-"color:#f9f9f9;\">\n"
-"                            <div style=\"height:auto;text-align: center;font-"
-"size : 30px;color: #8A89BA;\">\n"
-"                                <strong>${object.event_id.name}</strong>     "
-"                           \n"
+"                        <div style=\"border-radius: 2px; max-width: 1200px; height: auto;margin-left: auto;margin-right: auto;background-color:#f9f9f9;\">\n"
+"                            <div style=\"height:auto;text-align: center;font-size : 30px;color: #8A89BA;\">\n"
+"                                <strong>${object.event_id.name}</strong>                                \n"
 "                            </div>\n"
-"                            <div style=\"height: 50px;text-align: left;font-"
-"size : 14px;border-collapse: separate;margin-top:10px\">\n"
-"                                <strong style=\"margin-left:12px\">Dear "
-"${object.cn}</strong> ,<br/>\n"
-"                                <p style=\"margin-left:12px\">That is a "
-"reminder for the event below : </p>\n"
+"                            <div style=\"height: 50px;text-align: left;font-size : 14px;border-collapse: separate;margin-top:10px\">\n"
+"                                <strong style=\"margin-left:12px\">Dear ${object.cn}</strong> ,<br/>\n"
+"                                <p style=\"margin-left:12px\">That is a reminder for the event below : </p>\n"
 "                            </div>\n"
-"                            <div style=\"height: auto;margin-"
-"left:12px;margin-top:30px;\">\n"
+"                            <div style=\"height: auto;margin-left:12px;margin-top:30px;\">\n"
 "                                <table>\n"
 "                                    <tr>\n"
 "                                        <td>\n"
-"                                            <div style=\"border-top-left-"
-"radius:3px;border-top-right-radius:3px;font-size:12px;border-"
-"collapse:separate;text-align:center;font-"
-"weight:bold;color:#ffffff;width:130px;min-height: 18px;border-"
-"color:#ffffff;background:#8a89ba;padding-top: "
-"4px;\">${object.event_id.get_interval(object.event_id.start, "
-"'dayname')}</div>\n"
-"                                            <div style=\"font-size:48px;min-"
-"height:auto;font-weight:bold;text-align:center;color: #5F5F5F;background-"
-"color: #E1E2F8;width: 130px;\">\n"
-"                                                "
-"${object.event_id.get_interval(object.event_id.start,'day')}\n"
+"                                            <div style=\"border-top-left-radius:3px;border-top-right-radius:3px;font-size:12px;border-collapse:separate;text-align:center;font-weight:bold;color:#ffffff;width:130px;min-height: 18px;border-color:#ffffff;background:#8a89ba;padding-top: 4px;\">${object.event_id.get_interval(object.event_id.start, 'dayname', tz=object.partner_id.tz)}</div>\n"
+"                                            <div style=\"font-size:48px;min-height:auto;font-weight:bold;text-align:center;color: #5F5F5F;background-color: #E1E2F8;width: 130px;\">\n"
+"                                                ${object.event_id.get_interval(object.event_id.start,'day', tz=object.partner_id.tz)}\n"
 "                                            </div>\n"
-"                                            <div style='font-size:12px;text-"
-"align:center;font-weight:bold;color:#ffffff;background-"
-"color:#8a89ba'>${object.event_id.get_interval(object.event_id.start, "
-"'month')}</div>\n"
-"                                            <div style=\"border-"
-"collapse:separate;color:#8a89ba;text-align:center;width: 128px;font-"
-"size:12px;border-bottom-right-radius:3px;font-weight:bold;border:1px "
-"solid;border-bottom-left-radius:3px;\">${not object.event_id.allday and "
-"object.event_id.get_interval(object.event_id.start, 'time', "
-"tz=object.partner_id.tz) or ''}</div>\n"
+"                                            <div style='font-size:12px;text-align:center;font-weight:bold;color:#ffffff;background-color:#8a89ba'>${object.event_id.get_interval(object.event_id.start, 'month', tz=object.partner_id.tz)}</div>\n"
+"                                            <div style=\"border-collapse:separate;color:#8a89ba;text-align:center;width: 128px;font-size:12px;border-bottom-right-radius:3px;font-weight:bold;border:1px solid;border-bottom-left-radius:3px;\">${not object.event_id.allday and object.event_id.get_interval(object.event_id.start, 'time', tz=object.partner_id.tz) or ''}</div>\n"
 "                                        </td>\n"
 "                                        <td>\n"
-"                                            <table cellspacing=\"0\" "
-"cellpadding=\"0\" border=\"0\" style=\"margin-top: 15px; margin-left: "
-"10px;font-size: 16px;\">\n"
+"                                            <table cellspacing=\"0\" cellpadding=\"0\" border=\"0\" style=\"margin-top: 15px; margin-left: 10px;font-size: 16px;\">\n"
 "                                                    <tr>\n"
-"                                                        <td style=\"vertical-"
-"align:top;\">\n"
-"                                                            % if "
-"object.event_id.location:\n"
-"                                                                <div "
-"style=\"width: 120px; background : #CCCCCC; font-family: Lucica Grande', "
-"Ubuntu, Arial, Verdana, sans-serif;\">\n"
+"                                                        <td style=\"vertical-align:top;\">\n"
+"                                                            % if object.event_id.location:\n"
+"                                                                <div style=\"width: 120px; background : #CCCCCC; font-family: Lucica Grande', Ubuntu, Arial, Verdana, sans-serif;\">\n"
 "                                                                    Where\n"
 "                                                                </div>\n"
 "                                                            % endif\n"
 "                                                        </td>\n"
-"                                                        <td  "
-"style=\"vertical-align:top;\">\n"
-"                                                            % if "
-"object.event_id.location:\n"
-"                                                                <div style = "
-"\"font-family: Lucica Grande', Ubuntu, Arial, Verdana, sans-serif;   font-"
-"size: 14px\" >\n"
-"                                                                    : "
-"${object.event_id.location}\n"
-"                                                                    <span "
-"style= \"color:#A9A9A9; \">(<a "
-"href=\"http://maps.google.com/maps?oi=map&q=${object.event_id.location}\">Vie"
-"w Map</a>)\n"
-"                                                                        "
-"</span>\n"
-"                                                                </div>\n"
-"                                                            % endif\n"
-"                                                        </td>                "
-"                                        \n"
+"                                                        <td  style=\"vertical-align:top;\">\n"
+"                                                            % if object.event_id.location:\n"
+"                                                                <div style = \"font-family: Lucica Grande', Ubuntu, Arial, Verdana, sans-serif;   font-size: 14px\" >\n"
+"                                                                    : ${object.event_id.location}\n"
+"                                                                    <span style= \"color:#A9A9A9; \">(<a href=\"http://maps.google.com/maps?oi=map&q=${object.event_id.location}\">View Map</a>)\n"
+"                                                                        </span>\n"
+"                                                                </div>\n"
+"                                                            % endif\n"
+"                                                        </td>                                                        \n"
 "                                                    </tr> \n"
-"                                                                             "
-"                   \n"
+"                                                                                                \n"
 "                                                    <tr>\n"
-"                                                        <td style=\"vertical-"
-"align:top;\">\n"
-"                                                            % if "
-"object.event_id.description :\n"
-"                                                                <div "
-"style=\"width: 120px; background : #CCCCCC; font-family: Lucica Grande', "
-"Ubuntu, Arial, Verdana, sans-serif;\">\n"
+"                                                        <td style=\"vertical-align:top;\">\n"
+"                                                            % if object.event_id.description :\n"
+"                                                                <div style=\"width: 120px; background : #CCCCCC; font-family: Lucica Grande', Ubuntu, Arial, Verdana, sans-serif;\">\n"
 "                                                                    What\n"
 "                                                                </div>\n"
 "                                                            % endif\n"
 "                                                        </td>\n"
-"                                                        <td style=\"vertical-"
-"align:text-top;\">\n"
-"                                                            % if "
-"object.event_id.description :\n"
-"                                                                <div "
-"style=\"font-family: Lucica Grande', Ubuntu, Arial, Verdana, sans-serif;\">\n"
-"                                                                    : "
-"${object.event_id.description}\n"
+"                                                        <td style=\"vertical-align:text-top;\">\n"
+"                                                            % if object.event_id.description :\n"
+"                                                                <div style=\"font-family: Lucica Grande', Ubuntu, Arial, Verdana, sans-serif;\">\n"
+"                                                                    : ${object.event_id.description}\n"
 "                                                                </div>\n"
 "                                                            % endif\n"
 "                                                        </td>\n"
 "                                                    </tr>\n"
-"                                                                             "
-"                   \n"
+"                                                                                                \n"
 "                                                    <tr>\n"
-"                                                        <td style=\"vertical-"
-"align:top;\">\n"
-"                                                            % if not "
-"object.event_id.allday and object.event_id.duration:\n"
-"                                                                <div "
-"style=\"height:auto; width: 120px; background : #CCCCCC; font-family: Lucica "
-"Grande', Ubuntu, Arial, Verdana, sans-serif;\">\n"
-"                                                                    "
-"Duration\n"
+"                                                        <td style=\"vertical-align:top;\">\n"
+"                                                            % if not object.event_id.allday and object.event_id.duration:\n"
+"                                                                <div style=\"height:auto; width: 120px; background : #CCCCCC; font-family: Lucica Grande', Ubuntu, Arial, Verdana, sans-serif;\">\n"
+"                                                                    Duration\n"
 "                                                                </div>\n"
 "                                                            % endif\n"
 "                                                        </td>\n"
-"                                                        <td colspan=\"3\" "
-"style=\"vertical-align:text-top;\">\n"
-"                                                            % if not "
-"object.event_id.allday and object.event_id.duration:\n"
-"                                                                <div "
-"style=\"font-family: Lucica Grande', Ubuntu, Arial, Verdana, sans-serif;\">\n"
-"                                                                    : "
-"${('%dH%02d' % "
-"(object.event_id.duration,(object.event_id.duration*60)%60))}\n"
+"                                                        <td colspan=\"3\" style=\"vertical-align:text-top;\">\n"
+"                                                            % if not object.event_id.allday and object.event_id.duration:\n"
+"                                                                <div style=\"font-family: Lucica Grande', Ubuntu, Arial, Verdana, sans-serif;\">\n"
+"                                                                    : ${('%dH%02d' % (object.event_id.duration,(object.event_id.duration*60)%60))}\n"
 "                                                                </div>\n"
 "                                                            % endif\n"
 "                                                        </td>\n"
-"                                                    </tr>                    "
-"                            \n"
-"                                                <tr style=\" height: "
-"30px;\">\n"
-"                                                    <td style=\"height: "
-"25px;width: 120px; background : # CCCCCC; font-family: Lucica Grande', "
-"Ubuntu, Arial, Verdana, sans-serif;\">\n"
+"                                                    </tr>                                                \n"
+"                                                <tr style=\" height: 30px;\">\n"
+"                                                    <td style=\"height: 25px;width: 120px; background : # CCCCCC; font-family: Lucica Grande', Ubuntu, Arial, Verdana, sans-serif;\">\n"
 "                                                        <div>\n"
 "                                                            Attendees\n"
 "                                                        </div>\n"
 "                                                    </td>\n"
 "                                                    <td colspan=\"3\">\n"
 "                                                       : \n"
-"                                                        % for attendee in "
-"object.event_id.attendee_ids:\n"
-"                                                            <div "
-"style=\"display:inline-block; border-radius: 50%; width:10px; "
-"height:10px;background:${'color' in ctx and ctx['color'][attendee.state] or "
-"'white'};\"></div>\n"
-"                                                            % if attendee.cn "
-"!= object.cn:\n"
-"                                                                <span "
-"style=\"margin-left:5px\">${attendee.cn}</span>\n"
+"                                                        % for attendee in object.event_id.attendee_ids:\n"
+"                                                            <div style=\"display:inline-block; border-radius: 50%; width:10px; height:10px;background:${'color' in ctx and ctx['color'][attendee.state] or 'white'};\"></div>\n"
+"                                                            % if attendee.cn != object.cn:\n"
+"                                                                <span style=\"margin-left:5px\">${attendee.cn}</span>\n"
 "                                                            % else:\n"
-"                                                                <span "
-"style=\"margin-left:5px\">You</span>\n"
+"                                                                <span style=\"margin-left:5px\">You</span>\n"
 "                                                            % endif\n"
 "                                                        % endfor\n"
 "                                                    </td>\n"
@@ -225,8 +144,7 @@
 "\n"
 "                <html>\n"
 "                    <head>\n"
-"                        <meta http-equiv=\"Content-type\" "
-"content=\"text/html; charset=utf-8\" />\n"
+"                        <meta http-equiv=\"Content-type\" content=\"text/html; charset=utf-8\" />\n"
 "                        <title>${object.event_id.name}</title>\n"
 "                        <style> \n"
 "                            span.oe_mail_footer_access {\n"
@@ -237,165 +155,92 @@
 "                        </style>\n"
 "                    </head>\n"
 "                    <body>\n"
-"                        <div style=\"border-radius: 2px; max-width: 1200px; "
-"height: auto;margin-left: auto;margin-right: auto;background-"
-"color:#f9f9f9;\">\n"
-"                            <div style=\"height:auto;text-align: center;font-"
-"size : 30px;color: #8A89BA;\">\n"
+"                        <div style=\"border-radius: 2px; max-width: 1200px; height: auto;margin-left: auto;margin-right: auto;background-color:#f9f9f9;\">\n"
+"                            <div style=\"height:auto;text-align: center;font-size : 30px;color: #8A89BA;\">\n"
 "                                <strong>${object.event_id.name}</strong>\n"
 "                            </div>\n"
-"                            <div style=\"height: 50px;text-align: left;font-"
-"size : 14px;border-collapse: separate;margin-top:10px\">\n"
-"                                <strong style=\"margin-left:12px\">Dear "
-"${object.cn}</strong> ,<br/><p style=\"margin-"
-"left:12px\">${object.event_id.user_id.partner_id.name} invited you for the "
-"${object.event_id.name} meeting of "
-"${object.event_id.user_id.company_id.name}.</p> \n"
+"                            <div style=\"height: 50px;text-align: left;font-size : 14px;border-collapse: separate;margin-top:10px\">\n"
+"                                <strong style=\"margin-left:12px\">Dear ${object.cn}</strong> ,<br/><p style=\"margin-left:12px\">${object.event_id.user_id.partner_id.name} invited you for the ${object.event_id.name} meeting of ${object.event_id.user_id.company_id.name}.</p> \n"
 "                            </div>\n"
-"                            <div style=\"height: auto;margin-"
-"left:12px;margin-top:30px;\">\n"
+"                            <div style=\"height: auto;margin-left:12px;margin-top:30px;\">\n"
 "                                <table>\n"
 "                                    <tr>\n"
 "                                        <td>\n"
-"                                            <div style=\"border-top-left-"
-"radius:3px;border-top-right-radius:3px;font-size:12px;border-"
-"collapse:separate;text-align:center;font-"
-"weight:bold;color:#ffffff;width:130px;min-height: 18px;border-"
-"color:#ffffff;background:#8a89ba;padding-top: "
-"4px;\">${object.event_id.get_interval(object.event_id.start, "
-"'dayname')}</div>\n"
-"                                            <div style=\"font-size:48px;min-"
-"height:auto;font-weight:bold;text-align:center;color: #5F5F5F;background-"
-"color: #E1E2F8;width: 130px;\">\n"
-"                                                "
-"${object.event_id.get_interval(object.event_id.start,'day')}\n"
+"                                            <div style=\"border-top-left-radius:3px;border-top-right-radius:3px;font-size:12px;border-collapse:separate;text-align:center;font-weight:bold;color:#ffffff;width:130px;min-height: 18px;border-color:#ffffff;background:#8a89ba;padding-top: 4px;\">${object.event_id.get_interval(object.event_id.start, 'dayname', tz=object.partner_id.tz)}</div>\n"
+"                                            <div style=\"font-size:48px;min-height:auto;font-weight:bold;text-align:center;color: #5F5F5F;background-color: #E1E2F8;width: 130px;\">\n"
+"                                                ${object.event_id.get_interval(object.event_id.start,'day', tz=object.partner_id.tz)}\n"
 "                                            </div>\n"
-"                                            <div style='font-size:12px;text-"
-"align:center;font-weight:bold;color:#ffffff;background-"
-"color:#8a89ba'>${object.event_id.get_interval(object.event_id.start, "
-"'month')}</div>\n"
-"                                            <div style=\"border-"
-"collapse:separate;color:#8a89ba;text-align:center;width: 128px;font-"
-"size:12px;border-bottom-right-radius:3px;font-weight:bold;border:1px "
-"solid;border-bottom-left-radius:3px;\">${not object.event_id.allday and "
-"object.event_id.get_interval(object.event_id.start, 'time', "
-"tz=object.partner_id.tz) or ''}</div>\n"
+"                                            <div style='font-size:12px;text-align:center;font-weight:bold;color:#ffffff;background-color:#8a89ba'>${object.event_id.get_interval(object.event_id.start, 'month', tz=object.partner_id.tz)}</div>\n"
+"                                            <div style=\"border-collapse:separate;color:#8a89ba;text-align:center;width: 128px;font-size:12px;border-bottom-right-radius:3px;font-weight:bold;border:1px solid;border-bottom-left-radius:3px;\">${not object.event_id.allday and object.event_id.get_interval(object.event_id.start, 'time', tz=object.partner_id.tz) or ''}</div>\n"
 "                                        </td>\n"
 "                                        <td>\n"
-"                                            <table cellspacing=\"0\" "
-"cellpadding=\"0\" border=\"0\" style=\"margin-top: 15px; margin-left: "
-"10px;font-size: 16px;\">\n"
+"                                            <table cellspacing=\"0\" cellpadding=\"0\" border=\"0\" style=\"margin-top: 15px; margin-left: 10px;font-size: 16px;\">\n"
 "                                                    <tr>\n"
-"                                                        <td style=\"vertical-"
-"align:top;\">\n"
-"                                                            % if "
-"object.event_id.location:\n"
-"                                                                <div "
-"style=\"width: 120px; background : #CCCCCC; font-family: Lucica Grande', "
-"Ubuntu, Arial, Verdana, sans-serif;\">\n"
+"                                                        <td style=\"vertical-align:top;\">\n"
+"                                                            % if object.event_id.location:\n"
+"                                                                <div style=\"width: 120px; background : #CCCCCC; font-family: Lucica Grande', Ubuntu, Arial, Verdana, sans-serif;\">\n"
 "                                                                    Where\n"
 "                                                                </div>\n"
 "                                                            % endif\n"
 "                                                        </td>\n"
-"                                                        <td  "
-"style=\"vertical-align:top;\">\n"
-"                                                            % if "
-"object.event_id.location:\n"
-"                                                                <div style = "
-"\"font-family: Lucica Grande', Ubuntu, Arial, Verdana, sans-serif;   font-"
-"size: 14px\" >\n"
-"                                                                    : "
-"${object.event_id.location}\n"
-"                                                                    <span "
-"style= \"color:#A9A9A9; \">(<a "
-"href=\"http://maps.google.com/maps?oi=map&q=${object.event_id.location}\">Vie"
-"w Map</a>)\n"
-"                                                                        "
-"</span>\n"
-"                                                                </div>\n"
-"                                                            % endif\n"
-"                                                        </td>                "
-"                                        \n"
+"                                                        <td  style=\"vertical-align:top;\">\n"
+"                                                            % if object.event_id.location:\n"
+"                                                                <div style = \"font-family: Lucica Grande', Ubuntu, Arial, Verdana, sans-serif;   font-size: 14px\" >\n"
+"                                                                    : ${object.event_id.location}\n"
+"                                                                    <span style= \"color:#A9A9A9; \">(<a href=\"http://maps.google.com/maps?oi=map&q=${object.event_id.location}\">View Map</a>)\n"
+"                                                                        </span>\n"
+"                                                                </div>\n"
+"                                                            % endif\n"
+"                                                        </td>                                                        \n"
 "                                                    </tr> \n"
-"                                                                             "
-"                   \n"
+"                                                                                                \n"
 "                                                    <tr>\n"
-"                                                        <td style=\"vertical-"
-"align:top;\">\n"
-"                                                            % if "
-"object.event_id.description :\n"
-"                                                                <div "
-"style=\"width: 120px; background : #CCCCCC; font-family: Lucica Grande', "
-"Ubuntu, Arial, Verdana, sans-serif;\">\n"
+"                                                        <td style=\"vertical-align:top;\">\n"
+"                                                            % if object.event_id.description :\n"
+"                                                                <div style=\"width: 120px; background : #CCCCCC; font-family: Lucica Grande', Ubuntu, Arial, Verdana, sans-serif;\">\n"
 "                                                                    What\n"
 "                                                                </div>\n"
 "                                                            % endif\n"
 "                                                        </td>\n"
-"                                                        <td style=\"vertical-"
-"align:text-top;\">\n"
-"                                                            % if "
-"object.event_id.description :\n"
-"                                                                <div "
-"style=\"font-family: Lucica Grande', Ubuntu, Arial, Verdana, sans-serif;\">\n"
-"                                                                    : "
-"${object.event_id.description}\n"
+"                                                        <td style=\"vertical-align:text-top;\">\n"
+"                                                            % if object.event_id.description :\n"
+"                                                                <div style=\"font-family: Lucica Grande', Ubuntu, Arial, Verdana, sans-serif;\">\n"
+"                                                                    : ${object.event_id.description}\n"
 "                                                                </div>\n"
 "                                                            % endif\n"
 "                                                        </td>\n"
 "                                                    </tr>\n"
-"                                                                             "
-"                   \n"
+"                                                                                                \n"
 "                                                    <tr>\n"
-"                                                        <td style=\"vertical-"
-"align:top;\">\n"
-"                                                            % if not "
-"object.event_id.allday and object.event_id.duration:\n"
-"                                                                <div "
-"style=\"height:auto; width: 120px; background : #CCCCCC; font-family: Lucica "
-"Grande', Ubuntu, Arial, Verdana, sans-serif;\">\n"
-"                                                                    "
-"Duration\n"
+"                                                        <td style=\"vertical-align:top;\">\n"
+"                                                            % if not object.event_id.allday and object.event_id.duration:\n"
+"                                                                <div style=\"height:auto; width: 120px; background : #CCCCCC; font-family: Lucica Grande', Ubuntu, Arial, Verdana, sans-serif;\">\n"
+"                                                                    Duration\n"
 "                                                                </div>\n"
 "                                                            % endif\n"
 "                                                        </td>\n"
-"                                                        <td colspan=\"3\" "
-"style=\"vertical-align:text-top;\">\n"
-"                                                            % if not "
-"object.event_id.allday and object.event_id.duration:\n"
-"                                                                <div "
-"style=\"font-family: Lucica Grande', Ubuntu, Arial, Verdana, sans-serif;\">\n"
-"                                                                    : "
-"${('%dH%02d' % "
-"(object.event_id.duration,(object.event_id.duration*60)%60))}\n"
+"                                                        <td colspan=\"3\" style=\"vertical-align:text-top;\">\n"
+"                                                            % if not object.event_id.allday and object.event_id.duration:\n"
+"                                                                <div style=\"font-family: Lucica Grande', Ubuntu, Arial, Verdana, sans-serif;\">\n"
+"                                                                    : ${('%dH%02d' % (object.event_id.duration,(object.event_id.duration*60)%60))}\n"
 "                                                                </div>\n"
 "                                                            % endif\n"
 "                                                        </td>\n"
-"                                                    </tr>                    "
-"                            \n"
-"                                                <tr style=\" height: "
-"30px;\">\n"
-"                                                    <td style=\"height: "
-"25px;width: 120px; background : # CCCCCC; font-family: Lucica Grande', "
-"Ubuntu, Arial, Verdana, sans-serif;\">\n"
+"                                                    </tr>                                                \n"
+"                                                <tr style=\" height: 30px;\">\n"
+"                                                    <td style=\"height: 25px;width: 120px; background : # CCCCCC; font-family: Lucica Grande', Ubuntu, Arial, Verdana, sans-serif;\">\n"
 "                                                        <div>\n"
 "                                                            Attendees\n"
 "                                                        </div>\n"
 "                                                    </td>\n"
 "                                                    <td colspan=\"3\">\n"
 "                                                       : \n"
-"                                                        % for attendee in "
-"object.event_id.attendee_ids:\n"
-"                                                            <div "
-"style=\"display:inline-block; border-radius: 50%; width:10px; "
-"height:10px;background:${'color' in ctx and ctx['color'][attendee.state] or "
-"'white'};\"></div>\n"
-"                                                            % if attendee.cn "
-"!= object.cn:\n"
-"                                                                <span "
-"style=\"margin-left:5px\">${attendee.cn}</span>\n"
+"                                                        % for attendee in object.event_id.attendee_ids:\n"
+"                                                            <div style=\"display:inline-block; border-radius: 50%; width:10px; height:10px;background:${'color' in ctx and ctx['color'][attendee.state] or 'white'};\"></div>\n"
+"                                                            % if attendee.cn != object.cn:\n"
+"                                                                <span style=\"margin-left:5px\">${attendee.cn}</span>\n"
 "                                                            % else:\n"
-"                                                                <span "
-"style=\"margin-left:5px\">You</span>\n"
+"                                                                <span style=\"margin-left:5px\">You</span>\n"
 "                                                            % endif\n"
 "                                                        % endfor\n"
 "                                                    </td>\n"
@@ -405,26 +250,10 @@
 "                                    </tr>\n"
 "                                </table>\n"
 "                            </div>\n"
-"                            <div style=\"height: auto;width:450px; margin:0 "
-"auto;padding-top:20px;padding-bottom:40px;\">\n"
-"                                    <a style=\"padding: 8px 30px 8px "
-"30px;border-radius: 6px;border: 1px solid #CCCCCC;background:#8A89BA;margin "
-": 0 15px 0 0;text-decoration: none;color:#FFFFFF;\" "
-"href=\"/calendar/meeting/accept?db=${'dbname' in ctx and ctx['dbname'] or "
-"''}&token=${object.access_token}&action=${'action_id' in ctx and "
-"ctx['action_id'] or ''}&id=${object.event_id.id}\">Accept</a>\n"
-"                                    <a style=\"padding: 8px 30px 8px "
-"30px;border-radius: 6px;border: 1px solid #CCCCCC;background:#808080;margin "
-": 0 15px 0 0;text-decoration: none;color:#FFFFFF;\" "
-"href=\"/calendar/meeting/decline?db=${'dbname' in ctx and ctx['dbname'] or "
-"'' }&token=${object.access_token}&action=${'action_id' in ctx and "
-"ctx['action_id'] or ''}&id=${object.event_id.id}\">Decline</a>\n"
-"                                    <a style=\"padding: 8px 30px 8px "
-"30px;border-radius: 6px;border: 1px solid #CCCCCC;background:#D8D8D8;text-"
-"decoration: none;color:#FFFFFF;\" "
-"href=\"/calendar/meeting/view?db=${'dbname' in ctx and ctx['dbname'] or "
-"''}&token=${object.access_token}&action=${'action_id' in ctx and "
-"ctx['action_id'] or ''}&id=${object.event_id.id}\">View</a>\n"
+"                            <div style=\"height: auto;width:450px; margin:0 auto;padding-top:20px;padding-bottom:40px;\">\n"
+"                                    <a style=\"padding: 8px 30px 8px 30px;border-radius: 6px;border: 1px solid #CCCCCC;background:#8A89BA;margin : 0 15px 0 0;text-decoration: none;color:#FFFFFF;\" href=\"/calendar/meeting/accept?db=${'dbname' in ctx and ctx['dbname'] or ''}&token=${object.access_token}&action=${'action_id' in ctx and ctx['action_id'] or ''}&id=${object.event_id.id}\">Accept</a>\n"
+"                                    <a style=\"padding: 8px 30px 8px 30px;border-radius: 6px;border: 1px solid #CCCCCC;background:#808080;margin : 0 15px 0 0;text-decoration: none;color:#FFFFFF;\" href=\"/calendar/meeting/decline?db=${'dbname' in ctx and ctx['dbname'] or '' }&token=${object.access_token}&action=${'action_id' in ctx and ctx['action_id'] or ''}&id=${object.event_id.id}\">Decline</a>\n"
+"                                    <a style=\"padding: 8px 30px 8px 30px;border-radius: 6px;border: 1px solid #CCCCCC;background:#D8D8D8;text-decoration: none;color:#FFFFFF;\" href=\"/calendar/meeting/view?db=${'dbname' in ctx and ctx['dbname'] or ''}&token=${object.access_token}&action=${'action_id' in ctx and ctx['action_id'] or ''}&id=${object.event_id.id}\">View</a>\n"
 "                            </div> \n"
 "                        </div>\n"
 "                    </body>\n"
@@ -439,8 +268,7 @@
 " \n"
 "                <html>\n"
 "                    <head>\n"
-"                        <meta http-equiv=\"Content-type\" "
-"content=\"text/html; charset=utf-8\" />\n"
+"                        <meta http-equiv=\"Content-type\" content=\"text/html; charset=utf-8\" />\n"
 "                        <title>${object.event_id.name}</title>\n"
 "                        <style>\n"
 "                            span.oe_mail_footer_access {\n"
@@ -451,168 +279,94 @@
 "                        </style>\n"
 "                    </head>\n"
 "                    <body>\n"
-"                        <div style=\"border-radius: 2px; max-width: 1200px; "
-"height: auto;margin-left: auto;margin-right: auto;background-"
-"color:#f9f9f9;\">\n"
-"                            <div style=\"height:auto;text-align: center;font-"
-"size : 30px;color: #8A89BA;\">\n"
+"                        <div style=\"border-radius: 2px; max-width: 1200px; height: auto;margin-left: auto;margin-right: auto;background-color:#f9f9f9;\">\n"
+"                            <div style=\"height:auto;text-align: center;font-size : 30px;color: #8A89BA;\">\n"
 "                                <strong>${object.event_id.name}</strong>\n"
 "                            </div>\n"
-"                            <div style=\"height: 50px;text-align: left;font-"
-"size : 14px;border-collapse: separate;margin-top:10px\">\n"
-"                                <strong style=\"margin-left:12px\">Dear "
-"${object.cn}</strong> ,<br/>\n"
-"                                <p style=\"margin-left:12px\">The date of "
-"the meeting has been changed...<br/>\n"
-"                                The meeting created by "
-"${object.event_id.user_id.partner_id.name} is now scheduled for : "
-"${object.event_id.get_display_time_tz(tz=object.partner_id.tz)}.</p>\n"
+"                            <div style=\"height: 50px;text-align: left;font-size : 14px;border-collapse: separate;margin-top:10px\">\n"
+"                                <strong style=\"margin-left:12px\">Dear ${object.cn}</strong> ,<br/>\n"
+"                                <p style=\"margin-left:12px\">The date of the meeting has been changed...<br/>\n"
+"                                The meeting created by ${object.event_id.user_id.partner_id.name} is now scheduled for : ${object.event_id.get_display_time_tz(tz=object.partner_id.tz)}.</p>\n"
 "                            </div>\n"
-"                            <div style=\"height: auto;margin-"
-"left:12px;margin-top:30px;\">\n"
+"                            <div style=\"height: auto;margin-left:12px;margin-top:30px;\">\n"
 "                                <table>\n"
-"                                    <tr>                                     "
-"   \n"
+"                                    <tr>                                        \n"
 "                                        <td>\n"
-"                                            <div style=\"border-top-left-"
-"radius:3px;border-top-right-radius:3px;font-size:12px;border-"
-"collapse:separate;text-align:center;font-"
-"weight:bold;color:#ffffff;width:130px;min-height: 18px;border-"
-"color:#ffffff;background:#8a89ba;padding-top: "
-"4px;\">${object.event_id.get_interval(object.event_id.start, "
-"'dayname')}</div>\n"
-"                                            <div style=\"font-size:48px;min-"
-"height:auto;font-weight:bold;text-align:center;color: #5F5F5F;background-"
-"color: #E1E2F8;width: 130px;\">\n"
-"                                                "
-"${object.event_id.get_interval(object.event_id.start,'day')}\n"
+"                                            <div style=\"border-top-left-radius:3px;border-top-right-radius:3px;font-size:12px;border-collapse:separate;text-align:center;font-weight:bold;color:#ffffff;width:130px;min-height: 18px;border-color:#ffffff;background:#8a89ba;padding-top: 4px;\">${object.event_id.get_interval(object.event_id.start, 'dayname', tz=object.partner_id.tz)}</div>\n"
+"                                            <div style=\"font-size:48px;min-height:auto;font-weight:bold;text-align:center;color: #5F5F5F;background-color: #E1E2F8;width: 130px;\">\n"
+"                                                ${object.event_id.get_interval(object.event_id.start,'day', tz=object.partner_id.tz)}\n"
 "                                            </div>\n"
-"                                            <div style='font-size:12px;text-"
-"align:center;font-weight:bold;color:#ffffff;background-"
-"color:#8a89ba'>${object.event_id.get_interval(object.event_id.start, "
-"'month')}</div>\n"
-"                                            <div style=\"border-"
-"collapse:separate;color:#8a89ba;text-align:center;width: 128px;font-"
-"size:12px;border-bottom-right-radius:3px;font-weight:bold;border:1px "
-"solid;border-bottom-left-radius:3px;\">${not object.event_id.allday and "
-"object.event_id.get_interval(object.event_id.start, 'time', "
-"tz=object.partner_id.tz) or ''}</div>\n"
+"                                            <div style='font-size:12px;text-align:center;font-weight:bold;color:#ffffff;background-color:#8a89ba'>${object.event_id.get_interval(object.event_id.start, 'month', tz=object.partner_id.tz)}</div>\n"
+"                                            <div style=\"border-collapse:separate;color:#8a89ba;text-align:center;width: 128px;font-size:12px;border-bottom-right-radius:3px;font-weight:bold;border:1px solid;border-bottom-left-radius:3px;\">${not object.event_id.allday and object.event_id.get_interval(object.event_id.start, 'time', tz=object.partner_id.tz) or ''}</div>\n"
 "                                        </td>\n"
 "                                        <td>\n"
-"                                            <table cellspacing=\"0\" "
-"cellpadding=\"0\" border=\"0\" style=\"margin-top: 15px; margin-left: "
-"10px;font-size: 16px;\">\n"
+"                                            <table cellspacing=\"0\" cellpadding=\"0\" border=\"0\" style=\"margin-top: 15px; margin-left: 10px;font-size: 16px;\">\n"
 "                                                    <tr>\n"
-"                                                        <td style=\"vertical-"
-"align:top;\">\n"
-"                                                            % if "
-"object.event_id.location:\n"
-"                                                                <div "
-"style=\"width: 120px; background : #CCCCCC; font-family: Lucica Grande', "
-"Ubuntu, Arial, Verdana, sans-serif;\">\n"
+"                                                        <td style=\"vertical-align:top;\">\n"
+"                                                            % if object.event_id.location:\n"
+"                                                                <div style=\"width: 120px; background : #CCCCCC; font-family: Lucica Grande', Ubuntu, Arial, Verdana, sans-serif;\">\n"
 "                                                                    Where\n"
 "                                                                </div>\n"
 "                                                            % endif\n"
 "                                                        </td>\n"
-"                                                        <td  "
-"style=\"vertical-align:top;\">\n"
-"                                                            % if "
-"object.event_id.location:\n"
-"                                                                <div style = "
-"\"font-family: Lucica Grande', Ubuntu, Arial, Verdana, sans-serif;   font-"
-"size: 14px\" >\n"
-"                                                                    : "
-"${object.event_id.location}\n"
-"                                                                    <span "
-"style= \"color:#A9A9A9; \">(<a "
-"href=\"http://maps.google.com/maps?oi=map&q=${object.event_id.location}\">Vie"
-"w Map</a>)\n"
-"                                                                        "
-"</span>\n"
-"                                                                </div>\n"
-"                                                            % endif\n"
-"                                                        </td>                "
-"                                        \n"
+"                                                        <td  style=\"vertical-align:top;\">\n"
+"                                                            % if object.event_id.location:\n"
+"                                                                <div style = \"font-family: Lucica Grande', Ubuntu, Arial, Verdana, sans-serif;   font-size: 14px\" >\n"
+"                                                                    : ${object.event_id.location}\n"
+"                                                                    <span style= \"color:#A9A9A9; \">(<a href=\"http://maps.google.com/maps?oi=map&q=${object.event_id.location}\">View Map</a>)\n"
+"                                                                        </span>\n"
+"                                                                </div>\n"
+"                                                            % endif\n"
+"                                                        </td>                                                        \n"
 "                                                    </tr> \n"
-"                                                                             "
-"                   \n"
+"                                                                                                \n"
 "                                                    <tr>\n"
-"                                                        <td style=\"vertical-"
-"align:top;\">\n"
-"                                                            % if "
-"object.event_id.description :\n"
-"                                                                <div "
-"style=\"width: 120px; background : #CCCCCC; font-family: Lucica Grande', "
-"Ubuntu, Arial, Verdana, sans-serif;\">\n"
+"                                                        <td style=\"vertical-align:top;\">\n"
+"                                                            % if object.event_id.description :\n"
+"                                                                <div style=\"width: 120px; background : #CCCCCC; font-family: Lucica Grande', Ubuntu, Arial, Verdana, sans-serif;\">\n"
 "                                                                    What\n"
 "                                                                </div>\n"
 "                                                            % endif\n"
 "                                                        </td>\n"
-"                                                        <td style=\"vertical-"
-"align:text-top;\">\n"
-"                                                            % if "
-"object.event_id.description :\n"
-"                                                                <div "
-"style=\"font-family: Lucica Grande', Ubuntu, Arial, Verdana, sans-serif;\">\n"
-"                                                                    : "
-"${object.event_id.description}\n"
+"                                                        <td style=\"vertical-align:text-top;\">\n"
+"                                                            % if object.event_id.description :\n"
+"                                                                <div style=\"font-family: Lucica Grande', Ubuntu, Arial, Verdana, sans-serif;\">\n"
+"                                                                    : ${object.event_id.description}\n"
 "                                                                </div>\n"
 "                                                            % endif\n"
 "                                                        </td>\n"
 "                                                    </tr>\n"
-"                                                                             "
-"                   \n"
+"                                                                                                \n"
 "                                                    <tr>\n"
-"                                                        <td style=\"vertical-"
-"align:top;\">\n"
-"                                                            % if not "
-"object.event_id.allday and object.event_id.duration:\n"
-"                                                                <div "
-"style=\"height:auto; width: 120px; background : #CCCCCC; font-family: Lucica "
-"Grande', Ubuntu, Arial, Verdana, sans-serif;\">\n"
-"                                                                    "
-"Duration\n"
+"                                                        <td style=\"vertical-align:top;\">\n"
+"                                                            % if not object.event_id.allday and object.event_id.duration:\n"
+"                                                                <div style=\"height:auto; width: 120px; background : #CCCCCC; font-family: Lucica Grande', Ubuntu, Arial, Verdana, sans-serif;\">\n"
+"                                                                    Duration\n"
 "                                                                </div>\n"
 "                                                            % endif\n"
 "                                                        </td>\n"
-"                                                        <td colspan=\"3\" "
-"style=\"vertical-align:text-top;\">\n"
-"                                                            % if not "
-"object.event_id.allday and object.event_id.duration:\n"
-"                                                                <div "
-"style=\"font-family: Lucica Grande', Ubuntu, Arial, Verdana, sans-serif;\">\n"
-"                                                                    : "
-"${('%dH%02d' % "
-"(object.event_id.duration,(object.event_id.duration*60)%60))}\n"
+"                                                        <td colspan=\"3\" style=\"vertical-align:text-top;\">\n"
+"                                                            % if not object.event_id.allday and object.event_id.duration:\n"
+"                                                                <div style=\"font-family: Lucica Grande', Ubuntu, Arial, Verdana, sans-serif;\">\n"
+"                                                                    : ${('%dH%02d' % (object.event_id.duration,(object.event_id.duration*60)%60))}\n"
 "                                                                </div>\n"
 "                                                            % endif\n"
 "                                                        </td>\n"
-"                                                    </tr>                    "
-"                            \n"
-"                                                <tr style=\" height: "
-"30px;\">\n"
-"                                                    <td style=\"height: "
-"25px;width: 120px; background : # CCCCCC; font-family: Lucica Grande', "
-"Ubuntu, Arial, Verdana, sans-serif;\">\n"
+"                                                    </tr>                                                \n"
+"                                                <tr style=\" height: 30px;\">\n"
+"                                                    <td style=\"height: 25px;width: 120px; background : # CCCCCC; font-family: Lucica Grande', Ubuntu, Arial, Verdana, sans-serif;\">\n"
 "                                                        <div>\n"
 "                                                            Attendees\n"
 "                                                        </div>\n"
 "                                                    </td>\n"
 "                                                    <td colspan=\"3\">\n"
 "                                                       : \n"
-"                                                        % for attendee in "
-"object.event_id.attendee_ids:\n"
-"                                                            <div "
-"style=\"display:inline-block; border-radius: 50%; width:10px; "
-"height:10px;background:${'color' in ctx and ctx['color'][attendee.state] or "
-"'white'};\"></div>\n"
-"                                                            % if attendee.cn "
-"!= object.cn:\n"
-"                                                                <span "
-"style=\"margin-left:5px\">${attendee.cn}</span>\n"
+"                                                        % for attendee in object.event_id.attendee_ids:\n"
+"                                                            <div style=\"display:inline-block; border-radius: 50%; width:10px; height:10px;background:${'color' in ctx and ctx['color'][attendee.state] or 'white'};\"></div>\n"
+"                                                            % if attendee.cn != object.cn:\n"
+"                                                                <span style=\"margin-left:5px\">${attendee.cn}</span>\n"
 "                                                            % else:\n"
-"                                                                <span "
-"style=\"margin-left:5px\">You</span>\n"
+"                                                                <span style=\"margin-left:5px\">You</span>\n"
 "                                                            % endif\n"
 "                                                        % endfor\n"
 "                                                    </td>\n"
@@ -620,29 +374,12 @@
 "                                            </table>\n"
 "                                        </td>\n"
 "                                    </tr>\n"
-"                                </table>                                     "
-" \n"
+"                                </table>                                      \n"
 "                            </div>\n"
-"                            <div style=\"height: auto;width:450px; margin:0 "
-"auto;padding-top:20px;padding-bottom:40px;\">\n"
-"                                    <a style=\"padding: 8px 30px 8px "
-"30px;border-radius: 6px;border: 1px solid #CCCCCC;background:#8A89BA;margin "
-": 0 15px 0 0;text-decoration: none;color:#FFFFFF;\" "
-"href=\"/calendar/meeting/accept?db=${'dbname' in ctx and ctx['dbname'] or "
-"''}&token=${object.access_token}&action=${'action_id' in ctx and "
-"ctx['action_id'] or ''}&id=${object.event_id.id}\">Accept</a>\n"
-"                                    <a style=\"padding: 8px 30px 8px "
-"30px;border-radius: 6px;border: 1px solid #CCCCCC;background:#808080;margin "
-": 0 15px 0 0;text-decoration: none;color:#FFFFFF;\" "
-"href=\"/calendar/meeting/decline?db=${'dbname' in ctx and ctx['dbname'] or "
-"''}&token=${object.access_token}&action=${'action_id' in ctx and "
-"ctx['action_id'] or ''}&id=${object.event_id.id}\">Decline</a>\n"
-"                                    <a style=\"padding: 8px 30px 8px "
-"30px;border-radius: 6px;border: 1px solid #CCCCCC;background:#D8D8D8;text-"
-"decoration: none;color:#FFFFFF;\" "
-"href=\"/calendar/meeting/view?db=${'dbname' in ctx and ctx['dbname'] or "
-"''}&token=${object.access_token}&action=${'action_id' in ctx and "
-"ctx['action_id'] or ''}&id=${object.event_id.id}\">View</a>\n"
+"                            <div style=\"height: auto;width:450px; margin:0 auto;padding-top:20px;padding-bottom:40px;\">\n"
+"                                    <a style=\"padding: 8px 30px 8px 30px;border-radius: 6px;border: 1px solid #CCCCCC;background:#8A89BA;margin : 0 15px 0 0;text-decoration: none;color:#FFFFFF;\" href=\"/calendar/meeting/accept?db=${'dbname' in ctx and ctx['dbname'] or ''}&token=${object.access_token}&action=${'action_id' in ctx and ctx['action_id'] or ''}&id=${object.event_id.id}\">Accept</a>\n"
+"                                    <a style=\"padding: 8px 30px 8px 30px;border-radius: 6px;border: 1px solid #CCCCCC;background:#808080;margin : 0 15px 0 0;text-decoration: none;color:#FFFFFF;\" href=\"/calendar/meeting/decline?db=${'dbname' in ctx and ctx['dbname'] or ''}&token=${object.access_token}&action=${'action_id' in ctx and ctx['action_id'] or ''}&id=${object.event_id.id}\">Decline</a>\n"
+"                                    <a style=\"padding: 8px 30px 8px 30px;border-radius: 6px;border: 1px solid #CCCCCC;background:#D8D8D8;text-decoration: none;color:#FFFFFF;\" href=\"/calendar/meeting/view?db=${'dbname' in ctx and ctx['dbname'] or ''}&token=${object.access_token}&action=${'action_id' in ctx and ctx['action_id'] or ''}&id=${object.event_id.id}\">View</a>\n"
 "                            </div>                             \n"
 "                        </div>\n"
 "                    </body>\n"
@@ -674,22 +411,34 @@
 msgstr ""
 
 #. module: calendar
+#: code:addons/calendar/calendar.py:802
+#, python-format
+msgid ""
+"%s at %s To\n"
+" %s at %s (%s)"
+msgstr ""
+
+#. module: calendar
+#: code:addons/calendar/calendar.py:800
+#, python-format
+msgid "%s at (%s To %s) (%s)"
+msgstr ""
+
+#. module: calendar
 #: model:ir.actions.act_window,help:calendar.action_calendar_event
 msgid ""
 "<p class=\"oe_view_nocontent_create\">\n"
 "            Click to schedule a new meeting.\n"
 "          </p><p>\n"
-"            The calendar is shared between employees and fully integrated "
-"with\n"
-"            other applications such as the employee holidays or the "
-"business\n"
+"            The calendar is shared between employees and fully integrated with\n"
+"            other applications such as the employee holidays or the business\n"
 "            opportunities.\n"
 "          </p>\n"
 "        "
 msgstr ""
 
 #. module: calendar
-#: code:addons/calendar/calendar.py:1570
+#: code:addons/calendar/calendar.py:1593
 #, python-format
 msgid "A email has been send to specify that the date has been changed !"
 msgstr ""
@@ -723,7 +472,7 @@
 msgstr "Целият ден"
 
 #. module: calendar
-#: code:addons/calendar/calendar.py:772
+#: code:addons/calendar/calendar.py:776
 #, python-format
 msgid "AllDay , %s"
 msgstr "Цял ден , %s"
@@ -731,16 +480,16 @@
 #. module: calendar
 #: field:calendar.alarm,duration:0
 msgid "Amount"
-msgstr ""
-
-#. module: calendar
-#: code:addons/calendar/calendar.py:1080
+msgstr "Сума"
+
+#. module: calendar
+#: code:addons/calendar/calendar.py:1096
 #, python-format
 msgid "An invitation email has been sent to attendee %s"
 msgstr ""
 
 #. module: calendar
-#: code:addons/calendar/calendar.py:1384
+#: code:addons/calendar/calendar.py:1407
 #, python-format
 msgid "An invitation email has been sent to attendee(s)"
 msgstr ""
@@ -763,8 +512,7 @@
 #. module: calendar
 #: view:calendar.event:calendar.view_calendar_event_form
 #: view:calendar.event:calendar.view_calendar_event_form_popup
-#: field:calendar.event,attendee_ids:0
-#: field:calendar.event,partner_ids:0
+#: field:calendar.event,attendee_ids:0 field:calendar.event,partner_ids:0
 msgid "Attendees"
 msgstr "Участници"
 
@@ -774,7 +522,7 @@
 msgstr "Наличност"
 
 #. module: calendar
-#: code:addons/calendar/calendar.py:1655
+#: code:addons/calendar/calendar.py:1678
 #: selection:calendar.attendee,availability:0
 #: selection:calendar.event,show_as:0
 #, python-format
@@ -800,6 +548,13 @@
 #: model:ir.ui.menu,name:calendar.mail_menu_calendar
 #: model:ir.ui.menu,name:calendar.menu_calendar_configuration
 msgid "Calendar"
+msgstr "Календар"
+
+#. module: calendar
+#: view:calendar.alarm:calendar.view_calendar_alarm_tree
+#: model:ir.actions.act_window,name:calendar.action_calendar_alarm
+#: model:ir.ui.menu,name:calendar.menu_calendar_alarm
+msgid "Calendar Alarm"
 msgstr ""
 
 #. module: calendar
@@ -830,22 +585,18 @@
 msgstr "За контакт"
 
 #. module: calendar
-#: field:calendar.alarm,create_uid:0
-#: field:calendar.attendee,create_uid:0
-#: field:calendar.contacts,create_uid:0
-#: field:calendar.event,create_uid:0
+#: field:calendar.alarm,create_uid:0 field:calendar.attendee,create_uid:0
+#: field:calendar.contacts,create_uid:0 field:calendar.event,create_uid:0
 #: field:calendar.event.type,create_uid:0
 msgid "Created by"
-msgstr ""
-
-#. module: calendar
-#: field:calendar.alarm,create_date:0
-#: field:calendar.attendee,create_date:0
-#: field:calendar.contacts,create_date:0
-#: field:calendar.event,create_date:0
+msgstr "Създадено от"
+
+#. module: calendar
+#: field:calendar.alarm,create_date:0 field:calendar.attendee,create_date:0
+#: field:calendar.contacts,create_date:0 field:calendar.event,create_date:0
 #: field:calendar.event.type,create_date:0
 msgid "Created on"
-msgstr ""
+msgstr "Създадено на"
 
 #. module: calendar
 #: model:calendar.event.type,name:calendar.categ_meet1
@@ -859,8 +610,7 @@
 msgstr "Дата"
 
 #. module: calendar
-#: field:calendar.event,day:0
-#: selection:calendar.event,month_by:0
+#: field:calendar.event,day:0 selection:calendar.event,month_by:0
 msgid "Date of month"
 msgstr "Ден от месеца"
 
@@ -882,7 +632,7 @@
 #. module: calendar
 #: selection:calendar.event,rrule_type:0
 msgid "Day(s)"
-msgstr ""
+msgstr "Ден(дни)"
 
 #. module: calendar
 #: selection:calendar.alarm,interval:0
@@ -926,13 +676,17 @@
 msgstr "Продължителност"
 
 #. module: calendar
-#: selection:calendar.alarm,type:0
-#: field:calendar.attendee,email:0
+#: field:calendar.alarm,duration_minutes:0
+msgid "Duration in minutes"
+msgstr ""
+
+#. module: calendar
+#: selection:calendar.alarm,type:0 field:calendar.attendee,email:0
 msgid "Email"
 msgstr "Имейл"
 
 #. module: calendar
-#: code:addons/calendar/calendar.py:1358
+#: code:addons/calendar/calendar.py:1402
 #, python-format
 msgid "Email addresses not found"
 msgstr ""
@@ -945,7 +699,7 @@
 #. module: calendar
 #: field:calendar.contacts,partner_id:0
 msgid "Employee"
-msgstr ""
+msgstr "Служител"
 
 #. module: calendar
 #: field:calendar.event,stop_date:0
@@ -973,7 +727,7 @@
 msgstr ""
 
 #. module: calendar
-#: code:addons/calendar/calendar.py:1237
+#: code:addons/calendar/calendar.py:1260
 #, python-format
 msgid "Error!"
 msgstr "Грешка!"
@@ -1016,7 +770,7 @@
 msgstr "Първо"
 
 #. module: calendar
-#: code:addons/calendar/calendar.py:140
+#: code:addons/calendar/calendar.py:141
 #, python-format
 msgid "First you have to specify the date of the invitation."
 msgstr ""
@@ -1024,7 +778,7 @@
 #. module: calendar
 #: field:calendar.event,message_follower_ids:0
 msgid "Followers"
-msgstr ""
+msgstr "Последователи"
 
 #. module: calendar
 #: selection:calendar.event,byday:0
@@ -1055,10 +809,10 @@
 #. module: calendar
 #: view:calendar.event:calendar.view_calendar_event_search
 msgid "Group By"
-msgstr ""
-
-#. module: calendar
-#: code:addons/calendar/calendar.py:1593
+msgstr "Групиране по"
+
+#. module: calendar
+#: code:addons/calendar/calendar.py:1616
 #, python-format
 msgid "Group by date is not supported, use the calendar view instead."
 msgstr ""
@@ -1073,7 +827,7 @@
 msgid ""
 "Holds the Chatter summary (number of messages, ...). This summary is "
 "directly in html format in order to be inserted in kanban views."
-msgstr ""
+msgstr "Съдържа обобщена информация за Chatter - чат (брой съобщения и т.н).Това резшме е директно във формат HTML с цел да бъде вмъквано в изгледи kanban."
 
 #. module: calendar
 #: selection:calendar.alarm,interval:0
@@ -1081,12 +835,9 @@
 msgstr "Часове"
 
 #. module: calendar
-#: field:calendar.alarm,id:0
-#: field:calendar.alarm_manager,id:0
-#: field:calendar.attendee,id:0
-#: field:calendar.contacts,id:0
-#: field:calendar.event,id:0
-#: field:calendar.event.type,id:0
+#: field:calendar.alarm,id:0 field:calendar.alarm_manager,id:0
+#: field:calendar.attendee,id:0 field:calendar.contacts,id:0
+#: field:calendar.event,id:0 field:calendar.event.type,id:0
 msgid "ID"
 msgstr "ID"
 
@@ -1098,7 +849,7 @@
 #. module: calendar
 #: help:calendar.event,active:0
 msgid ""
-"If the active field is set to true, it will allow you to hide the event "
+"If the active field is set to false, it will allow you to hide the event "
 "alarm information without removing it."
 msgstr ""
 
@@ -1135,7 +886,7 @@
 #. module: calendar
 #: field:calendar.event,message_is_follower:0
 msgid "Is a Follower"
-msgstr ""
+msgstr "Е последовател"
 
 #. module: calendar
 #: selection:calendar.event,byday:0
@@ -1145,25 +896,21 @@
 #. module: calendar
 #: field:calendar.event,message_last_post:0
 msgid "Last Message Date"
-msgstr ""
-
-#. module: calendar
-#: field:calendar.alarm,write_uid:0
-#: field:calendar.attendee,write_uid:0
-#: field:calendar.contacts,write_uid:0
-#: field:calendar.event,write_uid:0
+msgstr "Дата на последното съобщение"
+
+#. module: calendar
+#: field:calendar.alarm,write_uid:0 field:calendar.attendee,write_uid:0
+#: field:calendar.contacts,write_uid:0 field:calendar.event,write_uid:0
 #: field:calendar.event.type,write_uid:0
 msgid "Last Updated by"
-msgstr ""
-
-#. module: calendar
-#: field:calendar.alarm,write_date:0
-#: field:calendar.attendee,write_date:0
-#: field:calendar.contacts,write_date:0
-#: field:calendar.event,write_date:0
+msgstr "Последно обновено от"
+
+#. module: calendar
+#: field:calendar.alarm,write_date:0 field:calendar.attendee,write_date:0
+#: field:calendar.contacts,write_date:0 field:calendar.event,write_date:0
 #: field:calendar.event.type,write_date:0
 msgid "Last Updated on"
-msgstr ""
+msgstr "Последно обновено на"
 
 #. module: calendar
 #: field:res.partner,calendar_last_notif_ack:0
@@ -1193,7 +940,7 @@
 #. module: calendar
 #: view:calendar.event:calendar.view_calendar_event_search
 msgid "Meeting"
-msgstr ""
+msgstr "Среща"
 
 #. module: calendar
 #: view:calendar.event:calendar.view_calendar_event_form
@@ -1231,17 +978,17 @@
 #: model:ir.actions.act_window,name:calendar.action_calendar_event
 #: model:ir.actions.act_window,name:calendar.action_calendar_event_notify
 msgid "Meetings"
-msgstr ""
+msgstr "Срещи"
 
 #. module: calendar
 #: model:ir.model,name:calendar.model_mail_message
 msgid "Message"
-msgstr ""
+msgstr "Съобщение"
 
 #. module: calendar
 #: field:calendar.event,message_ids:0
 msgid "Messages"
-msgstr ""
+msgstr "Съобщения"
 
 #. module: calendar
 #: help:calendar.event,message_ids:0
@@ -1256,12 +1003,12 @@
 #. module: calendar
 #: view:calendar.event:calendar.view_calendar_event_form
 msgid "Misc"
-msgstr ""
+msgstr "Разни"
 
 #. module: calendar
 #: model:ir.model,name:calendar.model_ir_model
 msgid "Models"
-msgstr ""
+msgstr "Модели"
 
 #. module: calendar
 #: field:calendar.event,mo:0
@@ -1276,7 +1023,7 @@
 #. module: calendar
 #: selection:calendar.event,rrule_type:0
 msgid "Month(s)"
-msgstr ""
+msgstr "Месец(и)"
 
 #. module: calendar
 #: view:calendar.event:calendar.view_calendar_event_search
@@ -1289,8 +1036,7 @@
 msgstr ""
 
 #. module: calendar
-#: field:calendar.alarm,name:0
-#: field:calendar.event.type,name:0
+#: field:calendar.alarm,name:0 field:calendar.event.type,name:0
 msgid "Name"
 msgstr "Име"
 
@@ -1322,7 +1068,7 @@
 #: code:addons/calendar/static/src/xml/base_calendar.xml:20
 #, python-format
 msgid "OK"
-msgstr ""
+msgstr "Добре"
 
 #. module: calendar
 #: model:calendar.event.type,name:calendar.categ_meet3
@@ -1342,7 +1088,7 @@
 #. module: calendar
 #: view:calendar.event:calendar.view_calendar_event_form
 msgid "Options"
-msgstr ""
+msgstr "Настройки"
 
 #. module: calendar
 #: view:calendar.event:calendar.view_calendar_event_form
@@ -1352,7 +1098,7 @@
 #. module: calendar
 #: model:ir.model,name:calendar.model_res_partner
 msgid "Partner"
-msgstr ""
+msgstr "Партньор"
 
 #. module: calendar
 #: view:calendar.event:calendar.view_calendar_event_search
@@ -1472,7 +1218,7 @@
 #. module: calendar
 #: selection:calendar.event,byday:0
 msgid "Second"
-msgstr ""
+msgstr "Секунди"
 
 #. module: calendar
 #: view:calendar.event:calendar.view_calendar_event_form
@@ -1513,10 +1259,9 @@
 msgstr ""
 
 #. module: calendar
-#: field:calendar.attendee,state:0
-#: field:calendar.event,state:0
+#: field:calendar.attendee,state:0 field:calendar.event,state:0
 msgid "Status"
-msgstr ""
+msgstr "Състояние"
 
 #. module: calendar
 #: help:calendar.attendee,state:0
@@ -1546,7 +1291,7 @@
 #. module: calendar
 #: field:calendar.event,categ_ids:0
 msgid "Tags"
-msgstr ""
+msgstr "Етикети"
 
 #. module: calendar
 #: view:calendar.event:calendar.view_calendar_event_form
@@ -1554,7 +1299,7 @@
 msgstr "Чет"
 
 #. module: calendar
-#: code:addons/calendar/calendar.py:1354
+#: code:addons/calendar/calendar.py:1377
 #, python-format
 msgid "The following contacts have no email address :"
 msgstr ""
@@ -1592,7 +1337,7 @@
 #. module: calendar
 #: field:calendar.alarm,type:0
 msgid "Type"
-msgstr ""
+msgstr "Вид"
 
 #. module: calendar
 #: selection:calendar.attendee,state:0
@@ -1604,18 +1349,18 @@
 #. module: calendar
 #: selection:calendar.event,state:0
 msgid "Unconfirmed"
-msgstr ""
+msgstr "Непотвърдено"
 
 #. module: calendar
 #: field:calendar.alarm,interval:0
 msgid "Unit"
-msgstr ""
+msgstr "Единица"
 
 #. module: calendar
 #: view:calendar.event:calendar.view_calendar_event_search
 #: field:calendar.event,message_unread:0
 msgid "Unread Messages"
-msgstr ""
+msgstr "Непрочетени съобщения"
 
 #. module: calendar
 #: view:calendar.event:calendar.view_calendar_event_form
@@ -1628,9 +1373,8 @@
 msgstr ""
 
 #. module: calendar
-#: code:addons/calendar/calendar.py:103
-#: code:addons/calendar/calendar.py:140
-#: code:addons/calendar/calendar.py:1593
+#: code:addons/calendar/calendar.py:104 code:addons/calendar/calendar.py:141
+#: code:addons/calendar/calendar.py:1616
 #, python-format
 msgid "Warning!"
 msgstr "Предупреждение!"
@@ -1638,7 +1382,8 @@
 #. module: calendar
 #: model:mail.message.subtype,description:calendar.subtype_invitation
 msgid ""
-"Warning, a mandatory field has been modified since the creation of this event"
+"Warning, a mandatory field has been modified since the creation of this "
+"event"
 msgstr ""
 
 #. module: calendar
@@ -1685,7 +1430,7 @@
 #. module: calendar
 #: selection:calendar.event,rrule_type:0
 msgid "Year(s)"
-msgstr ""
+msgstr "Години"
 
 #. module: calendar
 #. openerp-web
@@ -1695,7 +1440,7 @@
 msgstr ""
 
 #. module: calendar
-#: code:addons/calendar/calendar.py:103
+#: code:addons/calendar/calendar.py:104
 #, python-format
 msgid "You cannot duplicate a calendar attendee."
 msgstr ""
@@ -1703,7 +1448,7 @@
 #. module: calendar
 #: field:calendar.contacts,active:0
 msgid "active"
-msgstr ""
+msgstr "активен"
 
 #. module: calendar
 #: field:calendar.event,color_partner_id:0
@@ -1711,25 +1456,19 @@
 msgstr ""
 
 #. module: calendar
-#: code:addons/calendar/calendar.py:1224
+#: code:addons/calendar/calendar.py:1247
 #, python-format
 msgid "count cannot be negative or 0."
 msgstr ""
 
 #. module: calendar
-#: field:calendar.alarm,duration_minutes:0
-msgid "duration_minutes"
-msgstr ""
-
-#. module: calendar
-#: code:addons/calendar/calendar.py:1222
+#: code:addons/calendar/calendar.py:1245
 #, python-format
 msgid "interval cannot be negative."
 msgstr ""
 
 #. module: calendar
-#: code:addons/calendar/calendar.py:1222
-#: code:addons/calendar/calendar.py:1224
+#: code:addons/calendar/calendar.py:1245 code:addons/calendar/calendar.py:1247
 #, python-format
 msgid "warning!"
 msgstr ""