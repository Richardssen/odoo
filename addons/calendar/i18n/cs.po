# Translation of Odoo Server.
# This file contains the translation of the following modules:
# * calendar
#
# Translators:
msgid ""
msgstr ""
"Project-Id-Version: Odoo 9.0\n"
"Report-Msgid-Bugs-To: \n"
<<<<<<< HEAD
"POT-Creation-Date: 2016-08-19 10:26+0000\n"
=======
"POT-Creation-Date: 2016-08-18 14:08+0000\n"
>>>>>>> bc1a0a32
"PO-Revision-Date: 2016-05-23 12:24+0000\n"
"Last-Translator: Martin Trigaux\n"
"Language-Team: Czech (http://www.transifex.com/odoo/odoo-9/language/cs/)\n"
"Language: cs\n"
"MIME-Version: 1.0\n"
"Content-Type: text/plain; charset=UTF-8\n"
"Content-Transfer-Encoding: \n"
"Plural-Forms: nplurals=3; plural=(n==1) ? 0 : (n>=2 && n<=4) ? 1 : 2;\n"

#. module: calendar
#: model:mail.template,body_html:calendar.calendar_template_meeting_changedate
msgid ""
"\n"
"% set colors = {'needsAction': 'grey', 'accepted': 'green', 'tentative': "
"'#FFFF00',  'declined': 'red'}\n"
"<div summary=\"o_mail_template\" style=\"padding:0px;width:600px;margin:auto;"
"background: #FFFFFF repeat top /100%;color:#777777\">\n"
"    <table cellspacing=\"0\" cellpadding=\"0\" style=\"width:600px;border-"
"collapse:collapse;background:inherit;color:inherit\">\n"
"        <tbody><tr>\n"
"            <td valign=\"center\" width=\"200\" style=\"padding:10px 10px "
"10px 5px;font-size: 12px\">\n"
"                <img src=\"/logo.png\" style=\"padding: 0px; margin: 0px; "
"height: auto; width: 80px;\" alt=\"${user.company_id.name}\">\n"
"            </td>\n"
"            <td valign=\"center\" align=\"right\" width=\"340\" style="
"\"padding:10px 10px 10px 5px; font-size: 12px;\">\n"
"                <p>\n"
"                    <a href=\"/calendar/meeting/accept?db=${'dbname' in ctx "
"and ctx['dbname'] or ''}&token=${object.access_token}&action=${'action_id' "
"in ctx and ctx['action_id'] or ''}&id=${object.event_id.id}\" style="
"\"padding: 5px 10px; font-size: 12px; line-height: 18px; color: #FFFFFF; "
"border-color:#a24689; text-decoration: none; display: inline-block; margin-"
"bottom: 0px; font-weight: 400; text-align: center; vertical-align: middle; "
"cursor: pointer; white-space: nowrap; background-image: none; background-"
"color: #a24689; border: 1px solid #a24689; border-radius:3px\">Accept</a>\n"
"                    <a href=\"/calendar/meeting/decline?db=${'dbname' in ctx "
"and ctx['dbname'] or '' }&token=${object.access_token}&action=${'action_id' "
"in ctx and ctx['action_id'] or ''}&id=${object.event_id.id}\" style="
"\"padding: 5px 10px; font-size: 12px; line-height: 18px; color: #FFFFFF; "
"border-color:#a24689; text-decoration: none; display: inline-block; margin-"
"bottom: 0px; font-weight: 400; text-align: center; vertical-align: middle; "
"cursor: pointer; white-space: nowrap; background-image: none; background-"
"color: #a24689; border: 1px solid #a24689; border-radius:3px\">Decline</a>\n"
"                    <a href=\"/calendar/meeting/view?db=${'dbname' in ctx "
"and ctx['dbname'] or ''}&token=${object.access_token}&action=${'action_id' "
"in ctx and ctx['action_id'] or ''}&id=${object.event_id.id}\" style="
"\"padding: 5px 10px; font-size: 12px; line-height: 18px; color: #FFFFFF; "
"border-color:#a24689; text-decoration: none; display: inline-block; margin-"
"bottom: 0px; font-weight: 400; text-align: center; vertical-align: middle; "
"cursor: pointer; white-space: nowrap; background-image: none; background-"
"color: #a24689; border: 1px solid #a24689; border-radius:3px\">View</a>\n"
"                </p>\n"
"            </td>\n"
"        </tr></tbody>\n"
"    </table>\n"
"    <table cellspacing=\"0\" cellpadding=\"0\" style=\"width:600px;border-"
"collapse:collapse;background:inherit;color:inherit\">\n"
"        <tbody><tr>\n"
"            <td valign=\"top\" style=\"width:600px; padding:10px 10px 10px "
"5px;\">\n"
"                <div>\n"
"                    <hr width=\"100%\" style=\"background-color:"
"rgb(204,204,204);border:medium none;clear:both;display:block;font-size:0px;"
"min-height:1px;line-height:0;margin:15px auto;padding:0\">\n"
"                </div>\n"
"            </td>\n"
"        </tr></tbody>\n"
"    </table>\n"
"</div>\n"
"<div style=\"padding:0px;width:600px;margin:auto;background: #FFFFFF repeat "
"top /100%;color:#777777\">\n"
"    <table cellspacing=\"0\" cellpadding=\"0\" style=\"width:600px;border-"
"collapse:collapse;background:inherit;color:inherit\">\n"
"        <tbody><tr>\n"
"            <td style=\"padding:10px 10px 10px 5px;font-size: 14px;\">\n"
"                <p style=\"font-size: 20px; text-align: center;\"><strong>"
"${object.event_id.name} date updated</strong></p>\n"
"                <p>\n"
"                    <strong>Dear ${object.cn}</strong>,<br />\n"
"                    The date of the meeting has been upated. The meeting  "
"${object.event_id.name} created by ${object.event_id.user_id.partner_id."
"name} is now scheduled for ${object.event_id.get_display_time_tz(tz=object."
"partner_id.tz)}.\n"
"                </p> \n"
"                <table style=\"margin-top: 20px;\"><tr>\n"
"                    <td>\n"
"                        <div style=\"border-top-left-radius:3px;border-top-"
"right-radius:3px;font-size:12px;border-collapse:separate;text-align:center;"
"font-weight:bold;color:#ffffff;width:130px;min-height: 18px;background:"
"#a24689;padding-top: 4px;\">\n"
"                            ${object.event_id.get_interval(object.event_id."
"start, 'dayname', tz=object.partner_id.tz if not object.event_id.allday else "
"None)}\n"
"                        </div>\n"
"                        <div style=\"font-size:48px;min-height:auto;font-"
"weight:bold;text-align:center;color: #5F5F5F;background-color: #F8F8F8;"
"width: 130px;border:1px solid #a24689;\">\n"
"                            ${object.event_id.get_interval(object.event_id."
"start,'day', tz=object.partner_id.tz if not object.event_id.allday else "
"None)}\n"
"                        </div>\n"
"                        <div style='font-size:12px;text-align:center;font-"
"weight:bold;color:#ffffff;background-color:#a24689'>${object.event_id."
"get_interval(object.event_id.start, 'month', tz=object.partner_id.tz if not "
"object.event_id.allday else None)}</div>\n"
"                        <div style=\"border-collapse:separate;color: #5F5F5F;"
"text-align:center;width: 130px;font-size:12px;border-bottom-right-radius:3px;"
"font-weight:bold;border:1px solid #a24689;border-bottom-left-radius:3px;\">"
"${not object.event_id.allday and object.event_id.get_interval(object."
"event_id.start, 'time', tz=object.partner_id.tz) or ''}</div>\n"
"                    </td>\n"
"                    <td width=\"20px;\"/>\n"
"                    <td>\n"
"                        <p>Details of the event</p>\n"
"                        <ul>\n"
"                        % if object.event_id.location:\n"
"                            <li>Location: ${object.event_id.location}\n"
"                            (<a href=\"http://maps.google.com/maps?oi=map&q="
"${object.event_id.location}\">View Map</a>)\n"
"                            </li>\n"
"                        % endif\n"
"                        % if object.event_id.description :\n"
"                            <li>Description: ${object.event_id.description}</"
"li>\n"
"                        % endif\n"
"                        % if not object.event_id.allday and object.event_id."
"duration\n"
"                            <li>Duration: ${('%dH%02d' % (object.event_id."
"duration,(object.event_id.duration*60)%60))}</li>\n"
"                        % endif\n"
"                        <li>Attendees\n"
"                        <ul>\n"
"                        % for attendee in object.event_id.attendee_ids:\n"
"                            <li>\n"
"                                <div style=\"display:inline-block; border-"
"radius: 50%; width:10px; height:10px;background:${colors[attendee.state] or "
"'white'};\"></div>\n"
"                                % if attendee.cn != object.cn:\n"
"                                <span style=\"margin-left:5px\">${attendee."
"cn}</span>\n"
"                                % else:\n"
"                                <span style=\"margin-left:5px\">You</span>\n"
"                                % endif\n"
"                            </li>\n"
"                        % endfor\n"
"                        </ul></li>\n"
"                        </ul>\n"
"                    </td>\n"
"                </tr></table>\n"
"            </td>\n"
"        </tr></tbody>\n"
"    </table>\n"
"</div>"
msgstr ""

#. module: calendar
#: model:mail.template,body_html:calendar.calendar_template_meeting_invitation
msgid ""
"\n"
"% set colors = {'needsAction': 'grey', 'accepted': 'green', 'tentative': "
"'#FFFF00',  'declined': 'red'}\n"
"<div summary=\"o_mail_template\" style=\"padding:0px;width:600px;margin:auto;"
"background: #FFFFFF repeat top /100%;color:#777777\">\n"
"    <table cellspacing=\"0\" cellpadding=\"0\" style=\"width:600px;border-"
"collapse:collapse;background:inherit;color:inherit\">\n"
"        <tbody><tr>\n"
"            <td valign=\"center\" width=\"200\" style=\"padding:10px 10px "
"10px 5px;font-size: 12px\">\n"
"                <img src=\"/logo.png\" style=\"padding: 0px; margin: 0px; "
"height: auto; width: 80px;\" alt=\"${user.company_id.name}\">\n"
"            </td>\n"
"            <td valign=\"center\" align=\"right\" width=\"340\" style="
"\"padding:10px 10px 10px 5px; font-size: 12px;\">\n"
"                <p>\n"
"                    <a href=\"/calendar/meeting/accept?db=${'dbname' in ctx "
"and ctx['dbname'] or ''}&token=${object.access_token}&action=${'action_id' "
"in ctx and ctx['action_id'] or ''}&id=${object.event_id.id}\" style="
"\"padding: 5px 10px; font-size: 12px; line-height: 18px; color: #FFFFFF; "
"border-color:#a24689; text-decoration: none; display: inline-block; margin-"
"bottom: 0px; font-weight: 400; text-align: center; vertical-align: middle; "
"cursor: pointer; white-space: nowrap; background-image: none; background-"
"color: #a24689; border: 1px solid #a24689; border-radius:3px\">Accept</a>\n"
"                    <a href=\"/calendar/meeting/decline?db=${'dbname' in ctx "
"and ctx['dbname'] or '' }&token=${object.access_token}&action=${'action_id' "
"in ctx and ctx['action_id'] or ''}&id=${object.event_id.id}\" style="
"\"padding: 5px 10px; font-size: 12px; line-height: 18px; color: #FFFFFF; "
"border-color:#a24689; text-decoration: none; display: inline-block; margin-"
"bottom: 0px; font-weight: 400; text-align: center; vertical-align: middle; "
"cursor: pointer; white-space: nowrap; background-image: none; background-"
"color: #a24689; border: 1px solid #a24689; border-radius:3px\">Decline</a>\n"
"                    <a href=\"/calendar/meeting/view?db=${'dbname' in ctx "
"and ctx['dbname'] or ''}&token=${object.access_token}&action=${'action_id' "
"in ctx and ctx['action_id'] or ''}&id=${object.event_id.id}\" style="
"\"padding: 5px 10px; font-size: 12px; line-height: 18px; color: #FFFFFF; "
"border-color:#a24689; text-decoration: none; display: inline-block; margin-"
"bottom: 0px; font-weight: 400; text-align: center; vertical-align: middle; "
"cursor: pointer; white-space: nowrap; background-image: none; background-"
"color: #a24689; border: 1px solid #a24689; border-radius:3px\">View</a>\n"
"                </p>\n"
"            </td>\n"
"        </tr></tbody>\n"
"    </table>\n"
"    <table cellspacing=\"0\" cellpadding=\"0\" style=\"width:600px;border-"
"collapse:collapse;background:inherit;color:inherit\">\n"
"        <tbody><tr>\n"
"            <td valign=\"top\" style=\"width:600px; padding:10px 10px 10px "
"5px;\">\n"
"                <div>\n"
"                    <hr width=\"100%\" style=\"background-color:"
"rgb(204,204,204);border:medium none;clear:both;display:block;font-size:0px;"
"min-height:1px;line-height:0;margin:15px auto;padding:0\">\n"
"                </div>\n"
"            </td>\n"
"        </tr></tbody>\n"
"    </table>\n"
"</div>\n"
"<div style=\"padding:0px;width:600px;margin:auto;background: #FFFFFF repeat "
"top /100%;color:#777777\">\n"
"    <table cellspacing=\"0\" cellpadding=\"0\" style=\"width:600px;border-"
"collapse:collapse;background:inherit;color:inherit\">\n"
"        <tbody><tr>\n"
"            <td style=\"padding:10px 10px 10px 5px;font-size: 14px;\">\n"
"                <p style=\"font-size: 20px; text-align: center;\">Invitation "
"to <strong>${object.event_id.name}</strong></p>\n"
"                <p>\n"
"                    <strong>Dear ${object.cn}</strong>,<br />\n"
"                    ${object.event_id.user_id.partner_id.name} invited you "
"for the ${object.event_id.name} meeting of ${object.event_id.user_id."
"company_id.name}.</p> \n"
"                <table style=\"margin-top: 20px;\"><tr>\n"
"                    <td>\n"
"                        <div style=\"border-top-left-radius:3px;border-top-"
"right-radius:3px;font-size:12px;border-collapse:separate;text-align:center;"
"font-weight:bold;color:#ffffff;width:130px;min-height: 18px;background:"
"#a24689;padding-top: 4px;\">\n"
"                            ${object.event_id.get_interval(object.event_id."
"start, 'dayname', tz=object.partner_id.tz if not object.event_id.allday else "
"None)}\n"
"                        </div>\n"
"                        <div style=\"font-size:48px;min-height:auto;font-"
"weight:bold;text-align:center;color: #5F5F5F;background-color: #F8F8F8;"
"width: 130px;border:1px solid #a24689;\">\n"
"                            ${object.event_id.get_interval(object.event_id."
"start,'day', tz=object.partner_id.tz if not object.event_id.allday else "
"None)}\n"
"                        </div>\n"
"                        <div style='font-size:12px;text-align:center;font-"
"weight:bold;color:#ffffff;background-color:#a24689'>${object.event_id."
"get_interval(object.event_id.start, 'month', tz=object.partner_id.tz if not "
"object.event_id.allday else None)}</div>\n"
"                        <div style=\"border-collapse:separate;color: #5F5F5F;"
"text-align:center;width: 130px;font-size:12px;border-bottom-right-radius:3px;"
"font-weight:bold;border:1px solid #a24689;border-bottom-left-radius:3px;\">"
"${not object.event_id.allday and object.event_id.get_interval(object."
"event_id.start, 'time', tz=object.partner_id.tz) or ''}</div>\n"
"                    </td>\n"
"                    <td width=\"20px;\"/>\n"
"                    <td>\n"
"                        <p>Details of the event</p>\n"
"                        <ul>\n"
"                        % if object.event_id.location:\n"
"                            <li>Location: ${object.event_id.location}\n"
"                            (<a href=\"http://maps.google.com/maps?oi=map&q="
"${object.event_id.location}\">View Map</a>)\n"
"                            </li>\n"
"                        % endif\n"
"                        % if object.event_id.description :\n"
"                            <li>Description: ${object.event_id.description}</"
"li>\n"
"                        % endif\n"
"                        % if not object.event_id.allday and object.event_id."
"duration\n"
"                            <li>Duration: ${('%dH%02d' % (object.event_id."
"duration,(object.event_id.duration*60)%60))}</li>\n"
"                        % endif\n"
"                        <li>Attendees\n"
"                        <ul>\n"
"                        % for attendee in object.event_id.attendee_ids:\n"
"                            <li>\n"
"                                <div style=\"display:inline-block; border-"
"radius: 50%; width:10px; height:10px;background:${colors[attendee.state] or "
"'white'};\"></div>\n"
"                                % if attendee.cn != object.cn:\n"
"                                <span style=\"margin-left:5px\">${attendee."
"cn}</span>\n"
"                                % else:\n"
"                                <span style=\"margin-left:5px\">You</span>\n"
"                                % endif\n"
"                            </li>\n"
"                        % endfor\n"
"                        </ul></li>\n"
"                        </ul>\n"
"                    </td>\n"
"                </tr></table>\n"
"            </td>\n"
"        </tr></tbody>\n"
"    </table>\n"
"</div>"
msgstr ""

#. module: calendar
#: model:mail.template,body_html:calendar.calendar_template_meeting_reminder
msgid ""
"\n"
"% set colors = {'needsAction': 'grey', 'accepted': 'green', 'tentative': "
"'#FFFF00',  'declined': 'red'}\n"
"<div summary=\"o_mail_template\" style=\"padding:0px;width:600px;margin:auto;"
"background: #FFFFFF repeat top /100%;color:#777777\">\n"
"    <table cellspacing=\"0\" cellpadding=\"0\" style=\"width:600px;border-"
"collapse:collapse;background:inherit;color:inherit\">\n"
"        <tbody><tr>\n"
"            <td valign=\"center\" width=\"200\" style=\"padding:10px 10px "
"10px 5px;font-size: 12px\">\n"
"                <img src=\"/logo.png\" style=\"padding: 0px; margin: 0px; "
"height: auto; width: 80px;\" alt=\"${user.company_id.name}\">\n"
"            </td>\n"
"            <td valign=\"center\" align=\"right\" width=\"340\" style="
"\"padding:10px 10px 10px 5px; font-size: 12px;\">\n"
"                <p>\n"
"                    <a href=\"/calendar/meeting/accept?db=${'dbname' in ctx "
"and ctx['dbname'] or ''}&token=${object.access_token}&action=${'action_id' "
"in ctx and ctx['action_id'] or ''}&id=${object.event_id.id}\" style="
"\"padding: 5px 10px; font-size: 12px; line-height: 18px; color: #FFFFFF; "
"border-color:#a24689; text-decoration: none; display: inline-block; margin-"
"bottom: 0px; font-weight: 400; text-align: center; vertical-align: middle; "
"cursor: pointer; white-space: nowrap; background-image: none; background-"
"color: #a24689; border: 1px solid #a24689; border-radius:3px\">Accept</a>\n"
"                    <a href=\"/calendar/meeting/decline?db=${'dbname' in ctx "
"and ctx['dbname'] or '' }&token=${object.access_token}&action=${'action_id' "
"in ctx and ctx['action_id'] or ''}&id=${object.event_id.id}\" style="
"\"padding: 5px 10px; font-size: 12px; line-height: 18px; color: #FFFFFF; "
"border-color:#a24689; text-decoration: none; display: inline-block; margin-"
"bottom: 0px; font-weight: 400; text-align: center; vertical-align: middle; "
"cursor: pointer; white-space: nowrap; background-image: none; background-"
"color: #a24689; border: 1px solid #a24689; border-radius:3px\">Decline</a>\n"
"                    <a href=\"/calendar/meeting/view?db=${'dbname' in ctx "
"and ctx['dbname'] or ''}&token=${object.access_token}&action=${'action_id' "
"in ctx and ctx['action_id'] or ''}&id=${object.event_id.id}\" style="
"\"padding: 5px 10px; font-size: 12px; line-height: 18px; color: #FFFFFF; "
"border-color:#a24689; text-decoration: none; display: inline-block; margin-"
"bottom: 0px; font-weight: 400; text-align: center; vertical-align: middle; "
"cursor: pointer; white-space: nowrap; background-image: none; background-"
"color: #a24689; border: 1px solid #a24689; border-radius:3px\">View</a>\n"
"                </p>\n"
"            </td>\n"
"        </tr></tbody>\n"
"    </table>\n"
"    <table cellspacing=\"0\" cellpadding=\"0\" style=\"width:600px;border-"
"collapse:collapse;background:inherit;color:inherit\">\n"
"        <tbody><tr>\n"
"            <td valign=\"top\" style=\"width:600px; padding:10px 10px 10px "
"5px;\">\n"
"                <div>\n"
"                    <hr width=\"100%\" style=\"background-color:"
"rgb(204,204,204);border:medium none;clear:both;display:block;font-size:0px;"
"min-height:1px;line-height:0;margin:15px auto;padding:0\">\n"
"                </div>\n"
"            </td>\n"
"        </tr></tbody>\n"
"    </table>\n"
"</div>\n"
"<div style=\"padding:0px;width:600px;margin:auto;background: #FFFFFF repeat "
"top /100%;color:#777777\">\n"
"    <table cellspacing=\"0\" cellpadding=\"0\" style=\"width:600px;border-"
"collapse:collapse;background:inherit;color:inherit\">\n"
"        <tbody><tr>\n"
"            <td style=\"padding:10px 10px 10px 5px;font-size: 14px;\">\n"
"                <p style=\"font-size: 20px; text-align: center;\">Reminder "
"for <strong>${object.event_id.name}</strong></p>\n"
"                <p>\n"
"                    <strong>Dear ${object.cn}</strong>,<br />\n"
"                    This is a reminder for the below event :\n"
"                </p> \n"
"                <table style=\"margin-top: 20px;\"><tr>\n"
"                    <td>\n"
"                        <div style=\"border-top-left-radius:3px;border-top-"
"right-radius:3px;font-size:12px;border-collapse:separate;text-align:center;"
"font-weight:bold;color:#ffffff;width:130px;min-height: 18px;background:"
"#a24689;padding-top: 4px;\">\n"
"                            ${object.event_id.get_interval(object.event_id."
"start, 'dayname', tz=object.partner_id.tz if not object.event_id.allday else "
"None)}\n"
"                        </div>\n"
"                        <div style=\"font-size:48px;min-height:auto;font-"
"weight:bold;text-align:center;color: #5F5F5F;background-color: #F8F8F8;"
"width: 130px;border:1px solid #a24689;\">\n"
"                            ${object.event_id.get_interval(object.event_id."
"start,'day', tz=object.partner_id.tz if not object.event_id.allday else "
"None)}\n"
"                        </div>\n"
"                        <div style='font-size:12px;text-align:center;font-"
"weight:bold;color:#ffffff;background-color:#a24689'>${object.event_id."
"get_interval(object.event_id.start, 'month', tz=object.partner_id.tz if not "
"object.event_id.allday else None)}</div>\n"
"                        <div style=\"border-collapse:separate;color: #5F5F5F;"
"text-align:center;width: 130px;font-size:12px;border-bottom-right-radius:3px;"
"font-weight:bold;border:1px solid #a24689;border-bottom-left-radius:3px;\">"
"${not object.event_id.allday and object.event_id.get_interval(object."
"event_id.start, 'time', tz=object.partner_id.tz) or ''}</div>\n"
"                    </td>\n"
"                    <td width=\"20px;\"/>\n"
"                    <td>\n"
"                        <p>Details of the event</p>\n"
"                        <ul>\n"
"                        % if object.event_id.location:\n"
"                            <li>Location: ${object.event_id.location}\n"
"                            (<a href=\"http://maps.google.com/maps?oi=map&q="
"${object.event_id.location}\">View Map</a>)\n"
"                            </li>\n"
"                        % endif\n"
"                        % if object.event_id.description :\n"
"                            <li>Description: ${object.event_id.description}</"
"li>\n"
"                        % endif\n"
"                        % if not object.event_id.allday and object.event_id."
"duration\n"
"                            <li>Duration: ${('%dH%02d' % (object.event_id."
"duration,(object.event_id.duration*60)%60))}</li>\n"
"                        % endif\n"
"                        <li>Attendees\n"
"                        <ul>\n"
"                        % for attendee in object.event_id.attendee_ids:\n"
"                            <li>\n"
"                                <div style=\"display:inline-block; border-"
"radius: 50%; width:10px; height:10px;background:${colors[attendee.state] or "
"'white'};\"></div>\n"
"                                % if attendee.cn != object.cn:\n"
"                                <span style=\"margin-left:5px\">${attendee."
"cn}</span>\n"
"                                % else:\n"
"                                <span style=\"margin-left:5px\">You</span>\n"
"                                % endif\n"
"                            </li>\n"
"                        % endfor\n"
"                        </ul></li>\n"
"                        </ul>\n"
"                    </td>\n"
"                </tr></table>\n"
"            </td>\n"
"        </tr></tbody>\n"
"    </table>\n"
"</div>"
msgstr ""

#. module: calendar
#. openerp-web
#: code:addons/calendar/static/src/js/base_calendar.js:35
#, python-format
msgid " [Me]"
msgstr ""

#. module: calendar
#: model:mail.template,subject:calendar.calendar_template_meeting_reminder
msgid "${object.event_id.name} - Reminder"
msgstr ""

#. module: calendar
#: model:mail.template,subject:calendar.calendar_template_meeting_invitation
msgid "${object.event_id.name} invitation"
msgstr ""

#. module: calendar
#: model:mail.template,subject:calendar.calendar_template_meeting_changedate
msgid "${object.event_id.name}: Date updated"
msgstr ""

#. module: calendar
#: code:addons/calendar/calendar.py:767
#, python-format
msgid ""
"%s at %s To\n"
" %s at %s (%s)"
msgstr ""

#. module: calendar
#: code:addons/calendar/calendar.py:765
#, python-format
msgid "%s at (%s To %s) (%s)"
msgstr ""

#. module: calendar
#: code:addons/calendar/calendar.py:263
#, python-format
msgid "%s has accepted invitation"
msgstr ""

#. module: calendar
#: code:addons/calendar/calendar.py:278
#, python-format
msgid "%s has declined invitation"
msgstr ""

#. module: calendar
#: model:ir.ui.view,arch_db:calendar.view_calendar_event_form
#: model:ir.ui.view,arch_db:calendar.view_calendar_event_form_popup
msgid "<span> hours</span>"
msgstr ""

#. module: calendar
#: model:ir.ui.view,arch_db:calendar.view_calendar_event_form
msgid "Accept"
msgstr "Přijmout"

#. module: calendar
#: selection:calendar.attendee,state:0
#: selection:calendar.event,attendee_status:0
msgid "Accepted"
msgstr "Přijato"

#. module: calendar
#: model:ir.model.fields,field_description:calendar.field_calendar_event_active
msgid "Active"
msgstr "Aktivní"

#. module: calendar
#. openerp-web
#: code:addons/calendar/static/src/js/base_calendar.js:132
#, python-format
msgid "Add Favorite Calendar"
msgstr "Přidat oblíbený kalendář"

#. module: calendar
#: model:ir.model.fields,field_description:calendar.field_calendar_event_allday
msgid "All Day"
msgstr "Celý den"

#. module: calendar
<<<<<<< HEAD
#: code:addons/calendar/calendar.py:762
=======
#: code:addons/calendar/calendar.py:771
>>>>>>> bc1a0a32
#, python-format
msgid "AllDay , %s"
msgstr "Celý den , %s"

#. module: calendar
#: model:ir.model.fields,field_description:calendar.field_calendar_alarm_duration
msgid "Amount"
msgstr "Částka"

#. module: calendar
#: model:ir.model.fields,field_description:calendar.field_calendar_event_is_attendee
msgid "Attendee"
msgstr "Účastník"

#. module: calendar
#: model:ir.model.fields,field_description:calendar.field_calendar_event_attendee_status
msgid "Attendee Status"
msgstr "Status účastníka"

#. module: calendar
#: model:ir.model,name:calendar.model_calendar_attendee
msgid "Attendee information"
msgstr "Informace účastníka"

#. module: calendar
#: model:ir.model.fields,field_description:calendar.field_calendar_event_attendee_ids
#: model:ir.model.fields,field_description:calendar.field_calendar_event_partner_ids
#: model:ir.ui.view,arch_db:calendar.view_calendar_event_form
#: model:ir.ui.view,arch_db:calendar.view_calendar_event_form_popup
msgid "Attendees"
msgstr "Návštěvníci"

#. module: calendar
#: model:ir.ui.view,arch_db:calendar.view_calendar_event_search
msgid "Availability"
msgstr "Dostupnost"

#. module: calendar
<<<<<<< HEAD
#: code:addons/calendar/calendar.py:1705
=======
#: code:addons/calendar/calendar.py:1714
>>>>>>> bc1a0a32
#: selection:calendar.attendee,availability:0
#: selection:calendar.event,show_as:0
#, python-format
msgid "Busy"
msgstr "Zaneprázdněn"

#. module: calendar
#: model:ir.model.fields,field_description:calendar.field_calendar_event_byday
msgid "By day"
msgstr "Podle dne"

#. module: calendar
#: model:ir.ui.menu,name:calendar.mail_menu_calendar
#: model:ir.ui.menu,name:calendar.menu_calendar_configuration
msgid "Calendar"
msgstr "Kalendář"

#. module: calendar
#: model:ir.actions.act_window,name:calendar.action_calendar_alarm
#: model:ir.ui.menu,name:calendar.menu_calendar_alarm
#: model:ir.ui.view,arch_db:calendar.calendar_alarm_view_form
#: model:ir.ui.view,arch_db:calendar.view_calendar_alarm_tree
msgid "Calendar Alarm"
msgstr ""

#. module: calendar
#. openerp-web
#: code:addons/calendar/static/src/xml/base_calendar.xml:43
#, python-format
msgid "Calendar Invitation"
msgstr ""

#. module: calendar
#: model:ir.ui.view,arch_db:calendar.view_calendar_event_form
msgid "Click here to update only this instance and not all recurrences."
msgstr ""

#. module: calendar
#: model:ir.actions.act_window,help:calendar.action_calendar_event
msgid "Click to schedule a new meeting."
msgstr ""

#. module: calendar
#: model:ir.model.fields,field_description:calendar.field_calendar_event_color_partner_id
msgid "Color index of creator"
msgstr ""

#. module: calendar
#: model:ir.model.fields,field_description:calendar.field_calendar_attendee_cn
msgid "Common name"
msgstr "Běžné jméno"

#. module: calendar
#: selection:calendar.event,state:0
msgid "Confirmed"
msgstr "Potvrzeno"

#. module: calendar
#: model:ir.model.fields,field_description:calendar.field_calendar_attendee_partner_id
msgid "Contact"
msgstr "Kontaktní"

#. module: calendar
#: model:ir.model.fields,field_description:calendar.field_calendar_alarm_create_uid
#: model:ir.model.fields,field_description:calendar.field_calendar_attendee_create_uid
#: model:ir.model.fields,field_description:calendar.field_calendar_contacts_create_uid
#: model:ir.model.fields,field_description:calendar.field_calendar_event_create_uid
#: model:ir.model.fields,field_description:calendar.field_calendar_event_type_create_uid
msgid "Created by"
msgstr "Vytvořil(a)"

#. module: calendar
#: model:ir.model.fields,field_description:calendar.field_calendar_alarm_create_date
#: model:ir.model.fields,field_description:calendar.field_calendar_attendee_create_date
#: model:ir.model.fields,field_description:calendar.field_calendar_contacts_create_date
#: model:ir.model.fields,field_description:calendar.field_calendar_event_create_date
#: model:ir.model.fields,field_description:calendar.field_calendar_event_type_create_date
msgid "Created on"
msgstr "Vytvořeno"

#. module: calendar
#: model:ir.model.fields,field_description:calendar.field_calendar_event_display_start
msgid "Date"
msgstr "Datum"

#. module: calendar
#: selection:calendar.event,month_by:0
#: model:ir.model.fields,field_description:calendar.field_calendar_event_day
msgid "Date of month"
msgstr "Datum v měsíci"

#. module: calendar
#: model:ir.ui.view,arch_db:calendar.view_calendar_event_form
msgid "Day of Month"
msgstr "Den v měsíci"

#. module: calendar
#: selection:calendar.event,month_by:0
msgid "Day of month"
msgstr "Den v měsíci"

#. module: calendar
#: selection:calendar.alarm,interval:0 selection:calendar.event,rrule_type:0
msgid "Day(s)"
msgstr "Dnů"

#. module: calendar
#: model:ir.ui.view,arch_db:calendar.view_calendar_event_form
msgid "Decline"
msgstr "Odmítnout"

#. module: calendar
#: selection:calendar.attendee,state:0
#: selection:calendar.event,attendee_status:0
msgid "Declined"
msgstr "Odmítnuto"

#. module: calendar
#: model:ir.model.fields,field_description:calendar.field_calendar_event_description
msgid "Description"
msgstr "Popis"

#. module: calendar
#. openerp-web
#: code:addons/calendar/static/src/xml/base_calendar.xml:18
#, python-format
msgid "Details"
msgstr "Podrobnosti"

#. module: calendar
#: model:ir.model.fields,field_description:calendar.field_calendar_alarm_display_name
#: model:ir.model.fields,field_description:calendar.field_calendar_alarm_manager_display_name
#: model:ir.model.fields,field_description:calendar.field_calendar_attendee_display_name
#: model:ir.model.fields,field_description:calendar.field_calendar_contacts_display_name
#: model:ir.model.fields,field_description:calendar.field_calendar_event_display_name
#: model:ir.model.fields,field_description:calendar.field_calendar_event_type_display_name
msgid "Display Name"
msgstr "Zobrazovaný název"

#. module: calendar
#. openerp-web
#: code:addons/calendar/static/src/js/base_calendar.js:168
#, python-format
msgid "Do you really want to delete this filter from favorite?"
msgstr ""

#. module: calendar
#: model:ir.model.fields,field_description:calendar.field_calendar_event_duration
#: model:ir.ui.view,arch_db:calendar.view_calendar_event_form
msgid "Duration"
msgstr "Trvání"

#. module: calendar
#: model:ir.model.fields,field_description:calendar.field_calendar_alarm_duration_minutes
#: model:ir.model.fields,help:calendar.field_calendar_alarm_duration_minutes
msgid "Duration in minutes"
msgstr ""

#. module: calendar
#: selection:calendar.alarm,type:0
#: model:ir.model.fields,field_description:calendar.field_calendar_attendee_email
msgid "Email"
msgstr "Email"

#. module: calendar
<<<<<<< HEAD
#: code:addons/calendar/calendar.py:1356
=======
#: code:addons/calendar/calendar.py:1365
>>>>>>> bc1a0a32
#, python-format
msgid "Email addresses not found"
msgstr "neexistující e-mailové adresy"

#. module: calendar
#: model:ir.model,name:calendar.model_mail_compose_message
msgid "Email composition wizard"
msgstr ""

#. module: calendar
#: model:ir.model,name:calendar.model_survey_mail_compose_message
msgid "Email composition wizard for Survey"
msgstr ""

#. module: calendar
#: model:ir.model.fields,help:calendar.field_calendar_attendee_email
msgid "Email of Invited Person"
msgstr "E-mail pozvané osoby"

#. module: calendar
#: model:ir.model.fields,field_description:calendar.field_calendar_contacts_partner_id
msgid "Employee"
msgstr "Zaměstnanec"

#. module: calendar
#: model:ir.model.fields,field_description:calendar.field_calendar_event_stop_date
#: model:ir.ui.view,arch_db:calendar.view_calendar_event_tree
msgid "End Date"
msgstr "Datum ukončení"

#. module: calendar
#: model:ir.model.fields,field_description:calendar.field_calendar_event_stop_datetime
msgid "End Datetime"
msgstr ""

#. module: calendar
#: selection:calendar.event,end_type:0
msgid "End date"
msgstr "Konečné datum"

#. module: calendar
#: model:ir.ui.view,arch_db:calendar.view_calendar_event_form
msgid "Ending at"
msgstr ""

#. module: calendar
#: constraint:calendar.event:0
msgid "Error ! End date cannot be set before start date."
msgstr "Chyba! Koncové datum nemůže být dříve než počáteční datum."

#. module: calendar
#: model:ir.model,name:calendar.model_calendar_event
msgid "Event"
msgstr "Událost"

#. module: calendar
#: model:ir.model.fields,field_description:calendar.field_calendar_event_display_time
msgid "Event Time"
msgstr ""

#. module: calendar
#: model:ir.model,name:calendar.model_calendar_alarm
msgid "Event alarm"
msgstr ""

#. module: calendar
<<<<<<< HEAD
#: code:addons/calendar/calendar.py:1230
=======
#: code:addons/calendar/calendar.py:1239
>>>>>>> bc1a0a32
#, python-format
msgid "Event recurrence interval cannot be negative."
msgstr ""

#. module: calendar
#. openerp-web
#: code:addons/calendar/static/src/js/base_calendar.js:45
#, python-format
msgid "Everybody's calendars"
msgstr ""

#. module: calendar
#: selection:calendar.event,class:0
msgid "Everyone"
msgstr ""

#. module: calendar
#: selection:calendar.event,byday:0
msgid "Fifth"
msgstr "Pátý"

#. module: calendar
#: selection:calendar.event,byday:0
msgid "First"
msgstr "První"

#. module: calendar
#: code:addons/calendar/calendar.py:143
#, python-format
msgid "First you have to specify the date of the invitation."
msgstr "Nejprve musíte určit datum pozvání."

#. module: calendar
#: selection:calendar.event,byday:0
msgid "Fourth"
msgstr "Čtvrtý"

#. module: calendar
#: selection:calendar.attendee,availability:0
#: selection:calendar.event,show_as:0
msgid "Free"
msgstr "Volno"

#. module: calendar
#: model:ir.model.fields,field_description:calendar.field_calendar_attendee_availability
msgid "Free/Busy"
msgstr "Volný/Zaneprázdněný"

#. module: calendar
#: model:ir.model.fields,field_description:calendar.field_calendar_event_fr
msgid "Fri"
msgstr "Pá"

#. module: calendar
#: selection:calendar.event,week_list:0
msgid "Friday"
msgstr "Pátek"

#. module: calendar
#: model:ir.ui.view,arch_db:calendar.view_calendar_event_search
msgid "Group By"
msgstr "Seskupit podle"

#. module: calendar
<<<<<<< HEAD
#: code:addons/calendar/calendar.py:1647
=======
#: code:addons/calendar/calendar.py:1656
>>>>>>> bc1a0a32
#, python-format
msgid "Group by date is not supported, use the calendar view instead."
msgstr "Seskupení podle data není podporováno, použijte zobrazení kalendáře."

#. module: calendar
#: model:ir.model,name:calendar.model_ir_http
msgid "HTTP routing"
msgstr ""

#. module: calendar
#: selection:calendar.alarm,interval:0
msgid "Hour(s)"
msgstr "Hodin"

#. module: calendar
#: model:ir.model.fields,field_description:calendar.field_calendar_alarm_id
#: model:ir.model.fields,field_description:calendar.field_calendar_alarm_manager_id
#: model:ir.model.fields,field_description:calendar.field_calendar_attendee_id
#: model:ir.model.fields,field_description:calendar.field_calendar_contacts_id
#: model:ir.model.fields,field_description:calendar.field_calendar_event_id
#: model:ir.model.fields,field_description:calendar.field_calendar_event_type_id
msgid "ID"
msgstr "ID"

#. module: calendar
#: model:ir.model.fields,help:calendar.field_calendar_event_active
msgid ""
"If the active field is set to false, it will allow you to hide the event "
"alarm information without removing it."
msgstr ""

#. module: calendar
#: model:mail.message.subtype,name:calendar.subtype_invitation
msgid "Invitation"
msgstr "Pozvánka"

#. module: calendar
#: model:ir.model.fields,field_description:calendar.field_calendar_attendee_access_token
msgid "Invitation Token"
msgstr ""

#. module: calendar
#: model:ir.ui.view,arch_db:calendar.view_calendar_event_form
msgid "Invitation details"
msgstr "Podrobnosti pozvání"

#. module: calendar
#: model:ir.ui.view,arch_db:calendar.view_calendar_event_form
msgid "Invitations"
msgstr "Pozvánky"

#. module: calendar
#: model:ir.model,name:calendar.model_mail_wizard_invite
msgid "Invite wizard"
msgstr "Průvodce pozváním"

#. module: calendar
#: selection:calendar.event,byday:0
msgid "Last"
msgstr "Minulý"

#. module: calendar
#: model:ir.model.fields,field_description:calendar.field_calendar_alarm___last_update
#: model:ir.model.fields,field_description:calendar.field_calendar_alarm_manager___last_update
#: model:ir.model.fields,field_description:calendar.field_calendar_attendee___last_update
#: model:ir.model.fields,field_description:calendar.field_calendar_contacts___last_update
#: model:ir.model.fields,field_description:calendar.field_calendar_event___last_update
#: model:ir.model.fields,field_description:calendar.field_calendar_event_type___last_update
msgid "Last Modified on"
msgstr "Naposled upraveno"

#. module: calendar
#: model:ir.model.fields,field_description:calendar.field_calendar_alarm_write_uid
#: model:ir.model.fields,field_description:calendar.field_calendar_attendee_write_uid
#: model:ir.model.fields,field_description:calendar.field_calendar_contacts_write_uid
#: model:ir.model.fields,field_description:calendar.field_calendar_event_type_write_uid
#: model:ir.model.fields,field_description:calendar.field_calendar_event_write_uid
msgid "Last Updated by"
msgstr "Naposled upraveno"

#. module: calendar
#: model:ir.model.fields,field_description:calendar.field_calendar_alarm_write_date
#: model:ir.model.fields,field_description:calendar.field_calendar_attendee_write_date
#: model:ir.model.fields,field_description:calendar.field_calendar_contacts_write_date
#: model:ir.model.fields,field_description:calendar.field_calendar_event_type_write_date
#: model:ir.model.fields,field_description:calendar.field_calendar_event_write_date
msgid "Last Updated on"
msgstr "Naposled upraveno"

#. module: calendar
#: model:ir.model.fields,field_description:calendar.field_res_partner_calendar_last_notif_ack
msgid "Last notification marked as read from base Calendar"
msgstr ""

#. module: calendar
#: model:ir.model.fields,help:calendar.field_calendar_event_rrule_type
msgid "Let the event automatically repeat at that interval"
msgstr "Nechat automaticky opakovat událost v intervalu"

#. module: calendar
#: model:ir.model.fields,field_description:calendar.field_calendar_event_location
msgid "Location"
msgstr "Umístění"

#. module: calendar
#: model:ir.model.fields,help:calendar.field_calendar_event_location
msgid "Location of Event"
msgstr "Místo události"

#. module: calendar
#: model:ir.model.fields,field_description:calendar.field_calendar_contacts_user_id
msgid "Me"
msgstr ""

#. module: calendar
#: model:ir.ui.view,arch_db:calendar.view_calendar_event_search
msgid "Meeting"
msgstr "Setkání"

#. module: calendar
#: model:ir.ui.view,arch_db:calendar.view_calendar_event_form
msgid "Meeting Details"
msgstr "Podrobnosti"

#. module: calendar
#: model:ir.model.fields,field_description:calendar.field_calendar_event_name
msgid "Meeting Subject"
msgstr "Název"

#. module: calendar
#: model:ir.model,name:calendar.model_calendar_event_type
msgid "Meeting Type"
msgstr "Druh schůzky"

#. module: calendar
#: model:ir.actions.act_window,name:calendar.action_calendar_event_type
#: model:ir.ui.menu,name:calendar.menu_calendar_event_type
#: model:ir.ui.view,arch_db:calendar.view_calendar_event_type_tree
msgid "Meeting Types"
msgstr "Druhy událostí"

#. module: calendar
#: model:ir.model.fields,field_description:calendar.field_calendar_attendee_event_id
msgid "Meeting linked"
msgstr ""

#. module: calendar
#: model:ir.actions.act_window,name:calendar.action_calendar_event
#: model:ir.actions.act_window,name:calendar.action_calendar_event_notify
#: model:ir.ui.view,arch_db:calendar.view_calendar_event_calendar
#: model:ir.ui.view,arch_db:calendar.view_calendar_event_form
#: model:ir.ui.view,arch_db:calendar.view_calendar_event_form_popup
#: model:ir.ui.view,arch_db:calendar.view_calendar_event_tree
msgid "Meetings"
msgstr "Události"

#. module: calendar
#: model:ir.model,name:calendar.model_mail_message
msgid "Message"
msgstr "Zpráva"

#. module: calendar
#: selection:calendar.alarm,interval:0
msgid "Minute(s)"
msgstr ""

#. module: calendar
#: model:ir.ui.view,arch_db:calendar.view_calendar_event_form
msgid "Misc"
msgstr "Různé"

#. module: calendar
#: model:ir.model.fields,field_description:calendar.field_calendar_event_mo
msgid "Mon"
msgstr "Po"

#. module: calendar
#: selection:calendar.event,week_list:0
msgid "Monday"
msgstr "Pondělí"

#. module: calendar
#: selection:calendar.event,rrule_type:0
msgid "Month(s)"
msgstr "Měsíce"

#. module: calendar
#: model:ir.ui.view,arch_db:calendar.view_calendar_event_search
msgid "My Events"
msgstr "Moje události"

#. module: calendar
#: model:ir.ui.view,arch_db:calendar.view_calendar_event_search
msgid "My Meetings"
msgstr "Moje schůzky"

#. module: calendar
#: model:ir.model.fields,field_description:calendar.field_calendar_alarm_name
#: model:ir.model.fields,field_description:calendar.field_calendar_event_type_name
msgid "Name"
msgstr "Název"

#. module: calendar
#: selection:calendar.attendee,state:0
#: selection:calendar.event,attendee_status:0
msgid "Needs Action"
msgstr "Vyžaduje akci"

#. module: calendar
#. openerp-web
#: code:addons/calendar/static/src/xml/base_calendar.xml:36
#, python-format
msgid "No I'm not going."
msgstr ""

#. module: calendar
#: selection:calendar.alarm,type:0
msgid "Notification"
msgstr "Upozornění"

#. module: calendar
#: selection:calendar.event,end_type:0
msgid "Number of repetitions"
msgstr "Počet opakování"

#. module: calendar
#. openerp-web
#: code:addons/calendar/static/src/xml/base_calendar.xml:17
#, python-format
msgid "OK"
msgstr "OK(OK)"

#. module: calendar
#: selection:calendar.event,class:0
msgid "Only internal users"
msgstr ""

#. module: calendar
#: selection:calendar.event,class:0
msgid "Only me"
msgstr ""

#. module: calendar
#: model:ir.model.fields,field_description:calendar.field_calendar_event_month_by
msgid "Option"
msgstr "Volba"

#. module: calendar
#: model:ir.ui.view,arch_db:calendar.view_calendar_event_form
msgid "Options"
msgstr "Možnosti"

#. module: calendar
#: model:ir.ui.view,arch_db:calendar.view_calendar_event_form
msgid "Owner"
msgstr "Vlastník"

#. module: calendar
#: model:ir.model,name:calendar.model_res_partner
msgid "Partner"
msgstr "Kontakt"

#. module: calendar
<<<<<<< HEAD
#: code:addons/calendar/calendar.py:1243
=======
#: code:addons/calendar/calendar.py:1252
>>>>>>> bc1a0a32
#, python-format
msgid "Please select a proper day of the month."
msgstr ""

#. module: calendar
#: model:ir.model.fields,field_description:calendar.field_calendar_event_class
#: model:ir.ui.view,arch_db:calendar.view_calendar_event_search
msgid "Privacy"
msgstr "Podmínky"

#. module: calendar
#: model:ir.model.fields,field_description:calendar.field_calendar_event_end_type
msgid "Recurrence Termination"
msgstr "Ukončení opakování"

#. module: calendar
#: model:ir.model.fields,field_description:calendar.field_calendar_event_rrule_type
msgid "Recurrency"
msgstr "Opakování"

#. module: calendar
#: model:ir.model.fields,field_description:calendar.field_calendar_event_recurrency
msgid "Recurrent"
msgstr "Opakovaný"

#. module: calendar
#: model:ir.model.fields,field_description:calendar.field_calendar_event_recurrent_id
msgid "Recurrent ID"
msgstr "ID opakování"

#. module: calendar
#: model:ir.model.fields,field_description:calendar.field_calendar_event_recurrent_id_date
msgid "Recurrent ID date"
msgstr "ID data opakování"

#. module: calendar
#: model:ir.model.fields,help:calendar.field_calendar_event_recurrency
msgid "Recurrent Meeting"
msgstr "Opakovaná schůzka"

#. module: calendar
#: model:ir.model.fields,field_description:calendar.field_calendar_event_rrule
msgid "Recurrent Rule"
msgstr "Pravidlo opakování"

#. module: calendar
#: model:ir.model.fields,field_description:calendar.field_calendar_event_alarm_ids
msgid "Reminders"
msgstr ""

#. module: calendar
#. openerp-web
#: code:addons/calendar/static/src/xml/base_calendar.xml:26
#, python-format
msgid "Remove this favorite from the list"
msgstr ""

#. module: calendar
#: model:ir.model.fields,field_description:calendar.field_calendar_event_count
msgid "Repeat"
msgstr "Opakovaný"

#. module: calendar
#: model:ir.model.fields,field_description:calendar.field_calendar_event_interval
msgid "Repeat Every"
msgstr "Opakovat každý"

#. module: calendar
#: model:ir.model.fields,field_description:calendar.field_calendar_event_final_date
msgid "Repeat Until"
msgstr "Konec opakování"

#. module: calendar
#: model:ir.model.fields,help:calendar.field_calendar_event_interval
msgid "Repeat every (Days/Week/Month/Year)"
msgstr "Opakovat každý (den/týden/měsíc/rok)"

#. module: calendar
#: model:ir.model.fields,help:calendar.field_calendar_event_count
msgid "Repeat x times"
msgstr "Opakovat x-krát"

#. module: calendar
#: model:ir.model.fields,field_description:calendar.field_calendar_event_user_id
#: model:ir.ui.view,arch_db:calendar.view_calendar_event_search
msgid "Responsible"
msgstr "Odpovědný"

#. module: calendar
#: model:ir.model.fields,field_description:calendar.field_calendar_event_sa
msgid "Sat"
msgstr "So"

#. module: calendar
#: selection:calendar.event,week_list:0
msgid "Saturday"
msgstr "Sobota"

#. module: calendar
#: model:ir.ui.view,arch_db:calendar.view_calendar_event_search
msgid "Search Meetings"
msgstr "Hledat schůzky"

#. module: calendar
#: selection:calendar.event,byday:0
msgid "Second"
msgstr "Vteřina"

#. module: calendar
#: model:ir.ui.view,arch_db:calendar.view_calendar_event_form
msgid "Select attendees..."
msgstr ""

#. module: calendar
#: model:ir.ui.view,arch_db:calendar.view_calendar_event_form
msgid "Send mail"
msgstr ""

#. module: calendar
#: model:ir.model.fields,field_description:calendar.field_calendar_event_show_as
msgid "Show Time as"
msgstr "Ukázat čas jako"

#. module: calendar
#. openerp-web
#: code:addons/calendar/static/src/xml/base_calendar.xml:19
#, python-format
msgid "Snooze"
msgstr ""

#. module: calendar
#: model:ir.model.fields,field_description:calendar.field_calendar_event_start
msgid "Start"
msgstr "Počáteční bod"

#. module: calendar
#: model:ir.model.fields,field_description:calendar.field_calendar_event_start_date
#: model:ir.ui.view,arch_db:calendar.view_calendar_event_tree
msgid "Start Date"
msgstr "Počáteční datum"

#. module: calendar
#: model:ir.model.fields,field_description:calendar.field_calendar_event_start_datetime
msgid "Start DateTime"
msgstr ""

#. module: calendar
#: model:ir.model.fields,help:calendar.field_calendar_event_start
msgid "Start date of an event, without time for full days events"
msgstr ""

#. module: calendar
#: model:ir.ui.view,arch_db:calendar.view_calendar_event_form
#: model:ir.ui.view,arch_db:calendar.view_calendar_event_form_popup
msgid "Starting at"
msgstr "Začátek"

#. module: calendar
#: model:ir.model.fields,field_description:calendar.field_calendar_attendee_state
#: model:ir.model.fields,field_description:calendar.field_calendar_event_state
msgid "Status"
msgstr "Stav"

#. module: calendar
#: model:ir.model.fields,help:calendar.field_calendar_attendee_state
msgid "Status of the attendee's participation"
msgstr "Stav podílení účastníka"

#. module: calendar
#: model:ir.model.fields,field_description:calendar.field_calendar_event_stop
msgid "Stop"
msgstr "Zastavit"

#. module: calendar
#: model:ir.model.fields,help:calendar.field_calendar_event_stop
msgid "Stop date of an event, without time for full days events"
msgstr ""

#. module: calendar
#: model:ir.ui.view,arch_db:calendar.view_calendar_event_tree
msgid "Subject"
msgstr "Předmět"

#. module: calendar
#: model:ir.model.fields,field_description:calendar.field_calendar_event_su
msgid "Sun"
msgstr "Ne"

#. module: calendar
#: selection:calendar.event,week_list:0
msgid "Sunday"
msgstr "Neděle"

#. module: calendar
#: sql_constraint:calendar.event.type:0
msgid "Tag name already exists !"
msgstr ""

#. module: calendar
#: model:ir.model.fields,field_description:calendar.field_calendar_event_categ_ids
msgid "Tags"
msgstr "Značky"

#. module: calendar
#: model:ir.ui.view,arch_db:calendar.view_calendar_event_form
msgid "The"
msgstr ""

#. module: calendar
#: model:ir.actions.act_window,help:calendar.action_calendar_event
msgid ""
"The calendar is shared between employees and fully integrated with\n"
"            other applications such as the employee holidays or the "
"business\n"
"            opportunities."
msgstr ""

#. module: calendar
<<<<<<< HEAD
#: code:addons/calendar/calendar.py:1352
=======
#: code:addons/calendar/calendar.py:1361
>>>>>>> bc1a0a32
#, python-format
msgid "The following contacts have no email address :"
msgstr "Tyto kontakty nemají e-mail:"

#. module: calendar
#: selection:calendar.event,byday:0
msgid "Third"
msgstr "Třetí"

#. module: calendar
#: model:ir.ui.view,arch_db:calendar.view_calendar_event_form
msgid "This event is linked to a recurrence...<br/>"
msgstr ""

#. module: calendar
#: model:ir.model.fields,field_description:calendar.field_calendar_event_th
msgid "Thu"
msgstr "Čt"

#. module: calendar
#: selection:calendar.event,week_list:0
msgid "Thursday"
msgstr "Čtvrtek"

#. module: calendar
#: model:ir.model.fields,field_description:calendar.field_calendar_event_tu
msgid "Tue"
msgstr "Út"

#. module: calendar
#: selection:calendar.event,week_list:0
msgid "Tuesday"
msgstr "Úterý"

#. module: calendar
#: model:ir.model.fields,field_description:calendar.field_calendar_alarm_type
msgid "Type"
msgstr "Druh"

#. module: calendar
#: selection:calendar.attendee,state:0
#: selection:calendar.event,attendee_status:0
#: model:ir.ui.view,arch_db:calendar.view_calendar_event_form
msgid "Uncertain"
msgstr "Nejistý"

#. module: calendar
#: selection:calendar.event,state:0
msgid "Unconfirmed"
msgstr "Nepotvrzené"

#. module: calendar
#: model:ir.model.fields,field_description:calendar.field_calendar_alarm_interval
msgid "Unit"
msgstr "Jednotka"

#. module: calendar
#: model:ir.ui.view,arch_db:calendar.view_calendar_event_search
msgid "Unread Messages"
msgstr "Nepřečtené zprávy"

#. module: calendar
#: model:ir.ui.view,arch_db:calendar.view_calendar_event_form
msgid "Until"
msgstr "Konec"

#. module: calendar
#: model:ir.ui.view,arch_db:calendar.view_calendar_event_form
msgid "Update only this instance"
msgstr ""

#. module: calendar
#: model:ir.model.fields,field_description:calendar.field_calendar_event_we
msgid "Wed"
msgstr "St"

#. module: calendar
#: selection:calendar.event,week_list:0
msgid "Wednesday"
msgstr "Středa"

#. module: calendar
#: selection:calendar.event,rrule_type:0
msgid "Week(s)"
msgstr "týden"

#. module: calendar
#: model:ir.model.fields,field_description:calendar.field_calendar_event_week_list
msgid "Weekday"
msgstr "Den v týdnu"

#. module: calendar
#. openerp-web
#: code:addons/calendar/static/src/xml/base_calendar.xml:48
#, python-format
msgid "When"
msgstr ""

#. module: calendar
#. openerp-web
#: code:addons/calendar/static/src/xml/base_calendar.xml:52
#, python-format
msgid "Where"
msgstr ""

#. module: calendar
#. openerp-web
#: code:addons/calendar/static/src/xml/base_calendar.xml:56
#, python-format
msgid "Who"
msgstr ""

#. module: calendar
#: selection:calendar.event,rrule_type:0
msgid "Year(s)"
msgstr "Roky"

#. module: calendar
#. openerp-web
#: code:addons/calendar/static/src/xml/base_calendar.xml:35
#, python-format
msgid "Yes I'm going."
msgstr ""

#. module: calendar
#: code:addons/calendar/calendar.py:106
#, python-format
msgid "You cannot duplicate a calendar attendee."
msgstr "Nemůžete duplikovat účastníka."

#. module: calendar
#: model:ir.model.fields,field_description:calendar.field_calendar_contacts_active
msgid "active"
msgstr "Aktivní"

#. module: calendar
#: model:ir.model,name:calendar.model_calendar_alarm_manager
msgid "calendar.alarm_manager"
msgstr ""

#. module: calendar
#: model:ir.model,name:calendar.model_calendar_contacts
msgid "calendar.contacts"
msgstr ""

#. module: calendar
#: model:ir.ui.view,arch_db:calendar.view_calendar_event_form
msgid "e.g. Business Lunch"
msgstr ""

#. module: calendar
<<<<<<< HEAD
#: code:addons/calendar/calendar.py:1228
=======
#: code:addons/calendar/calendar.py:1237
>>>>>>> bc1a0a32
#, python-format
msgid "interval cannot be negative."
msgstr ""

#. module: calendar
#: model:ir.model,name:calendar.model_ir_attachment
msgid "ir.attachment"
msgstr "ir.attachment"

#. module: calendar
#: model:ir.model,name:calendar.model_ir_values
msgid "ir.values"
msgstr "ir.values"

#~ msgid "Action Needed"
#~ msgstr "Vyžadována akce"

#~ msgid "An invitation email has been sent to attendee %s"
#~ msgstr "E-mailová pozvánka byla odeslána účastníkovi %s"

#~ msgid "An invitation email has been sent to attendee(s)"
#~ msgstr "E-mailová pozvánka byla odeslána účastníkovi/účastníkům"

#~ msgid "Date of the last message posted on the record."
#~ msgstr "Datum posledního vzkazu u tohoto záznamu."

#~ msgid "Followers"
#~ msgstr "Sledující"

#~ msgid "If checked new messages require your attention."
#~ msgstr "Pokud je zaškrtnuto, nové zprávy vyžadují vaši pozornost."

#~ msgid "Last Message Date"
#~ msgstr "Datum posledního vzkazu"

#~ msgid "Messages"
#~ msgstr "Zprávy"

#~ msgid "Unread Messages Counter"
#~ msgstr "Počítadlo nepřečtených zpráv"

#~ msgid "Website Messages"
#~ msgstr "Zprávy Webové stránky"

#~ msgid "Website communication history"
#~ msgstr "Historie komunikace Webové stránky"<|MERGE_RESOLUTION|>--- conflicted
+++ resolved
@@ -7,11 +7,7 @@
 msgstr ""
 "Project-Id-Version: Odoo 9.0\n"
 "Report-Msgid-Bugs-To: \n"
-<<<<<<< HEAD
-"POT-Creation-Date: 2016-08-19 10:26+0000\n"
-=======
 "POT-Creation-Date: 2016-08-18 14:08+0000\n"
->>>>>>> bc1a0a32
 "PO-Revision-Date: 2016-05-23 12:24+0000\n"
 "Last-Translator: Martin Trigaux\n"
 "Language-Team: Czech (http://www.transifex.com/odoo/odoo-9/language/cs/)\n"
@@ -480,7 +476,7 @@
 msgstr ""
 
 #. module: calendar
-#: code:addons/calendar/calendar.py:767
+#: code:addons/calendar/calendar.py:776
 #, python-format
 msgid ""
 "%s at %s To\n"
@@ -488,7 +484,7 @@
 msgstr ""
 
 #. module: calendar
-#: code:addons/calendar/calendar.py:765
+#: code:addons/calendar/calendar.py:774
 #, python-format
 msgid "%s at (%s To %s) (%s)"
 msgstr ""
@@ -540,11 +536,7 @@
 msgstr "Celý den"
 
 #. module: calendar
-<<<<<<< HEAD
-#: code:addons/calendar/calendar.py:762
-=======
 #: code:addons/calendar/calendar.py:771
->>>>>>> bc1a0a32
 #, python-format
 msgid "AllDay , %s"
 msgstr "Celý den , %s"
@@ -583,11 +575,7 @@
 msgstr "Dostupnost"
 
 #. module: calendar
-<<<<<<< HEAD
-#: code:addons/calendar/calendar.py:1705
-=======
 #: code:addons/calendar/calendar.py:1714
->>>>>>> bc1a0a32
 #: selection:calendar.attendee,availability:0
 #: selection:calendar.event,show_as:0
 #, python-format
@@ -753,11 +741,7 @@
 msgstr "Email"
 
 #. module: calendar
-<<<<<<< HEAD
-#: code:addons/calendar/calendar.py:1356
-=======
 #: code:addons/calendar/calendar.py:1365
->>>>>>> bc1a0a32
 #, python-format
 msgid "Email addresses not found"
 msgstr "neexistující e-mailové adresy"
@@ -824,11 +808,7 @@
 msgstr ""
 
 #. module: calendar
-<<<<<<< HEAD
-#: code:addons/calendar/calendar.py:1230
-=======
 #: code:addons/calendar/calendar.py:1239
->>>>>>> bc1a0a32
 #, python-format
 msgid "Event recurrence interval cannot be negative."
 msgstr ""
@@ -893,11 +873,7 @@
 msgstr "Seskupit podle"
 
 #. module: calendar
-<<<<<<< HEAD
-#: code:addons/calendar/calendar.py:1647
-=======
 #: code:addons/calendar/calendar.py:1656
->>>>>>> bc1a0a32
 #, python-format
 msgid "Group by date is not supported, use the calendar view instead."
 msgstr "Seskupení podle data není podporováno, použijte zobrazení kalendáře."
@@ -1161,11 +1137,7 @@
 msgstr "Kontakt"
 
 #. module: calendar
-<<<<<<< HEAD
-#: code:addons/calendar/calendar.py:1243
-=======
 #: code:addons/calendar/calendar.py:1252
->>>>>>> bc1a0a32
 #, python-format
 msgid "Please select a proper day of the month."
 msgstr ""
@@ -1384,11 +1356,7 @@
 msgstr ""
 
 #. module: calendar
-<<<<<<< HEAD
-#: code:addons/calendar/calendar.py:1352
-=======
 #: code:addons/calendar/calendar.py:1361
->>>>>>> bc1a0a32
 #, python-format
 msgid "The following contacts have no email address :"
 msgstr "Tyto kontakty nemají e-mail:"
@@ -1540,11 +1508,7 @@
 msgstr ""
 
 #. module: calendar
-<<<<<<< HEAD
-#: code:addons/calendar/calendar.py:1228
-=======
 #: code:addons/calendar/calendar.py:1237
->>>>>>> bc1a0a32
 #, python-format
 msgid "interval cannot be negative."
 msgstr ""
