--- conflicted
+++ resolved
@@ -1,30 +1,22 @@
-# Chinese (Traditional) translation for openobject-addons
-# Copyright (c) 2014 Rosetta Contributors and Canonical Ltd 2014
-# This file is distributed under the same license as the openobject-addons package.
-# FIRST AUTHOR <EMAIL@ADDRESS>, 2014.
-#
-msgid ""
-msgstr ""
-<<<<<<< HEAD
-"Project-Id-Version: openobject-addons\n"
-"Report-Msgid-Bugs-To: FULL NAME <EMAIL@ADDRESS>\n"
-"POT-Creation-Date: 2014-08-14 13:08+0000\n"
-"PO-Revision-Date: 2014-08-14 16:10+0000\n"
-"Last-Translator: FULL NAME <EMAIL@ADDRESS>\n"
-"Language-Team: Chinese (Traditional) <zh_TW@li.org>\n"
-=======
+# Translation of Odoo Server.
+# This file contains the translation of the following modules:
+# * base_setup
+# 
+# Translators:
+# FIRST AUTHOR <EMAIL@ADDRESS>, 2014
+msgid ""
+msgstr ""
 "Project-Id-Version: Odoo 8.0\n"
 "Report-Msgid-Bugs-To: \n"
 "POT-Creation-Date: 2015-01-21 14:07+0000\n"
 "PO-Revision-Date: 2015-12-04 06:06+0000\n"
 "Last-Translator: Martin Trigaux\n"
 "Language-Team: Chinese (Taiwan) (http://www.transifex.com/odoo/odoo-8/language/zh_TW/)\n"
->>>>>>> 83a4a582
 "MIME-Version: 1.0\n"
 "Content-Type: text/plain; charset=UTF-8\n"
-"Content-Transfer-Encoding: 8bit\n"
-"X-Launchpad-Export-Date: 2014-08-15 06:58+0000\n"
-"X-Generator: Launchpad (build 17156)\n"
+"Content-Transfer-Encoding: \n"
+"Language: zh_TW\n"
+"Plural-Forms: nplurals=1; plural=0;\n"
 
 #. module: base_setup
 #: view:base.config.settings:base_setup.view_general_configuration
@@ -116,7 +108,7 @@
 #: field:base.setup.terminology,create_date:0
 #: field:sale.config.settings,create_date:0
 msgid "Created on"
-msgstr ""
+msgstr "建立於"
 
 #. module: base_setup
 #: selection:base.setup.terminology,partner:0
@@ -186,11 +178,10 @@
 msgstr "稱呼客戶的方式"
 
 #. module: base_setup
-#: field:base.config.settings,id:0
-#: field:base.setup.terminology,id:0
+#: field:base.config.settings,id:0 field:base.setup.terminology,id:0
 #: field:sale.config.settings,id:0
 msgid "ID"
-msgstr ""
+msgstr "ID"
 
 #. module: base_setup
 #: view:base.config.settings:base_setup.view_general_configuration
@@ -230,12 +221,9 @@
 #: view:sale.config.settings:base_setup.view_sale_config_settings
 msgid ""
 "Odoo allows to automatically create leads (or others documents)\n"
-"                            from incoming emails. You can automatically "
-"synchronize emails with Odoo\n"
-"                            using regular POP/IMAP accounts, using a direct "
-"email integration script for your\n"
-"                            email server, or by manually pushing emails to "
-"Odoo using specific\n"
+"                            from incoming emails. You can automatically synchronize emails with Odoo\n"
+"                            using regular POP/IMAP accounts, using a direct email integration script for your\n"
+"                            email server, or by manually pushing emails to Odoo using specific\n"
 "                            plugins for your preferred email application."
 msgstr ""
 
@@ -295,8 +283,8 @@
 
 #. module: base_setup
 #: help:base.config.settings,module_share:0
-msgid "Share or embbed any screen of openerp."
-msgstr "分享或嵌入OpenERP畫面"
+msgid "Share or embbed any screen of Odoo."
+msgstr ""
 
 #. module: base_setup
 #: view:sale.config.settings:base_setup.view_sale_config_settings
@@ -345,20 +333,16 @@
 #: view:base.config.settings:base_setup.view_general_configuration
 msgid ""
 "When you send a document to a customer\n"
-"                                    (quotation, invoice), your customer will "
-"be\n"
-"                                    able to signup to get all his "
-"documents,\n"
-"                                    read your company news, check his "
-"projects,\n"
+"                                    (quotation, invoice), your customer will be\n"
+"                                    able to signup to get all his documents,\n"
+"                                    read your company news, check his projects,\n"
 "                                    etc."
 msgstr ""
 
 #. module: base_setup
 #: help:base.config.settings,module_multi_company:0
 msgid ""
-"Work in multi-company environments, with appropriate security access between "
-"companies.\n"
+"Work in multi-company environments, with appropriate security access between companies.\n"
 "-This installs the module multi_company."
 msgstr ""
 
@@ -377,6 +361,12 @@
 msgstr "您可在貴公司的詳細資訊中找到更多選項，如表頭和頁尾的地址、付款過期通知等等。"
 
 #. module: base_setup
+#: view:base.config.settings:base_setup.view_general_configuration
+#: view:sale.config.settings:base_setup.view_sale_config_settings
+msgid "or"
+msgstr "或"
+
+#. module: base_setup
 #: view:base.setup.terminology:base_setup.base_setup_terminology_form
 msgid "res_config_contents"
 msgstr "res_config_contents"