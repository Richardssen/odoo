--- conflicted
+++ resolved
@@ -1,174 +1,83 @@
 # Translation of OpenERP Server.
 # This file contains the translation of the following modules:
-#	* l10n_be
-#
+# * l10n_be
+# 
+# Translators:
 msgid ""
 msgstr ""
-<<<<<<< HEAD
-"Project-Id-Version: OpenERP Server 6.0dev\n"
-"Report-Msgid-Bugs-To: support@openerp.com\n"
-"POT-Creation-Date: 2011-01-11 11:15+0000\n"
-"PO-Revision-Date: 2011-01-18 01:20+0000\n"
-"Last-Translator: Jordi Esteve (www.zikzakmedia.com) "
-"<jesteve@zikzakmedia.com>\n"
-"Language-Team: \n"
-=======
 "Project-Id-Version: Odoo 8.0\n"
 "Report-Msgid-Bugs-To: \n"
 "POT-Creation-Date: 2012-11-24 02:53+0000\n"
 "PO-Revision-Date: 2016-01-14 21:33+0000\n"
 "Last-Translator: Martin Trigaux\n"
 "Language-Team: Spanish (Mexico) (http://www.transifex.com/odoo/odoo-8/language/es_MX/)\n"
->>>>>>> 1812b8f3
 "MIME-Version: 1.0\n"
 "Content-Type: text/plain; charset=UTF-8\n"
-"Content-Transfer-Encoding: 8bit\n"
-"X-Launchpad-Export-Date: 2011-09-05 05:29+0000\n"
-"X-Generator: Launchpad (build 13830)\n"
-
-#. module: l10n_be
-#: field:partner.vat,test_xml:0
-#: field:partner.vat.intra,test_xml:0
-msgid "Test XML file"
-msgstr "Prueba de archivo XML"
-
-#. module: l10n_be
-#: field:vat.listing.clients,name:0
-msgid "Client Name"
-msgstr "Nombre del cliente"
-
-#. module: l10n_be
-#: view:partner.vat.list:0
-msgid "XML File has been Created."
-msgstr "El archivo XML ha sido creado."
-
-#. module: l10n_be
-#: code:addons/l10n_be/wizard/l10_be_partner_vat_listing.py:64
-#: code:addons/l10n_be/wizard/l10n_be_vat_intra.py:122
-#, python-format
-msgid "No partner has a VAT Number asociated with him."
-msgstr "Ninguna empresa tiene un número fiscal (CIF) asociado."
-
-#. module: l10n_be
-#: constraint:res.company:0
-msgid "Error! You can not create recursive companies."
-msgstr "Se produjo un error! No pueden crearse empresas en forma recursiva."
-
-#. module: l10n_be
-#: code:addons/l10n_be/wizard/l10_be_partner_vat_listing.py:155
-#: code:addons/l10n_be/wizard/l10n_be_account_vat_declaration.py:69
-#: code:addons/l10n_be/wizard/l10n_be_vat_intra.py:88
-#, python-format
-msgid "No VAT Number Associated with Main Company!"
-msgstr "¡No hay número de CIF asociado a la compañía principal!"
-
-#. module: l10n_be
-#: code:addons/l10n_be/wizard/l10_be_partner_vat_listing.py:64
-#: code:addons/l10n_be/wizard/l10n_be_vat_intra.py:122
-#: code:addons/l10n_be/wizard/l10n_be_vat_intra.py:125
-#, python-format
-msgid "Data Insufficient!"
-msgstr "¡Datos insuficientes!"
-
-#. module: l10n_be
-#: view:l1on_be.vat.declaration:0
-#: view:partner.vat.intra:0
-#: view:partner.vat.list:0
-msgid "Create XML"
-msgstr "Crear XML"
-
-#. module: l10n_be
-#: field:l1on_be.vat.declaration,period_id:0
-msgid "Period"
-msgstr "Período"
-
-#. module: l10n_be
-#: view:l1on_be.vat.declaration:0
-#: view:partner.vat.intra:0
-msgid "Save the File with '.xml' extension."
-msgstr "Guardar el archivo con extensión '.xml'."
-
-#. module: l10n_be
-#: view:partner.vat.intra:0
-msgid "Save XML"
-msgstr "Guardar XML"
-
-#. module: l10n_be
-#: code:addons/l10n_be/wizard/l10n_be_vat_intra.py:150
-#, python-format
-msgid "Save"
-msgstr "Guardar"
+"Content-Transfer-Encoding: \n"
+"Language: es_MX\n"
+"Plural-Forms: nplurals=2; plural=(n != 1);\n"
+
+#. module: l10n_be
+#: model:account.financial.report,name:l10n_be.account_financial_report_appro_mbsd3
+msgid "Approvisionnements, marchandises, services et biens divers"
+msgstr ""
+
+#. module: l10n_be
+#: field:vat.listing.clients,turnover:0
+msgid "Base Amount"
+msgstr ""
+
+#. module: l10n_be
+#: model:account.financial.report,name:l10n_be.account_financial_report_rmunrationschargessocialesetpensions2
+msgid "Rémunérations, charges sociales et pensions"
+msgstr ""
+
+#. module: l10n_be
+#: model:account.financial.report,name:l10n_be.account_financial_report_locationfinancementetdroitssimilaires2
+msgid "Location-financement et droits similaires"
+msgstr ""
+
+#. module: l10n_be
+#: field:l1on_be.vat.declaration,tax_code_id:0
+msgid "Tax Code"
+msgstr "Código impuesto"
+
+#. module: l10n_be
+#: model:account.financial.report,name:l10n_be.account_financial_report_produitsetchargesdexploitation1
+msgid "Produits et charges d'exploitation"
+msgstr ""
+
+#. module: l10n_be
+#: model:account.financial.report,name:l10n_be.account_financial_report_chargesfinancires1
+msgid "Charges financières"
+msgstr ""
+
+#. module: l10n_be
+#: view:l1on_be.vat.declaration:0 field:l1on_be.vat.declaration,comments:0
+#: view:partner.vat.intra:0 field:partner.vat.intra,comments:0
+#: view:partner.vat.list:0 field:partner.vat.list,comments:0
+msgid "Comments"
+msgstr ""
+
+#. module: l10n_be
+#: model:account.financial.report,name:l10n_be.account_financial_report_primesdmission2
+msgid "Primes d'émission"
+msgstr ""
+
+#. module: l10n_be
+#: model:ir.actions.act_window,name:l10n_be.action_account_report_be_pl
+msgid "Comptes de Charges"
+msgstr ""
+
+#. module: l10n_be
+#: help:l1on_be.vat.declaration,ask_payment:0
+msgid "It indicates whether a payment is to make or not?"
+msgstr ""
 
 #. module: l10n_be
 #: model:ir.model,name:l10n_be.model_vat_listing_clients
 msgid "vat.listing.clients"
 msgstr "vat.listado.clientes"
-
-#. module: l10n_be
-#: field:l1on_be.vat.declaration,msg:0
-#: field:partner.vat.intra,msg:0
-#: field:partner.vat.list,msg:0
-msgid "File created"
-msgstr "Archivo creado"
-
-#. module: l10n_be
-#: code:addons/l10n_be/wizard/l10n_be_account_vat_declaration.py:116
-#, python-format
-msgid "Save XML For Vat declaration"
-msgstr "Guardar XML para la declaración del IVA"
-
-#. module: l10n_be
-#: code:addons/l10n_be/wizard/l10n_be_vat_intra.py:95
-#, python-format
-msgid "The period code you entered is not valid."
-msgstr "El código del periodo que ha introducido no es válido."
-
-#. module: l10n_be
-#: help:l1on_be.vat.declaration,ask_resitution:0
-msgid "It indicates whether a resitution is to made or not?"
-msgstr "Indica si hay que realizar la restitución o no"
-
-#. module: l10n_be
-#: model:ir.actions.act_window,name:l10n_be.action_vat_declaration
-msgid "Vat Declaraion"
-msgstr "Declaración de IVA"
-
-#. module: l10n_be
-#: view:partner.vat.intra:0
-#: field:partner.vat.intra,no_vat:0
-msgid "Partner With No VAT"
-msgstr "Empresa sin CIF/NIF"
-
-#. module: l10n_be
-#: view:l1on_be.vat.declaration:0
-#: view:partner.vat.intra:0
-msgid "Company"
-msgstr "Compañía"
-
-#. module: l10n_be
-#: model:ir.model,name:l10n_be.model_partner_vat_list
-msgid "partner.vat.list"
-msgstr "partner.vat.list"
-
-#. module: l10n_be
-#: model:ir.ui.menu,name:l10n_be.partner_vat_listing
-msgid "Annual Listing Of VAT-Subjected Customers"
-msgstr "Listado anual de clientes sujetos a IVA"
-
-#. module: l10n_be
-#: model:ir.module.module,shortdesc:l10n_be.module_meta_information
-msgid "Belgium - Plan Comptable Minimum Normalise"
-msgstr "Bélgica - Plan Contable mínimo Normalizado"
-
-#. module: l10n_be
-#: view:partner.vat.list:0
-msgid "Select Fiscal Year"
-msgstr "Seleccionar ejercicio fiscal"
-
-#. module: l10n_be
-#: field:l1on_be.vat.declaration,ask_resitution:0
-msgid "Ask Restitution"
-msgstr "Pedir restitución"
 
 #. module: l10n_be
 #: model:ir.model,name:l10n_be.model_partner_vat_intra
@@ -177,63 +86,137 @@
 msgstr "Empresa de IVA Intra"
 
 #. module: l10n_be
-#: model:ir.ui.menu,name:l10n_be.l10_be_vat_declaration
+#: model:account.financial.report,name:l10n_be.account_financial_report_ammo2
+msgid ""
+"Amortissements et réductions de valeur sur frais d'établissement, sur "
+"immobilisations incorporelles et corporelles"
+msgstr ""
+
+#. module: l10n_be
+#: model:account.financial.report,name:l10n_be.account_financial_report_prlvementssurlesimptsdiffrs1
+msgid "Prélèvements sur les impôts différés"
+msgstr ""
+
+#. module: l10n_be
+#: model:ir.ui.menu,name:l10n_be.menu_account_report_be_bs
+msgid "Balance Sheet"
+msgstr "Saldo pendiente"
+
+#. module: l10n_be
+#: view:l1on_be.vat.declaration:0 view:partner.vat.intra:0
+#: field:partner.vat.intra,tax_code_id:0
+msgid "Company"
+msgstr "Compañía"
+
+#. module: l10n_be
+#: model:account.financial.report,name:l10n_be.account_financial_report_immobilisationsincorporelles1
+msgid "Immobilisations incorporelles"
+msgstr ""
+
+#. module: l10n_be
+#: model:account.financial.report,name:l10n_be.account_financial_report_rservesimmunises3
+msgid "Réserves immunisées"
+msgstr ""
+
+#. module: l10n_be
+#: code:addons/l10n_be/wizard/l10n_be_partner_vat_listing.py:317
+#, python-format
+msgid "No record to print."
+msgstr ""
+
+#. module: l10n_be
+#: model:account.financial.report,name:l10n_be.account_financial_report_rserves2
+msgid "Réserves"
+msgstr ""
+
+#. module: l10n_be
+#: help:partner.vat.intra,mand_id:0
+msgid "Reference given by the Representative of the sending company."
+msgstr ""
+
+#. module: l10n_be
+#: model:account.financial.report,name:l10n_be.account_financial_report_installationsmachinesetoutillage2
+msgid "Installations, machines et outillage"
+msgstr ""
+
+#. module: l10n_be
+#: help:l1on_be.vat.declaration,client_nihil:0
+msgid ""
+"Tick this case only if it concerns only the last statement on the civil or "
+"cessation of activity: no clients to be included in the client listing."
+msgstr ""
+
+#. module: l10n_be
+#: view:partner.vat.intra:0
+msgid "Save XML"
+msgstr "Guardar XML"
+
+#. module: l10n_be
+#: model:account.financial.report,name:l10n_be.account_financial_report_placementsdetrsorerie1
+msgid "Placements de trésorerie"
+msgstr ""
+
+#. module: l10n_be
+#: model:account.financial.report,name:l10n_be.account_financial_report_autresdettes6
+#: model:account.financial.report,name:l10n_be.account_financial_report_autresdettes8
+msgid "Autres dettes"
+msgstr ""
+
+#. module: l10n_be
+#: view:partner.vat.intra:0
+msgid "Create _XML"
+msgstr ""
+
+#. module: l10n_be
+#: code:addons/l10n_be/wizard/l10n_be_account_vat_declaration.py:87
+#: code:addons/l10n_be/wizard/l10n_be_partner_vat_listing.py:64
+#: code:addons/l10n_be/wizard/l10n_be_partner_vat_listing.py:94
+#: code:addons/l10n_be/wizard/l10n_be_vat_intra.py:111
+#, python-format
+msgid "insufficient data!"
+msgstr ""
+
+#. module: l10n_be
+#: code:addons/l10n_be/wizard/l10n_be_partner_vat_listing.py:317
+#: code:addons/l10n_be/wizard/l10n_be_vat_intra.py:116
+#, python-format
+msgid "Error!"
+msgstr "¡Error!"
+
+#. module: l10n_be
+#: code:addons/l10n_be/wizard/l10n_be_account_vat_declaration.py:112
+#: code:addons/l10n_be/wizard/l10n_be_account_vat_declaration.py:114
+#: code:addons/l10n_be/wizard/l10n_be_partner_vat_listing.py:184
+#: code:addons/l10n_be/wizard/l10n_be_partner_vat_listing.py:214
+#: code:addons/l10n_be/wizard/l10n_be_partner_vat_listing.py:216
+#: code:addons/l10n_be/wizard/l10n_be_vat_intra.py:119
+#: code:addons/l10n_be/wizard/l10n_be_vat_intra.py:123
+#: code:addons/l10n_be/wizard/l10n_be_vat_intra.py:147
+#: code:addons/l10n_be/wizard/l10n_be_vat_intra.py:149
+#: code:addons/l10n_be/wizard/l10n_be_vat_intra.py:246
+#, python-format
+msgid "Insufficient Data!"
+msgstr ""
+
+#. module: l10n_be
+#: model:account.financial.report,name:l10n_be.account_financial_report_effetspayer4
+msgid "Effets à payer"
+msgstr ""
+
+#. module: l10n_be
 #: view:l1on_be.vat.declaration:0
-msgid "Periodical VAT Declaration"
-msgstr "Periodo de declaración de IVA"
-
-#. module: l10n_be
-#: view:partner.vat.intra:0
-msgid "Note: "
-msgstr "Nota "
-
-#. module: l10n_be
-#: field:l1on_be.vat.declaration,tax_code_id:0
-#: field:partner.vat.intra,tax_code_id:0
-msgid "Tax Code"
-msgstr "Código impuesto"
-
-#. module: l10n_be
-#: view:vat.listing.clients:0
-msgid "VAT listing"
-msgstr "Listado de IVA"
-
-#. module: l10n_be
-#: view:partner.vat.intra:0
-msgid "Periods"
-msgstr "Periodos"
-
-#. module: l10n_be
-#: help:partner.vat,test_xml:0
-#: help:partner.vat.intra,test_xml:0
-msgid "Sets the XML output as test file"
-msgstr "Establece la salida XML como archivo de pruebas."
-
-#. module: l10n_be
-#: field:partner.vat,limit_amount:0
-msgid "Limit Amount"
-msgstr "Importe límite"
-
-#. module: l10n_be
-#: view:l1on_be.vat.declaration:0
-msgid "Ok"
-msgstr "Acceptar"
-
-#. module: l10n_be
-#: view:partner.vat:0
-msgid ""
-"This wizard will create an XML file for Vat details and total invoiced "
-"amounts per partner."
-msgstr ""
-"Este asistente creará un archivo XML para la información relativa al IVA y "
-"el total de los importes facturados por empresa."
-
-#. module: l10n_be
-#: help:partner.vat.intra,no_vat:0
-msgid ""
-"The Partner whose VAT number is not defined they doesn't include in XML File."
-msgstr ""
-"La empresa cuyo CIF/NIF no esté definido no se incluye en el fichero XML."
+msgid "Is Last Declaration"
+msgstr "Es la última declaración"
+
+#. module: l10n_be
+#: model:account.financial.report,name:l10n_be.account_financial_report_imptsdiffrs2
+msgid "Impôts différés"
+msgstr ""
+
+#. module: l10n_be
+#: model:account.financial.report,name:l10n_be.account_financial_report_produitsfinanciers1
+msgid "Produits financiers"
+msgstr ""
 
 #. module: l10n_be
 #: field:vat.listing.clients,vat:0
@@ -241,123 +224,30 @@
 msgstr "CIF/NIF"
 
 #. module: l10n_be
-#: field:vat.listing.clients,country:0
-msgid "Country"
-msgstr "País"
-
-#. module: l10n_be
-#: view:partner.vat.list:0
-#: field:partner.vat.list,partner_ids:0
-msgid "Clients"
-msgstr "Clientes"
-
-#. module: l10n_be
-#: model:ir.model,name:l10n_be.model_res_company
-msgid "Companies"
-msgstr "Compañías"
-
-#. module: l10n_be
-#: help:l1on_be.vat.declaration,client_nihil:0
-msgid ""
-"Tick this case only if it concerns only the last statement on the civil or "
-"cessation of activity"
-msgstr ""
-"Marque esta opción sólo si incumbe a la última declaración civil o de cese "
-"de actividad."
+#: model:account.financial.report,name:l10n_be.account_financial_report_transfertauximptsdiffrs1
+msgid "Transfert aux impôts différés"
+msgstr ""
 
 #. module: l10n_be
 #: help:partner.vat.intra,period_ids:0
 msgid ""
 "Select here the period(s) you want to include in your intracom declaration"
-msgstr ""
-"Seleccione los periodos que desea incluir en su declaración intracomunitaria."
-
-#. module: l10n_be
-#: field:vat.listing.clients,amount:0
-msgid "Amount"
-msgstr "Importe"
-
-#. module: l10n_be
-#: view:l1on_be.vat.declaration:0
-msgid "Is Last Declaration"
-msgstr "Es la última declaración"
-
-#. module: l10n_be
-#: model:ir.model,name:l10n_be.model_partner_vat
-msgid "partner.vat"
-msgstr "empresa.vat"
-
-#. module: l10n_be
-#: field:l1on_be.vat.declaration,client_nihil:0
-msgid "Last Declaration of Enterprise"
-msgstr "Última declaración de empresa"
-
-#. module: l10n_be
-#: help:l1on_be.vat.declaration,ask_payment:0
-msgid "It indicates whether a payment is to made or not?"
-msgstr "Indica si un pago se ha realizado o no"
-
-#. module: l10n_be
-#: code:addons/l10n_be/wizard/l10_be_partner_vat_listing.py:155
-#: code:addons/l10n_be/wizard/l10n_be_account_vat_declaration.py:69
-#: code:addons/l10n_be/wizard/l10n_be_vat_intra.py:88
-#, python-format
-msgid "Data Insufficient"
-msgstr "Dato insuficiente"
-
-#. module: l10n_be
-#: model:ir.ui.menu,name:l10n_be.menu_finance_belgian_statement
-msgid "Belgium Statements"
-msgstr "Declaraciones de Bélgica"
-
-#. module: l10n_be
-#: model:ir.actions.act_window,name:l10n_be.action_vat_intra
-msgid "Partner Vat Intra"
-msgstr "IVA empresa intracomunitaria"
-
-#. module: l10n_be
-#: field:vat.listing.clients,turnover:0
-msgid "Turnover"
-msgstr "Volumen de negocio"
-
-#. module: l10n_be
-#: view:l1on_be.vat.declaration:0
-msgid "Declare Periodical VAT"
-msgstr "Declarar IVA periódico"
-
-#. module: l10n_be
-#: help:partner.vat,mand_id:0
-#: help:partner.vat.intra,mand_id:0
-msgid ""
-"This identifies the representative of the sending company. This is a string "
-"of 14 characters"
-msgstr ""
-"Esto identifica el representante de la compañía emisora. Es es una cadena de "
-"14 caracteres."
-
-#. module: l10n_be
-#: view:l1on_be.vat.declaration:0
-msgid "Save xml"
-msgstr "Guardar XML"
-
-#. module: l10n_be
-#: field:partner.vat,mand_id:0
+msgstr "Seleccione los periodos que desea incluir en su declaración intracomunitaria."
+
+#. module: l10n_be
+#: model:account.financial.report,name:l10n_be.account_financial_report_stocketcommandesencoursdexcution1
+msgid "Stock et commandes en cours d'exécution"
+msgstr ""
+
+#. module: l10n_be
 #: field:partner.vat.intra,mand_id:0
-msgid "MandataireId"
-msgstr "Id Mandatario"
-
-#. module: l10n_be
-#: field:l1on_be.vat.declaration,file_save:0
-#: field:partner.vat.intra,file_save:0
-#: field:partner.vat.list,file_save:0
-msgid "Save File"
-msgstr "Guardar archivo"
+msgid "Reference"
+msgstr "Referencia"
 
 #. module: l10n_be
 #: help:partner.vat.intra,period_code:0
 msgid ""
-"This is where you have to set the period code for the intracom declaration "
-"using the format: ppyyyy\n"
+"This is where you have to set the period code for the intracom declaration using the format: ppyyyy\n"
 "      PP can stand for a month: from '01' to '12'.\n"
 "      PP can stand for a trimester: '31','32','33','34'\n"
 "          The first figure means that it is a trimester,\n"
@@ -365,45 +255,458 @@
 "      PP can stand for a complete fiscal year: '00'.\n"
 "      YYYY stands for the year (4 positions).\n"
 "    "
-msgstr ""
-"Aquí debe definir el código de periodo para la declaración intracomunitaria "
-"usando el formato:ppyyyy\n"
-"     pp puede ser un mes: del '01' al '12',\n"
-"     pp puede ser un trimestre: '31', '32', '33', '34',\n"
-"          El primer número indica que se trata de un trimestre,\n"
-"          El segundo número identifica el trimestre.\n"
-"     pp puede ser un año fiscal completo: '00'.\n"
-"     yyyy representa el año (4 posiciones).\n"
-"    "
-
-#. module: l10n_be
-#: field:l1on_be.vat.declaration,name:0
-#: field:partner.vat.intra,name:0
-#: field:partner.vat.list,name:0
-msgid "File Name"
-msgstr "Nombre de archivo"
-
-#. module: l10n_be
-#: code:addons/l10n_be/wizard/l10n_be_vat_intra.py:95
-#, python-format
-msgid "Wrong Period Code"
-msgstr "Código del periodo incorrecto"
-
-#. module: l10n_be
-#: field:partner.vat,fyear:0
-msgid "Fiscal Year"
-msgstr "Ejercicio fiscal"
-
-#. module: l10n_be
+msgstr "Aquí debe definir el código de periodo para la declaración intracomunitaria usando el formato:ppyyyy\n     pp puede ser un mes: del '01' al '12',\n     pp puede ser un trimestre: '31', '32', '33', '34',\n          El primer número indica que se trata de un trimestre,\n          El segundo número identifica el trimestre.\n     pp puede ser un año fiscal completo: '00'.\n     yyyy representa el año (4 posiciones).\n    "
+
+#. module: l10n_be
+#: model:account.financial.report,name:l10n_be.account_financial_report_dettesunanauplus2
+msgid "Dettes à un an au plus"
+msgstr ""
+
+#. module: l10n_be
+#: model:account.financial.report,name:l10n_be.account_financial_report_imptssurlersultat1
+msgid "Impôts sur le résultat"
+msgstr ""
+
+#. module: l10n_be
+#: field:partner.vat.intra,period_code:0
+msgid "Period Code"
+msgstr "Código del periodo"
+
+#. module: l10n_be
+#: model:account.financial.report,name:l10n_be.account_financial_report_dettescommerciales5
+#: model:account.financial.report,name:l10n_be.account_financial_report_dettescommerciales7
+msgid "Dettes commerciales"
+msgstr ""
+
+#. module: l10n_be
+#: field:partner.vat.intra,period_ids:0
+msgid "Period (s)"
+msgstr "Periodo (s)"
+
+#. module: l10n_be
+#: code:addons/l10n_be/wizard/l10n_be_partner_vat_listing.py:94
+#, python-format
+msgid "No data found for the selected year."
+msgstr ""
+
+#. module: l10n_be
+#: model:account.financial.report,name:l10n_be.account_financial_report_actifsimmobilises0
+msgid "ACTIFS IMMOBILISES"
+msgstr ""
+
+#. module: l10n_be
+#: model:account.account.type,name:l10n_be.user_type_stock
+msgid "Stock et Encours"
+msgstr ""
+
+#. module: l10n_be
+#: model:account.financial.report,name:l10n_be.account_financial_report_autrescrances3
+#: model:account.financial.report,name:l10n_be.account_financial_report_autrescrances5
+msgid "Autres créances"
+msgstr ""
+
+#. module: l10n_be
+#: model:account.financial.report,name:l10n_be.account_financial_report_fraisdtablissements1
+msgid "Frais d'établissements"
+msgstr ""
+
+#. module: l10n_be
+#: model:account.financial.report,name:l10n_be.account_financial_report_immobilisationsencoursetacomptesverss2
+msgid "Immobilisations en cours et acomptes versés"
+msgstr ""
+
+#. module: l10n_be
+#: model:account.account.type,name:l10n_be.user_type_view
+msgid "Vue"
+msgstr ""
+
+#. module: l10n_be
+#: code:addons/l10n_be/wizard/l10n_be_partner_vat_listing.py:265
+#, python-format
+msgid "Data Insufficient!"
+msgstr "¡Datos insuficientes!"
+
+#. module: l10n_be
+#: help:partner.vat.list,partner_ids:0
+msgid ""
+"You can remove clients/partners which you do not want to show in xml file"
+msgstr "Puede eliminar clientes/empresas que no quiere mostrar en el archivo xml."
+
+#. module: l10n_be
+#: model:account.financial.report,name:l10n_be.account_financial_report_bnficepertedelexcercice1
+msgid "Bénéfice (Perte) de l'excercice"
+msgstr ""
+
+#. module: l10n_be
+#: field:l1on_be.vat.declaration,client_nihil:0
+msgid "Last Declaration, no clients in client listing"
+msgstr ""
+
+#. module: l10n_be
+#: code:addons/l10n_be/wizard/l10n_be_vat_intra.py:258
+#, python-format
+msgid "Save"
+msgstr "Guardar"
+
+#. module: l10n_be
+#: model:account.financial.report,name:l10n_be.account_financial_report_reduc_cmd_encours2g
+msgid ""
+"Réductions de valeur sur stocks, sur commandes en cours d'exécution et sur "
+"créances commerciales: dotations (reprises)"
+msgstr ""
+
+#. module: l10n_be
+#: code:addons/l10n_be/wizard/l10n_be_vat_intra.py:116
+#, python-format
+msgid "Period code is not valid."
+msgstr ""
+
+#. module: l10n_be
+#: help:partner.vat.intra,no_vat:0
+msgid ""
+"The Partner whose VAT number is not defined  and they are not included in "
+"XML File."
+msgstr ""
+
+#. module: l10n_be
+#: field:partner.vat.intra,no_vat:0
+msgid "Partner With No VAT"
+msgstr "Empresa sin CIF/NIF"
+
+#. module: l10n_be
+#: model:account.financial.report,name:l10n_be.account_financial_report_acomptesreussurcommandes6
+#: model:account.financial.report,name:l10n_be.account_financial_report_acomptesreussurcommandes8
+msgid "Acomptes reçus sur commandes"
+msgstr ""
+
+#. module: l10n_be
+#: code:addons/l10n_be/wizard/l10n_be_vat_intra.py:123
+#, python-format
+msgid "No partner has a VAT number asociated with him."
+msgstr ""
+
+#. module: l10n_be
+#: model:account.financial.report,name:l10n_be.account_financial_report_provisionspourrisquesetcharges2
+msgid "Provisions pour risques et charges"
+msgstr ""
+
+#. module: l10n_be
+#: model:ir.actions.act_window,name:l10n_be.action_account_report_be_bs
+msgid "Bilan"
+msgstr ""
+
+#. module: l10n_be
+#: field:l1on_be.vat.declaration,file_save:0
+#: field:partner.vat.intra,file_save:0 field:partner.vat.list,file_save:0
+msgid "Save File"
+msgstr "Guardar archivo"
+
+#. module: l10n_be
+#: model:account.financial.report,name:l10n_be.account_financial_report_rservesimmunises3_A
+msgid "Pour actions propres"
+msgstr ""
+
+#. module: l10n_be
+#: help:l1on_be.vat.declaration,ask_restitution:0
+msgid "It indicates whether a restitution is to make or not?"
+msgstr ""
+
+#. module: l10n_be
+#: code:addons/l10n_be/wizard/l10n_be_vat_intra.py:119
+#, python-format
+msgid "Please select at least one Period."
+msgstr "Seleccione al menos un periodo."
+
+#. module: l10n_be
+#: code:addons/l10n_be/wizard/l10n_be_account_vat_declaration.py:201
+#, python-format
+msgid "Save XML For Vat declaration"
+msgstr "Guardar XML para la declaración del IVA"
+
+#. module: l10n_be
+#: help:partner.vat.intra,test_xml:0
+msgid "Sets the XML output as test file"
+msgstr "Establece la salida XML como archivo de pruebas."
+
+#. module: l10n_be
+#: view:partner.vat.intra:0
+msgid "Intracom VAT Declaration"
+msgstr ""
+
+#. module: l10n_be
+#: model:account.financial.report,name:l10n_be.account_financial_report_bnficeperteencours0
+msgid "Bénéfice (Perte) en cours, non affecté(e)"
+msgstr ""
+
+#. module: l10n_be
+#: view:partner.vat.intra:0
+msgid "_Preview"
+msgstr ""
+
+#. module: l10n_be
+#: model:account.financial.report,name:l10n_be.account_financial_report_dettesfinancires5
+#: model:account.financial.report,name:l10n_be.account_financial_report_dettesfinancires7
+msgid "Dettes financières"
+msgstr ""
+
+#. module: l10n_be
+#: model:account.financial.report,name:l10n_be.account_financial_report_bnficereporte0
+msgid "Bénéfice reporté"
+msgstr ""
+
+#. module: l10n_be
+#: help:partner.vat.intra,tax_code_id:0
+msgid "Keep empty to use the user's company"
+msgstr ""
+
+#. module: l10n_be
+#: model:account.financial.report,name:l10n_be.account_financial_report_actif
+msgid "ACTIF"
+msgstr ""
+
+#. module: l10n_be
+#: field:partner.vat.intra,test_xml:0
+msgid "Test XML file"
+msgstr "Prueba de archivo XML"
+
+#. module: l10n_be
+#: model:account.financial.report,name:l10n_be.account_financial_report_dettes1
+msgid "DETTES"
+msgstr ""
+
+#. module: l10n_be
+#: view:l1on_be.vat.declaration:0
+msgid "Save xml"
+msgstr "Guardar XML"
+
+#. module: l10n_be
+#: code:addons/l10n_be/wizard/l10n_be_account_vat_declaration.py:114
+#: code:addons/l10n_be/wizard/l10n_be_partner_vat_listing.py:216
+#: code:addons/l10n_be/wizard/l10n_be_vat_intra.py:149
+#, python-format
+msgid "No phone associated with the company."
+msgstr "No hay teléfono asociado con la empresa."
+
+#. module: l10n_be
+#: model:account.financial.report,name:l10n_be.account_financial_report_dettesplusdunan2
+msgid "Dettes à plus d'un an"
+msgstr ""
+
+#. module: l10n_be
+#: code:addons/l10n_be/wizard/l10n_be_account_vat_declaration.py:87
+#: code:addons/l10n_be/wizard/l10n_be_vat_intra.py:111
+#, python-format
+msgid "No VAT number associated with your company."
+msgstr ""
+
+#. module: l10n_be
+#: model:account.financial.report,name:l10n_be.account_financial_report_rservesimmunises3_B
+msgid "Autres"
+msgstr ""
+
+#. module: l10n_be
+#: model:account.financial.report,name:l10n_be.account_financial_report_crancesplusdunan1
+msgid "Créances à plus d'un an"
+msgstr ""
+
+#. module: l10n_be
+#: model:account.financial.report,name:l10n_be.account_financial_report_bnficepertedelexcerciceavantimpts1
+msgid "Bénéfice (Perte) de l'excercice avant impôts"
+msgstr ""
+
+#. module: l10n_be
+#: view:partner.vat.intra:0 field:partner.vat.intra,country_ids:0
+msgid "European Countries"
+msgstr "Países europeos"
+
+#. module: l10n_be
+#: view:l1on_be.vat.declaration:0 view:partner.vat:0 view:partner.vat.intra:0
+#: view:partner.vat.list:0
+msgid "or"
+msgstr "o"
+
+#. module: l10n_be
+#: view:partner.vat.intra:0
+msgid "Partner VAT intra"
+msgstr "Empresa IVA intra"
+
+#. module: l10n_be
+#: model:account.financial.report,name:l10n_be.account_financial_report_comptesdergularisation1
+#: model:account.financial.report,name:l10n_be.account_financial_report_comptesdergularisation2
+msgid "Comptes de régularisation"
+msgstr ""
+
+#. module: l10n_be
+#: model:account.financial.report,name:l10n_be.account_financial_report_immobilisationscorporelles1
+msgid "Immobilisations corporelles"
+msgstr ""
+
+#. module: l10n_be
+#: field:vat.listing.clients,vat_amount:0
+msgid "VAT Amount"
+msgstr ""
+
+#. module: l10n_be
+#: code:addons/l10n_be/wizard/l10n_be_vat_intra.py:246
+#, python-format
+msgid "No vat number defined for %s."
+msgstr ""
+
+#. module: l10n_be
+#: model:account.financial.report,name:l10n_be.account_financial_report_bnficepertereporte2
+msgid "Bénéfice (Perte) reporté(e)"
+msgstr ""
+
+#. module: l10n_be
+#: model:account.financial.report,name:l10n_be.account_financial_report_plusvaluesdervaluation2
+msgid "Plus-values de réévaluation"
+msgstr ""
+
+#. module: l10n_be
+#: model:ir.model,name:l10n_be.model_partner_vat_list
+msgid "partner.vat.list"
+msgstr "partner.vat.list"
+
+#. module: l10n_be
+#: model:account.financial.report,name:l10n_be.account_financial_report_rservelgale3
+msgid "Réserve légale"
+msgstr ""
+
+#. module: l10n_be
+#: model:account.financial.report,name:l10n_be.account_financial_report_capitauxpropres1
+msgid "CAPITAUX PROPRES"
+msgstr ""
+
+#. module: l10n_be
+#: code:addons/l10n_be/wizard/l10n_be_partner_vat_listing.py:69
+#, python-format
+msgid "No belgian contact with a VAT number in your database."
+msgstr ""
+
+#. module: l10n_be
+#: field:l1on_be.vat.declaration,msg:0 field:partner.vat.intra,msg:0
+msgid "File created"
+msgstr "Archivo creado"
+
+#. module: l10n_be
+#: view:partner.vat.list:0
+msgid "Customers"
+msgstr "Clientes"
+
+#. module: l10n_be
+#: model:account.financial.report,name:l10n_be.account_financial_report_chargesexceptionnelles1
+msgid "Charges exceptionnelles"
+msgstr ""
+
+#. module: l10n_be
+#: model:account.financial.report,name:l10n_be.account_financial_report_chiffredaffaires3
+msgid "Chiffre d'affaires"
+msgstr ""
+
+#. module: l10n_be
+#: model:account.financial.report,name:l10n_be.account_financial_report_autreschargesdexploitation2
+msgid "Autres charges d'exploitation"
+msgstr ""
+
+#. module: l10n_be
+#: code:addons/l10n_be/wizard/l10n_be_partner_vat_listing.py:296
+#, python-format
+msgid "XML File has been Created"
+msgstr ""
+
+#. module: l10n_be
+#: model:account.financial.report,name:l10n_be.account_financial_report_belgium_bs
+msgid "Belgium Balance Sheet"
+msgstr ""
+
+#. module: l10n_be
+#: field:l1on_be.vat.declaration,ask_restitution:0
+msgid "Ask Restitution"
+msgstr "Pedir restitución"
+
+#. module: l10n_be
+#: model:account.financial.report,name:l10n_be.account_financial_report_prov_pr_chargesetdotations2
+msgid ""
+"Provisions pour riques et charges: dotations (utilisations et reprises)"
+msgstr ""
+
+#. module: l10n_be
+#: view:l1on_be.vat.declaration:0
+msgid "Advanced Options"
+msgstr "Opciones Avanzadas"
+
+#. module: l10n_be
+#: model:account.financial.report,name:l10n_be.account_financial_report_produitsexceptionnels1
+msgid "Produits exceptionnels"
+msgstr ""
+
+#. module: l10n_be
+#: view:vat.listing.clients:0
+msgid "VAT listing"
+msgstr "Listado de IVA"
+
+#. module: l10n_be
+#: field:partner.vat.list,partner_ids:0
+msgid "Clients"
+msgstr "Clientes"
+
+#. module: l10n_be
+#: model:account.financial.report,name:l10n_be.account_financial_report_margebrutedexploitation2
+msgid "Marge brute d'exploitation"
+msgstr ""
+
+#. module: l10n_be
+#: code:addons/l10n_be/wizard/l10n_be_partner_vat_listing.py:265
+#, python-format
+msgid "No data available for the client."
+msgstr ""
+
+#. module: l10n_be
+#: model:account.financial.report,name:l10n_be.account_financial_report_etablissementsdecrdit4
+msgid "Etablissements de crédit"
+msgstr ""
+
+#. module: l10n_be
+#: model:account.financial.report,name:l10n_be.account_financial_report_terrainsetconstructions2
+msgid "Terrains et constructions"
+msgstr ""
+
+#. module: l10n_be
+#: code:addons/l10n_be/wizard/l10n_be_partner_vat_listing.py:69
+#, python-format
+msgid "Error"
+msgstr "Error"
+
+#. module: l10n_be
+#: model:account.financial.report,name:l10n_be.account_financial_report_capitalsouscrit3
+msgid "Capital souscrit"
+msgstr ""
+
+#. module: l10n_be
+#: model:ir.actions.act_window,name:l10n_be.action_vat_intra
+msgid "Partner Vat Intra"
+msgstr "IVA empresa intracomunitaria"
+
+#. module: l10n_be
+#: model:account.financial.report,name:l10n_be.account_financial_report_stocks2
+msgid "Stocks"
+msgstr "Estocs"
+
+#. module: l10n_be
+#: model:account.financial.report,name:l10n_be.account_financial_report_valeursdisponibles1
+msgid "Valeurs disponibles"
+msgstr ""
+
+#. module: l10n_be
+#: field:l1on_be.vat.declaration,period_id:0
+msgid "Period"
+msgstr "Período"
+
+#. module: l10n_be
+#: model:ir.actions.act_window,name:l10n_be.action_vat_declaration
 #: model:ir.model,name:l10n_be.model_l1on_be_vat_declaration
 msgid "Vat Declaration"
 msgstr "Declaración de IVA"
-
-#. module: l10n_be
-#: view:partner.vat.intra:0
-#: field:partner.vat.intra,country_ids:0
-msgid "European Countries"
-msgstr "Países europeos"
 
 #. module: l10n_be
 #: model:ir.actions.act_window,name:l10n_be.action_partner_vat_listing
@@ -417,271 +720,260 @@
 msgstr "Información General"
 
 #. module: l10n_be
-#: help:partner.vat.list,partner_ids:0
+#: model:account.financial.report,name:l10n_be.account_financial_report_immobilisationsfinancires1
+msgid "Immobilisations financières"
+msgstr ""
+
+#. module: l10n_be
+#: view:partner.vat.intra:0
+msgid "Periods"
+msgstr "Periodos"
+
+#. module: l10n_be
+#: view:partner.vat:0
 msgid ""
-"You can remove clients/partners which you do not want to show in xml file"
-msgstr ""
-"Puede eliminar clientes/empresas que no quiere mostrar en el archivo xml."
-
-#. module: l10n_be
-#: view:partner.vat.list:0
-msgid ""
-"You can remove clients/partners which you do not want in exported xml file"
-msgstr ""
-"Puede eliminar clientes/empresas que no quiere en el archivo xml exportado"
-
-#. module: l10n_be
-#: view:partner.vat.intra:0
-<<<<<<< HEAD
-msgid "Create an XML file for Vat Intra"
-msgstr "Crear un archivo XML para el IVA intracomunitario"
-=======
-msgid "Intracom VAT Declaration"
-msgstr ""
-
-#. module: l10n_be
-#: model:account.financial.report,name:l10n_be.account_financial_report_bnficeperteencours0
-msgid "Bénéfice (Perte) en cours, non affecté(e)"
-msgstr ""
-
-#. module: l10n_be
-#: view:partner.vat.intra:0
-msgid "_Preview"
-msgstr ""
-
-#. module: l10n_be
-#: model:account.financial.report,name:l10n_be.account_financial_report_dettesfinancires5
-#: model:account.financial.report,name:l10n_be.account_financial_report_dettesfinancires7
-msgid "Dettes financières"
-msgstr ""
-
-#. module: l10n_be
-#: model:account.financial.report,name:l10n_be.account_financial_report_bnficereporte0
-msgid "Bénéfice reporté"
-msgstr ""
-
-#. module: l10n_be
-#: help:partner.vat.intra,tax_code_id:0
-msgid "Keep empty to use the user's company"
-msgstr ""
-
-#. module: l10n_be
-#: model:account.financial.report,name:l10n_be.account_financial_report_actif
-msgid "ACTIF"
-msgstr ""
-
-#. module: l10n_be
-#: field:partner.vat.intra,test_xml:0
-msgid "Test XML file"
-msgstr "Prueba de archivo XML"
-
-#. module: l10n_be
-#: model:account.financial.report,name:l10n_be.account_financial_report_dettes1
-msgid "DETTES"
-msgstr ""
-
-#. module: l10n_be
-#: view:l1on_be.vat.declaration:0
-msgid "Save xml"
-msgstr "Guardar XML"
-
-#. module: l10n_be
-#: code:addons/l10n_be/wizard/l10n_be_account_vat_declaration.py:114
-#: code:addons/l10n_be/wizard/l10n_be_partner_vat_listing.py:216
-#: code:addons/l10n_be/wizard/l10n_be_vat_intra.py:149
-#, python-format
-msgid "No phone associated with the company."
-msgstr "No hay teléfono asociado con la empresa."
-
-#. module: l10n_be
-#: model:account.financial.report,name:l10n_be.account_financial_report_dettesplusdunan2
-msgid "Dettes à plus d'un an"
-msgstr ""
-
-#. module: l10n_be
-#: code:addons/l10n_be/wizard/l10n_be_account_vat_declaration.py:87
-#: code:addons/l10n_be/wizard/l10n_be_vat_intra.py:111
-#, python-format
-msgid "No VAT number associated with your company."
-msgstr ""
-
-#. module: l10n_be
-#: model:account.financial.report,name:l10n_be.account_financial_report_rservesimmunises3_B
-msgid "Autres"
-msgstr ""
-
-#. module: l10n_be
-#: model:account.financial.report,name:l10n_be.account_financial_report_crancesplusdunan1
-msgid "Créances à plus d'un an"
-msgstr ""
-
-#. module: l10n_be
-#: model:account.financial.report,name:l10n_be.account_financial_report_bnficepertedelexcerciceavantimpts1
-msgid "Bénéfice (Perte) de l'excercice avant impôts"
-msgstr ""
-
-#. module: l10n_be
-#: view:partner.vat.intra:0 field:partner.vat.intra,country_ids:0
-msgid "European Countries"
-msgstr "Países europeos"
+"This wizard will create an XML file for VAT details and total invoiced "
+"amounts per partner."
+msgstr ""
 
 #. module: l10n_be
 #: view:l1on_be.vat.declaration:0 view:partner.vat:0 view:partner.vat.intra:0
 #: view:partner.vat.list:0
-msgid "or"
-msgstr "o"
+msgid "Cancel"
+msgstr "Cancelar"
+
+#. module: l10n_be
+#: code:addons/l10n_be/wizard/l10n_be_account_vat_declaration.py:112
+#: code:addons/l10n_be/wizard/l10n_be_partner_vat_listing.py:214
+#: code:addons/l10n_be/wizard/l10n_be_vat_intra.py:147
+#, python-format
+msgid "No email address associated with the company."
+msgstr "No se asocia dirección email con la compañía."
+
+#. module: l10n_be
+#: view:l1on_be.vat.declaration:0 view:partner.vat.list:0
+msgid "Create XML"
+msgstr "Crear XML"
+
+#. module: l10n_be
+#: model:account.financial.report,name:l10n_be.account_financial_report_pertereporte0
+msgid "Perte reportée"
+msgstr ""
+
+#. module: l10n_be
+#: field:vat.listing.clients,name:0
+msgid "Client Name"
+msgstr "Nombre del cliente"
+
+#. module: l10n_be
+#: view:partner.vat.list:0
+msgid "XML File has been Created."
+msgstr "El archivo XML ha sido creado."
+
+#. module: l10n_be
+#: view:partner.vat:0
+msgid "View Customers"
+msgstr ""
+
+#. module: l10n_be
+#: model:account.financial.report,name:l10n_be.account_financial_report_autresemprunts6
+#: model:account.financial.report,name:l10n_be.account_financial_report_autresemprunts9
+msgid "Autres emprunts"
+msgstr ""
+
+#. module: l10n_be
+#: model:ir.ui.menu,name:l10n_be.menu_account_report_be_pl
+msgid "Profit And Loss"
+msgstr ""
+
+#. module: l10n_be
+#: model:account.financial.report,name:l10n_be.account_financial_report_passif0
+msgid "PASSIF"
+msgstr ""
+
+#. module: l10n_be
+#: view:partner.vat.list:0
+msgid "Print"
+msgstr "Imprimir"
+
+#. module: l10n_be
+#: model:account.financial.report,name:l10n_be.account_financial_report_fournisseurs4
+msgid "Fournisseurs"
+msgstr ""
+
+#. module: l10n_be
+#: model:account.financial.report,name:l10n_be.account_financial_report_commandesencoursdexcution2
+msgid "Commandes en cours d'exécution"
+msgstr ""
+
+#. module: l10n_be
+#: model:account.financial.report,name:l10n_be.account_financial_report_actifscirculants0
+msgid "ACTIFS CIRCULANTS"
+msgstr ""
+
+#. module: l10n_be
+#: model:account.financial.report,name:l10n_be.account_financial_report_capital2
+msgid "Capital"
+msgstr ""
+
+#. module: l10n_be
+#: view:l1on_be.vat.declaration:0 view:partner.vat.intra:0
+#: view:partner.vat.list:0
+msgid "Save the File with '.xml' extension."
+msgstr "Guardar el archivo con extensión '.xml'."
+
+#. module: l10n_be
+#: model:account.financial.report,name:l10n_be.account_financial_report_dettesfiscalessalarialesetsociales3
+msgid "Dettes fiscales, salariales et sociales"
+msgstr ""
+
+#. module: l10n_be
+#: model:account.financial.report,name:l10n_be.account_financial_report_autresimmobilisationscorporelles2
+msgid "Autres immobilisations corporelles"
+msgstr ""
+
+#. module: l10n_be
+#: model:account.financial.report,name:l10n_be.account_financial_report_crancesunanauplus1
+msgid "Créances à un an au plus"
+msgstr ""
+
+#. module: l10n_be
+#: model:account.financial.report,name:l10n_be.account_financial_report_impts4
+msgid "Impôts"
+msgstr ""
+
+#. module: l10n_be
+#: model:account.financial.report,name:l10n_be.account_financial_report_charges_expl_pr_restruct2
+msgid ""
+"Charges d'exploitation portées à l'actif au titre de frais de "
+"restructuration"
+msgstr ""
+
+#. module: l10n_be
+#: model:account.financial.report,name:l10n_be.account_financial_report_rmunrationsetchargessociales4
+msgid "Rémunérations et charges sociales"
+msgstr ""
+
+#. module: l10n_be
+#: model:ir.ui.menu,name:l10n_be.partner_vat_listing
+msgid "Annual Listing Of VAT-Subjected Customers"
+msgstr "Listado anual de clientes sujetos a IVA"
+
+#. module: l10n_be
+#: model:account.financial.report,name:l10n_be.account_financial_report_bnficepertecouranteavantimpts1
+msgid "Bénéfice (Perte) courant(e) avant impôts"
+msgstr ""
 
 #. module: l10n_be
 #: view:partner.vat.intra:0
-msgid "Partner VAT intra"
-msgstr "Empresa IVA intra"
-
-#. module: l10n_be
-#: model:account.financial.report,name:l10n_be.account_financial_report_comptesdergularisation1
-#: model:account.financial.report,name:l10n_be.account_financial_report_comptesdergularisation2
-msgid "Comptes de régularisation"
-msgstr ""
-
-#. module: l10n_be
-#: model:account.financial.report,name:l10n_be.account_financial_report_immobilisationscorporelles1
-msgid "Immobilisations corporelles"
-msgstr ""
-
-#. module: l10n_be
-#: field:vat.listing.clients,vat_amount:0
-msgid "VAT Amount"
-msgstr ""
-
-#. module: l10n_be
-#: code:addons/l10n_be/wizard/l10n_be_vat_intra.py:246
-#, python-format
-msgid "No vat number defined for %s."
-msgstr ""
-
-#. module: l10n_be
-#: model:account.financial.report,name:l10n_be.account_financial_report_bnficepertereporte2
-msgid "Bénéfice (Perte) reporté(e)"
-msgstr ""
-
-#. module: l10n_be
-#: model:account.financial.report,name:l10n_be.account_financial_report_plusvaluesdervaluation2
-msgid "Plus-values de réévaluation"
-msgstr ""
-
-#. module: l10n_be
-#: model:ir.model,name:l10n_be.model_partner_vat_list
-msgid "partner.vat.list"
-msgstr "partner.vat.list"
-
-#. module: l10n_be
-#: model:account.financial.report,name:l10n_be.account_financial_report_rservelgale3
-msgid "Réserve légale"
-msgstr ""
-
-#. module: l10n_be
-#: model:account.financial.report,name:l10n_be.account_financial_report_capitauxpropres1
-msgid "CAPITAUX PROPRES"
-msgstr ""
-
-#. module: l10n_be
-#: code:addons/l10n_be/wizard/l10n_be_partner_vat_listing.py:69
-#, python-format
-msgid "No belgian contact with a VAT number in your database."
-msgstr ""
-
-#. module: l10n_be
-#: field:l1on_be.vat.declaration,msg:0 field:partner.vat.intra,msg:0
-msgid "File created"
-msgstr "Archivo creado"
+msgid "Note: "
+msgstr "Nota "
+
+#. module: l10n_be
+#: code:addons/l10n_be/wizard/l10n_be_partner_vat_listing.py:99
+#, python-format
+msgid "Vat Listing"
+msgstr ""
+
+#. module: l10n_be
+#: model:ir.ui.menu,name:l10n_be.l10_be_vat_declaration
+#: view:l1on_be.vat.declaration:0
+msgid "Periodical VAT Declaration"
+msgstr "Periodo de declaración de IVA"
+
+#. module: l10n_be
+#: code:addons/l10n_be/wizard/l10n_be_partner_vat_listing.py:64
+#, python-format
+msgid "No data for the selected year."
+msgstr ""
+
+#. module: l10n_be
+#: field:partner.vat,limit_amount:0
+msgid "Limit Amount"
+msgstr "Importe límite"
+
+#. module: l10n_be
+#: model:account.financial.report,name:l10n_be.account_financial_report_provisionsetimpotsdifferes1
+msgid "PROVISIONS ET IMPOTS DIFFERES"
+msgstr ""
+
+#. module: l10n_be
+#: model:account.financial.report,name:l10n_be.account_financial_report_subsidesencapital2
+msgid "Subsides en capital"
+msgstr ""
 
 #. module: l10n_be
 #: view:partner.vat.list:0
-msgid "Customers"
-msgstr "Clientes"
-
-#. module: l10n_be
-#: model:account.financial.report,name:l10n_be.account_financial_report_chargesexceptionnelles1
-msgid "Charges exceptionnelles"
-msgstr ""
-
-#. module: l10n_be
-#: model:account.financial.report,name:l10n_be.account_financial_report_chiffredaffaires3
-msgid "Chiffre d'affaires"
-msgstr ""
-
-#. module: l10n_be
-#: model:account.financial.report,name:l10n_be.account_financial_report_autreschargesdexploitation2
-msgid "Autres charges d'exploitation"
-msgstr ""
-
-#. module: l10n_be
-#: code:addons/l10n_be/wizard/l10n_be_partner_vat_listing.py:296
-#, python-format
-msgid "XML File has been Created"
-msgstr ""
-
-#. module: l10n_be
-#: model:account.financial.report,name:l10n_be.account_financial_report_belgium_bs
-msgid "Belgium Balance Sheet"
-msgstr ""
-
-#. module: l10n_be
-#: field:l1on_be.vat.declaration,ask_restitution:0
-msgid "Ask Restitution"
-msgstr "Pedir restitución"
-
-#. module: l10n_be
-#: model:account.financial.report,name:l10n_be.account_financial_report_prov_pr_chargesetdotations2
-msgid ""
-"Provisions pour riques et charges: dotations (utilisations et reprises)"
+msgid "Customer List"
+msgstr ""
+
+#. module: l10n_be
+#: view:partner.vat.list:0
+msgid "Annual Listing of VAT-Subjected Customers"
+msgstr ""
+
+#. module: l10n_be
+#: model:account.financial.report,name:l10n_be.account_financial_report_mobilieretmatrielroulant2
+msgid "Mobilier et matériel roulant"
+msgstr ""
+
+#. module: l10n_be
+#: model:account.financial.report,name:l10n_be.account_financial_report_capitalnonappel3
+msgid "Capital non appelé"
+msgstr ""
+
+#. module: l10n_be
+#: model:ir.ui.menu,name:l10n_be.menu_finance_belgian_statement
+msgid "Belgium Statements"
+msgstr "Declaraciones de Bélgica"
+
+#. module: l10n_be
+#: model:account.financial.report,name:l10n_be.account_financial_report_belgiumpl0
+msgid "Belgium P&L"
+msgstr ""
+
+#. module: l10n_be
+#: model:account.financial.report,name:l10n_be.account_financial_report_crancescommerciales3
+#: model:account.financial.report,name:l10n_be.account_financial_report_crancescommerciales5
+msgid "Créances commerciales"
+msgstr ""
+
+#. module: l10n_be
+#: model:account.financial.report,name:l10n_be.account_financial_report_bnficepertedexploitation1
+msgid "Bénéfice (Perte) d'exploitation"
 msgstr ""
 
 #. module: l10n_be
 #: view:l1on_be.vat.declaration:0
-msgid "Advanced Options"
-msgstr "Opciones Avanzadas"
-
-#. module: l10n_be
-#: model:account.financial.report,name:l10n_be.account_financial_report_produitsexceptionnels1
-msgid "Produits exceptionnels"
-msgstr ""
-
-#. module: l10n_be
-#: view:vat.listing.clients:0
-msgid "VAT listing"
-msgstr "Listado de IVA"
-
-#. module: l10n_be
-#: field:partner.vat.list,partner_ids:0
-msgid "Clients"
-msgstr "Clientes"
-
-#. module: l10n_be
-#: model:account.financial.report,name:l10n_be.account_financial_report_margebrutedexploitation2
-msgid "Marge brute d'exploitation"
-msgstr ""
-
-#. module: l10n_be
-#: code:addons/l10n_be/wizard/l10n_be_partner_vat_listing.py:265
-#, python-format
-msgid "No data available for the client."
-msgstr ""
-
-#. module: l10n_be
-#: model:account.financial.report,name:l10n_be.account_financial_report_etablissementsdecrdit4
-msgid "Etablissements de crédit"
-msgstr ""
-
-#. module: l10n_be
-#: model:account.financial.report,name:l10n_be.account_financial_report_terrainsetconstructions2
-msgid "Terrains et constructions"
-msgstr ""
->>>>>>> 1812b8f3
-
-#. module: l10n_be
-#: field:partner.vat.intra,period_code:0
-msgid "Period Code"
-msgstr "Código del periodo"
+msgid "Declare Periodical VAT"
+msgstr "Declarar IVA periódico"
+
+#. module: l10n_be
+#: model:ir.model,name:l10n_be.model_partner_vat
+msgid "partner.vat"
+msgstr "empresa.vat"
+
+#. module: l10n_be
+#: model:account.financial.report,name:l10n_be.account_financial_report_dettesplusdunanchantdanslanne3
+msgid "Dettes à plus d'un an échéant dans l'année"
+msgstr ""
+
+#. module: l10n_be
+#: code:addons/l10n_be/wizard/l10n_be_partner_vat_listing.py:184
+#, python-format
+msgid "No VAT number associated with the company."
+msgstr ""
+
+#. module: l10n_be
+#: field:l1on_be.vat.declaration,name:0 field:partner.vat.intra,name:0
+#: field:partner.vat.list,name:0
+msgid "File Name"
+msgstr "Nombre de archivo"
+
+#. module: l10n_be
+#: model:account.financial.report,name:l10n_be.account_financial_report_etablissementcredits4
+msgid "Etablissements de crédit, dettes de location-financement et assimilés"
+msgstr ""
 
 #. module: l10n_be
 #: field:l1on_be.vat.declaration,ask_payment:0
@@ -689,278 +981,21 @@
 msgstr "Solicitar pago"
 
 #. module: l10n_be
-#: view:partner.vat:0
-msgid "View Client"
-msgstr "Ver cliente"
-
-#. module: l10n_be
-#: view:partner.vat:0
-msgid "Cancel"
-msgstr "Cancelar"
-
-#. module: l10n_be
-<<<<<<< HEAD
-#: view:l1on_be.vat.declaration:0
-#: view:partner.vat.intra:0
-=======
-#: code:addons/l10n_be/wizard/l10n_be_account_vat_declaration.py:112
-#: code:addons/l10n_be/wizard/l10n_be_partner_vat_listing.py:214
-#: code:addons/l10n_be/wizard/l10n_be_vat_intra.py:147
-#, python-format
-msgid "No email address associated with the company."
-msgstr "No se asocia dirección email con la compañía."
-
-#. module: l10n_be
-#: view:l1on_be.vat.declaration:0 view:partner.vat.list:0
-msgid "Create XML"
-msgstr "Crear XML"
-
-#. module: l10n_be
-#: model:account.financial.report,name:l10n_be.account_financial_report_pertereporte0
-msgid "Perte reportée"
-msgstr ""
-
-#. module: l10n_be
-#: field:vat.listing.clients,name:0
-msgid "Client Name"
-msgstr "Nombre del cliente"
+#: field:partner.vat,year:0
+msgid "Year"
+msgstr "Año"
+
+#. module: l10n_be
+#: model:account.financial.report,name:l10n_be.account_financial_report_rservesindisponibles3
+msgid "Réserves indisponibles"
+msgstr ""
 
 #. module: l10n_be
 #: view:partner.vat.list:0
-msgid "XML File has been Created."
-msgstr "El archivo XML ha sido creado."
-
-#. module: l10n_be
-#: view:partner.vat:0
-msgid "View Customers"
-msgstr ""
-
-#. module: l10n_be
-#: model:account.financial.report,name:l10n_be.account_financial_report_autresemprunts6
-#: model:account.financial.report,name:l10n_be.account_financial_report_autresemprunts9
-msgid "Autres emprunts"
-msgstr ""
-
-#. module: l10n_be
-#: model:ir.ui.menu,name:l10n_be.menu_account_report_be_pl
-msgid "Profit And Loss"
-msgstr ""
-
-#. module: l10n_be
-#: model:account.financial.report,name:l10n_be.account_financial_report_passif0
-msgid "PASSIF"
-msgstr ""
-
-#. module: l10n_be
-#: view:partner.vat.list:0
-msgid "Print"
-msgstr "Imprimir"
-
-#. module: l10n_be
-#: model:account.financial.report,name:l10n_be.account_financial_report_fournisseurs4
-msgid "Fournisseurs"
-msgstr ""
-
-#. module: l10n_be
-#: model:account.financial.report,name:l10n_be.account_financial_report_commandesencoursdexcution2
-msgid "Commandes en cours d'exécution"
-msgstr ""
-
-#. module: l10n_be
-#: model:account.financial.report,name:l10n_be.account_financial_report_actifscirculants0
-msgid "ACTIFS CIRCULANTS"
-msgstr ""
-
-#. module: l10n_be
-#: model:account.financial.report,name:l10n_be.account_financial_report_capital2
-msgid "Capital"
-msgstr ""
-
-#. module: l10n_be
-#: view:l1on_be.vat.declaration:0 view:partner.vat.intra:0
->>>>>>> 1812b8f3
-#: view:partner.vat.list:0
-msgid "Close"
-msgstr "Cerrar"
-
-#. module: l10n_be
-#: code:addons/l10n_be/wizard/l10n_be_vat_intra.py:125
-#, python-format
-msgid "Please select at least one Period."
-msgstr "Seleccione al menos un periodo."
-
-#. module: l10n_be
-#: model:ir.module.module,description:l10n_be.module_meta_information
-msgid ""
-"\n"
-"    This is the base module to manage the accounting chart for Belgium in "
-"OpenERP.\n"
-"\n"
-"    After Installing this module,The Configuration wizard for accounting is "
-"launched.\n"
-"    * We have the account templates which can be helpful to generate Charts "
-"of Accounts.\n"
-"    * On that particular wizard,You will be asked to pass the name of the "
-"company,the chart template to follow,the no. of digits to generate the code "
-"for your account and Bank account,currency to create Journals.\n"
-"        Thus,the pure copy of Chart Template is generated.\n"
-"    * This is the same wizard that runs from Financial "
-"Management/Configuration/Financial Accounting/Financial Accounts/Generate "
-"Chart of Accounts from a Chart Template.\n"
-"\n"
-"    Wizards provided by this module:\n"
-"    * Partner VAT Intra: Enlist the partners with their related VAT and "
-"invoiced amounts.Prepares an XML file format.\n"
-"                           Path to access : Financial "
-"Management/Reporting//Legal Statements/Belgium Statements/Partner VAT "
-"Listing\n"
-"    * Periodical VAT Declaration: Prepares an XML file for Vat Declaration "
-"of the Main company of the User currently Logged in.\n"
-"                           Path to access : Financial "
-"Management/Reporting/Legal Statements/Belgium Statements/Periodical VAT "
-"Declaration\n"
-"    * Annual Listing Of VAT-Subjected Customers: Prepares an XML file for "
-"Vat Declaration of the Main company of the User currently Logged in.Based on "
-"Fiscal year\n"
-"                           Path to access : Financial "
-"Management/Reporting/Legal Statements/Belgium Statements/Annual Listing Of "
-"VAT-Subjected Customers\n"
-"\n"
-"    "
-msgstr ""
-"\n"
-"    Este es el módulo base para gestionar el plan contable belga en "
-"OpenERP.\n"
-"\n"
-"    Tras instalar este módulo, se ejecutará el asistente de configuración "
-"contable.\n"
-"    * Proporciona las plantillas contables que pueden ser útiles para "
-"generar planes contables.\n"
-"    * En el asistente se le pedirá el nombre de la compañía, la plantilla de "
-"cuentas a utilizar, el nº de dígitos para generar los códigos de sus cuentas "
-"y cuenta bancaria y la divisa para crear diarios.\n"
-"        De este modo se generará una copia de la plantilla de cuentas.\n"
-"    * Es el mismo asistente que se ejecuta desde "
-"'Contabilidad/Configuración/Contabilidad Financiera/Plantillas/Generar plan "
-"contable desde una plantilla de plan contable.\n"
-"    Asistentes que incluye este módulo:\n"
-"    * Listado de empresas: Lista las empresas con su CIF y cantidades "
-"facturadas. Prepara un fichero XML.\n"
-"                           Ruta de acceso: Contabilidad/Informes/Informes "
-"legales/Informes Belgas/Listado de empresas con CIF\n"
-"    * Declaración periódica del IVA: Prepara un fichero XML para la "
-"declaración del IVA de la compañía del usuario actualmente conectado.\n"
-"                           Ruta de acceso: Contabilidad/Informes/Informes "
-"legales/Informes Belgas/Declaración periódica del IVA\n"
-"    * Listado anual de clientes sujetos a IVA: Prepara un fichero XML para "
-"la declaración del IVA de la compañía principal del usuario actualmente "
-"conectado. Basado en el ejercicio fiscal.\n"
-"                           Ruta de acceso: Contabilidad/Informes/Informes "
-"legales/Informes Belgas/Listado anual de clientes sujetos a IVA\n"
-"\n"
-"    "
-
-#. module: l10n_be
-#: view:partner.vat.intra:0
-msgid "Partner VAT intra"
-msgstr "Empresa IVA intra"
-
-#. module: l10n_be
-#: field:partner.vat.intra,period_ids:0
-msgid "Period (s)"
-msgstr "Periodo (s)"
-
-#~ msgid "Tiers"
-#~ msgstr "Niveles"
-
-#~ msgid "Oct/Nov/Dec"
-#~ msgstr "Oct/Nov/Dic"
-
-#~ msgid "Trimester Number"
-#~ msgstr "Número de trimestre"
-
-#~ msgid "Notification"
-#~ msgstr "Notificación"
-
-#~ msgid "Tiers - Recevable"
-#~ msgstr "Niveles - Recibible"
-
-#~ msgid "Immobilisation"
-#~ msgstr "Inmovilización"
-
-#~ msgid "Apr/May/Jun"
-#~ msgstr "Abr/May/Jun"
-
-#~ msgid "Jul/Aug/Sep"
-#~ msgstr "Jul/Ago/Sep"
-
-#~ msgid "This wizard will create an XML file for Vat Intra"
-#~ msgstr "Este asistente creará un archivo XML para el IVA Intra"
-
-#~ msgid "Capital"
-#~ msgstr "Capital"
-
-#~ msgid "Charge"
-#~ msgstr "Cargo"
-
-#~ msgid "Select Period"
-#~ msgstr "Seleccionar periodo"
-
-#~ msgid "Régime Extra-Communautaire"
-#~ msgstr "Régimen Extra-comunitario"
-
-#~ msgid "Régime National"
-#~ msgstr "Régimen Nacional"
-
-#~ msgid "Tiers - Payable"
-#~ msgstr "Niveles - Cuenta por pagar"
-
-#~ msgid "Annual Listing of VAT-Subjected Customers"
-#~ msgstr "Anual de venta de IVA Sometido para Clientes"
-
-#~ msgid "XML Flie has been Created."
-#~ msgstr "El archivo XML ha sido creado"
-
-#~ msgid "Régime Intra-Communautaire"
-#~ msgstr "Régimen Intra-Comunitario"
-
-#~ msgid "Financier"
-#~ msgstr "Finanza"
-
-#~ msgid "Jan/Feb/Mar"
-#~ msgstr "Ene/Feb/Mar"
-
-#~ msgid "Produit"
-#~ msgstr "Producido"
-
-#~ msgid "Vue"
-#~ msgstr "Vue"
-
-#~ msgid ""
-#~ "Generate Chart of Accounts from a Chart Template. You will be asked to pass "
-#~ "the name of the company, the chart template to follow, the no. of digits to "
-#~ "generate the code for your accounts and Bank account, currency to create "
-#~ "Journals. Thus,the pure copy of chart Template is generated.\n"
-#~ "This is the same wizard that runs from Financial "
-#~ "Management/Configuration/Financial Accounting/Financial Accounts/Generate "
-#~ "Chart of Accounts from a Chart Template."
-#~ msgstr ""
-#~ "Genere el Plan contable de una Plantilla de Carta. Le pedirán pasar el "
-#~ "nombre de la empresa, la plantilla de carta para seguir, el número. de "
-#~ "dígitos para generar el código para sus cuentas y Cuenta bancaria, dinero "
-#~ "para crear Diarios. Así, como la copia de carta por la Plantilla generada.\n"
-#~ "Esto es el mismo mago que corre de la Gestión "
-#~ "financiera/configuración/Contabilidad financiera/Consideración "
-#~ "Financiera/Genera el Plan contable de una Plantilla de Carta."
-
-#~ msgid "Tax"
-#~ msgstr "Impuesto"
-
-#~ msgid "Error ! You can not create recursive account templates."
-#~ msgstr "¡Error! No puedes crear plantillas de cuentas recursivas."
-
-#~ msgid "Stock et Encours"
-#~ msgstr "Valores y pendientes"
-
-#~ msgid "Error ! You can not create recursive Tax Codes."
-#~ msgstr "¡Error! No puede crear códigos de impuesto recursivos."+msgid "Free Comments to be Added to the Declaration"
+msgstr ""
+
+#. module: l10n_be
+#: model:account.financial.report,name:l10n_be.account_financial_report_rservesdisponibles3
+msgid "Réserves disponibles"
+msgstr ""