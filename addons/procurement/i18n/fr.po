--- conflicted
+++ resolved
@@ -78,8 +78,6 @@
 msgstr "Calculer seulement les règles du stock minimum"
 
 #. module: procurement
-<<<<<<< HEAD
-=======
 #: model:ir.actions.act_window,help:procurement.procurement_action
 msgid ""
 "A procurement order is used to record a need in a specific product at a "
@@ -97,7 +95,6 @@
 "proposition de bon de commande, ordre de fabrication, etc..."
 
 #. module: procurement
->>>>>>> ad2f94d5
 #: field:procurement.order,company_id:0
 #: field:stock.warehouse.orderpoint,company_id:0
 msgid "Company"
@@ -285,8 +282,6 @@
 msgstr ""
 
 #. module: procurement
-<<<<<<< HEAD
-=======
 #: model:ir.actions.act_window,help:procurement.action_orderpoint_form
 msgid ""
 "You can define your minimum stock rules, so that OpenERP will trigger "
@@ -304,7 +299,6 @@
 "le stock jusqu'à la quantité maximale."
 
 #. module: procurement
->>>>>>> ad2f94d5
 #: selection:stock.warehouse.orderpoint,logic:0
 msgid "Best price (not yet active!)"
 msgstr "Meilleur Prix (pas encore actif!)"
@@ -565,8 +559,6 @@
 msgstr "Cet assistant planifiera les besoins."
 
 #. module: procurement
-<<<<<<< HEAD
-=======
 #: model:ir.actions.act_window,help:procurement.procurement_exceptions
 msgid ""
 "Procurement Orders represent the need for a certain quantity of products, at "
@@ -593,14 +585,11 @@
 "manuelle (ceux-ci sont identifiés par un message d'erreur spécifique)."
 
 #. module: procurement
->>>>>>> ad2f94d5
 #: view:procurement.order:0
 msgid "Status"
 msgstr "Statut"
 
 #. module: procurement
-<<<<<<< HEAD
-=======
 #: help:res.company,schedule_range:0
 msgid ""
 "This is the time frame analysed by the scheduler when computing "
@@ -612,7 +601,6 @@
 "\"aujourd'hui\" et \"aujourd'hui + intervalle\" sont ignorés lors des calculs."
 
 #. module: procurement
->>>>>>> ad2f94d5
 #: selection:procurement.order,priority:0
 msgid "Normal"
 msgstr "Normal"
@@ -966,11 +954,6 @@
 "others require manual intervention (those are identified by a specific error "
 "message)."
 msgstr ""
-<<<<<<< HEAD
-=======
-"L'assistant vérifie toutes les règles de stock minimum et enregistre. "
-"les besoins."
->>>>>>> ad2f94d5
 
 #. module: procurement
 #: field:procurement.order,product_uom:0
