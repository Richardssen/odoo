<?xml version="1.0" encoding="UTF-8"?>
<openerp>
    <data>

       <!-- Stock Landed Cost Form View -->
        <record id='view_stock_landed_cost_form' model='ir.ui.view'>
            <field name="name">stock.landed.cost.form</field>
            <field name="model">stock.landed.cost</field>
            <field name="arch" type="xml">
                <form string="Landed Costs">
                    <header>
                        <button name="button_validate" string="Validate" states="draft" class="oe_highlight" type="object"/>
                        <button name="button_cancel" string="Cancel" states="draft" type="object"/>
                        <field name="state" widget="statusbar" statusbar_visible="draft,done"/>
                    </header>
                    <sheet>
                        <div class="oe_title">
                            <label for="name" class="oe_edit_only"/>
                            <h1>
                                <field name="name" class="oe_inline"/>
                            </h1>
                        </div>
                        <group>
                            <group>
                                <field name="date"/>
                                <field name="picking_ids" widget="many2many_tags" domain="[('state', '=', 'done')]"/>
                            </group>
                            <group>
                                <field name="account_journal_id"/>
                                <field name="account_move_id"/>
                            </group>
                        </group>
                        <group>
                            <separator string="Cost Lines" colspan="4"/>
                            <group>
                                <field name="cost_lines" nolabel="1">
                                    <form string="Cost Lines">
                                        <group>
                                            <group>
                                                <field name="product_id"
                                                    on_change="onchange_product_id(product_id)" domain="[('landed_cost_ok', '=', True)]" context="{'default_landed_cost_ok': True, 'form_view_ref':'stock_landed_costs.view_stock_landed_cost_type_form'}"/>
                                                <field name="price_unit"/>
                                            </group>
                                            <group>
                                                <field name="split_method"/>
                                                <field name="account_id"/>
                                            </group>
                                        </group>
                                        <label for="name"/>
                                        <field name="name"/>
                                    </form>
                                    <tree string="Cost Lines" editable="bottom">
                                        <field name="product_id" on_change="onchange_product_id(product_id)" domain="[('landed_cost_ok', '=', True)]" context="{'default_landed_cost_ok': True, 'form_view_ref':'stock_landed_costs.view_stock_landed_cost_type_form'}"/>
                                        <field name="name"/>
                                        <field name="account_id"/>
                                        <field name="split_method"/>
                                        <field name="price_unit"/>
                                    </tree>
                                </field>
                            </group>
                        </group>
                        <group class="oe_subtotal_footer oe_right">
                            <field name="amount_total"/>
                        </group>
                        <group>
                            <group>
                                <separator string="Valuation Adjustments"/>
                            </group>
                            <group>
                                <button name="compute_landed_cost" string="Compute" type="object" class="oe_right"/>
                            </group>
                        </group>
                        <group>
                            <group>
                                <field name="valuation_adjustment_lines" nolabel="1">
                                    <form string="Valuation Adjustments">
                                        <group>
                                            <group>
                                                <field name="product_id"/>
                                                <field name="quantity"/>
                                            </group>
                                            <group>
                                                <field name="former_cost"/>
                                                <field name="additional_landed_cost"/>
                                            </group>
                                        </group>
                                    </form>
                                    <tree string="Valuation Adjustments" editable="bottom" create="0">
                                        <field name="cost_line_id" readonly="1"/>
                                        <field name="product_id" readonly="1"/>
                                        <field name="weight" readonly="1"/>
                                        <field name="volume" readonly="1"/>
                                        <field name="quantity" readonly="1"/>
                                        <field name="former_cost_per_unit" readonly="1"/>
                                        <field name="former_cost" readonly="1"/>
                                        <field name="additional_landed_cost"/>
                                    </tree>
                                </field>
                            </group>
                        </group>
                    </sheet>
                    <div class="oe_chatter">
                        <field name="message_follower_ids" widget="mail_followers"/>
                        <field name="message_ids" widget="mail_thread"/>
                    </div>
                </form>
            </field>
        </record>

        <!-- Stock Landed Cost Tree View -->
        <record id='view_stock_landed_cost_tree' model='ir.ui.view'>
            <field name="name">stock.landed.cost.tree</field>
            <field name="model">stock.landed.cost</field>
            <field name="arch" type="xml">
                <tree string="Landed Costs">
                    <field name="name"/>
                    <field name="date"/>
                    <field name="state"/>
                </tree>
            </field>
        </record>

        <!-- Stock Landed Cost Search View -->
        <record id="view_stock_landed_cost_search" model="ir.ui.view">
            <field name="name">stock.landed.cost.search</field>
            <field name="model">stock.landed.cost</field>
            <field name="arch" type="xml">
                <search string="Landed Costs">
                    <field name="name" string="Name"/>
                    <field name="date"/>
                    <separator/>
                    <filter string="Draft" name="draft" domain="[('state','=','draft')]"/>
                    <filter string="Done" name="done" domain="[('state','=','done')]"/>
                    <group expand="0" string="Group By">
                        <filter string="Month" context="{'group_by': 'date'}"/>
                        <filter string="Status" context="{'group_by': 'state'}"/>
                    </group>
                </search>
            </field>
        </record>

        <!-- Stock Landed Cost Action -->
        <record id='action_stock_landed_cost' model='ir.actions.act_window'>
            <field name="name">Landed Costs</field>
            <field name="res_model">stock.landed.cost</field>
            <field name="view_type">form</field>
            <field name="view_mode">tree,form</field>
            <field name="context">{}</field>
            <field name="help" type="html">
                <p class="oe_view_nocontent_create">
                    Click to create a new landed cost.
                </p>
            </field>
        </record>

        <!-- Stock Landed Cost Menu -->
        <menuitem name="Landed Costs" parent="stock.menu_stock_root" id="menu_stock_landed_cost_main" sequence="1"/>
        <menuitem action="action_stock_landed_cost" name="Landed Costs" parent="menu_stock_landed_cost_main" id="menu_stock_landed_cost" sequence="1"/>

        <!-- Stock Landed Cost Type View -->
        <record id="view_stock_landed_cost_type_form" model="ir.ui.view">
            <field name="name">stock.landed.cost.type.form</field>
            <field name="model">product.product</field>
            <field name="priority">25</field>
            <field name="arch" type="xml">
                <form string="Landed Costs">
                    <sheet>
                        <field name="image_medium" widget="image" class="oe_avatar oe_left"/>
                        <div class="oe_title">
                            <div class="oe_edit_only">
                                <label for="name" name='label_name' string="Product Name"/>
                            </div>
                            <h1>
                                <field name="name" class="oe_inline"/>
                            </h1>
                            <label for="categ_id" class="oe_edit_only"/>
                            <h2>
                                <field name="categ_id"/>
                            </h2>
                            <div name="options" groups="base.group_user">
                                <field name="landed_cost_ok" readonly="1"/>
                                <label for="landed_cost_ok"/>
                                <field name="active"/>
                                <label for="active"/>
                            </div>
                        </div>
                        <notebook>
                            <page string="Information">
                                <group>
                                    <group>
                                        <field name="split_method"/>
                                        <field name="standard_price"/>
                                        <field name="property_account_expense"/>
                                    </group>
                                    <group>
                                        <field name="company_id" groups="base.group_multi_company" widget="selection"/>
                                        <field name="type"/>
                                    </group>
                                </group>
                                <field name="description" placeholder="describe the product characteristics..."/>
                            </page>
                        </notebook>
                    </sheet>
                    <div class="oe_chatter">
                        <field name="message_follower_ids" widget="mail_followers"/>
                        <field name="message_ids" widget="mail_thread"/>
                    </div>
                </form>
            </field>
        </record>

        <!-- Stock Landed Cost Type Tree View -->
        <record id="stock_landed_cost_tree_view" model="ir.ui.view">
            <field name="name">product.product.tree</field>
            <field name="model">product.product</field>
            <field name="arch" type="xml">
                <tree string="Products">
                    <field name="name"/>
                    <field name="split_method"/>
                    <field name="standard_price"/>
                </tree>
            </field>
        </record>
        <record id="stock_landed_cost_type_action" model="ir.actions.act_window">
            <field name="name">Products</field>
            <field name="type">ir.actions.act_window</field>
            <field name="res_model">product.product</field>
            <field name="domain">[('landed_cost_ok','=',True)]</field>
            <field name="view_type">form</field>
            <field name="view_mode">tree,form</field>
            <field name="context">{'default_landed_cost_ok': True}</field>
            <field name="search_view_id" ref="product.product_search_form_view"/>
            <field name="help" type="html">
              <p class="oe_view_nocontent_create">
                Click to define a new kind of landed cost.
              </p>
            </field>
        </record>

        <record id="stock_landed_cost_type_action1" model="ir.actions.act_window.view">
           <field eval="1" name="sequence"/>
           <field name="view_mode">tree</field>
           <field name="view_id" ref="stock_landed_cost_tree_view"/>
           <field name="act_window_id" ref="stock_landed_cost_type_action"/>
        </record>

        <record id="stock_landed_cost_type_action2" model="ir.actions.act_window.view">
           <field eval="2" name="sequence"/>
           <field name="view_mode">form</field>
           <field name="view_id" ref="view_stock_landed_cost_type_form"/>
           <field name="act_window_id" ref="stock_landed_cost_type_action"/>
        </record>

<<<<<<< HEAD
	<menuitem action="stock_landed_cost_type_action" name="Landed Cost Type" parent="stock.menu_warehouse_config" id="menu_stock_landed_cost_type" sequence="5"/>
=======
    <menuitem action="stock_landed_cost_type_action" name="Landed Cost Type" parent="stock.menu_stock_configuration" id="menu_stock_landed_cost_type" sequence="1"/>
>>>>>>> 2b192bef

    </data>
</openerp><|MERGE_RESOLUTION|>--- conflicted
+++ resolved
@@ -251,11 +251,7 @@
            <field name="act_window_id" ref="stock_landed_cost_type_action"/>
         </record>
 
-<<<<<<< HEAD
 	<menuitem action="stock_landed_cost_type_action" name="Landed Cost Type" parent="stock.menu_warehouse_config" id="menu_stock_landed_cost_type" sequence="5"/>
-=======
-    <menuitem action="stock_landed_cost_type_action" name="Landed Cost Type" parent="stock.menu_stock_configuration" id="menu_stock_landed_cost_type" sequence="1"/>
->>>>>>> 2b192bef
 
     </data>
 </openerp>