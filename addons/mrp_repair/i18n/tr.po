# Turkish translation for openobject-addons
# Copyright (c) 2014 Rosetta Contributors and Canonical Ltd 2014
# This file is distributed under the same license as the openobject-addons package.
# FIRST AUTHOR <EMAIL@ADDRESS>, 2014.
#
msgid ""
msgstr ""
<<<<<<< HEAD
"Project-Id-Version: openobject-addons\n"
"Report-Msgid-Bugs-To: FULL NAME <EMAIL@ADDRESS>\n"
"POT-Creation-Date: 2014-09-23 16:28+0000\n"
"PO-Revision-Date: 2014-10-11 19:00+0000\n"
"Last-Translator: Ayhan KIZILTAN <Unknown>\n"
"Language-Team: Turkish <tr@li.org>\n"
=======
"Project-Id-Version: Odoo 8.0\n"
"Report-Msgid-Bugs-To: \n"
"POT-Creation-Date: 2015-01-21 14:08+0000\n"
"PO-Revision-Date: 2015-12-04 21:24+0000\n"
"Last-Translator: Murat Kaplan <muratk@projetgrup.com>\n"
"Language-Team: Turkish (http://www.transifex.com/odoo/odoo-8/language/tr/)\n"
>>>>>>> 83a4a582
"MIME-Version: 1.0\n"
"Content-Type: text/plain; charset=UTF-8\n"
"Content-Transfer-Encoding: 8bit\n"
"X-Launchpad-Export-Date: 2014-10-12 07:19+0000\n"
"X-Generator: Launchpad (build 17196)\n"

#. module: mrp_repair
#: help:mrp.repair.line,state:0
msgid ""
" * The 'Draft' status is set automatically as draft when repair order in "
"draft status.                         \n"
"* The 'Confirmed' status is set automatically as confirm when repair order "
"in confirm status.                         \n"
"* The 'Done' status is set automatically when repair order is completed.     "
"                   \n"
"* The 'Cancelled' status is set automatically when user cancel repair order."
msgstr ""
" * 'Taslak' durumu onarım siparişi taslak durumundaysa kendiliğinden "
"ayarlanır.                         \n"
"* 'Onaylı' durumu onarım siparişi onaylı durumdaysa kendiliğinden ayarlanır. "
"                        \n"
"* 'Yapıldı' durumu onarım siparişi tamamlanmışsa kendiliğinden ayarlanır.    "
"                    \n"
"* 'İptal edildi' durumu kullanıcı onarım siparişini iptal ederse "
"kendiliğinden ayarlanır."

#. module: mrp_repair
#: help:mrp.repair,state:0
msgid ""
" * The 'Draft' status is used when a user is encoding a new and unconfirmed "
"repair order.             \n"
"* The 'Confirmed' status is used when a user confirms the repair order.      "
"       \n"
"* The 'Ready to Repair' status is used to start to repairing, user can start "
"repairing only after repair order is confirmed.             \n"
"* The 'To be Invoiced' status is used to generate the invoice before or "
"after repairing done.             \n"
"* The 'Done' status is set when repairing is completed.            \n"
"* The 'Cancelled' status is used when user cancel repair order."
msgstr ""
" * 'Taslak' durumu bir kullanıcı bir yeni ve onaylanmamış sipariş emri "
"girerken kullanılır.             \n"
"* 'Onaylı' durumu bir kullanıcı onarım siparişini onayladığında kullanılır.  "
"           \n"
"* 'Onarıma Hazır' durumu onarımı başlatmak için kullanılır, kullanıcı "
"onarımı yalnızca onarım siparişi onaylandığında başlatabilir.             \n"
"* 'Faturalanacak' durumu onarım yapılmadan önce ya da yapıldıktan sonra "
"fatura oluşturmak için kullanılır.             \n"
"* 'Yapıldı' durumu onarım tamamlandığında ayarlanır.            \n"
"* 'İptal edildi' durumu kullanıcı onarım siparişini iptal ettiğinde "
"kullanılır."

#. module: mrp_repair
#: view:website:mrp_repair.report_mrprepairorder
msgid "(Add)"
msgstr "(Ekle)"

#. module: mrp_repair
#: view:mrp.repair:mrp_repair.view_repair_order_form
msgid "(update)"
msgstr "(güncelle)"

#. module: mrp_repair
#: model:ir.actions.act_window,help:mrp_repair.action_repair_order_tree
msgid ""
"<p class=\"oe_view_nocontent_create\">\n"
"                Click to create a reparation order. \n"
"              </p><p>\n"
"                In a repair order, you can detail the components you "
"remove,\n"
"                add or replace and record the time you spent on the "
"different\n"
"                operations.\n"
"              </p><p>\n"
"                The repair order uses the warranty date on the Serial Number "
"in\n"
"                order to know if whether the repair should be invoiced to "
"the\n"
"                customer or not.\n"
"              </p>\n"
"            "
msgstr ""
"<p class=\"oe_view_nocontent_create\">\n"
"                Bir onarım siparişi oluşturmak için tıklayın. \n"
"              </p><p>\n"
"                Bir onarım siparişinde çıkaracağınız, ekleyeceğiniz ya da "
"değiştireceğiniz\n"
"                parçaları ayrıntılamalısınız ve farklı işlemlerde geçen "
"süreyi kaydetmelisiniz.\n"
"              </p><p>\n"
"                Onarım siparişi onarımın faturalandırılıp "
"faturalandırılmayacağını bilmek için\n"
"                Seri Numarasındaki garanti tarihini kullanır.\n"
"              </p>\n"
"            "

#. module: mrp_repair
#: code:addons/mrp_repair/wizard/cancel_repair.py:41
#, python-format
msgid "Active ID not Found"
msgstr "Etkin ID Bulunamadı"

#. module: mrp_repair
#: selection:mrp.repair.line,type:0
msgid "Add"
msgstr "Ekle"

#. module: mrp_repair
#: view:mrp.repair:mrp_repair.view_repair_order_form
msgid "Add internal notes..."
msgstr "İç not ekle..."

#. module: mrp_repair
#: view:mrp.repair:mrp_repair.view_repair_order_form
msgid "Add quotation notes..."
msgstr "Teklif notu ekle..."

#. module: mrp_repair
#: selection:mrp.repair,invoice_method:0
msgid "After Repair"
msgstr "Onarım Sonrası"

#. module: mrp_repair
#: selection:mrp.repair,invoice_method:0
msgid "Before Repair"
msgstr "Onarım Öncesi"

#. module: mrp_repair
#: view:mrp.repair.cancel:mrp_repair.view_cancel_repair
#: view:mrp.repair.make_invoice:mrp_repair.view_make_invoice
msgid "Cancel"
msgstr "İptal"

#. module: mrp_repair
#: model:ir.model,name:mrp_repair.model_mrp_repair_cancel
#: view:mrp.repair:mrp_repair.view_repair_order_form
msgid "Cancel Repair"
msgstr "Onarımı İptal Et"

#. module: mrp_repair
#: model:ir.actions.act_window,name:mrp_repair.action_cancel_repair
#: view:mrp.repair.cancel:mrp_repair.view_cancel_repair
msgid "Cancel Repair Order"
msgstr "Onarım Siparişini İptal Et"

#. module: mrp_repair
#: selection:mrp.repair,state:0
#: selection:mrp.repair.line,state:0
msgid "Cancelled"
msgstr "Vazgeçildi"

#. module: mrp_repair
#: help:mrp.repair,partner_id:0
msgid "Choose partner for whom the order will be invoiced and delivered."
msgstr "Siparişin faturalanacağı ve teslim edileceği paydaşı seçin."

#. module: mrp_repair
#: view:mrp.repair:mrp_repair.view_repair_order_form_filter
#: field:mrp.repair,company_id:0
msgid "Company"
msgstr "Şirket"

#. module: mrp_repair
#: view:mrp.repair:mrp_repair.view_repair_order_form
msgid "Confirm Repair"
msgstr "Onarımı Onayla"

#. module: mrp_repair
#: view:mrp.repair:mrp_repair.view_repair_order_form_filter
#: selection:mrp.repair,state:0
#: selection:mrp.repair.line,state:0
msgid "Confirmed"
msgstr "Onaylandı"

#. module: mrp_repair
#: code:addons/mrp_repair/mrp_repair.py:541
#, python-format
msgid ""
"Couldn't find a pricelist line matching this product and quantity.\n"
"You have to change either the product, the quantity or the pricelist."
msgstr ""
"Bu ürün ve miktarla eşleşen bir fiyat listesi satırı bulunamadı.\n"
"Hem ürünü hem de miktarı ya da fiyat listesini değiştirmelisiniz."

#. module: mrp_repair
#: model:ir.actions.act_window,name:mrp_repair.act_mrp_repair_invoice
#: view:mrp.repair:mrp_repair.view_repair_order_form
#: view:mrp.repair.make_invoice:mrp_repair.view_make_invoice
msgid "Create Invoice"
msgstr "Fatura Oluştur"

#. module: mrp_repair
#: view:mrp.repair.make_invoice:mrp_repair.view_make_invoice
msgid "Create invoices"
msgstr "Faturaları Oluştur"

#. module: mrp_repair
#: field:mrp.repair,create_uid:0
#: field:mrp.repair.cancel,create_uid:0
#: field:mrp.repair.fee,create_uid:0
#: field:mrp.repair.line,create_uid:0
#: field:mrp.repair.make_invoice,create_uid:0
msgid "Created by"
msgstr "Oluşturan"

#. module: mrp_repair
#: field:mrp.repair,create_date:0
#: field:mrp.repair.cancel,create_date:0
#: field:mrp.repair.fee,create_date:0
#: field:mrp.repair.line,create_date:0
#: field:mrp.repair.make_invoice,create_date:0
msgid "Created on"
msgstr "Oluşturma"

#. module: mrp_repair
#: field:mrp.repair,location_id:0
msgid "Current Location"
msgstr "Geçerli Konum"

#. module: mrp_repair
#: help:mrp.repair,message_last_post:0
msgid "Date of the last message posted on the record."
msgstr "Kayıta işlenmiş son mesajın tarihi."

#. module: mrp_repair
#: field:mrp.repair,address_id:0
msgid "Delivery Address"
msgstr "Teslim Adresi"

#. module: mrp_repair
#: field:mrp.repair,location_dest_id:0
msgid "Delivery Location"
msgstr "Teslim Konumu"

#. module: mrp_repair
#: field:mrp.repair.fee,name:0
#: field:mrp.repair.line,name:0
#: view:website:mrp_repair.report_mrprepairorder
msgid "Description"
msgstr "Açıklama"

#. module: mrp_repair
#: field:mrp.repair.line,location_dest_id:0
msgid "Dest. Location"
msgstr "Hedef Konum"

#. module: mrp_repair
#: view:mrp.repair.make_invoice:mrp_repair.view_make_invoice
msgid "Do you really want to create the invoice(s)?"
msgstr "Gerçekten fatura(ları) oluşturmak istiyor musunuz?"

#. module: mrp_repair
#: selection:mrp.repair.line,state:0
msgid "Done"
msgstr "Biten"

#. module: mrp_repair
#: selection:mrp.repair.line,state:0
msgid "Draft"
msgstr "Taslak"

#. module: mrp_repair
#: view:mrp.repair:mrp_repair.view_repair_order_form
msgid "End Repair"
msgstr "Onarımı Bitir"

#. module: mrp_repair
#: code:addons/mrp_repair/mrp_repair.py:339
#: code:addons/mrp_repair/mrp_repair.py:367
#: code:addons/mrp_repair/mrp_repair.py:396
#, python-format
msgid "Error!"
msgstr "Hata!"

#. module: mrp_repair
#: view:mrp.repair:mrp_repair.view_repair_order_form
msgid "Extra Info"
msgstr "Ek Bilgisi"

#. module: mrp_repair
#: view:mrp.repair:mrp_repair.view_repair_order_form
#: field:mrp.repair,fees_lines:0
msgid "Fees"
msgstr "Ücret"

#. module: mrp_repair
#: view:website:mrp_repair.report_mrprepairorder
msgid "Fees Line(s)"
msgstr "Ücret Satır(ları)"

#. module: mrp_repair
#: field:mrp.repair,message_follower_ids:0
msgid "Followers"
msgstr "Takipçiler"

#. module: mrp_repair
#: view:mrp.repair:mrp_repair.view_repair_order_form_filter
msgid "Group By"
msgstr "Gruplandır"

#. module: mrp_repair
#: field:mrp.repair.make_invoice,group:0
msgid "Group by partner invoice address"
msgstr "İş Ortağı Fatura Adreslerine göre Gruplandır"

#. module: mrp_repair
#: view:website:mrp_repair.report_mrprepairorder
msgid "Guarantee Limit:"
msgstr "Garanti Sınırı:"

#. module: mrp_repair
#: view:mrp.repair:mrp_repair.view_repair_order_form_filter
msgid "Guarantee limit Month"
msgstr "Garanti Sınırı Ay"

#. module: mrp_repair
#: view:mrp.repair:mrp_repair.view_repair_order_form_filter
msgid "Guarantee limit by Month"
msgstr "Garanti Sınırı Aya göre"

#. module: mrp_repair
#: view:mrp.repair:mrp_repair.view_repair_order_form
msgid "History"
msgstr "Geçmiş"

#. module: mrp_repair
#: help:mrp.repair,message_summary:0
msgid ""
"Holds the Chatter summary (number of messages, ...). This summary is "
"directly in html format in order to be inserted in kanban views."
msgstr ""
"Sohbetçi özetini tutar (mesajların sayısı, ...). Bu özet kanban ekranlarına "
"eklenebilmesi için html biçimindedir."

#. module: mrp_repair
#: field:mrp.repair,id:0
#: field:mrp.repair.cancel,id:0
#: field:mrp.repair.fee,id:0
#: field:mrp.repair.line,id:0
#: field:mrp.repair.make_invoice,id:0
msgid "ID"
msgstr "ID"

#. module: mrp_repair
#: help:mrp.repair,message_unread:0
msgid "If checked new messages require your attention."
msgstr "Eğer işaretliyse yeni iletiler ilginizi gerektirir."

#. module: mrp_repair
#: field:mrp.repair,internal_notes:0
msgid "Internal Notes"
msgstr "İç Notlar"

#. module: mrp_repair
#: field:mrp.repair.line,move_id:0
msgid "Inventory Move"
msgstr "Stok Hareketi"

#. module: mrp_repair
#: field:mrp.repair,invoice_id:0
msgid "Invoice"
msgstr "Fatura"

#. module: mrp_repair
#: view:mrp.repair:mrp_repair.view_repair_order_form
msgid "Invoice Corrected"
msgstr "Fatura Düzeltildi"

#. module: mrp_repair
#: selection:mrp.repair,state:0
msgid "Invoice Exception"
msgstr "Fatura Muafiyeti"

#. module: mrp_repair
#: field:mrp.repair.fee,invoice_line_id:0
#: field:mrp.repair.line,invoice_line_id:0
msgid "Invoice Line"
msgstr "Fatura Satırı"

#. module: mrp_repair
#: field:mrp.repair,invoice_method:0
msgid "Invoice Method"
msgstr "Fatura Yöntemi"

#. module: mrp_repair
#: view:website:mrp_repair.report_mrprepairorder
msgid "Invoice address:"
msgstr "Fatura adresi:"

#. module: mrp_repair
#: view:website:mrp_repair.report_mrprepairorder
msgid "Invoice and shipping address:"
msgstr "Fatura ve teslimat adresi:"

#. module: mrp_repair
#: view:mrp.repair:mrp_repair.view_repair_order_form_filter
#: field:mrp.repair,invoiced:0
#: field:mrp.repair.fee,invoiced:0
#: field:mrp.repair.line,invoiced:0
msgid "Invoiced"
msgstr "Faturalandı"

#. module: mrp_repair
#: view:mrp.repair:mrp_repair.view_repair_order_form
msgid "Invoicing"
msgstr "Faturalama"

#. module: mrp_repair
#: field:mrp.repair,partner_invoice_id:0
msgid "Invoicing Address"
msgstr "Fatura Adresi"

#. module: mrp_repair
#: field:mrp.repair,message_is_follower:0
msgid "Is a Follower"
msgstr "Bir Takipçidir"

#. module: mrp_repair
#: field:mrp.repair,message_last_post:0
msgid "Last Message Date"
msgstr "Son Mesaj Tarihi"

#. module: mrp_repair
#: field:mrp.repair,write_uid:0
#: field:mrp.repair.cancel,write_uid:0
#: field:mrp.repair.fee,write_uid:0
#: field:mrp.repair.line,write_uid:0
#: field:mrp.repair.make_invoice,write_uid:0
msgid "Last Updated by"
msgstr "Son Güncelleyen"

#. module: mrp_repair
#: field:mrp.repair,write_date:0
#: field:mrp.repair.cancel,write_date:0
#: field:mrp.repair.fee,write_date:0
#: field:mrp.repair.line,write_date:0
#: field:mrp.repair.make_invoice,write_date:0
msgid "Last Updated on"
msgstr "Son Güncelleme"

#. module: mrp_repair
#: field:mrp.repair.line,lot_id:0
msgid "Lot"
msgstr "Parti"

#. module: mrp_repair
#: view:website:mrp_repair.report_mrprepairorder
msgid "Lot Number"
msgstr "Lot Numarası"

#. module: mrp_repair
#: model:ir.model,name:mrp_repair.model_mrp_repair_make_invoice
msgid "Make Invoice"
msgstr "Fatura Oluştur"

#. module: mrp_repair
#: field:mrp.repair,message_ids:0
msgid "Messages"
msgstr "İletiler"

#. module: mrp_repair
#: help:mrp.repair,message_ids:0
msgid "Messages and communication history"
msgstr "Mesaj ve iletişim geçmişi"

#. module: mrp_repair
#: field:mrp.repair,move_id:0
msgid "Move"
msgstr "Hareket"

#. module: mrp_repair
#: help:mrp.repair,move_id:0
msgid "Move created by the repair order"
msgstr "Onarım siparişi tarafından oluşturulan hareket"

#. module: mrp_repair
#: selection:mrp.repair,invoice_method:0
msgid "No Invoice"
msgstr "Fatura Yok"

#. module: mrp_repair
#: code:addons/mrp_repair/mrp_repair.py:528
#, python-format
msgid "No Pricelist!"
msgstr "Fiyat Listesi yok!"

#. module: mrp_repair
#: code:addons/mrp_repair/mrp_repair.py:339
#, python-format
msgid "No account defined for partner \"%s\"."
msgstr "\"%s\" İş Ortağı için tanımlanmış bir hesap yok."

#. module: mrp_repair
#: code:addons/mrp_repair/mrp_repair.py:367
#: code:addons/mrp_repair/mrp_repair.py:396
#, python-format
msgid "No account defined for product \"%s\"."
msgstr "\"%s\" Ürünü için tanımlı hesap yok."

#. module: mrp_repair
#: code:addons/mrp_repair/mrp_repair.py:325
#, python-format
msgid "No partner!"
msgstr "İş Ortağı yok!"

#. module: mrp_repair
#: code:addons/mrp_repair/mrp_repair.py:389
#, python-format
msgid "No product defined on Fees!"
msgstr "Ücretlerde tanımlanmış ürün yok!"

#. module: mrp_repair
#: code:addons/mrp_repair/mrp_repair.py:539
#, python-format
msgid "No valid pricelist line found !"
msgstr "Geçerli bir fiyat listesi bulunamadı !"

#. module: mrp_repair
#: view:mrp.repair:mrp_repair.view_repair_order_form
msgid "Notes"
msgstr "Notlar"

#. module: mrp_repair
#: view:website:mrp_repair.report_mrprepairorder
msgid "Operation Line(s)"
msgstr "İşlem Satır(ları)"

#. module: mrp_repair
#: field:mrp.repair,operations:0
msgid "Operation Lines"
msgstr "İşlem Satırları"

#. module: mrp_repair
#: view:mrp.repair:mrp_repair.view_repair_order_form
msgid "Operations"
msgstr "İşlemler"

#. module: mrp_repair
#: view:mrp.repair:mrp_repair.view_repair_order_form_filter
#: field:mrp.repair,partner_id:0
msgid "Partner"
msgstr "İş Ortağı"

#. module: mrp_repair
#: view:website:mrp_repair.report_mrprepairorder
msgid "Price"
msgstr "Fiyat"

#. module: mrp_repair
#: field:mrp.repair,pricelist_id:0
msgid "Pricelist"
msgstr "Fiyat Listesi"

#. module: mrp_repair
#: help:mrp.repair,pricelist_id:0
msgid "Pricelist of the selected partner."
msgstr "Seçilen iş ortağının fiyat listesi."

#. module: mrp_repair
#: view:website:mrp_repair.report_mrprepairorder
msgid "Printing Date:"
msgstr "Yazdırma Tarihi:"

#. module: mrp_repair
#: view:mrp.repair:mrp_repair.view_repair_order_form_filter
#: field:mrp.repair.fee,product_id:0
#: field:mrp.repair.line,product_id:0
msgid "Product"
msgstr "Ürün"

#. module: mrp_repair
#: view:mrp.repair:mrp_repair.view_repair_order_form
msgid "Product Information"
msgstr "Ürün Bilgisi"

#. module: mrp_repair
#: field:mrp.repair,product_qty:0
msgid "Product Quantity"
msgstr "Ürün Miktarı"

#. module: mrp_repair
#: field:mrp.repair,product_uom:0
#: field:mrp.repair.fee,product_uom:0
#: field:mrp.repair.line,product_uom:0
msgid "Product Unit of Measure"
msgstr "Ürün Ölçü Birimi"

#. module: mrp_repair
#: field:mrp.repair,product_id:0
msgid "Product to Repair"
msgstr "Onarılacak Ürün"

#. module: mrp_repair
#: view:website:mrp_repair.report_mrprepairorder
msgid "Product to Repair:"
msgstr "Onarılacak Ürün:"

#. module: mrp_repair
#: help:mrp.repair,lot_id:0
msgid "Products repaired are all belonging to this lot"
msgstr "Onarılan ürünlerin hepsi bu partiye aittir"

#. module: mrp_repair
#: view:mrp.repair:mrp_repair.view_repair_order_form
#: field:mrp.repair.fee,product_uom_qty:0
#: field:mrp.repair.line,product_uom_qty:0
#: view:website:mrp_repair.report_mrprepairorder
msgid "Quantity"
msgstr "Miktar"

#. module: mrp_repair
#: selection:mrp.repair,state:0
msgid "Quotation"
msgstr "Teklif"

#. module: mrp_repair
#: model:ir.actions.report.xml,name:mrp_repair.action_report_mrp_repair_order
msgid "Quotation / Order"
msgstr "Teklif / Sipariş"

#. module: mrp_repair
#: field:mrp.repair,quotation_notes:0
msgid "Quotation Notes"
msgstr "Teklif Notları"

#. module: mrp_repair
#: view:mrp.repair:mrp_repair.view_repair_order_form_filter
msgid "Quotations"
msgstr "Teklifler"

#. module: mrp_repair
#: view:mrp.repair:mrp_repair.view_repair_order_form_filter
msgid "Ready To Repair"
msgstr "Onarıma Hazır"

#. module: mrp_repair
#: selection:mrp.repair,state:0
msgid "Ready to Repair"
msgstr "Onarıma Hazır"

#. module: mrp_repair
#: view:mrp.repair:mrp_repair.view_repair_order_form_filter
msgid "Reair Orders"
msgstr "Onarım Siparişleri"

#. module: mrp_repair
#: view:mrp.repair:mrp_repair.view_repair_order_form
msgid "Recreate Invoice"
msgstr "Faturayı Yeniden Oluştur"

#. module: mrp_repair
#: selection:mrp.repair.line,type:0
#: view:website:mrp_repair.report_mrprepairorder
msgid "Remove"
msgstr "Kaldır"

#. module: mrp_repair
#: model:ir.model,name:mrp_repair.model_mrp_repair_fee
msgid "Repair Fees Line"
msgstr "Onarım Ücretleri Satırı"

#. module: mrp_repair
#: model:ir.model,name:mrp_repair.model_mrp_repair_line
#: view:mrp.repair:mrp_repair.view_repair_order_form
msgid "Repair Line"
msgstr "Onarım Satırı"

#. module: mrp_repair
#: model:ir.model,name:mrp_repair.model_mrp_repair
#: view:mrp.repair:mrp_repair.view_repair_order_form
msgid "Repair Order"
msgstr "Onarım Siparişi"

#. module: mrp_repair
#: view:website:mrp_repair.report_mrprepairorder
msgid "Repair Order N°:"
msgstr "Onarım Siparişi No:"

#. module: mrp_repair
#: field:mrp.repair.fee,repair_id:0
#: field:mrp.repair.line,repair_id:0
msgid "Repair Order Reference"
msgstr "Onarım Siparişi Referansı"

#. module: mrp_repair
#: model:ir.actions.act_window,name:mrp_repair.action_repair_order_tree
#: model:ir.ui.menu,name:mrp_repair.menu_repair_order
msgid "Repair Orders"
msgstr "Onarım Siparişleri"

#. module: mrp_repair
#: view:website:mrp_repair.report_mrprepairorder
msgid "Repair Quotation N°:"
msgstr "Onarım Teklifi No:"

#. module: mrp_repair
#: field:mrp.repair,name:0
msgid "Repair Reference"
msgstr "Onarım Referansı"

#. module: mrp_repair
#: code:addons/mrp_repair/mrp_repair.py:302
#, python-format
msgid "Repair order is already invoiced."
msgstr "Onarım siparişi zaten faturalandırılmış."

#. module: mrp_repair
#: code:addons/mrp_repair/wizard/cancel_repair.py:49
#, python-format
msgid "Repair order is not invoiced."
msgstr "Onarım siparişi faturanladırılmamış"

#. module: mrp_repair
#: field:mrp.repair,repaired:0
#: selection:mrp.repair,state:0
msgid "Repaired"
msgstr "Onarıldı"

#. module: mrp_repair
#: field:mrp.repair,lot_id:0
msgid "Repaired Lot"
msgstr "Onarılan Parti"

#. module: mrp_repair
#: view:mrp.repair:mrp_repair.view_repair_order_form
#: view:mrp.repair:mrp_repair.view_repair_order_tree
msgid "Repairs order"
msgstr "Onarım Siparişi"

#. module: mrp_repair
#: view:mrp.repair:mrp_repair.view_repair_order_form_filter
msgid "Search Reair Orders"
msgstr "Onarım Siparişi Ara"

#. module: mrp_repair
#: help:mrp.repair,invoice_method:0
msgid ""
"Selecting 'Before Repair' or 'After Repair' will allow you to generate "
"invoice before or after the repair is done respectively. 'No invoice' means "
"you don't want to generate invoice for this repair order."
msgstr ""
"'Onarımdan Önce' ya da 'Onarımdan Sonra' seçimi, faturanın onarım "
"yapılmasından önce ya da sonra oluşturulmasına izin verecektir. 'Fatura Yok' "
"ise bu onarım siparişi için fatura kesmek istemediğiniz anlamına gelir."

#. module: mrp_repair
#: code:addons/mrp_repair/mrp_repair.py:289
#, python-format
msgid "Serial number is required for operation line with product '%s'"
msgstr "Seri numarası, '%s' ürünlü işlem kalemi için gereklidir"

#. module: mrp_repair
#: view:mrp.repair:mrp_repair.view_repair_order_form
msgid "Set to Draft"
msgstr "Taslağa  Ayarla"

#. module: mrp_repair
#: view:website:mrp_repair.report_mrprepairorder
msgid "Shipping address :"
msgstr "Sevk Adresi :"

#. module: mrp_repair
#: field:mrp.repair.line,location_id:0
msgid "Source Location"
msgstr "Kaynak Konum"

#. module: mrp_repair
#: view:mrp.repair:mrp_repair.view_repair_order_form
msgid "Start Repair"
msgstr "Onarımı Başlat"

#. module: mrp_repair
#: view:mrp.repair:mrp_repair.view_repair_order_form_filter
#: field:mrp.repair,state:0
#: field:mrp.repair.line,state:0
msgid "Status"
msgstr "Durumu"

#. module: mrp_repair
#: field:mrp.repair.fee,price_subtotal:0
#: field:mrp.repair.line,price_subtotal:0
msgid "Subtotal"
msgstr "Ara Toplam"

#. module: mrp_repair
#: field:mrp.repair,message_summary:0
msgid "Summary"
msgstr "Özet"

#. module: mrp_repair
#: view:website:mrp_repair.report_mrprepairorder
msgid "Tax"
msgstr "Vergi"

#. module: mrp_repair
#: field:mrp.repair,amount_tax:0
#: field:mrp.repair.fee,tax_id:0
#: field:mrp.repair.line,tax_id:0
#: view:website:mrp_repair.report_mrprepairorder
msgid "Taxes"
msgstr "Vergiler"

#. module: mrp_repair
#: code:addons/mrp_repair/mrp_repair.py:224
#, python-format
msgid ""
"The Product Unit of Measure you chose has a different category than in the "
"product form."
msgstr ""
"Seçtiğiniz Ürün Ölçü Birimi, ürün formundakinden farklı bir kategoriye "
"sahiptir."

#. module: mrp_repair
#: sql_constraint:mrp.repair:0
msgid "The name of the Repair Order must be unique!"
msgstr "Onarım Sipariş adı benzersiz olmalı!"

#. module: mrp_repair
#: help:mrp.repair,guarantee_limit:0
msgid ""
"The warranty expiration limit is computed as: last move date + warranty "
"defined on selected product. If the current date is below the warranty "
"expiration limit, each operation and fee you will add will be set as 'not to "
"invoiced' by default. Note that you can change manually afterwards."
msgstr ""
"Garanti bitiş sınırı böyle hesaplanır: son hareket tarihi + seçilen ürünün "
"garantisi. Eğer geçerli tarih garanti bitiş sınırının altındaysa, "
"ekleyeceğiniz her işlem ve ücret varsayılan olarak 'faturalanmayacak' olarak "
"ayarlanacaktır. Daha sonra elle değiştirebileceğinizi unutmayın."

#. module: mrp_repair
#: view:mrp.repair.cancel:mrp_repair.view_cancel_repair
msgid ""
"This operation will cancel the Repair process, but will not cancel it's "
"Invoice. Do you want to continue?"
msgstr ""
"Bu eylem Onarım işlemini iptal edecektir ama faturasını iptal etmeyecektir. "
"Devam etmek istiyor musunuz?"

#. module: mrp_repair
#: field:mrp.repair.fee,to_invoice:0
#: field:mrp.repair.line,to_invoice:0
msgid "To Invoice"
msgstr "Faturalandırılacak"

#. module: mrp_repair
#: selection:mrp.repair,state:0
msgid "To be Invoiced"
msgstr "Faturalanacak"

#. module: mrp_repair
#: field:mrp.repair,amount_total:0
#: view:website:mrp_repair.report_mrprepairorder
msgid "Total"
msgstr "Toplam"

#. module: mrp_repair
#: view:website:mrp_repair.report_mrprepairorder
msgid "Total Without Taxes"
msgstr "Vergisiz Toplam"

#. module: mrp_repair
#: view:mrp.repair:mrp_repair.view_repair_order_form
msgid "Total amount"
msgstr "Toplam Tutar"

#. module: mrp_repair
#: field:mrp.repair.line,type:0
msgid "Type"
msgstr "Tip"

#. module: mrp_repair
#: selection:mrp.repair,state:0
msgid "Under Repair"
msgstr "Onarımda"

#. module: mrp_repair
#: field:mrp.repair.fee,price_unit:0
#: field:mrp.repair.line,price_unit:0
#: view:website:mrp_repair.report_mrprepairorder
msgid "Unit Price"
msgstr "Birim Fiyat"

#. module: mrp_repair
#: view:mrp.repair:mrp_repair.view_repair_order_form
msgid "Unit of Measure"
msgstr "Ölçü Birimi"

#. module: mrp_repair
#: field:mrp.repair,message_unread:0
msgid "Unread Messages"
msgstr "Okunmamış İletiler"

#. module: mrp_repair
#: field:mrp.repair,amount_untaxed:0
msgid "Untaxed Amount"
msgstr "Vergisiz Tutar"

#. module: mrp_repair
#: view:mrp.repair:mrp_repair.view_repair_order_form
msgid "Untaxed amount"
msgstr "Vergisiz Tutar"

#. module: mrp_repair
#: view:website:mrp_repair.report_mrprepairorder
msgid "VAT:"
msgstr "KDV:"

#. module: mrp_repair
#: code:addons/mrp_repair/mrp_repair.py:224
#, python-format
msgid "Warning"
msgstr "Uyarı"

#. module: mrp_repair
#: code:addons/mrp_repair/mrp_repair.py:289
#: code:addons/mrp_repair/mrp_repair.py:302
#: code:addons/mrp_repair/mrp_repair.py:389
#: code:addons/mrp_repair/wizard/cancel_repair.py:49
#, python-format
msgid "Warning!"
msgstr "Uyarı!"

#. module: mrp_repair
#: field:mrp.repair,guarantee_limit:0
msgid "Warranty Expiration"
msgstr "Garanti Bitişi"

#. module: mrp_repair
#: field:mrp.repair,website_message_ids:0
msgid "Website Messages"
msgstr "Web Sitesi Mesajları"

#. module: mrp_repair
#: help:mrp.repair,website_message_ids:0
msgid "Website communication history"
msgstr "Web Sitesi iletişim geçmişi"

#. module: mrp_repair
#: view:mrp.repair.cancel:mrp_repair.view_cancel_repair
msgid "Yes"
msgstr "Evet"

#. module: mrp_repair
#: code:addons/mrp_repair/mrp_repair.py:325
#, python-format
msgid "You have to select a Partner Invoice Address in the repair form!"
msgstr "Onarım formunda bir İş Ortağı Fatıra Adresi seçmeniz gerekli!"

#. module: mrp_repair
#: code:addons/mrp_repair/mrp_repair.py:530
#, python-format
msgid ""
"You have to select a pricelist in the Repair form !\n"
"Please set one before choosing a product."
msgstr ""
"Onarım formunda bir adet fiyat listesi seçmelisiniz!\n"
"Bir ürün seçmeden önce lütfen bir tane ayarlayın."

#. module: mrp_repair
#: field:mrp.repair,default_address_id:0
msgid "unknown"
msgstr "bilinmeyen"<|MERGE_RESOLUTION|>--- conflicted
+++ resolved
@@ -1,76 +1,43 @@
-# Turkish translation for openobject-addons
-# Copyright (c) 2014 Rosetta Contributors and Canonical Ltd 2014
-# This file is distributed under the same license as the openobject-addons package.
-# FIRST AUTHOR <EMAIL@ADDRESS>, 2014.
-#
+# Translation of Odoo Server.
+# This file contains the translation of the following modules:
+# * mrp_repair
+# 
+# Translators:
+# FIRST AUTHOR <EMAIL@ADDRESS>, 2014
+# Murat Kaplan <muratk@projetgrup.com>, 2015
 msgid ""
 msgstr ""
-<<<<<<< HEAD
-"Project-Id-Version: openobject-addons\n"
-"Report-Msgid-Bugs-To: FULL NAME <EMAIL@ADDRESS>\n"
-"POT-Creation-Date: 2014-09-23 16:28+0000\n"
-"PO-Revision-Date: 2014-10-11 19:00+0000\n"
-"Last-Translator: Ayhan KIZILTAN <Unknown>\n"
-"Language-Team: Turkish <tr@li.org>\n"
-=======
 "Project-Id-Version: Odoo 8.0\n"
 "Report-Msgid-Bugs-To: \n"
 "POT-Creation-Date: 2015-01-21 14:08+0000\n"
 "PO-Revision-Date: 2015-12-04 21:24+0000\n"
 "Last-Translator: Murat Kaplan <muratk@projetgrup.com>\n"
 "Language-Team: Turkish (http://www.transifex.com/odoo/odoo-8/language/tr/)\n"
->>>>>>> 83a4a582
 "MIME-Version: 1.0\n"
 "Content-Type: text/plain; charset=UTF-8\n"
-"Content-Transfer-Encoding: 8bit\n"
-"X-Launchpad-Export-Date: 2014-10-12 07:19+0000\n"
-"X-Generator: Launchpad (build 17196)\n"
+"Content-Transfer-Encoding: \n"
+"Language: tr\n"
+"Plural-Forms: nplurals=2; plural=(n > 1);\n"
 
 #. module: mrp_repair
 #: help:mrp.repair.line,state:0
 msgid ""
-" * The 'Draft' status is set automatically as draft when repair order in "
-"draft status.                         \n"
-"* The 'Confirmed' status is set automatically as confirm when repair order "
-"in confirm status.                         \n"
-"* The 'Done' status is set automatically when repair order is completed.     "
-"                   \n"
+" * The 'Draft' status is set automatically as draft when repair order in draft status.                         \n"
+"* The 'Confirmed' status is set automatically as confirm when repair order in confirm status.                         \n"
+"* The 'Done' status is set automatically when repair order is completed.                        \n"
 "* The 'Cancelled' status is set automatically when user cancel repair order."
-msgstr ""
-" * 'Taslak' durumu onarım siparişi taslak durumundaysa kendiliğinden "
-"ayarlanır.                         \n"
-"* 'Onaylı' durumu onarım siparişi onaylı durumdaysa kendiliğinden ayarlanır. "
-"                        \n"
-"* 'Yapıldı' durumu onarım siparişi tamamlanmışsa kendiliğinden ayarlanır.    "
-"                    \n"
-"* 'İptal edildi' durumu kullanıcı onarım siparişini iptal ederse "
-"kendiliğinden ayarlanır."
+msgstr " * 'Taslak' durumu onarım siparişi taslak durumundaysa kendiliğinden ayarlanır.                         \n* 'Onaylı' durumu onarım siparişi onaylı durumdaysa kendiliğinden ayarlanır.                         \n* 'Yapıldı' durumu onarım siparişi tamamlanmışsa kendiliğinden ayarlanır.                        \n* 'İptal edildi' durumu kullanıcı onarım siparişini iptal ederse kendiliğinden ayarlanır."
 
 #. module: mrp_repair
 #: help:mrp.repair,state:0
 msgid ""
-" * The 'Draft' status is used when a user is encoding a new and unconfirmed "
-"repair order.             \n"
-"* The 'Confirmed' status is used when a user confirms the repair order.      "
-"       \n"
-"* The 'Ready to Repair' status is used to start to repairing, user can start "
-"repairing only after repair order is confirmed.             \n"
-"* The 'To be Invoiced' status is used to generate the invoice before or "
-"after repairing done.             \n"
+" * The 'Draft' status is used when a user is encoding a new and unconfirmed repair order.             \n"
+"* The 'Confirmed' status is used when a user confirms the repair order.             \n"
+"* The 'Ready to Repair' status is used to start to repairing, user can start repairing only after repair order is confirmed.             \n"
+"* The 'To be Invoiced' status is used to generate the invoice before or after repairing done.             \n"
 "* The 'Done' status is set when repairing is completed.            \n"
 "* The 'Cancelled' status is used when user cancel repair order."
-msgstr ""
-" * 'Taslak' durumu bir kullanıcı bir yeni ve onaylanmamış sipariş emri "
-"girerken kullanılır.             \n"
-"* 'Onaylı' durumu bir kullanıcı onarım siparişini onayladığında kullanılır.  "
-"           \n"
-"* 'Onarıma Hazır' durumu onarımı başlatmak için kullanılır, kullanıcı "
-"onarımı yalnızca onarım siparişi onaylandığında başlatabilir.             \n"
-"* 'Faturalanacak' durumu onarım yapılmadan önce ya da yapıldıktan sonra "
-"fatura oluşturmak için kullanılır.             \n"
-"* 'Yapıldı' durumu onarım tamamlandığında ayarlanır.            \n"
-"* 'İptal edildi' durumu kullanıcı onarım siparişini iptal ettiğinde "
-"kullanılır."
+msgstr " * 'Taslak' durumu bir kullanıcı bir yeni ve onaylanmamış sipariş emri girerken kullanılır.             \n* 'Onaylı' durumu bir kullanıcı onarım siparişini onayladığında kullanılır.             \n* 'Onarıma Hazır' durumu onarımı başlatmak için kullanılır, kullanıcı onarımı yalnızca onarım siparişi onaylandığında başlatabilir.             \n* 'Faturalanacak' durumu onarım yapılmadan önce ya da yapıldıktan sonra fatura oluşturmak için kullanılır.             \n* 'Yapıldı' durumu onarım tamamlandığında ayarlanır.            \n* 'İptal edildi' durumu kullanıcı onarım siparişini iptal ettiğinde kullanılır."
 
 #. module: mrp_repair
 #: view:website:mrp_repair.report_mrprepairorder
@@ -88,33 +55,16 @@
 "<p class=\"oe_view_nocontent_create\">\n"
 "                Click to create a reparation order. \n"
 "              </p><p>\n"
-"                In a repair order, you can detail the components you "
-"remove,\n"
-"                add or replace and record the time you spent on the "
-"different\n"
+"                In a repair order, you can detail the components you remove,\n"
+"                add or replace and record the time you spent on the different\n"
 "                operations.\n"
 "              </p><p>\n"
-"                The repair order uses the warranty date on the Serial Number "
-"in\n"
-"                order to know if whether the repair should be invoiced to "
-"the\n"
+"                The repair order uses the warranty date on the Serial Number in\n"
+"                order to know if whether the repair should be invoiced to the\n"
 "                customer or not.\n"
 "              </p>\n"
 "            "
-msgstr ""
-"<p class=\"oe_view_nocontent_create\">\n"
-"                Bir onarım siparişi oluşturmak için tıklayın. \n"
-"              </p><p>\n"
-"                Bir onarım siparişinde çıkaracağınız, ekleyeceğiniz ya da "
-"değiştireceğiniz\n"
-"                parçaları ayrıntılamalısınız ve farklı işlemlerde geçen "
-"süreyi kaydetmelisiniz.\n"
-"              </p><p>\n"
-"                Onarım siparişi onarımın faturalandırılıp "
-"faturalandırılmayacağını bilmek için\n"
-"                Seri Numarasındaki garanti tarihini kullanır.\n"
-"              </p>\n"
-"            "
+msgstr "<p class=\"oe_view_nocontent_create\">\n                Bir onarım siparişi oluşturmak için tıklayın. \n              </p><p>\n                Bir onarım siparişinde çıkaracağınız, ekleyeceğiniz ya da değiştireceğiniz\n                parçaları ayrıntılamalısınız ve farklı işlemlerde geçen süreyi kaydetmelisiniz.\n              </p><p>\n                Onarım siparişi onarımın faturalandırılıp faturalandırılmayacağını bilmek için\n                Seri Numarasındaki garanti tarihini kullanır.\n              </p>\n            "
 
 #. module: mrp_repair
 #: code:addons/mrp_repair/wizard/cancel_repair.py:41
@@ -166,15 +116,14 @@
 msgstr "Onarım Siparişini İptal Et"
 
 #. module: mrp_repair
-#: selection:mrp.repair,state:0
-#: selection:mrp.repair.line,state:0
+#: selection:mrp.repair,state:0 selection:mrp.repair.line,state:0
 msgid "Cancelled"
 msgstr "Vazgeçildi"
 
 #. module: mrp_repair
 #: help:mrp.repair,partner_id:0
 msgid "Choose partner for whom the order will be invoiced and delivered."
-msgstr "Siparişin faturalanacağı ve teslim edileceği paydaşı seçin."
+msgstr "Siparişin faturalanacağı ve teslim edileceği iş ortağını seçin."
 
 #. module: mrp_repair
 #: view:mrp.repair:mrp_repair.view_repair_order_form_filter
@@ -189,8 +138,7 @@
 
 #. module: mrp_repair
 #: view:mrp.repair:mrp_repair.view_repair_order_form_filter
-#: selection:mrp.repair,state:0
-#: selection:mrp.repair.line,state:0
+#: selection:mrp.repair,state:0 selection:mrp.repair.line,state:0
 msgid "Confirmed"
 msgstr "Onaylandı"
 
@@ -200,9 +148,7 @@
 msgid ""
 "Couldn't find a pricelist line matching this product and quantity.\n"
 "You have to change either the product, the quantity or the pricelist."
-msgstr ""
-"Bu ürün ve miktarla eşleşen bir fiyat listesi satırı bulunamadı.\n"
-"Hem ürünü hem de miktarı ya da fiyat listesini değiştirmelisiniz."
+msgstr "Bu ürün ve miktarla eşleşen bir fiyat listesi satırı bulunamadı.\nHem ürünü hem de miktarı ya da fiyat listesini değiştirmelisiniz."
 
 #. module: mrp_repair
 #: model:ir.actions.act_window,name:mrp_repair.act_mrp_repair_invoice
@@ -217,19 +163,15 @@
 msgstr "Faturaları Oluştur"
 
 #. module: mrp_repair
-#: field:mrp.repair,create_uid:0
-#: field:mrp.repair.cancel,create_uid:0
-#: field:mrp.repair.fee,create_uid:0
-#: field:mrp.repair.line,create_uid:0
+#: field:mrp.repair,create_uid:0 field:mrp.repair.cancel,create_uid:0
+#: field:mrp.repair.fee,create_uid:0 field:mrp.repair.line,create_uid:0
 #: field:mrp.repair.make_invoice,create_uid:0
 msgid "Created by"
 msgstr "Oluşturan"
 
 #. module: mrp_repair
-#: field:mrp.repair,create_date:0
-#: field:mrp.repair.cancel,create_date:0
-#: field:mrp.repair.fee,create_date:0
-#: field:mrp.repair.line,create_date:0
+#: field:mrp.repair,create_date:0 field:mrp.repair.cancel,create_date:0
+#: field:mrp.repair.fee,create_date:0 field:mrp.repair.line,create_date:0
 #: field:mrp.repair.make_invoice,create_date:0
 msgid "Created on"
 msgstr "Oluşturma"
@@ -255,8 +197,7 @@
 msgstr "Teslim Konumu"
 
 #. module: mrp_repair
-#: field:mrp.repair.fee,name:0
-#: field:mrp.repair.line,name:0
+#: field:mrp.repair.fee,name:0 field:mrp.repair.line,name:0
 #: view:website:mrp_repair.report_mrprepairorder
 msgid "Description"
 msgstr "Açıklama"
@@ -350,15 +291,11 @@
 msgid ""
 "Holds the Chatter summary (number of messages, ...). This summary is "
 "directly in html format in order to be inserted in kanban views."
-msgstr ""
-"Sohbetçi özetini tutar (mesajların sayısı, ...). Bu özet kanban ekranlarına "
-"eklenebilmesi için html biçimindedir."
-
-#. module: mrp_repair
-#: field:mrp.repair,id:0
-#: field:mrp.repair.cancel,id:0
-#: field:mrp.repair.fee,id:0
-#: field:mrp.repair.line,id:0
+msgstr "Sohbetçi özetini tutar (mesajların sayısı, ...). Bu özet kanban ekranlarına eklenebilmesi için html biçimindedir."
+
+#. module: mrp_repair
+#: field:mrp.repair,id:0 field:mrp.repair.cancel,id:0
+#: field:mrp.repair.fee,id:0 field:mrp.repair.line,id:0
 #: field:mrp.repair.make_invoice,id:0
 msgid "ID"
 msgstr "ID"
@@ -416,8 +353,7 @@
 
 #. module: mrp_repair
 #: view:mrp.repair:mrp_repair.view_repair_order_form_filter
-#: field:mrp.repair,invoiced:0
-#: field:mrp.repair.fee,invoiced:0
+#: field:mrp.repair,invoiced:0 field:mrp.repair.fee,invoiced:0
 #: field:mrp.repair.line,invoiced:0
 msgid "Invoiced"
 msgstr "Faturalandı"
@@ -443,19 +379,15 @@
 msgstr "Son Mesaj Tarihi"
 
 #. module: mrp_repair
-#: field:mrp.repair,write_uid:0
-#: field:mrp.repair.cancel,write_uid:0
-#: field:mrp.repair.fee,write_uid:0
-#: field:mrp.repair.line,write_uid:0
+#: field:mrp.repair,write_uid:0 field:mrp.repair.cancel,write_uid:0
+#: field:mrp.repair.fee,write_uid:0 field:mrp.repair.line,write_uid:0
 #: field:mrp.repair.make_invoice,write_uid:0
 msgid "Last Updated by"
 msgstr "Son Güncelleyen"
 
 #. module: mrp_repair
-#: field:mrp.repair,write_date:0
-#: field:mrp.repair.cancel,write_date:0
-#: field:mrp.repair.fee,write_date:0
-#: field:mrp.repair.line,write_date:0
+#: field:mrp.repair,write_date:0 field:mrp.repair.cancel,write_date:0
+#: field:mrp.repair.fee,write_date:0 field:mrp.repair.line,write_date:0
 #: field:mrp.repair.make_invoice,write_date:0
 msgid "Last Updated on"
 msgstr "Son Güncelleme"
@@ -463,7 +395,7 @@
 #. module: mrp_repair
 #: field:mrp.repair.line,lot_id:0
 msgid "Lot"
-msgstr "Parti"
+msgstr "Lot"
 
 #. module: mrp_repair
 #: view:website:mrp_repair.report_mrprepairorder
@@ -585,8 +517,7 @@
 
 #. module: mrp_repair
 #: view:mrp.repair:mrp_repair.view_repair_order_form_filter
-#: field:mrp.repair.fee,product_id:0
-#: field:mrp.repair.line,product_id:0
+#: field:mrp.repair.fee,product_id:0 field:mrp.repair.line,product_id:0
 msgid "Product"
 msgstr "Ürün"
 
@@ -601,8 +532,7 @@
 msgstr "Ürün Miktarı"
 
 #. module: mrp_repair
-#: field:mrp.repair,product_uom:0
-#: field:mrp.repair.fee,product_uom:0
+#: field:mrp.repair,product_uom:0 field:mrp.repair.fee,product_uom:0
 #: field:mrp.repair.line,product_uom:0
 msgid "Product Unit of Measure"
 msgstr "Ürün Ölçü Birimi"
@@ -699,8 +629,7 @@
 msgstr "Onarım Siparişi No:"
 
 #. module: mrp_repair
-#: field:mrp.repair.fee,repair_id:0
-#: field:mrp.repair.line,repair_id:0
+#: field:mrp.repair.fee,repair_id:0 field:mrp.repair.line,repair_id:0
 msgid "Repair Order Reference"
 msgstr "Onarım Siparişi Referansı"
 
@@ -733,15 +662,14 @@
 msgstr "Onarım siparişi faturanladırılmamış"
 
 #. module: mrp_repair
-#: field:mrp.repair,repaired:0
-#: selection:mrp.repair,state:0
+#: field:mrp.repair,repaired:0 selection:mrp.repair,state:0
 msgid "Repaired"
 msgstr "Onarıldı"
 
 #. module: mrp_repair
 #: field:mrp.repair,lot_id:0
 msgid "Repaired Lot"
-msgstr "Onarılan Parti"
+msgstr "Onarılan Lot"
 
 #. module: mrp_repair
 #: view:mrp.repair:mrp_repair.view_repair_order_form
@@ -760,10 +688,7 @@
 "Selecting 'Before Repair' or 'After Repair' will allow you to generate "
 "invoice before or after the repair is done respectively. 'No invoice' means "
 "you don't want to generate invoice for this repair order."
-msgstr ""
-"'Onarımdan Önce' ya da 'Onarımdan Sonra' seçimi, faturanın onarım "
-"yapılmasından önce ya da sonra oluşturulmasına izin verecektir. 'Fatura Yok' "
-"ise bu onarım siparişi için fatura kesmek istemediğiniz anlamına gelir."
+msgstr "'Onarımdan Önce' ya da 'Onarımdan Sonra' seçimi, faturanın onarım yapılmasından önce ya da sonra oluşturulmasına izin verecektir. 'Fatura Yok' ise bu onarım siparişi için fatura kesmek istemediğiniz anlamına gelir."
 
 #. module: mrp_repair
 #: code:addons/mrp_repair/mrp_repair.py:289
@@ -793,8 +718,7 @@
 
 #. module: mrp_repair
 #: view:mrp.repair:mrp_repair.view_repair_order_form_filter
-#: field:mrp.repair,state:0
-#: field:mrp.repair.line,state:0
+#: field:mrp.repair,state:0 field:mrp.repair.line,state:0
 msgid "Status"
 msgstr "Durumu"
 
@@ -815,8 +739,7 @@
 msgstr "Vergi"
 
 #. module: mrp_repair
-#: field:mrp.repair,amount_tax:0
-#: field:mrp.repair.fee,tax_id:0
+#: field:mrp.repair,amount_tax:0 field:mrp.repair.fee,tax_id:0
 #: field:mrp.repair.line,tax_id:0
 #: view:website:mrp_repair.report_mrprepairorder
 msgid "Taxes"
@@ -828,9 +751,7 @@
 msgid ""
 "The Product Unit of Measure you chose has a different category than in the "
 "product form."
-msgstr ""
-"Seçtiğiniz Ürün Ölçü Birimi, ürün formundakinden farklı bir kategoriye "
-"sahiptir."
+msgstr "Seçtiğiniz Ürün Ölçü Birimi, ürün formundakinden farklı bir kategoriye sahiptir."
 
 #. module: mrp_repair
 #: sql_constraint:mrp.repair:0
@@ -842,26 +763,19 @@
 msgid ""
 "The warranty expiration limit is computed as: last move date + warranty "
 "defined on selected product. If the current date is below the warranty "
-"expiration limit, each operation and fee you will add will be set as 'not to "
-"invoiced' by default. Note that you can change manually afterwards."
-msgstr ""
-"Garanti bitiş sınırı böyle hesaplanır: son hareket tarihi + seçilen ürünün "
-"garantisi. Eğer geçerli tarih garanti bitiş sınırının altındaysa, "
-"ekleyeceğiniz her işlem ve ücret varsayılan olarak 'faturalanmayacak' olarak "
-"ayarlanacaktır. Daha sonra elle değiştirebileceğinizi unutmayın."
+"expiration limit, each operation and fee you will add will be set as 'not to"
+" invoiced' by default. Note that you can change manually afterwards."
+msgstr "Garanti bitiş sınırı böyle hesaplanır: son hareket tarihi + seçilen ürünün garantisi. Eğer geçerli tarih garanti bitiş sınırının altındaysa, ekleyeceğiniz her işlem ve ücret varsayılan olarak 'faturalanmayacak' olarak ayarlanacaktır. Daha sonra elle değiştirebileceğinizi unutmayın."
 
 #. module: mrp_repair
 #: view:mrp.repair.cancel:mrp_repair.view_cancel_repair
 msgid ""
 "This operation will cancel the Repair process, but will not cancel it's "
 "Invoice. Do you want to continue?"
-msgstr ""
-"Bu eylem Onarım işlemini iptal edecektir ama faturasını iptal etmeyecektir. "
-"Devam etmek istiyor musunuz?"
-
-#. module: mrp_repair
-#: field:mrp.repair.fee,to_invoice:0
-#: field:mrp.repair.line,to_invoice:0
+msgstr "Bu eylem Onarım işlemini iptal edecektir ama faturasını iptal etmeyecektir. Devam etmek istiyor musunuz?"
+
+#. module: mrp_repair
+#: field:mrp.repair.fee,to_invoice:0 field:mrp.repair.line,to_invoice:0
 msgid "To Invoice"
 msgstr "Faturalandırılacak"
 
@@ -897,8 +811,7 @@
 msgstr "Onarımda"
 
 #. module: mrp_repair
-#: field:mrp.repair.fee,price_unit:0
-#: field:mrp.repair.line,price_unit:0
+#: field:mrp.repair.fee,price_unit:0 field:mrp.repair.line,price_unit:0
 #: view:website:mrp_repair.report_mrprepairorder
 msgid "Unit Price"
 msgstr "Birim Fiyat"
@@ -975,9 +888,13 @@
 msgid ""
 "You have to select a pricelist in the Repair form !\n"
 "Please set one before choosing a product."
-msgstr ""
-"Onarım formunda bir adet fiyat listesi seçmelisiniz!\n"
-"Bir ürün seçmeden önce lütfen bir tane ayarlayın."
+msgstr "Onarım formunda bir adet fiyat listesi seçmelisiniz!\nBir ürün seçmeden önce lütfen bir tane ayarlayın."
+
+#. module: mrp_repair
+#: view:mrp.repair.cancel:mrp_repair.view_cancel_repair
+#: view:mrp.repair.make_invoice:mrp_repair.view_make_invoice
+msgid "or"
+msgstr "ya da"
 
 #. module: mrp_repair
 #: field:mrp.repair,default_address_id:0
