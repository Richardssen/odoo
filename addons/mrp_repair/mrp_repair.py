# -*- coding: utf-8 -*-
##############################################################################
#
#    OpenERP, Open Source Management Solution
#    Copyright (C) 2004-2010 Tiny SPRL (<http://tiny.be>).
#
#    This program is free software: you can redistribute it and/or modify
#    it under the terms of the GNU Affero General Public License as
#    published by the Free Software Foundation, either version 3 of the
#    License, or (at your option) any later version.
#
#    This program is distributed in the hope that it will be useful,
#    but WITHOUT ANY WARRANTY; without even the implied warranty of
#    MERCHANTABILITY or FITNESS FOR A PARTICULAR PURPOSE.  See the
#    GNU Affero General Public License for more details.
#
#    You should have received a copy of the GNU Affero General Public License
#    along with this program.  If not, see <http://www.gnu.org/licenses/>.
#
##############################################################################

from osv import fields,osv
import netsvc
from datetime import datetime
from dateutil.relativedelta import relativedelta
from tools.translate import _
import decimal_precision as dp

class mrp_repair(osv.osv):
    _name = 'mrp.repair'
    _description = 'Repair Order'

    def _amount_untaxed(self, cr, uid, ids, field_name, arg, context=None):
        """ Calculates untaxed amount.
        @param self: The object pointer
        @param cr: The current row, from the database cursor,
        @param uid: The current user ID for security checks
        @param ids: List of selected IDs
        @param field_name: Name of field.
        @param arg: Argument
        @param context: A standard dictionary for contextual values
        @return: Dictionary of values.
        """
        res = {}
        cur_obj = self.pool.get('res.currency')

        for repair in self.browse(cr, uid, ids, context=context):
            res[repair.id] = 0.0
            for line in repair.operations:
                res[repair.id] += line.price_subtotal
            for line in repair.fees_lines:
                res[repair.id] += line.price_subtotal
            cur = repair.pricelist_id.currency_id
            res[repair.id] = cur_obj.round(cr, uid, cur, res[repair.id])
        return res

    def _amount_tax(self, cr, uid, ids, field_name, arg, context=None):
        """ Calculates taxed amount.
        @param field_name: Name of field.
        @param arg: Argument
        @return: Dictionary of values.
        """
        res = {}
        #return {}.fromkeys(ids, 0)
        cur_obj = self.pool.get('res.currency')
        tax_obj = self.pool.get('account.tax')
        for repair in self.browse(cr, uid, ids, context=context):
            val = 0.0
            cur = repair.pricelist_id.currency_id
            for line in repair.operations:
                #manage prices with tax included use compute_all instead of compute
                if line.to_invoice:
                    tax_calculate = tax_obj.compute_all(cr, uid, line.tax_id, line.price_unit, line.product_uom_qty, line.product_id, repair.partner_id)
                    for c in tax_calculate['taxes']:
                        val += c['amount']
            for line in repair.fees_lines:
                if line.to_invoice:
                    tax_calculate = tax_obj.compute_all(cr, uid, line.tax_id, line.price_unit, line.product_uom_qty,  line.product_id, repair.partner_id)
                    for c in tax_calculate['taxes']:
                        val += c['amount']
            res[repair.id] = cur_obj.round(cr, uid, cur, val)
        return res

    def _amount_total(self, cr, uid, ids, field_name, arg, context=None):
        """ Calculates total amount.
        @param field_name: Name of field.
        @param arg: Argument
        @return: Dictionary of values.
        """
        res = {}
        untax = self._amount_untaxed(cr, uid, ids, field_name, arg, context=context)
        tax = self._amount_tax(cr, uid, ids, field_name, arg, context=context)
        cur_obj = self.pool.get('res.currency')
        for id in ids:
            repair = self.browse(cr, uid, id, context=context)
            cur = repair.pricelist_id.currency_id
            res[id] = cur_obj.round(cr, uid, cur, untax.get(id, 0.0) + tax.get(id, 0.0))
        return res

    def _get_default_address(self, cr, uid, ids, field_name, arg, context=None):
        res = {}
        partner_obj = self.pool.get('res.partner')
        for data in self.browse(cr, uid, ids, context=context):
            adr_id = False
            if data.partner_id:
                adr_id = partner_obj.address_get(cr, uid, [data.partner_id.id], ['default'])['default']
            res[data.id] = adr_id
        return res

    def _get_lines(self, cr, uid, ids, context=None):
        result = {}
        for line in self.pool.get('mrp.repair.line').browse(cr, uid, ids, context=context):
            result[line.repair_id.id] = True
        return result.keys()

    _columns = {
        'name': fields.char('Repair Reference',size=24, required=True),
        'product_id': fields.many2one('product.product', string='Product to Repair', required=True, readonly=True, states={'draft':[('readonly',False)]}),
        'partner_id' : fields.many2one('res.partner', 'Partner', select=True, help='This field allow you to choose the parner that will be invoiced and delivered'),
        'address_id': fields.many2one('res.partner', 'Delivery Address', domain="[('parent_id','=',partner_id)]"),
        'default_address_id': fields.function(_get_default_address, type="many2one", relation="res.partner"),
        'prodlot_id': fields.many2one('stock.production.lot', 'Lot Number', select=True, domain="[('product_id','=',product_id)]"),
        'state': fields.selection([
            ('draft','Quotation'),
            ('cancel','Cancel'),
            ('confirmed','Confirmed'),
            ('under_repair','Under Repair'),
            ('ready','Ready to Repair'),
            ('2binvoiced','To be Invoiced'),
            ('invoice_except','Invoice Exception'),
<<<<<<< HEAD
            ('done','Done')
            ], 'State', readonly=True,
=======
            ('done','Done'),
            ('cancel','Cancel')
            ], 'Status', readonly=True,
>>>>>>> 0e6f4821
            help=' * The \'Draft\' state is used when a user is encoding a new and unconfirmed repair order. \
            \n* The \'Confirmed\' state is used when a user confirms the repair order. \
            \n* The \'Ready to Repair\' state is used to start to repairing, user can start repairing only after repair order is confirmed. \
            \n* The \'To be Invoiced\' state is used to generate the invoice before or after repairing done. \
            \n* The \'Done\' state is set when repairing is completed.\
            \n* The \'Cancelled\' state is used when user cancel repair order.'),
        'location_id': fields.many2one('stock.location', 'Current Location', select=True, readonly=True, states={'draft':[('readonly',False)]}),
        'location_dest_id': fields.many2one('stock.location', 'Delivery Location', readonly=True, states={'draft':[('readonly',False)]}),
        'move_id': fields.many2one('stock.move', 'Move',required=True, domain="[('product_id','=',product_id)]", readonly=True, states={'draft':[('readonly',False)]}),
        'guarantee_limit': fields.date('Guarantee limit', help="The guarantee limit is computed as: last move date + warranty defined on selected product. If the current date is below the guarantee limit, each operation and fee you will add will be set as 'not to invoiced' by default. Note that you can change manually afterwards."),
        'operations' : fields.one2many('mrp.repair.line', 'repair_id', 'Operation Lines', readonly=True, states={'draft':[('readonly',False)]}),
        'pricelist_id': fields.many2one('product.pricelist', 'Pricelist', help='The pricelist comes from the selected partner, by default.'),
        'partner_invoice_id':fields.many2one('res.partner', 'Invoicing Address'),
        'invoice_method':fields.selection([
            ("none","No Invoice"),
            ("b4repair","Before Repair"),
            ("after_repair","After Repair")
           ], "Invoice Method",
            select=True, required=True, states={'draft':[('readonly',False)]}, readonly=True, help='This field allow you to change the workflow of the repair order. If value selected is different from \'No Invoice\', it also allow you to select the pricelist and invoicing address.'),
        'invoice_id': fields.many2one('account.invoice', 'Invoice', readonly=True),
        'picking_id': fields.many2one('stock.picking', 'Picking',readonly=True),
        'fees_lines': fields.one2many('mrp.repair.fee', 'repair_id', 'Fees Lines', readonly=True, states={'draft':[('readonly',False)]}),
        'internal_notes': fields.text('Internal Notes'),
        'quotation_notes': fields.text('Quotation Notes'),
        'company_id': fields.many2one('res.company', 'Company'),
        'deliver_bool': fields.boolean('Deliver', help="Check this box if you want to manage the delivery once the product is repaired. If cheked, it will create a picking with selected product. Note that you can select the locations in the Info tab, if you have the extended view."),
        'invoiced': fields.boolean('Invoiced', readonly=True),
        'repaired': fields.boolean('Repaired', readonly=True),
        'amount_untaxed': fields.function(_amount_untaxed, string='Untaxed Amount',
            store={
                'mrp.repair': (lambda self, cr, uid, ids, c={}: ids, ['operations'], 10),
                'mrp.repair.line': (_get_lines, ['price_unit', 'price_subtotal', 'product_id', 'tax_id', 'product_uom_qty', 'product_uom'], 10),
            }),
        'amount_tax': fields.function(_amount_tax, string='Taxes',
            store={
                'mrp.repair': (lambda self, cr, uid, ids, c={}: ids, ['operations'], 10),
                'mrp.repair.line': (_get_lines, ['price_unit', 'price_subtotal', 'product_id', 'tax_id', 'product_uom_qty', 'product_uom'], 10),
            }),
        'amount_total': fields.function(_amount_total, string='Total',
            store={
                'mrp.repair': (lambda self, cr, uid, ids, c={}: ids, ['operations'], 10),
                'mrp.repair.line': (_get_lines, ['price_unit', 'price_subtotal', 'product_id', 'tax_id', 'product_uom_qty', 'product_uom'], 10),
            }),
    }

    _defaults = {
        'state': lambda *a: 'draft',
        'deliver_bool': lambda *a: True,
        'name': lambda obj, cr, uid, context: obj.pool.get('ir.sequence').get(cr, uid, 'mrp.repair'),
        'invoice_method': lambda *a: 'none',
        'company_id': lambda self, cr, uid, context: self.pool.get('res.company')._company_default_get(cr, uid, 'mrp.repair', context=context),
        'pricelist_id': lambda self, cr, uid,context : self.pool.get('product.pricelist').search(cr, uid, [('type','=','sale')])[0]
    }

    def copy(self, cr, uid, id, default=None, context=None):
        if not default:
            default = {}
        default.update({
            'state':'draft',
            'repaired':False,
            'invoiced':False,
            'invoice_id': False,
            'picking_id': False,
            'name': self.pool.get('ir.sequence').get(cr, uid, 'mrp.repair'),
        })
        return super(mrp_repair, self).copy(cr, uid, id, default, context)

    def onchange_product_id(self, cr, uid, ids, product_id=None):
        """ On change of product sets some values.
        @param product_id: Changed product
        @return: Dictionary of values.
        """
        return {'value': {
                    'prodlot_id': False,
                    'move_id': False,
                    'guarantee_limit' :False,
                    'location_id':  False,
                    'location_dest_id': False,
                }
        }

    def onchange_move_id(self, cr, uid, ids, prod_id=False, move_id=False):
        """ On change of move id sets values of guarantee limit, source location,
        destination location, partner and partner address.
        @param prod_id: Id of product in current record.
        @param move_id: Changed move.
        @return: Dictionary of values.
        """
        data = {}
        data['value'] = {}
        if not prod_id:
            return data
        if move_id:
            move =  self.pool.get('stock.move').browse(cr, uid, move_id)
            product = self.pool.get('product.product').browse(cr, uid, prod_id)
            limit = datetime.strptime(move.date_expected, '%Y-%m-%d %H:%M:%S') + relativedelta(months=int(product.warranty))
            data['value']['guarantee_limit'] = limit.strftime('%Y-%m-%d')
            data['value']['location_id'] = move.location_dest_id.id
            data['value']['location_dest_id'] = move.location_dest_id.id
            if move.partner_id:
                data['value']['partner_id'] = move.partner_id and move.partner_id.id
            else:
                data['value']['partner_id'] = False
            data['value']['partner_id'] = move.partner_id and move.partner_id.id
            d = self.onchange_partner_id(cr, uid, ids, data['value']['partner_id'], data['value']['partner_id'])
            data['value'].update(d['value'])
        return data

    def button_dummy(self, cr, uid, ids, context=None):
        return True

    def onchange_partner_id(self, cr, uid, ids, part, address_id):
        """ On change of partner sets the values of partner address,
        partner invoice address and pricelist.
        @param part: Changed id of partner.
        @param address_id: Address id from current record.
        @return: Dictionary of values.
        """
        part_obj = self.pool.get('res.partner')
        pricelist_obj = self.pool.get('product.pricelist')
        if not part:
            return {'value': {
                        'address_id': False,
                        'partner_invoice_id': False,
                        'pricelist_id': pricelist_obj.search(cr, uid, [('type','=','sale')])[0]
                    }
            }
        addr = part_obj.address_get(cr, uid, [part], ['delivery', 'invoice', 'default'])
        partner = part_obj.browse(cr, uid, part)
        pricelist = partner.property_product_pricelist and partner.property_product_pricelist.id or False
        return {'value': {
                    'address_id': addr['delivery'] or addr['default'],
                    'partner_invoice_id': addr['invoice'],
                    'pricelist_id': pricelist
                }
        }

    def onchange_lot_id(self, cr, uid, ids, lot, product_id):
        """ On change of Serial Number sets the values of source location,
        destination location, move and guarantee limit.
        @param lot: Changed id of Serial Number.
        @param product_id: Product id from current record.
        @return: Dictionary of values.
        """
        move_obj = self.pool.get('stock.move')
        data = {}
        data['value'] = {
            'location_id': False,
            'location_dest_id': False,
            'move_id': False,
            'guarantee_limit': False
        }

        if not lot:
            return data
        move_ids = move_obj.search(cr, uid, [('prodlot_id', '=', lot)])

        if not len(move_ids):
            return data

        def get_last_move(lst_move):
            while lst_move.move_dest_id and lst_move.move_dest_id.state == 'done':
                lst_move = lst_move.move_dest_id
            return lst_move

        move_id = move_ids[0]
        move = get_last_move(move_obj.browse(cr, uid, move_id))
        data['value']['move_id'] = move.id
        d = self.onchange_move_id(cr, uid, ids, product_id, move.id)
        data['value'].update(d['value'])
        return data

    def action_cancel_draft(self, cr, uid, ids, *args):
        """ Cancels repair order when it is in 'Draft' state.
        @param *arg: Arguments
        @return: True
        """
        if not len(ids):
            return False
        mrp_line_obj = self.pool.get('mrp.repair.line')
        for repair in self.browse(cr, uid, ids):
            mrp_line_obj.write(cr, uid, [l.id for l in repair.operations], {'state': 'draft'})
        self.write(cr, uid, ids, {'state':'draft'})
        wf_service = netsvc.LocalService("workflow")
        for id in ids:
            wf_service.trg_create(uid, 'mrp.repair', id, cr)
        return True

    def action_confirm(self, cr, uid, ids, *args):
        """ Repair order state is set to 'To be invoiced' when invoice method
        is 'Before repair' else state becomes 'Confirmed'.
        @param *arg: Arguments
        @return: True
        """
        mrp_line_obj = self.pool.get('mrp.repair.line')
        for o in self.browse(cr, uid, ids):
            if (o.invoice_method == 'b4repair'):
                self.write(cr, uid, [o.id], {'state': '2binvoiced'})
            else:
                self.write(cr, uid, [o.id], {'state': 'confirmed'})
                if not o.operations:
                    raise osv.except_osv(_('Error !'),_('You cannot confirm a repair order which has no line.'))
                for line in o.operations:
                    if line.product_id.track_production and not line.prodlot_id:
                        raise osv.except_osv(_('Warning'), _("Serial number is required for operation line with product '%s'") % (line.product_id.name))
                mrp_line_obj.write(cr, uid, [l.id for l in o.operations], {'state': 'confirmed'})
        return True

    def action_cancel(self, cr, uid, ids, context=None):
        """ Cancels repair order.
        @return: True
        """
        mrp_line_obj = self.pool.get('mrp.repair.line')
        for repair in self.browse(cr, uid, ids, context=context):
            mrp_line_obj.write(cr, uid, [l.id for l in repair.operations], {'state': 'cancel'}, context=context)
        self.write(cr,uid,ids,{'state':'cancel'})
        return True

    def wkf_invoice_create(self, cr, uid, ids, *args):
        return self.action_invoice_create(cr, uid, ids)

    def action_invoice_create(self, cr, uid, ids, group=False, context=None):
        """ Creates invoice(s) for repair order.
        @param group: It is set to true when group invoice is to be generated.
        @return: Invoice Ids.
        """
        res = {}
        invoices_group = {}
        inv_line_obj = self.pool.get('account.invoice.line')
        inv_obj = self.pool.get('account.invoice')
        repair_line_obj = self.pool.get('mrp.repair.line')
        repair_fee_obj = self.pool.get('mrp.repair.fee')
        for repair in self.browse(cr, uid, ids, context=context):
            res[repair.id] = False
            if repair.state in ('draft','cancel') or repair.invoice_id:
                continue
            if not (repair.partner_id.id and repair.partner_invoice_id.id):
                raise osv.except_osv(_('No partner !'),_('You have to select a Partner Invoice Address in the repair form !'))
            comment = repair.quotation_notes
            if (repair.invoice_method != 'none'):
                if group and repair.partner_invoice_id.id in invoices_group:
                    inv_id = invoices_group[repair.partner_invoice_id.id]
                    invoice = inv_obj.browse(cr, uid, inv_id)
                    invoice_vals = {
                        'name': invoice.name +', '+repair.name,
                        'origin': invoice.origin+', '+repair.name,
                        'comment':(comment and (invoice.comment and invoice.comment+"\n"+comment or comment)) or (invoice.comment and invoice.comment or ''),
                    }
                    inv_obj.write(cr, uid, [inv_id], invoice_vals, context=context)
                else:
                    if not repair.partner_id.property_account_receivable:
                        raise osv.except_osv(_('Error !'), _('No account defined for partner "%s".') % repair.partner_id.name )
                    account_id = repair.partner_id.property_account_receivable.id
                    inv = {
                        'name': repair.name,
                        'origin':repair.name,
                        'type': 'out_invoice',
                        'account_id': account_id,
                        'partner_id': repair.partner_id.id,
                        'currency_id': repair.pricelist_id.currency_id.id,
                        'comment': repair.quotation_notes,
                        'fiscal_position': repair.partner_id.property_account_position.id
                    }
                    inv_id = inv_obj.create(cr, uid, inv)
                    invoices_group[repair.partner_invoice_id.id] = inv_id
                self.write(cr, uid, repair.id, {'invoiced': True, 'invoice_id': inv_id})

                for operation in repair.operations:
                    if operation.to_invoice == True:
                        if group:
                            name = repair.name + '-' + operation.name
                        else:
                            name = operation.name

                        if operation.product_id.property_account_income:
                            account_id = operation.product_id.property_account_income.id
                        elif operation.product_id.categ_id.property_account_income_categ:
                            account_id = operation.product_id.categ_id.property_account_income_categ.id
                        else:
                            raise osv.except_osv(_('Error !'), _('No account defined for product "%s".') % operation.product_id.name )

                        invoice_line_id = inv_line_obj.create(cr, uid, {
                            'invoice_id': inv_id,
                            'name': name,
                            'origin': repair.name,
                            'account_id': account_id,
                            'quantity': operation.product_uom_qty,
                            'invoice_line_tax_id': [(6,0,[x.id for x in operation.tax_id])],
                            'uos_id': operation.product_uom.id,
                            'price_unit': operation.price_unit,
                            'price_subtotal': operation.product_uom_qty*operation.price_unit,
                            'product_id': operation.product_id and operation.product_id.id or False
                        })
                        repair_line_obj.write(cr, uid, [operation.id], {'invoiced': True, 'invoice_line_id': invoice_line_id})
                for fee in repair.fees_lines:
                    if fee.to_invoice == True:
                        if group:
                            name = repair.name + '-' + fee.name
                        else:
                            name = fee.name
                        if not fee.product_id:
                            raise osv.except_osv(_('Warning !'), _('No product defined on Fees!'))

                        if fee.product_id.property_account_income:
                            account_id = fee.product_id.property_account_income.id
                        elif fee.product_id.categ_id.property_account_income_categ:
                            account_id = fee.product_id.categ_id.property_account_income_categ.id
                        else:
                            raise osv.except_osv(_('Error !'), _('No account defined for product "%s".') % fee.product_id.name)

                        invoice_fee_id = inv_line_obj.create(cr, uid, {
                            'invoice_id': inv_id,
                            'name': name,
                            'origin': repair.name,
                            'account_id': account_id,
                            'quantity': fee.product_uom_qty,
                            'invoice_line_tax_id': [(6,0,[x.id for x in fee.tax_id])],
                            'uos_id': fee.product_uom.id,
                            'product_id': fee.product_id and fee.product_id.id or False,
                            'price_unit': fee.price_unit,
                            'price_subtotal': fee.product_uom_qty*fee.price_unit
                        })
                        repair_fee_obj.write(cr, uid, [fee.id], {'invoiced': True, 'invoice_line_id': invoice_fee_id})
                res[repair.id] = inv_id
        return res

    def action_repair_ready(self, cr, uid, ids, context=None):
        """ Writes repair order state to 'Ready'
        @return: True
        """
        for repair in self.browse(cr, uid, ids, context=context):
            self.pool.get('mrp.repair.line').write(cr, uid, [l.id for
                    l in repair.operations], {'state': 'confirmed'}, context=context)
            self.write(cr, uid, [repair.id], {'state': 'ready'})
        return True

    def action_repair_start(self, cr, uid, ids, context=None):
        """ Writes repair order state to 'Under Repair'
        @return: True
        """
        repair_line = self.pool.get('mrp.repair.line')
        for repair in self.browse(cr, uid, ids, context=context):
            repair_line.write(cr, uid, [l.id for
                    l in repair.operations], {'state': 'confirmed'}, context=context)
            repair.write({'state': 'under_repair'})
        return True

    def action_repair_end(self, cr, uid, ids, context=None):
        """ Writes repair order state to 'To be invoiced' if invoice method is
        After repair else state is set to 'Ready'.
        @return: True
        """
        for order in self.browse(cr, uid, ids, context=context):
            val = {}
            val['repaired'] = True
            if (not order.invoiced and order.invoice_method=='after_repair'):
                val['state'] = '2binvoiced'
            elif (not order.invoiced and order.invoice_method=='b4repair'):
                val['state'] = 'ready'
            else:
                pass
            self.write(cr, uid, [order.id], val)
        return True

    def wkf_repair_done(self, cr, uid, ids, *args):
        self.action_repair_done(cr, uid, ids)
        return True

    def action_repair_done(self, cr, uid, ids, context=None):
        """ Creates stock move and picking for repair order.
        @return: Picking ids.
        """
        res = {}
        move_obj = self.pool.get('stock.move')
        wf_service = netsvc.LocalService("workflow")
        repair_line_obj = self.pool.get('mrp.repair.line')
        seq_obj = self.pool.get('ir.sequence')
        pick_obj = self.pool.get('stock.picking')
        for repair in self.browse(cr, uid, ids, context=context):
            for move in repair.operations:
                move_id = move_obj.create(cr, uid, {
                    'name': move.name,
                    'product_id': move.product_id.id,
                    'product_qty': move.product_uom_qty,
                    'product_uom': move.product_uom.id,
                    'partner_id': repair.address_id and repair.address_id.id or False,
                    'location_id': move.location_id.id,
                    'location_dest_id': move.location_dest_id.id,
                    'tracking_id': False,
                    'prodlot_id': move.prodlot_id and move.prodlot_id.id or False,
                    'state': 'done',
                })
                repair_line_obj.write(cr, uid, [move.id], {'move_id': move_id, 'state': 'done'}, context=context)
            if repair.deliver_bool:
                pick_name = seq_obj.get(cr, uid, 'stock.picking.out')
                picking = pick_obj.create(cr, uid, {
                    'name': pick_name,
                    'origin': repair.name,
                    'state': 'draft',
                    'move_type': 'one',
                    'partner_id': repair.address_id and repair.address_id.id or False,
                    'note': repair.internal_notes,
                    'invoice_state': 'none',
                    'type': 'out',
                })
                move_id = move_obj.create(cr, uid, {
                    'name': repair.name,
                    'picking_id': picking,
                    'product_id': repair.product_id.id,
                    'product_qty': move.product_uom_qty or 1.0,
                    'product_uom': repair.product_id.uom_id.id,
                    'prodlot_id': repair.prodlot_id and repair.prodlot_id.id or False,
                    'partner_id': repair.address_id and repair.address_id.id or False,
                    'location_id': repair.location_id.id,
                    'location_dest_id': repair.location_dest_id.id,
                    'tracking_id': False,
                    'state': 'assigned',
                })
                wf_service.trg_validate(uid, 'stock.picking', picking, 'button_confirm', cr)
                self.write(cr, uid, [repair.id], {'state': 'done', 'picking_id': picking})
                res[repair.id] = picking
            else:
                self.write(cr, uid, [repair.id], {'state': 'done'})
        return res


mrp_repair()


class ProductChangeMixin(object):
    def product_id_change(self, cr, uid, ids, pricelist, product, uom=False,
                          product_uom_qty=0, partner_id=False, guarantee_limit=False):
        """ On change of product it sets product quantity, tax account, name,
        uom of product, unit price and price subtotal.
        @param pricelist: Pricelist of current record.
        @param product: Changed id of product.
        @param uom: UoM of current record.
        @param product_uom_qty: Quantity of current record.
        @param partner_id: Partner of current record.
        @param guarantee_limit: Guarantee limit of current record.
        @return: Dictionary of values and warning message.
        """
        result = {}
        warning = {}

        if not product_uom_qty:
            product_uom_qty = 1
        result['product_uom_qty'] = product_uom_qty

        if product:
            product_obj = self.pool.get('product.product').browse(cr, uid, product)
            if partner_id:
                partner = self.pool.get('res.partner').browse(cr, uid, partner_id)
                result['tax_id'] = self.pool.get('account.fiscal.position').map_tax(cr, uid, partner.property_account_position, product_obj.taxes_id)

            result['name'] = product_obj.partner_ref
            result['product_uom'] = product_obj.uom_id and product_obj.uom_id.id or False
            if not pricelist:
                warning = {
                    'title':'No Pricelist !',
                    'message':
                        'You have to select a pricelist in the Repair form !\n'
                        'Please set one before choosing a product.'
                }
            else:
                price = self.pool.get('product.pricelist').price_get(cr, uid, [pricelist],
                            product, product_uom_qty, partner_id, {'uom': uom,})[pricelist]

                if price is False:
                     warning = {
                        'title':'No valid pricelist line found !',
                        'message':
                            "Couldn't find a pricelist line matching this product and quantity.\n"
                            "You have to change either the product, the quantity or the pricelist."
                     }
                else:
                    result.update({'price_unit': price, 'price_subtotal': price*product_uom_qty})

        return {'value': result, 'warning': warning}


class mrp_repair_line(osv.osv, ProductChangeMixin):
    _name = 'mrp.repair.line'
    _description = 'Repair Line'

    def copy_data(self, cr, uid, id, default=None, context=None):
        if not default: default = {}
        default.update( {'invoice_line_id': False, 'move_id': False, 'invoiced': False, 'state': 'draft'})
        return super(mrp_repair_line, self).copy_data(cr, uid, id, default, context)

    def _amount_line(self, cr, uid, ids, field_name, arg, context=None):
        """ Calculates amount.
        @param field_name: Name of field.
        @param arg: Argument
        @return: Dictionary of values.
        """
        res = {}
        cur_obj=self.pool.get('res.currency')
        for line in self.browse(cr, uid, ids, context=context):
            res[line.id] = line.to_invoice and line.price_unit * line.product_uom_qty or 0
            cur = line.repair_id.pricelist_id.currency_id
            res[line.id] = cur_obj.round(cr, uid, cur, res[line.id])
        return res

    _columns = {
        'name' : fields.char('Description',size=64,required=True),
        'repair_id': fields.many2one('mrp.repair', 'Repair Order Reference',ondelete='cascade', select=True),
        'type': fields.selection([('add','Add'),('remove','Remove')],'Type', required=True),
        'to_invoice': fields.boolean('To Invoice'),
        'product_id': fields.many2one('product.product', 'Product', domain=[('sale_ok','=',True)], required=True),
        'invoiced': fields.boolean('Invoiced',readonly=True),
        'price_unit': fields.float('Unit Price', required=True, digits_compute= dp.get_precision('Sale Price')),
        'price_subtotal': fields.function(_amount_line, string='Subtotal',digits_compute= dp.get_precision('Sale Price')),
        'tax_id': fields.many2many('account.tax', 'repair_operation_line_tax', 'repair_operation_line_id', 'tax_id', 'Taxes'),
        'product_uom_qty': fields.float('Quantity (Unit of Measure)', digits=(16,2), required=True),
        'product_uom': fields.many2one('product.uom', 'Product Unit of Measure', required=True),
        'prodlot_id': fields.many2one('stock.production.lot', 'Lot Number',domain="[('product_id','=',product_id)]"),
        'invoice_line_id': fields.many2one('account.invoice.line', 'Invoice Line', readonly=True),
        'location_id': fields.many2one('stock.location', 'Source Location', required=True, select=True),
        'location_dest_id': fields.many2one('stock.location', 'Dest. Location', required=True, select=True),
        'move_id': fields.many2one('stock.move', 'Inventory Move', readonly=True),
        'state': fields.selection([
                    ('draft','Draft'),
                    ('confirmed','Confirmed'),
                    ('done','Done'),
                    ('cancel','Canceled')], 'Status', required=True, readonly=True,
                    help=' * The \'Draft\' state is set automatically as draft when repair order in draft state. \
                        \n* The \'Confirmed\' state is set automatically as confirm when repair order in confirm state. \
                        \n* The \'Done\' state is set automatically when repair order is completed.\
                        \n* The \'Cancelled\' state is set automatically when user cancel repair order.'),
    }
    _defaults = {
     'state': lambda *a: 'draft',
     'product_uom_qty': lambda *a: 1,
    }

    def onchange_operation_type(self, cr, uid, ids, type, guarantee_limit, company_id=False, context=None):
        """ On change of operation type it sets source location, destination location
        and to invoice field.
        @param product: Changed operation type.
        @param guarantee_limit: Guarantee limit of current record.
        @return: Dictionary of values.
        """
        if not type:
            return {'value': {
                'location_id': False,
                'location_dest_id': False
                }}
        warehouse_obj = self.pool.get('stock.warehouse')
        location_id = self.pool.get('stock.location').search(cr, uid, [('usage','=','production')], context=context)
        location_id = location_id and location_id[0] or False

        if type == 'add':
            # TOCHECK: Find stock location for user's company warehouse or
            # repair order's company's warehouse (company_id field is added in fix of lp:831583)
            args = company_id and [('company_id', '=', company_id)] or []
            warehouse_ids = warehouse_obj.search(cr, uid, args, context=context)
            stock_id = False
            if warehouse_ids:
                stock_id = warehouse_obj.browse(cr, uid, warehouse_ids[0], context=context).lot_stock_id.id
            to_invoice = (guarantee_limit and datetime.strptime(guarantee_limit, '%Y-%m-%d') < datetime.now())

            return {'value': {
                'to_invoice': to_invoice,
                'location_id': stock_id,
                'location_dest_id': location_id
                }}

        return {'value': {
                'to_invoice': False,
                'location_id': location_id,
                'location_dest_id': False
                }}

mrp_repair_line()

class mrp_repair_fee(osv.osv, ProductChangeMixin):
    _name = 'mrp.repair.fee'
    _description = 'Repair Fees Line'

    def copy_data(self, cr, uid, id, default=None, context=None):
        if not default: default = {}
        default.update({'invoice_line_id': False, 'invoiced': False})
        return super(mrp_repair_fee, self).copy_data(cr, uid, id, default, context)

    def _amount_line(self, cr, uid, ids, field_name, arg, context=None):
        """ Calculates amount.
        @param field_name: Name of field.
        @param arg: Argument
        @return: Dictionary of values.
        """
        res = {}
        cur_obj = self.pool.get('res.currency')
        for line in self.browse(cr, uid, ids, context=context):
            res[line.id] = line.to_invoice and line.price_unit * line.product_uom_qty or 0
            cur = line.repair_id.pricelist_id.currency_id
            res[line.id] = cur_obj.round(cr, uid, cur, res[line.id])
        return res

    _columns = {
        'repair_id': fields.many2one('mrp.repair', 'Repair Order Reference', required=True, ondelete='cascade', select=True),
        'name': fields.char('Description', size=64, select=True,required=True),
        'product_id': fields.many2one('product.product', 'Product'),
        'product_uom_qty': fields.float('Quantity', digits=(16,2), required=True),
        'price_unit': fields.float('Unit Price', required=True),
        'product_uom': fields.many2one('product.uom', 'Product Unit of Measure', required=True),
        'price_subtotal': fields.function(_amount_line, string='Subtotal',digits_compute= dp.get_precision('Sale Price')),
        'tax_id': fields.many2many('account.tax', 'repair_fee_line_tax', 'repair_fee_line_id', 'tax_id', 'Taxes'),
        'invoice_line_id': fields.many2one('account.invoice.line', 'Invoice Line', readonly=True),
        'to_invoice': fields.boolean('To Invoice'),
        'invoiced': fields.boolean('Invoiced',readonly=True),
    }
    _defaults = {
        'to_invoice': lambda *a: True,
    }

mrp_repair_fee()
# vim:expandtab:smartindent:tabstop=4:softtabstop=4:shiftwidth=4:<|MERGE_RESOLUTION|>--- conflicted
+++ resolved
@@ -128,14 +128,8 @@
             ('ready','Ready to Repair'),
             ('2binvoiced','To be Invoiced'),
             ('invoice_except','Invoice Exception'),
-<<<<<<< HEAD
             ('done','Done')
-            ], 'State', readonly=True,
-=======
-            ('done','Done'),
-            ('cancel','Cancel')
             ], 'Status', readonly=True,
->>>>>>> 0e6f4821
             help=' * The \'Draft\' state is used when a user is encoding a new and unconfirmed repair order. \
             \n* The \'Confirmed\' state is used when a user confirms the repair order. \
             \n* The \'Ready to Repair\' state is used to start to repairing, user can start repairing only after repair order is confirmed. \
