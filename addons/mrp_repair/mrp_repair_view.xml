<?xml version="1.0" encoding="utf-8"?>
<openerp>
    <data>

    <record id="view_repair_order_tree" model="ir.ui.view">
        <field name="name">mrp.repair.tree</field>
        <field name="model">mrp.repair</field>
        <field name="type">tree</field>
        <field name="arch" type="xml">
            <tree string="Repairs order" colors="gray:state in ('done','cancel');black:state not in ('done','cancel');blue:state=='draft'">
                <field name="name" />
                <field name="product_id" />
                <field name="move_id"/>
                <field name="partner_id"/>
                <field name="address_id"/>
                <field name="location_id"/>
                <field name="location_dest_id"/>
                <field name="company_id" groups="base.group_multi_company" invisible="1"/>
                <field name="guarantee_limit"/>
                <field name="state"/>
            </tree>
        </field>
    </record>

    <record id="view_repair_order_form" model="ir.ui.view">
        <field name="name">mrp.repair.form</field>
        <field name="model">mrp.repair</field>
        <field name="type">form</field>
        <field name="arch" type="xml">
            <form version="7.0">
               <header>
                   <button name="repair_confirm" states="draft" string="Confirm Repair"/>
                   <button name="repair_ready" states="confirmed" string="Start Repair"/>
                   <button name="action_repair_start" states="ready" string="Start Repair"/>
                   <button name="action_cancel_draft" states="cancel" string="Set to Draft" type="object"/>
                   <button name="action_repair_end" states="under_repair" string="End Repair"/>
                   <button name="action_invoice_create" states="2binvoiced" string="Make Invoice"/>
                   <button name="invoice_recreate" states="invoice_except" string="Recreate Invoice"/>
                   <button name="invoice_corrected" states="invoice_except" string="Invoice Corrected"/>
                   <button name="%(action_cancel_repair)d" states="confirmed,2binvoiced,ready,under_repair" string="Cancel Repair" type="action"/>
                   <button name="%(action_cancel_repair)d" states="invoice_except" string="Cancel Repair" type="action"/>
                   <button name="cancel" states="draft" string="Cancel Repair"/>
                   <field name="state" widget="statusbar" statusbar_visible="draft,confirmed,ready" />
               </header>
               <sheet string="Repairs order">
                    <label for="product_id" class="oe_form_readonly_hidden"/>
                    <h1>
                        <field name="product_id" on_change="onchange_product_id(product_id)" domain="[('type','!=','service')]"/>
                    </h1>
                    <label for="name" class="oe_form_readonly_hidden"/>
                    <h2>
                        <field name="name"/>
                    </h2>
                    <group>
                        <group>
<<<<<<< HEAD
                            <field name="partner_id" on_change="onchange_partner_id(partner_id,address_id)"/>
                            <field name="address_id"  attrs="{'readonly':[('deliver_bool','=', False)]}" groups="sale.group_delivery_invoice_address"/>
=======
                            <field name="partner_id" on_change="onchange_partner_id(partner_id,address_id)" attrs="{'required':[('invoice_method','!=','none')]}"/>
                            <field name="address_id"  attrs="{'readonly':[('deliver_bool','=', False)]}"/>
>>>>>>> 574bbef1
                            <field name="prodlot_id" on_change="onchange_lot_id(prodlot_id,product_id)"/>
                            <field name="move_id" on_change="onchange_move_id(product_id, move_id)" context="{'default_product_id':product_id}"/>
                        </group>
                        <group>
                            <field name="deliver_bool"/>
                            <field name="repaired"/>
                            <field name="invoiced"/>
                            <field name="guarantee_limit" />
                        </group>
                    </group>
                <notebook>
                    <page string="Operations">
                        <group col="4">
                            <field
                                name="pricelist_id" groups="product.group_sale_pricelist" context="{'product_id':product_id}"
                                attrs="{'readonly':[('invoice_method','=', 'none')]}"/>
                        </group>
                        <field name="operations">
                            <form string="Operations" version="7.0">
                                <notebook>
                                    <page string="Repair Line">
                                        <group col="4">
                                            <field name="name" colspan="4"/>
                                            <field name="product_id" on_change="product_id_change(parent.pricelist_id,product_id,product_uom,product_uom_qty, parent.partner_id)"/>
                                            <field name='prodlot_id'/>
                                            <field name="product_uom_qty" string="Qty" />
                                            <field name="product_uom" string="Unit of Measure"/>
                                            <field name="price_unit"/>
                                            <field name="price_subtotal"/>
                                            <field name="location_id"/>
                                            <field name="location_dest_id"/>
                                            <field name="type"  on_change="onchange_operation_type(type,parent.guarantee_limit,parent.company_id,context)"/>
                                            <field name="to_invoice"/>
                                            <field name="tax_id" widget="many2many_tags" domain="[('parent_id','=',False),('type_tax_use','&lt;&gt;','purchase')]"/>
                                            <field name="invoiced"/>
                                        </group>
                                        <separator colspan="4" string="States"/>
                                        <field name="state"/>
                                    </page>
                                    <page string="History">
                                        <group>
                                            <field name="move_id" />
                                            <field name="invoice_line_id"/>
                                        </group>
                                    </page>
                                 </notebook>
                            </form>
                            <tree string="Operations" editable="bottom">
                                <field name="type" on_change="onchange_operation_type(type,parent.guarantee_limit,parent.company_id,context)"/>
                                <field name="product_id" on_change="product_id_change(parent.pricelist_id,product_id,product_uom,product_uom_qty, parent.partner_id)"/>
                                <field name='name'/>
                                <field name="prodlot_id" />
                                <field name="location_id"/>
                                <field name="location_dest_id"/>
                                <field name="product_uom_qty" string="Qty"/>
                                <field name="product_uom" string="Unit of Measure"/>
                                <field name="price_unit"/>
                                <field name="tax_id"/>
                                <field name="to_invoice"/>
                                <field name="price_subtotal"/>
                            </tree>
                        </field>
                        <group class="oe_form_subtotal_footer">
                            <field name="amount_untaxed" sum="Untaxed amount"/>
                            <field name="amount_tax"/>
                            <field name="amount_total" sum="Total amount"/>
                            <button name="button_dummy" states="draft" string="Compute" type="object" icon="terp-stock_format-scientific"/>
                        </group>
                        <div class="oe_clear"/>
                    </page>
                    <page string="Invoicing">
                        <group col="4">
                            <field name="invoice_method"/>
<<<<<<< HEAD
                            <field
                                name="pricelist_id" groups="product.group_sale_pricelist" context="{'product_id':product_id}"
                                attrs="{'readonly':[('invoice_method','=', 'none')]}"/>
                            <field name="partner_invoice_id" attrs="{'readonly':[('invoice_method','=', 'none')]}" groups="sale.group_delivery_invoice_address"/>
=======
                            <field name="partner_invoice_id" attrs="{'readonly':[('invoice_method','=', 'none')],'required':[('invoice_method','!=','none')]}"/>
>>>>>>> 574bbef1
                        </group>
                        <!-- <field name="invoice_id"/> -->
                        <field name="fees_lines">
                            <form string="Fees" version="7.0">
                                <notebook>
                                    <page string="Fees Line">
                                        <group col="4">
                                            <field name='name'/>
                                            <field name="product_id" on_change="product_id_change(parent.pricelist_id,product_id,product_uom,product_uom_qty, parent.partner_id,parent.guarantee_limit)" colspan="4"/>
                                            <field name="product_uom_qty" string="Qty"/>
                                            <field name="product_uom" string="Unit of Measure" />
                                            <field name="price_unit"/>
                                            <field name="price_subtotal"/>
                                            <field name="to_invoice"/>
                                            <field name="invoiced"/>
                                            <field widget="many2many_tags" name="tax_id" domain="[('parent_id','=',False),('type_tax_use','&lt;&gt;','purchase')]"/>
                                        </group>
                                     </page>
                                     <page string="History">
                                        <field name="invoice_line_id" />
                                    </page>
                                  </notebook>
                            </form>
                            <tree string="Fees" editable="bottom">
                                <field name="product_id" on_change="product_id_change(parent.pricelist_id,product_id,product_uom,product_uom_qty, parent.partner_id,parent.guarantee_limit)"/>
                                <field name='name'/>
                                <field name="product_uom_qty" string="Qty"/>
                                <field name="product_uom" string="Unit of Measure"/>
                                <field name="price_unit"/>
                                <field name="to_invoice"/>
                                <field name="price_subtotal"/>
                            </tree>
                        </field>
                    </page>
                    <page string="Extra Info">
                        <group col="4">
                            <field name="invoice_id"/>
                            <field name="picking_id"/>
                            <field name="location_id" attrs="{'readonly':[('deliver_bool','=', False)], 'required':[('deliver_bool','=', True)]}"/>
                            <field name="location_dest_id" attrs="{'readonly':[('deliver_bool','=', False)], 'required':[('deliver_bool','=', True)]}"/>
                            <field name="company_id" groups="base.group_multi_company" widget="selection"/>
                        </group>
                    </page>
                    <page string="Notes">
                        <separator string="Internal Notes"/>
                        <field name="internal_notes"/>
                        <separator string="Quotation Notes"/>
                        <field name="quotation_notes"/>
                    </page>
                </notebook>
                </sheet>
            </form>
        </field>
    </record>



    <record id="view_repair_order_form_filter" model="ir.ui.view">
          <field name="name">mrp.repair.select</field>
          <field name="model">mrp.repair</field>
          <field name="type">search</field>
          <field name="arch" type="xml">
              <search string="Search Reair Orders">
                  <group>
                       <filter icon="terp-document-new" string="Quotations" domain="[('state','=','draft')]"/>
                       <filter icon="terp-check" string="Confirmed" domain="[('state','=','confirmed')]" name="current" />
                       <filter icon="terp-emblem-important" string="Ready To Repair" domain="[('state','=','ready')]"/>
                       <separator orientation="vertical"/>
                       <filter icon="terp-dolar" string="invoiced" domain="[('invoiced','=',True)]"/>
                       <separator orientation="vertical"/>
                       <field name="name"/>
                       <field name="product_id"/>
                       <field name="partner_id"/>
                       <field name="state" />
                  </group>
                  <newline/>
                  <group expand="0" string="Group By...">
                      <filter string="Partner" icon="terp-partner" domain="[]" context="{'group_by':'partner_id'}"/>
                      <separator orientation="vertical"/>
                      <filter string="Product" icon="terp-accessories-archiver" domain="[]" context="{'group_by':'product_id'}"/>
                      <filter string="Status" icon="terp-stock_effects-object-colorize" domain="[]" context="{'group_by':'state'}"/>
                      <separator orientation="vertical"/>
                      <filter string="Date" icon="terp-go-month" domain="[]" context="{'group_by':'guarantee_limit'}" help="Guarantee limit"/>
                      <separator orientation="vertical" groups="base.group_multi_company"/>
                      <filter string="Company" icon="terp-go-home" domain="[]" context="{'group_by':'company_id'}" groups="base.group_multi_company"/>
                  </group>
             </search>
          </field>
    </record>



         <record id="action_repair_order_tree" model="ir.actions.act_window">
            <field name="name">Repair Orders</field>
            <field name="type">ir.actions.act_window</field>
            <field name="res_model">mrp.repair</field>
            <field name="view_type">form</field>
            <field name="view_mode">tree,form</field>
            <field name="search_view_id" ref="view_repair_order_form_filter"/>
            <field name="help">Repair orders allow you to organize your product repairs. In a repair order, you can detail the components you remove, add or replace and record the time you spent on the different operations. The repair order uses the warranty date on the Serial Number in order to know if whether the repair should be invoiced to the customer or not.</field>
        </record>

        <menuitem action="action_repair_order_tree" id="menu_repair_order" parent="mrp.menu_mrp_manufacturing" groups="mrp.group_mrp_user" name="Repair Orders" sequence="50"/>

    </data>
</openerp><|MERGE_RESOLUTION|>--- conflicted
+++ resolved
@@ -53,13 +53,8 @@
                     </h2>
                     <group>
                         <group>
-<<<<<<< HEAD
-                            <field name="partner_id" on_change="onchange_partner_id(partner_id,address_id)"/>
+                            <field name="partner_id" on_change="onchange_partner_id(partner_id,address_id)" attrs="{'required':[('invoice_method','!=','none')]}"/>
                             <field name="address_id"  attrs="{'readonly':[('deliver_bool','=', False)]}" groups="sale.group_delivery_invoice_address"/>
-=======
-                            <field name="partner_id" on_change="onchange_partner_id(partner_id,address_id)" attrs="{'required':[('invoice_method','!=','none')]}"/>
-                            <field name="address_id"  attrs="{'readonly':[('deliver_bool','=', False)]}"/>
->>>>>>> 574bbef1
                             <field name="prodlot_id" on_change="onchange_lot_id(prodlot_id,product_id)"/>
                             <field name="move_id" on_change="onchange_move_id(product_id, move_id)" context="{'default_product_id':product_id}"/>
                         </group>
@@ -133,14 +128,7 @@
                     <page string="Invoicing">
                         <group col="4">
                             <field name="invoice_method"/>
-<<<<<<< HEAD
-                            <field
-                                name="pricelist_id" groups="product.group_sale_pricelist" context="{'product_id':product_id}"
-                                attrs="{'readonly':[('invoice_method','=', 'none')]}"/>
-                            <field name="partner_invoice_id" attrs="{'readonly':[('invoice_method','=', 'none')]}" groups="sale.group_delivery_invoice_address"/>
-=======
-                            <field name="partner_invoice_id" attrs="{'readonly':[('invoice_method','=', 'none')],'required':[('invoice_method','!=','none')]}"/>
->>>>>>> 574bbef1
+                            <field name="partner_invoice_id" attrs="{'readonly':[('invoice_method','=', 'none')],'required':[('invoice_method','!=','none')]}" groups="sale.group_delivery_invoice_address"/>
                         </group>
                         <!-- <field name="invoice_id"/> -->
                         <field name="fees_lines">
