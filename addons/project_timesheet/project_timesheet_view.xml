<?xml version="1.0" encoding="utf-8"?>
<openerp>
    <data>

        <record id="view_project_kanban_inherited" model="ir.ui.view">
            <field name="name">project.project.kanban.inherited</field>
            <field name="model">project.project</field>
            <field name="inherit_id" ref="project.view_project_kanban"/>
            <field name="arch" type="xml">
                <field name="use_tasks" position="after">
                    <field name="use_timesheets"/>
                    <field name="hours_quantity"/>
                    <field name="currency_id"/>
                    <field name="partner_id"/>
                </field>
                <xpath expr="//div[contains(@class, 'oe_kanban_project_list')]" position="inside">
                    <a t-if="record.use_timesheets.raw_value"
<<<<<<< HEAD
                        name="open_timesheets" type="object">Timesheets(<field name="timesheet_count"/>)</a>
                </xpath>
                <xpath expr="//tr[contains(@class, 'oe_kanban_project_deadline')]" position="before">

                    <tr class="oe_kanban_project_fields oe_kanban_project_invoice" t-if="record.partner_id.raw_value">
                        <th>Amount to invoice</th>
                        <td><field name="amount_to_invoice"/> <t t-esc="record.currency_id.raw_value[1].split(' ')[1][1]"/></td>
                    </tr>
                    <tr class="oe_kanban_project_fields oe_kanban_project_invoice" t-if="record.partner_id.raw_value">
                        <th>Time to Invoice</th>
                        <td><field name="time_to_invoice"/> <field name="company_uom_id"/></td>
                    </tr>
=======
                        name="open_timesheets" type="object"><field name="hours_quantity"/> Timesheets</a>
>>>>>>> 660553d4
                </xpath>
            </field>
        </record>

        <record id="project_invoice_form" model="ir.ui.view">
            <field name="name">Inherit project form : Invoicing Data</field>
            <field name="model">project.project</field>
            <field name="inherit_id" ref="project.edit_project"/>
            <field name="arch" type="xml">
                <xpath expr='//div[@name="options_active"]' position='inside'>
                    <field name="use_timesheets" class="oe_inline"/>
                    <label for="use_timesheets"/>
                </xpath>
                <xpath expr='//div[@name="buttons"]' position="inside">
                    <button name="open_timesheets" string="Timesheets" type="object" attrs="{'invisible':[('use_timesheets','=', 0)]}"/>
                </xpath>
            </field>
        </record>

        <record id="project_invoice_search" model="ir.ui.view">
            <field name="name">Inherit project search view : Invoicing Data</field>
            <field name="model">project.project</field>
            <field name="inherit_id" ref="project.view_project_project_filter"/>
            <field name="arch" type="xml">
                <xpath expr='//filter[@string="Project(s) Manager"]' position='after'>
                    <filter icon="terp-camera_test" string="Billable" domain="[('to_invoice','!=', False)]" help="Billable Project"/>
                </xpath>
            </field>
        </record>
        <record id="view_account_analytic_line_search_account_inherit" model="ir.ui.view">
            <field name="name">account.analytic.line.search.account_id</field>
            <field name="model">account.analytic.line</field>
            <field name="inherit_id" ref="account.view_account_analytic_line_filter"/>
            <field name="arch" type="xml">
                 <field name="account_id" position="replace">
                     <field name="account_id" string="Analytic account/project"/>
                 </field>
            </field>
         </record>
        <record id="view_account_analytic_line_form_inherit_account_id" model="ir.ui.view">
            <field name="name">account.analytic.line.form.account_id</field>
            <field name="model">account.analytic.line</field>
            <field name="inherit_id" ref="account.view_account_analytic_line_form"/>
            <field name="arch" type="xml">
                <field name="account_id"  position="replace">
                   <field name="account_id" string="Analytic Account/Project" on_change="on_change_account_id(account_id)"/>
                </field>
            </field>
        </record>
       <record id="view_account_analytic_line_tree_inherit_account_id" model="ir.ui.view">
            <field name="name">account.analytic.line.tree.account_id</field>
            <field name="model">account.analytic.line</field>
            <field name="inherit_id" ref="account.view_account_analytic_line_tree"/>
            <field name="arch" type="xml">
                <field name="account_id"  position="replace">
                    <field name="account_id" string="Analytic account/project"/>
                </field>
            </field>
        </record>

        <!-- Menus -->
        <record id="action_project_timesheet_bill_task" model="ir.actions.act_window">
            <field name="name">Invoice Tasks Work</field>
            <field name="res_model">account.analytic.line</field>
            <field name="view_type">form</field>
            <field name="view_mode">tree,form</field>
            <field name="domain">[]</field>
            <field name="context">{'search_default_to_invoice': 1}</field>
            <field name="view_id" ref="view_account_analytic_line_tree_inherit_account_id"/>
            <field name="help" type="html">
              <p class="oe_view_nocontent_create">
                Click to add a work to invoice.
              </p><p>
                You will find here all works made on tasks that you can
                invoice.
              </p>
            </field>
        </record>
        <menuitem action="hr_timesheet.action_hr_timesheet_sign_in"
            id="menu_hr_timesheet_sign_in"
            parent="hr_attendance.menu_hr_attendance"
            sequence="5" />

        <menuitem id="menu_project_billing" name="Invoicing"
                  parent="base.menu_main_pm" sequence="5"/>
        <menuitem id="menu_project_billing_line" name="Invoice Tasks Work"
            parent="menu_project_billing" action="action_project_timesheet_bill_task"/>

        <!--
            Time Tracking menu in project Management
        -->
<!--        <menuitem id="menu_project_working_hours" parent="base.menu_project_management_time_tracking" action="hr_timesheet.act_hr_timesheet_line_evry1_all_form"/> -->

        <record id="action_account_analytic_overdue" model="ir.actions.act_window">
            <field name="name">Customer Projects</field>
            <field name="res_model">account.analytic.account</field>
            <field name="view_type">form</field>
            <field name="view_mode">tree,form,graph</field>
            <field name="context">{}</field>
            <field name="domain">[('type','=','normal')]</field>
            <field name="search_view_id" ref="account_analytic_analysis.view_account_analytic_account_overdue_search"/>
            <field name="help" type="html">
              <p class="oe_view_nocontent_create">
                Click to add a customer contract.
              </p><p>
                You will find here the contracts related to your customer
                projects in order to track the invoicing progress.
              </p>
            </field>
        </record>
        <menuitem id="menu_invoicing_contracts" parent="menu_project_billing" sequence="4"
            action="account_analytic_analysis.action_account_analytic_overdue"/>

    </data>
</openerp><|MERGE_RESOLUTION|>--- conflicted
+++ resolved
@@ -15,22 +15,7 @@
                 </field>
                 <xpath expr="//div[contains(@class, 'oe_kanban_project_list')]" position="inside">
                     <a t-if="record.use_timesheets.raw_value"
-<<<<<<< HEAD
-                        name="open_timesheets" type="object">Timesheets(<field name="timesheet_count"/>)</a>
-                </xpath>
-                <xpath expr="//tr[contains(@class, 'oe_kanban_project_deadline')]" position="before">
-
-                    <tr class="oe_kanban_project_fields oe_kanban_project_invoice" t-if="record.partner_id.raw_value">
-                        <th>Amount to invoice</th>
-                        <td><field name="amount_to_invoice"/> <t t-esc="record.currency_id.raw_value[1].split(' ')[1][1]"/></td>
-                    </tr>
-                    <tr class="oe_kanban_project_fields oe_kanban_project_invoice" t-if="record.partner_id.raw_value">
-                        <th>Time to Invoice</th>
-                        <td><field name="time_to_invoice"/> <field name="company_uom_id"/></td>
-                    </tr>
-=======
                         name="open_timesheets" type="object"><field name="hours_quantity"/> Timesheets</a>
->>>>>>> 660553d4
                 </xpath>
             </field>
         </record>
