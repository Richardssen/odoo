<?xml version="1.0" encoding="utf-8"?>
<openerp>
    <data noupdate="1">

        <!-- Stock Portal Access Rules -->
        <record id="portal_stock_picking_portal_user_rule" model="ir.rule">
            <field name="name">Portal Follower Pickings</field>
            <field name="model_id" ref="stock.model_stock_picking"/>
<<<<<<< HEAD
            <field name="domain_force">['|', ('message_partner_ids','in',[user.partner_id.id]), ('partner_id.id','=',user.partner_id.id)]</field>
=======
            <field name="domain_force">['|', '|', ('message_follower_ids', 'in', [user.partner_id.id]), ('partner_id.id', '=', user.partner_id.id), ('sale_id.partner_id.id', '=', user.partner_id.id)]</field>
>>>>>>> e68ed417
            <field name="groups" eval="[(4, ref('base.group_portal'))]"/>
        </record>

        <record id="portal_stock_pack_operation_portal_user_rule" model="ir.rule">
            <field name="name">Portal Follower Pack Operations</field>
            <field name="model_id" ref="stock.model_stock_pack_operation"/>
            <field name="domain_force">['|', ('picking_id.message_partner_ids','in',[user.partner_id.id]), ('picking_id.partner_id.id','=',user.partner_id.id)]</field>
            <field name="groups" eval="[(4, ref('base.group_portal'))]"/>
        </record>
    </data>
</openerp><|MERGE_RESOLUTION|>--- conflicted
+++ resolved
@@ -6,11 +6,7 @@
         <record id="portal_stock_picking_portal_user_rule" model="ir.rule">
             <field name="name">Portal Follower Pickings</field>
             <field name="model_id" ref="stock.model_stock_picking"/>
-<<<<<<< HEAD
-            <field name="domain_force">['|', ('message_partner_ids','in',[user.partner_id.id]), ('partner_id.id','=',user.partner_id.id)]</field>
-=======
-            <field name="domain_force">['|', '|', ('message_follower_ids', 'in', [user.partner_id.id]), ('partner_id.id', '=', user.partner_id.id), ('sale_id.partner_id.id', '=', user.partner_id.id)]</field>
->>>>>>> e68ed417
+            <field name="domain_force">['|', '|', ('message_partner_ids', 'in', [user.partner_id.id]), ('partner_id.id', '=', user.partner_id.id), ('sale_id.partner_id.id', '=', user.partner_id.id)]</field>
             <field name="groups" eval="[(4, ref('base.group_portal'))]"/>
         </record>
 
