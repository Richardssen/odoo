# -*- coding: utf-8 -*-
##############################################################################
#
#    OpenERP, Open Source Management Solution
#    Copyright (C) 2013-Today OpenERP SA (<http://www.openerp.com>).
#
#    This program is free software: you can redistribute it and/or modify
#    it under the terms of the GNU Affero General Public License as
#    published by the Free Software Foundation, either version 3 of the
#    License, or (at your option) any later version.
#
#    This program is distributed in the hope that it will be useful,
#    but WITHOUT ANY WARRANTY; without even the implied warranty of
#    MERCHANTABILITY or FITNESS FOR A PARTICULAR PURPOSE.  See the
#    GNU Affero General Public License for more details.
#
#    You should have received a copy of the GNU Affero General Public License
#    along with this program.  If not, see <http://www.gnu.org/licenses/>.
#
##############################################################################

from openerp import SUPERUSER_ID
from openerp.addons.web import http
from openerp.addons.web.http import request
from openerp.addons.website_event.controllers.main import website_event
from openerp.addons.website_sale.controllers.main import get_pricelist, website_sale
from openerp.tools.translate import _


class website_event(website_event):

    @http.route(['/event/<model("event.event"):event>/register'], type='http', auth="public", website=True)
    def event_register(self, event, **post):
        pricelist_id = int(get_pricelist())
        values = {
            'event': event.with_context(pricelist=pricelist_id),
            'main_object': event.with_context(pricelist=pricelist_id),
            'range': range,
        }
        return request.website.render("website_event.event_description_full", values)

    def _process_tickets_details(self, data):
        ticket_post = {}
        for key, value in data.iteritems():
            if not key.startswith('nb_register') or '-' not in key:
                continue
            items = key.split('-')
            if len(items) < 2:
                continue
            ticket_post[int(items[1])] = int(value)
        tickets = request.registry['event.event.ticket'].browse(request.cr, request.uid, ticket_post.keys(), request.context)
        return [{'id': ticket.id, 'name': ticket.name, 'quantity': ticket_post[ticket.id], 'price': ticket.price} for ticket in tickets if ticket_post[ticket.id]]

    @http.route(['/event/<model("event.event"):event>/registration/confirm'], type='http', auth="public", methods=['POST'], website=True)
    def registration_confirm(self, event, **post):
        cr, uid, context = request.cr, request.uid, request.context
        order = request.website.sale_get_order(force_create=1)
        attendee_ids = set()

        registrations = self._process_registration_details(post)
        for registration in registrations:
            ticket = request.registry['event.event.ticket'].browse(cr, SUPERUSER_ID, int(registration['ticket_id']), context=context)
            cart_values = order.with_context(event_ticket_id=ticket.id)._cart_update(product_id=ticket.product_id.id, add_qty=1, registration_data=[registration])
            attendee_ids |= set(cart_values.get('attendee_ids', []))

        # free tickets -> order with amount = 0: auto-confirm, no checkout
        if not order.amount_total:
            order.action_button_confirm()  # tde notsure: email sending ?
            attendees = request.registry['event.registration'].browse(cr, uid, list(attendee_ids), context=context)
            # clean context and session, then redirect to the confirmation page
            request.website.sale_reset(context=context)
            return request.website.render("website_event.registration_complete", {
                'attendees': attendees,
                'event': event,
            })

        return request.redirect("/shop/checkout")

    def _add_event(self, event_name="New Event", context={}, **kwargs):
        try:
            dummy, res_id = request.registry.get('ir.model.data').get_object_reference(request.cr, request.uid, 'event_sale', 'product_product_event')
            context['default_event_ticket_ids'] = [[0, 0, {
                'name': _('Subscription'),
                'product_id': res_id,
                'deadline': False,
                'seats_max': 1000,
                'price': 0,
            }]]
        except ValueError:
            pass
<<<<<<< HEAD
        return super(website_event, self)._add_event(event_name, context, **kwargs)
=======
        return super(website_event, self)._add_event(event_name, context, **kwargs)


class website_sale(website_sale):

    @http.route(['/shop/get_unit_price'], type='json', auth="public", methods=['POST'], website=True)
    def get_unit_price(self, product_ids, add_qty, use_order_pricelist=False, **kw):
        cr, uid, context, pool = request.cr, request.uid, request.context, request.registry
        res_ticket = {}
        if 'line_id' in kw:
            line = pool['sale.order.line'].browse(cr, SUPERUSER_ID, kw['line_id'])
            if line.event_ticket_id:
                if line.order_id.pricelist_id:
                    ticket = pool['event.event.ticket'].browse(cr, SUPERUSER_ID, line.event_ticket_id.id, context=dict(context, pricelist=line.order_id.pricelist_id.id))
                else:
                    ticket = line.event_ticket_id
                res_ticket = {ticket.product_id.id: ticket.price_reduce or ticket.price}
                product_ids.remove(ticket.product_id.id)
        res_options = super(website_sale, self).get_unit_price(product_ids, add_qty, use_order_pricelist, **kw)
        return dict(res_ticket.items() + res_options.items())
>>>>>>> 46c5f93b
<|MERGE_RESOLUTION|>--- conflicted
+++ resolved
@@ -88,9 +88,6 @@
             }]]
         except ValueError:
             pass
-<<<<<<< HEAD
-        return super(website_event, self)._add_event(event_name, context, **kwargs)
-=======
         return super(website_event, self)._add_event(event_name, context, **kwargs)
 
 
@@ -111,4 +108,3 @@
                 product_ids.remove(ticket.product_id.id)
         res_options = super(website_sale, self).get_unit_price(product_ids, add_qty, use_order_pricelist, **kw)
         return dict(res_ticket.items() + res_options.items())
->>>>>>> 46c5f93b
