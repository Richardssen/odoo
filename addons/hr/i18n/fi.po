<<<<<<< HEAD
# Finnish translation for openobject-addons
# Copyright (c) 2014 Rosetta Contributors and Canonical Ltd 2014
# This file is distributed under the same license as the openobject-addons package.
# FIRST AUTHOR <EMAIL@ADDRESS>, 2014.
#
msgid ""
msgstr ""
"Project-Id-Version: openobject-addons\n"
"Report-Msgid-Bugs-To: FULL NAME <EMAIL@ADDRESS>\n"
"POT-Creation-Date: 2014-08-14 13:08+0000\n"
"PO-Revision-Date: 2014-08-14 16:10+0000\n"
"Last-Translator: FULL NAME <EMAIL@ADDRESS>\n"
"Language-Team: Finnish <fi@li.org>\n"
=======
# Translation of Odoo Server.
# This file contains the translation of the following modules:
# * hr
# 
# Translators:
# FIRST AUTHOR <EMAIL@ADDRESS>, 2014
# Jarmo Kortetjärvi <jarmo.kortetjarvi@gmail.com>, 2016
# Kari Lindgren <kari.lindgren@emsystems.fi>, 2015
# Kari Lindgren <kari.lindgren@emsystems.fi>, 2015
msgid ""
msgstr ""
"Project-Id-Version: Odoo 8.0\n"
"Report-Msgid-Bugs-To: \n"
"POT-Creation-Date: 2015-01-21 14:07+0000\n"
"PO-Revision-Date: 2016-07-08 09:05+0000\n"
"Last-Translator: Jarmo Kortetjärvi <jarmo.kortetjarvi@gmail.com>\n"
"Language-Team: Finnish (http://www.transifex.com/odoo/odoo-8/language/fi/)\n"
>>>>>>> 96502490
"MIME-Version: 1.0\n"
"Content-Type: text/plain; charset=UTF-8\n"
"Content-Transfer-Encoding: 8bit\n"
"X-Launchpad-Export-Date: 2014-08-15 07:10+0000\n"
"X-Generator: Launchpad (build 17156)\n"

#. module: hr
#: code:addons/hr/hr.py:158
#, python-format
msgid "%s (copy)"
msgstr ""

#. module: hr
#: model:ir.actions.act_window,help:hr.open_view_employee_list_my
msgid ""
"<p class=\"oe_view_nocontent_create\">\n"
"                Click to add a new employee.\n"
"              </p><p>\n"
"                With just a quick glance on the Odoo employee screen, you\n"
"                can easily find all the information you need for each "
"person;\n"
"                contact data, job position, availability, etc.\n"
"              </p>\n"
"            "
msgstr ""

#. module: hr
#: model:ir.actions.act_window,help:hr.open_module_tree_department
msgid ""
"<p class=\"oe_view_nocontent_create\">\n"
"                Click to create a department.\n"
"              </p><p>\n"
"                Odoo's department structure is used to manage all documents\n"
"                related to employees by departments: expenses, timesheets,\n"
"                leaves and holidays, recruitments, etc.\n"
"              </p>\n"
"            "
msgstr ""

#. module: hr
#: model:ir.actions.act_window,help:hr.view_department_form_installer
msgid ""
"<p class=\"oe_view_nocontent_create\">\n"
"                Click to define a new department.\n"
"              </p><p>\n"
"                Your departments structure is used to manage all documents\n"
"                related to employees by departments: expenses and "
"timesheets,\n"
"                leaves and holidays, recruitments, etc.\n"
"              </p>\n"
"            "
msgstr ""
"<p class=\"oe_view_nocontent_create\">\n"
"                Klikkaa luodaksesi uuden osaston.\n"
"              </p><p>\n"
"                OpenERP:in osastorakennetta käytetään kaikkien "
"työntekijöihin \n"
"                yhdistettyjen dokumenttien hallintaan osastoilla: kulut, "
"tuntilomakkeet, \n"
"                vapaat ja lomat, rekrytoinnit, jne.\n"
"              </p>\n"
"            "

#. module: hr
#: model:ir.actions.act_window,help:hr.action_hr_job
msgid ""
"<p class=\"oe_view_nocontent_create\">\n"
"                Click to define a new job position.\n"
"              </p><p>\n"
"                Job Positions are used to define jobs and their "
"requirements.\n"
"                You can keep track of the number of employees you have per "
"job\n"
"                position and follow the evolution according to what you "
"planned\n"
"                for the future.\n"
"              </p><p>\n"
"                You can attach a survey to a job position. It will be used "
"in\n"
"                the recruitment process to evaluate the applicants for this "
"job\n"
"                position.\n"
"              </p>\n"
"            "
msgstr ""

#. module: hr
#: view:hr.employee:hr.view_employee_form
msgid "Active"
msgstr "Aktiivinen"

#. module: hr
#: view:hr.config.settings:hr.view_human_resources_configuration
msgid "Additional Features"
msgstr "Lisäominaisuudet"

#. module: hr
#: field:hr.config.settings,module_account_analytic_analysis:0
msgid ""
"Allow invoicing based on timesheets (the sale application will be installed)"
msgstr "Salli laskutus perustuen tuntikortteihin (myyntisovellus asennetaan)"

#. module: hr
#: field:hr.config.settings,module_hr_timesheet_sheet:0
msgid "Allow timesheets validation by managers"
msgstr "Salli päälliköille tuntikorttien vahvistaminen"

#. module: hr
#: view:hr.config.settings:hr.view_human_resources_configuration
msgid "Apply"
msgstr "Käytä"

#. module: hr
#: model:ir.ui.menu,name:hr.menu_open_view_attendance_reason_new_config
msgid "Attendance"
msgstr "Läsnäolo"

#. module: hr
#: field:hr.employee,bank_account_id:0
msgid "Bank Account Number"
msgstr "Pankkitilin numero"

#. module: hr
#: view:hr.employee:hr.view_employee_form
msgid "Birth"
msgstr "Syntymäaika"

#. module: hr
#: help:hr.job,state:0
msgid ""
"By default 'Closed', set it to 'In Recruitment' if recruitment process is "
"going on for this job position."
msgstr ""

#. module: hr
#: view:hr.config.settings:hr.view_human_resources_configuration
msgid "Cancel"
msgstr "Peruuta"

#. module: hr
#: field:hr.employee.category,child_ids:0
msgid "Child Categories"
msgstr "Aliryhmät"

#. module: hr
#: field:hr.department,child_ids:0
msgid "Child Departments"
msgstr "Alaosastot"

#. module: hr
#: view:hr.employee:hr.view_employee_form
msgid "Citizenship & Other Info"
msgstr "Kansalaisuus ja muuta tietoa"

#. module: hr
#: field:hr.employee,city:0
msgid "City"
msgstr "Kaupunki"

#. module: hr
#: view:hr.employee:hr.view_employee_filter
#: field:hr.employee,coach_id:0
msgid "Coach"
msgstr "Valmentaja"

#. module: hr
#: field:hr.employee,color:0
msgid "Color Index"
msgstr "Väri-indeksi"

#. module: hr
#: view:hr.department:hr.view_department_tree
msgid "Companies"
msgstr "Yritykset"

#. module: hr
#: field:hr.department,company_id:0
#: view:hr.employee:hr.view_employee_filter
#: view:hr.job:hr.view_job_filter
#: field:hr.job,company_id:0
msgid "Company"
msgstr "Yritys"

#. module: hr
#: model:ir.ui.menu,name:hr.menu_hr_configuration
msgid "Configuration"
msgstr "Konfiguraatio"

#. module: hr
#: view:hr.config.settings:hr.view_human_resources_configuration
#: model:ir.actions.act_window,name:hr.action_human_resources_configuration
msgid "Configure Human Resources"
msgstr "Konfiguroi henkilöstöhallintoa"

#. module: hr
#: view:hr.employee:hr.view_employee_form
msgid "Contact Information"
msgstr "Yhteystiedot"

#. module: hr
#: view:hr.config.settings:hr.view_human_resources_configuration
msgid "Contracts"
msgstr "Sopimukset"

#. module: hr
#: model:ir.actions.act_window,name:hr.view_department_form_installer
msgid "Create Your Departments"
msgstr "Luo osastot"

#. module: hr
#: field:hr.config.settings,create_uid:0
#: field:hr.department,create_uid:0
#: field:hr.employee,create_uid:0
#: field:hr.employee.category,create_uid:0
#: field:hr.job,create_uid:0
msgid "Created by"
msgstr ""

#. module: hr
#: field:hr.config.settings,create_date:0
#: field:hr.department,create_date:0
#: field:hr.employee,create_date:0
#: field:hr.employee.category,create_date:0
#: field:hr.job,create_date:0
msgid "Created on"
msgstr ""

#. module: hr
#: field:hr.job,no_of_employee:0
msgid "Current Number of Employees"
msgstr "Työntekijöiden lukumäärä nyt"

#. module: hr
#: field:hr.employee,birthday:0
msgid "Date of Birth"
msgstr "Syntymäaika"

#. module: hr
#: help:hr.employee,message_last_post:0
#: help:hr.job,message_last_post:0
msgid "Date of the last message posted on the record."
msgstr ""

#. module: hr
#: view:hr.department:hr.view_department_filter
#: view:hr.employee:hr.view_employee_filter
#: field:hr.employee,department_id:0
#: view:hr.job:hr.view_job_filter
#: field:hr.job,department_id:0
msgid "Department"
msgstr "Osasto"

#. module: hr
#: field:hr.department,name:0
msgid "Department Name"
msgstr "Osaston nimi"

#. module: hr
#: view:hr.department:hr.view_department_filter
#: model:ir.actions.act_window,name:hr.open_module_tree_department
#: model:ir.ui.menu,name:hr.menu_hr_department_tree
msgid "Departments"
msgstr "Osastot"

#. module: hr
#: field:res.users,display_employees_suggestions:0
msgid "Display Employees Suggestions"
msgstr ""

#. module: hr
#: selection:hr.employee,marital:0
msgid "Divorced"
msgstr "Eronnut"

#. module: hr
#: field:hr.config.settings,module_hr_gamification:0
msgid "Drive engagement with challenges and badges"
msgstr ""

#. module: hr
#: view:hr.employee:hr.view_employee_form
#: model:ir.model,name:hr.model_hr_employee
msgid "Employee"
msgstr "Työntekijä"

#. module: hr
#: view:hr.employee.category:hr.view_employee_category_form
#: model:ir.model,name:hr.model_hr_employee_category
msgid "Employee Category"
msgstr "Työntekijäryhmä"

#. module: hr
#: field:hr.employee.category,name:0
msgid "Employee Tag"
msgstr ""

#. module: hr
#: model:ir.actions.act_window,name:hr.open_view_categ_form
#: model:ir.ui.menu,name:hr.menu_view_employee_category_form
msgid "Employee Tags"
msgstr "Henkilötunnisteet"

#. module: hr
#: help:hr.employee,bank_account_id:0
msgid "Employee bank salary account"
msgstr "Työntekijän palkanmaksun pankkitilinumero"

#. module: hr
#: view:hr.employee:hr.view_employee_filter
#: view:hr.employee:hr.view_employee_tree
#: view:hr.employee:hr.view_partner_tree2
#: field:hr.employee.category,employee_ids:0
#: field:hr.job,employee_ids:0
#: model:ir.actions.act_window,name:hr.hr_employee_normal_action_tree
#: model:ir.actions.act_window,name:hr.open_view_employee_list
#: model:ir.actions.act_window,name:hr.open_view_employee_list_my
#: model:ir.ui.menu,name:hr.menu_open_view_employee_list_my
msgid "Employees"
msgstr "Työntekijät"

#. module: hr
#: view:hr.employee.category:hr.view_employee_category_list
#: view:hr.employee.category:hr.view_employee_category_tree
msgid "Employees Categories"
msgstr "Työntekijäryhmät"

#. module: hr
#: model:ir.actions.act_window,name:hr.open_view_employee_tree
msgid "Employees Structure"
msgstr "Henkilöstön rakenne"

#. module: hr
#: constraint:hr.employee.category:0
msgid "Error! You cannot create recursive Categories."
msgstr "Virhe, et voi luoda rekursiivisia ryhmiä."

#. module: hr
#: constraint:hr.department:0
msgid "Error! You cannot create recursive departments."
msgstr "Virhe! Et voi luoda rekursiivisia osastoja."

#. module: hr
#: constraint:hr.employee:0
msgid "Error! You cannot create recursive hierarchy of Employee(s)."
msgstr "Virhe! Et voi luoda rekursiivista työntekijähierarkiaa!"

#. module: hr
#: field:hr.job,no_of_recruitment:0
msgid "Expected New Employees"
msgstr ""

#. module: hr
#: help:hr.job,expected_employees:0
msgid ""
"Expected number of employees for this job position after new recruitment."
msgstr "Odotettu työntekijämäärä tähän työtehtävään rekrytoinnin päättyessä."

#. module: hr
#: selection:hr.employee,gender:0
msgid "Female"
msgstr "Nainen"

#. module: hr
#. openerp-web
#: code:addons/hr/static/src/xml/suggestions.xml:29
#: view:hr.employee:hr.hr_kanban_view_employees
#, python-format
msgid "Follow"
msgstr ""

#. module: hr
#: field:hr.employee,message_follower_ids:0
#: field:hr.job,message_follower_ids:0
msgid "Followers"
msgstr "Seuraajat"

#. module: hr
#: view:hr.employee:hr.hr_kanban_view_employees
msgid "Following"
msgstr ""

#. module: hr
#: field:hr.employee,gender:0
msgid "Gender"
msgstr "Sukupuoli"

#. module: hr
#: view:hr.employee:hr.view_employee_filter
#: view:hr.job:hr.view_job_filter
msgid "Group By"
msgstr ""

#. module: hr
#: view:hr.employee:hr.view_employee_form
msgid "HR Settings"
msgstr "HR-asetukset"

#. module: hr
#: field:hr.job,no_of_hired_employee:0
msgid "Hired Employees"
msgstr ""

#. module: hr
#: help:hr.employee,message_summary:0
#: help:hr.job,message_summary:0
msgid ""
"Holds the Chatter summary (number of messages, ...). This summary is "
"directly in html format in order to be inserted in kanban views."
msgstr ""
"Sisältää viestien yhteenvedon (viestien määrän,...). Tämä yhteenveto on "
"valmiiksi  html-muodossa, jotta se voidaan viedä kanban näkymään."

#. module: hr
#: field:hr.employee,address_home_id:0
msgid "Home Address"
msgstr "Kotiosoite"

#. module: hr
#: model:ir.ui.menu,name:hr.menu_hr_main
#: model:ir.ui.menu,name:hr.menu_hr_reporting
#: model:ir.ui.menu,name:hr.menu_hr_root
#: model:ir.ui.menu,name:hr.menu_human_resources_configuration
msgid "Human Resources"
msgstr "Henkilöstöhallinto"

#. module: hr
#: view:hr.config.settings:hr.view_human_resources_configuration
msgid "Human Resources Management"
msgstr "Henkilöstöhallinto (HR)"

#. module: hr
#: field:hr.config.settings,id:0
#: field:hr.department,id:0
#: field:hr.employee,id:0
#: field:hr.employee.category,id:0
#: field:hr.job,id:0
msgid "ID"
msgstr ""

#. module: hr
#: field:hr.employee,identification_id:0
msgid "Identification No"
msgstr "Henkilötunnus"

#. module: hr
#: help:hr.employee,message_unread:0
#: help:hr.job,message_unread:0
msgid "If checked new messages require your attention."
msgstr "Jos valittu, uudet viestit vaativat huomiosi."

#. module: hr
#: view:hr.job:hr.view_job_filter
msgid "In Position"
msgstr "Tehtävässä"

#. module: hr
#: view:hr.job:hr.view_job_filter
msgid "In Recruitment"
msgstr "Käynnissä"

#. module: hr
#: field:hr.config.settings,module_hr_attendance:0
msgid "Install attendances feature"
msgstr "Asenna läsnäolot-ominaisuus"

#. module: hr
#: view:hr.config.settings:hr.view_human_resources_configuration
msgid "Install your country's payroll"
msgstr "Asenna maasi palkanlaskenta"

#. module: hr
#: field:hr.employee,message_is_follower:0
#: field:hr.job,message_is_follower:0
msgid "Is a Follower"
msgstr "on seuraaja"

#. module: hr
#: view:hr.employee:hr.view_employee_filter
#: view:hr.job:hr.view_hr_job_form
#: view:hr.job:hr.view_hr_job_tree
#: view:hr.job:hr.view_job_filter
msgid "Job"
msgstr "Tehtävä"

#. module: hr
#: field:hr.job,description:0
msgid "Job Description"
msgstr "Työnkuva"

#. module: hr
#: field:hr.job,name:0
msgid "Job Name"
msgstr "Tehtävänimike"

#. module: hr
#: model:ir.model,name:hr.model_hr_job
msgid "Job Position"
msgstr ""

#. module: hr
#: model:ir.actions.act_window,name:hr.action_hr_job
#: model:ir.ui.menu,name:hr.menu_hr_job_position
msgid "Job Positions"
msgstr "Työtehtävät"

#. module: hr
#: field:hr.employee,job_id:0
msgid "Job Title"
msgstr ""

#. module: hr
#: field:hr.department,jobs_ids:0
#: view:hr.job:hr.view_job_filter
msgid "Jobs"
msgstr "Työt"

#. module: hr
#: field:hr.employee,message_last_post:0
#: field:hr.job,message_last_post:0
msgid "Last Message Date"
msgstr ""

#. module: hr
#: field:hr.config.settings,write_uid:0
#: field:hr.department,write_uid:0
#: field:hr.employee,write_uid:0
#: field:hr.employee.category,write_uid:0
#: field:hr.job,write_uid:0
msgid "Last Updated by"
msgstr ""

#. module: hr
#: field:hr.config.settings,write_date:0
#: field:hr.department,write_date:0
#: field:hr.employee,write_date:0
#: field:hr.employee.category,write_date:0
msgid "Last Updated on"
msgstr ""

#. module: hr
#: field:hr.employee,last_login:0
msgid "Latest Connection"
msgstr "Viimeisin yhteys"

#. module: hr
#: view:hr.job:hr.view_hr_job_form
msgid "Launch Recruitment"
msgstr ""

#. module: hr
#: model:ir.ui.menu,name:hr.menu_open_view_attendance_reason_config
msgid "Leaves"
msgstr "Poissaolot"

#. module: hr
#: field:hr.employee,login:0
msgid "Login"
msgstr "Kirjautuminen"

#. module: hr
#: selection:hr.employee,gender:0
msgid "Male"
msgstr "Mies"

#. module: hr
#: field:hr.config.settings,module_hr_expense:0
msgid "Manage employees expenses"
msgstr "Hallitse työntekijöiden kuluja"

#. module: hr
#: field:hr.config.settings,module_hr_holidays:0
msgid "Manage holidays, leaves and allocation requests"
msgstr "Hallitse lomat, poissaolot ja varauspyynnöt"

#. module: hr
#: field:hr.config.settings,module_hr_payroll:0
msgid "Manage payroll"
msgstr "Hallitse palkkoja"

#. module: hr
#: field:hr.config.settings,module_hr_recruitment:0
msgid "Manage the recruitment process"
msgstr "Hallitse rekrytointiprosessia"

#. module: hr
#: field:hr.config.settings,module_hr_timesheet:0
msgid "Manage timesheets"
msgstr "Hallitse tuntikortteja"

#. module: hr
#: field:hr.department,manager_id:0
#: view:hr.employee:hr.view_employee_filter
#: field:hr.employee,parent_id:0
msgid "Manager"
msgstr "Esimies"

#. module: hr
#: field:hr.employee,marital:0
msgid "Marital Status"
msgstr "Siviilisääty"

#. module: hr
#: selection:hr.employee,marital:0
msgid "Married"
msgstr "Naimisissa"

#. module: hr
#: field:hr.employee,image_medium:0
msgid "Medium-sized photo"
msgstr "Keskikokoinen kuva"

#. module: hr
#: help:hr.employee,image_medium:0
msgid ""
"Medium-sized photo of the employee. It is automatically resized as a "
"128x128px image, with aspect ratio preserved. Use this field in form views "
"or some kanban views."
msgstr ""

#. module: hr
#: field:hr.department,member_ids:0
msgid "Members"
msgstr "Jäsenet"

#. module: hr
#: field:hr.employee,message_ids:0
#: field:hr.job,message_ids:0
msgid "Messages"
msgstr "Viestit"

#. module: hr
#: help:hr.employee,message_ids:0
#: help:hr.job,message_ids:0
msgid "Messages and communication history"
msgstr "Viesti- ja kommunikointihistoria"

#. module: hr
#: field:hr.department,complete_name:0
#: field:hr.employee,name_related:0
#: field:hr.employee.category,complete_name:0
msgid "Name"
msgstr "Nimi"

#. module: hr
#: field:hr.employee,country_id:0
msgid "Nationality"
msgstr "Kansalaisuus"

#. module: hr
#: field:hr.department,note:0
msgid "Note"
msgstr "Huomautus"

#. module: hr
#: field:hr.employee,notes:0
msgid "Notes"
msgstr "Muistiinpanot"

#. module: hr
#: help:hr.job,no_of_employee:0
msgid "Number of employees currently occupying this job position."
msgstr "Tässä työtehtävässä parhaillaan olevien työntekijöiden lukumäärä."

#. module: hr
#: sql_constraint:hr.job:0
msgid ""
"Number of hired employee must be less than expected number of employee in "
"recruitment."
msgstr ""

#. module: hr
#: help:hr.job,no_of_hired_employee:0
msgid ""
"Number of hired employees for this job position during recruitment phase."
msgstr ""

#. module: hr
#: help:hr.job,no_of_recruitment:0
msgid "Number of new employees you expect to recruit."
msgstr "Työntekijämäärä jonka oletat palkkaavasi."

#. module: hr
#: field:hr.employee,work_location:0
msgid "Office Location"
msgstr "Toimiston sijainti"

#. module: hr
#: model:ir.actions.client,name:hr.action_client_hr_menu
msgid "Open HR Menu"
msgstr "Avaa HR Valikko"

#. module: hr
#: field:hr.config.settings,module_hr_evaluation:0
msgid "Organize employees periodic evaluation"
msgstr "Organisoi työntekijöiden säännöllinen arviointi"

#. module: hr
#: field:hr.employee,otherid:0
msgid "Other Id"
msgstr "Muu tunniste"

#. module: hr
#: view:hr.employee:hr.view_employee_form
msgid "Other Information ..."
msgstr "Muu informaatio..."

#. module: hr
#: field:hr.department,parent_id:0
msgid "Parent Department"
msgstr "Ylempi osasto"

#. module: hr
#: field:hr.employee.category,parent_id:0
msgid "Parent Employee Tag"
msgstr ""

#. module: hr
#: field:hr.employee,passport_id:0
msgid "Passport No"
msgstr "Passin numero"

#. module: hr
#: model:ir.actions.act_window,name:hr.open_payroll_modules
msgid "Payroll"
msgstr "Palkkahallinto"

#. module: hr
#: view:hr.employee:hr.view_employee_form
msgid "Personal Information"
msgstr "Henkilötiedot"

#. module: hr
#: field:hr.employee,image:0
msgid "Photo"
msgstr "Kuva"

#. module: hr
#: view:hr.employee:hr.view_employee_form
msgid "Position"
msgstr "Asema"

#. module: hr
#: view:hr.employee:hr.view_employee_form
msgid "Public Information"
msgstr "Julkinen informaatio"

#. module: hr
#: field:hr.config.settings,module_hr_contract:0
msgid "Record contracts per employee"
msgstr "Tallenna sopimukset työntekijäkohtaisesti"

#. module: hr
#: selection:hr.job,state:0
msgid "Recruitment Closed"
msgstr ""

#. module: hr
#: selection:hr.job,state:0
msgid "Recruitment in Progress"
msgstr ""

#. module: hr
#: view:hr.employee:hr.view_employee_form
msgid "Related User"
msgstr "Yhdistä käyttäjään"

#. module: hr
#: field:res.users,employee_ids:0
msgid "Related employees"
msgstr "Yhdistä työntekijöihin"

#. module: hr
#: model:ir.ui.menu,name:hr.menu_hr_reporting_timesheet
msgid "Reports"
msgstr "Raportit"

#. module: hr
#: field:hr.job,requirements:0
msgid "Requirements"
msgstr "Vaatimukset"

#. module: hr
#: field:hr.employee,resource_id:0
msgid "Resource"
msgstr "Resurssi"

#. module: hr
#: field:hr.employee,sinid:0
msgid "SIN No"
msgstr "Vakuutustunnus"

#. module: hr
#: field:hr.employee,ssnid:0
msgid "SSN No"
msgstr "Henkilötunnus"

#. module: hr
#: selection:hr.employee,marital:0
msgid "Single"
msgstr "Naimaton"

#. module: hr
#: field:hr.employee,image_small:0
msgid "Small-sized photo"
msgstr ""

#. module: hr
#: help:hr.employee,image_small:0
msgid ""
"Small-sized photo of the employee. It is automatically resized as a 64x64px "
"image, with aspect ratio preserved. Use this field anywhere a small image is "
"required."
msgstr ""
"Pienikokoinen kuva työntekijästä. Kuva muutetaan automaattisesti kokoon "
"64x64px kuvasuhde säilyttäen. Käytä tätä kun tarvitaan pientä kuvaa."

#. module: hr
#: help:hr.employee,sinid:0
msgid "Social Insurance Number"
msgstr "Sosiaaliturvatunnus"

#. module: hr
#: help:hr.employee,ssnid:0
msgid "Social Security Number"
msgstr "Sosiaaliturvatunnus"

#. module: hr
#: view:hr.employee:hr.view_employee_form
#: view:hr.job:hr.view_job_filter
#: field:hr.job,state:0
msgid "Status"
msgstr "Tila"

#. module: hr
#: view:hr.job:hr.view_hr_job_form
msgid "Stop Recruitment"
msgstr "Pysäytä rekrytointi"

#. module: hr
#: model:ir.actions.act_window,name:hr.action2
msgid "Subordinate Hierarchy"
msgstr "Alaishierarkkia"

#. module: hr
#: field:hr.employee,child_ids:0
msgid "Subordinates"
msgstr "Alaiset"

#. module: hr
#. openerp-web
#: code:addons/hr/static/src/xml/suggestions.xml:15
#, python-format
msgid "Suggested Employees"
msgstr ""

#. module: hr
#: field:hr.employee,message_summary:0
#: field:hr.job,message_summary:0
msgid "Summary"
msgstr "Yhteenveto"

#. module: hr
#: field:hr.employee,category_ids:0
msgid "Tags"
msgstr "Tunnisteet"

#. module: hr
#: view:hr.config.settings:hr.view_human_resources_configuration
msgid "Talent Management"
msgstr "Osaamisenhallinta"

#. module: hr
#: sql_constraint:hr.job:0
msgid ""
"The name of the job position must be unique per department in company!"
msgstr ""

#. module: hr
#: help:hr.employee,image:0
msgid ""
"This field holds the image used as photo for the employee, limited to "
"1024x1024px."
msgstr ""
"Tämä kenttä sisältää työntekijöistä valokuvan, koko rajoitettu 1024x1024px."

#. module: hr
#: help:hr.config.settings,module_account_analytic_analysis:0
msgid ""
"This installs the module account_analytic_analysis, which will install sales "
"management too."
msgstr ""
"Tämä asentaa moduulin account_analytic_analysis, joka asentaa myynnin "
"halllinnan myös."

#. module: hr
#: help:hr.config.settings,module_hr_attendance:0
msgid "This installs the module hr_attendance."
msgstr "Tämä asentaa moduulin hr_attendance."

#. module: hr
#: help:hr.config.settings,module_hr_contract:0
msgid "This installs the module hr_contract."
msgstr "Tämä asentaa moduulin hr_contract."

#. module: hr
#: help:hr.config.settings,module_hr_evaluation:0
msgid "This installs the module hr_evaluation."
msgstr "Tämä asentaa moduulin hr_evaluation."

#. module: hr
#: help:hr.config.settings,module_hr_expense:0
msgid "This installs the module hr_expense."
msgstr "Tämä asentaa moduulin hr_expense."

#. module: hr
#: help:hr.config.settings,module_hr_gamification:0
msgid "This installs the module hr_gamification."
msgstr ""

#. module: hr
#: help:hr.config.settings,module_hr_holidays:0
msgid "This installs the module hr_holidays."
msgstr "Tämä asentaa moduulin hr_holidays."

#. module: hr
#: help:hr.config.settings,module_hr_payroll:0
msgid "This installs the module hr_payroll."
msgstr "Tämä asnetaa moduulin hr_payroll."

#. module: hr
#: help:hr.config.settings,module_hr_recruitment:0
msgid "This installs the module hr_recruitment."
msgstr "Tämä asentaa moduulin hr_recruitment."

#. module: hr
#: help:hr.config.settings,module_hr_timesheet:0
msgid "This installs the module hr_timesheet."
msgstr "Tämä asentaa moduulin hr_timesheet."

#. module: hr
#: help:hr.config.settings,module_hr_timesheet_sheet:0
msgid "This installs the module hr_timesheet_sheet."
msgstr "Tmä asentaa moduulin hr_timesheet_sheet."

#. module: hr
#: view:hr.config.settings:hr.view_human_resources_configuration
msgid "Time Tracking"
msgstr "Työajanseuranta"

#. module: hr
#: field:hr.job,expected_employees:0
msgid "Total Forecasted Employees"
msgstr "Ennuste yhteensä työntekijöitä"

#. module: hr
#: view:hr.employee:hr.hr_kanban_view_employees
msgid "Unfollow"
msgstr ""

#. module: hr
#: field:hr.employee,message_unread:0
#: field:hr.job,message_unread:0
msgid "Unread Messages"
msgstr "Lukemattomia viestejä"

#. module: hr
#: field:hr.job,write_date:0
msgid "Update Date"
msgstr ""

#. module: hr
#: model:ir.model,name:hr.model_res_users
msgid "Users"
msgstr "Käyttäjät"

#. module: hr
#: code:addons/hr/hr.py:273
#, python-format
msgid "Welcome to %s! Please help him/her take the first steps with Odoo!"
msgstr ""

#. module: hr
#: selection:hr.employee,marital:0
msgid "Widower"
msgstr "Leski"

#. module: hr
#: field:hr.employee,work_email:0
msgid "Work Email"
msgstr "Työsähköposti"

#. module: hr
#: field:hr.employee,mobile_phone:0
msgid "Work Mobile"
msgstr "Matkapuhelin (työ)"

#. module: hr
#: field:hr.employee,work_phone:0
msgid "Work Phone"
msgstr "Työpuhelin"

#. module: hr
#: field:hr.employee,address_id:0
msgid "Working Address"
msgstr "Työosoite"

#. module: hr
#: view:hr.department:hr.view_department_form
msgid "department"
msgstr "osasto"

#. module: hr
#: view:hr.employee:hr.view_employee_form
msgid "e.g. Part Time"
msgstr "esim. Osa-aikainen"

#. module: hr
#: view:hr.job:hr.view_hr_job_form
msgid "new employee(s) expected"
msgstr ""

#. module: hr
#: view:hr.job:hr.view_hr_job_form
msgid "no_of_recruitment"
msgstr ""<|MERGE_RESOLUTION|>--- conflicted
+++ resolved
@@ -1,18 +1,3 @@
-<<<<<<< HEAD
-# Finnish translation for openobject-addons
-# Copyright (c) 2014 Rosetta Contributors and Canonical Ltd 2014
-# This file is distributed under the same license as the openobject-addons package.
-# FIRST AUTHOR <EMAIL@ADDRESS>, 2014.
-#
-msgid ""
-msgstr ""
-"Project-Id-Version: openobject-addons\n"
-"Report-Msgid-Bugs-To: FULL NAME <EMAIL@ADDRESS>\n"
-"POT-Creation-Date: 2014-08-14 13:08+0000\n"
-"PO-Revision-Date: 2014-08-14 16:10+0000\n"
-"Last-Translator: FULL NAME <EMAIL@ADDRESS>\n"
-"Language-Team: Finnish <fi@li.org>\n"
-=======
 # Translation of Odoo Server.
 # This file contains the translation of the following modules:
 # * hr
@@ -30,18 +15,17 @@
 "PO-Revision-Date: 2016-07-08 09:05+0000\n"
 "Last-Translator: Jarmo Kortetjärvi <jarmo.kortetjarvi@gmail.com>\n"
 "Language-Team: Finnish (http://www.transifex.com/odoo/odoo-8/language/fi/)\n"
->>>>>>> 96502490
 "MIME-Version: 1.0\n"
 "Content-Type: text/plain; charset=UTF-8\n"
-"Content-Transfer-Encoding: 8bit\n"
-"X-Launchpad-Export-Date: 2014-08-15 07:10+0000\n"
-"X-Generator: Launchpad (build 17156)\n"
+"Content-Transfer-Encoding: \n"
+"Language: fi\n"
+"Plural-Forms: nplurals=2; plural=(n != 1);\n"
 
 #. module: hr
 #: code:addons/hr/hr.py:158
 #, python-format
 msgid "%s (copy)"
-msgstr ""
+msgstr "%s (kopio)"
 
 #. module: hr
 #: model:ir.actions.act_window,help:hr.open_view_employee_list_my
@@ -50,12 +34,11 @@
 "                Click to add a new employee.\n"
 "              </p><p>\n"
 "                With just a quick glance on the Odoo employee screen, you\n"
-"                can easily find all the information you need for each "
-"person;\n"
+"                can easily find all the information you need for each person;\n"
 "                contact data, job position, availability, etc.\n"
 "              </p>\n"
 "            "
-msgstr ""
+msgstr "<p class=\"oe_view_nocontent_create\">\nValitse lisätäksesi uuden työntekijän.\n</p><p>\nNopealla vilkaisulla Odoo työntekijänäkymään, voit\nhelposti löytää kaiken informaation jokaisesta henkilöstä; yhteystiedot, toimenkuva, läsnäolo (paikalla/lomalla) jne.\n</p>"
 
 #. module: hr
 #: model:ir.actions.act_window,help:hr.open_module_tree_department
@@ -68,7 +51,7 @@
 "                leaves and holidays, recruitments, etc.\n"
 "              </p>\n"
 "            "
-msgstr ""
+msgstr "<p class=\"oe_view_nocontent_create\">\nKlikkaa luodaksesi osaston.\n</p><p>\nOdoo'n osastojaottelua käytetään hallitsemaan kaikki asiakirjoja ja dokumentteja\njotka liittyvät työntekijöihin osastoittain: matka yms. kuluja, tuntikortteja, loma- ja poissaoloaikoja,rekrytointeja jne.\n</p>"
 
 #. module: hr
 #: model:ir.actions.act_window,help:hr.view_department_form_installer
@@ -77,22 +60,11 @@
 "                Click to define a new department.\n"
 "              </p><p>\n"
 "                Your departments structure is used to manage all documents\n"
-"                related to employees by departments: expenses and "
-"timesheets,\n"
+"                related to employees by departments: expenses and timesheets,\n"
 "                leaves and holidays, recruitments, etc.\n"
 "              </p>\n"
 "            "
-msgstr ""
-"<p class=\"oe_view_nocontent_create\">\n"
-"                Klikkaa luodaksesi uuden osaston.\n"
-"              </p><p>\n"
-"                OpenERP:in osastorakennetta käytetään kaikkien "
-"työntekijöihin \n"
-"                yhdistettyjen dokumenttien hallintaan osastoilla: kulut, "
-"tuntilomakkeet, \n"
-"                vapaat ja lomat, rekrytoinnit, jne.\n"
-"              </p>\n"
-"            "
+msgstr "<p class=\"oe_view_nocontent_create\">\n                Klikkaa luodaksesi uuden osaston.\n              </p><p>\n                OpenERP:in osastorakennetta käytetään kaikkien työntekijöihin \n                yhdistettyjen dokumenttien hallintaan osastoilla: kulut, tuntilomakkeet, \n                vapaat ja lomat, rekrytoinnit, jne.\n              </p>\n            "
 
 #. module: hr
 #: model:ir.actions.act_window,help:hr.action_hr_job
@@ -100,22 +72,17 @@
 "<p class=\"oe_view_nocontent_create\">\n"
 "                Click to define a new job position.\n"
 "              </p><p>\n"
-"                Job Positions are used to define jobs and their "
-"requirements.\n"
-"                You can keep track of the number of employees you have per "
-"job\n"
-"                position and follow the evolution according to what you "
-"planned\n"
+"                Job Positions are used to define jobs and their requirements.\n"
+"                You can keep track of the number of employees you have per job\n"
+"                position and follow the evolution according to what you planned\n"
 "                for the future.\n"
 "              </p><p>\n"
-"                You can attach a survey to a job position. It will be used "
-"in\n"
-"                the recruitment process to evaluate the applicants for this "
-"job\n"
+"                You can attach a survey to a job position. It will be used in\n"
+"                the recruitment process to evaluate the applicants for this job\n"
 "                position.\n"
 "              </p>\n"
 "            "
-msgstr ""
+msgstr "<p class=\"oe_view_nocontent_create\">\nValitse määritelläksesi uuden toimenkuvan.\n</p><p>\nToimenkuvia käytetään määrittämään työn sisältöä ja vaatimuksia.\nVoit mm. seurata jokaiseen toimenkuvaan kuuluvien työntekijöiden lukumäärää \nja sen kehitystä suunniteltuun.\n</p><p>\nVoit myös liittää kyselytutkimuksen toimenkuvaan. Kyselyä käytetään\nrekrytointiprosessissa työnhakijoiden arvioinnissa ko. työtehtävään.\n</p>"
 
 #. module: hr
 #: view:hr.employee:hr.view_employee_form
@@ -163,7 +130,7 @@
 msgid ""
 "By default 'Closed', set it to 'In Recruitment' if recruitment process is "
 "going on for this job position."
-msgstr ""
+msgstr "Oletuksena tilassa \"Suljettu\". Aseta tilaan \"Käynnissä\", jos rekrytointiprosessi on käynnissä tähän tehtävään."
 
 #. module: hr
 #: view:hr.config.settings:hr.view_human_resources_configuration
@@ -191,8 +158,7 @@
 msgstr "Kaupunki"
 
 #. module: hr
-#: view:hr.employee:hr.view_employee_filter
-#: field:hr.employee,coach_id:0
+#: view:hr.employee:hr.view_employee_filter field:hr.employee,coach_id:0
 msgid "Coach"
 msgstr "Valmentaja"
 
@@ -207,10 +173,8 @@
 msgstr "Yritykset"
 
 #. module: hr
-#: field:hr.department,company_id:0
-#: view:hr.employee:hr.view_employee_filter
-#: view:hr.job:hr.view_job_filter
-#: field:hr.job,company_id:0
+#: field:hr.department,company_id:0 view:hr.employee:hr.view_employee_filter
+#: view:hr.job:hr.view_job_filter field:hr.job,company_id:0
 msgid "Company"
 msgstr "Yritys"
 
@@ -241,22 +205,18 @@
 msgstr "Luo osastot"
 
 #. module: hr
-#: field:hr.config.settings,create_uid:0
-#: field:hr.department,create_uid:0
-#: field:hr.employee,create_uid:0
-#: field:hr.employee.category,create_uid:0
+#: field:hr.config.settings,create_uid:0 field:hr.department,create_uid:0
+#: field:hr.employee,create_uid:0 field:hr.employee.category,create_uid:0
 #: field:hr.job,create_uid:0
 msgid "Created by"
-msgstr ""
-
-#. module: hr
-#: field:hr.config.settings,create_date:0
-#: field:hr.department,create_date:0
-#: field:hr.employee,create_date:0
-#: field:hr.employee.category,create_date:0
+msgstr "Luonut"
+
+#. module: hr
+#: field:hr.config.settings,create_date:0 field:hr.department,create_date:0
+#: field:hr.employee,create_date:0 field:hr.employee.category,create_date:0
 #: field:hr.job,create_date:0
 msgid "Created on"
-msgstr ""
+msgstr "Luotu"
 
 #. module: hr
 #: field:hr.job,no_of_employee:0
@@ -269,17 +229,14 @@
 msgstr "Syntymäaika"
 
 #. module: hr
-#: help:hr.employee,message_last_post:0
-#: help:hr.job,message_last_post:0
+#: help:hr.employee,message_last_post:0 help:hr.job,message_last_post:0
 msgid "Date of the last message posted on the record."
-msgstr ""
+msgstr "Viimeisen viestin päivämäärä"
 
 #. module: hr
 #: view:hr.department:hr.view_department_filter
-#: view:hr.employee:hr.view_employee_filter
-#: field:hr.employee,department_id:0
-#: view:hr.job:hr.view_job_filter
-#: field:hr.job,department_id:0
+#: view:hr.employee:hr.view_employee_filter field:hr.employee,department_id:0
+#: view:hr.job:hr.view_job_filter field:hr.job,department_id:0
 msgid "Department"
 msgstr "Osasto"
 
@@ -298,7 +255,7 @@
 #. module: hr
 #: field:res.users,display_employees_suggestions:0
 msgid "Display Employees Suggestions"
-msgstr ""
+msgstr "Näytä työntekijöiden aloitteet/ehdotukset"
 
 #. module: hr
 #: selection:hr.employee,marital:0
@@ -308,7 +265,7 @@
 #. module: hr
 #: field:hr.config.settings,module_hr_gamification:0
 msgid "Drive engagement with challenges and badges"
-msgstr ""
+msgstr "Sitouta haastetehtävien ja tunnustusten avulla"
 
 #. module: hr
 #: view:hr.employee:hr.view_employee_form
@@ -325,7 +282,7 @@
 #. module: hr
 #: field:hr.employee.category,name:0
 msgid "Employee Tag"
-msgstr ""
+msgstr "Työntekijän tunniste"
 
 #. module: hr
 #: model:ir.actions.act_window,name:hr.open_view_categ_form
@@ -342,8 +299,7 @@
 #: view:hr.employee:hr.view_employee_filter
 #: view:hr.employee:hr.view_employee_tree
 #: view:hr.employee:hr.view_partner_tree2
-#: field:hr.employee.category,employee_ids:0
-#: field:hr.job,employee_ids:0
+#: field:hr.employee.category,employee_ids:0 field:hr.job,employee_ids:0
 #: model:ir.actions.act_window,name:hr.hr_employee_normal_action_tree
 #: model:ir.actions.act_window,name:hr.open_view_employee_list
 #: model:ir.actions.act_window,name:hr.open_view_employee_list_my
@@ -380,7 +336,7 @@
 #. module: hr
 #: field:hr.job,no_of_recruitment:0
 msgid "Expected New Employees"
-msgstr ""
+msgstr "Oletettu uusien työtekijöiden lukumäärä"
 
 #. module: hr
 #: help:hr.job,expected_employees:0
@@ -399,7 +355,7 @@
 #: view:hr.employee:hr.hr_kanban_view_employees
 #, python-format
 msgid "Follow"
-msgstr ""
+msgstr "Seuraa"
 
 #. module: hr
 #: field:hr.employee,message_follower_ids:0
@@ -410,7 +366,7 @@
 #. module: hr
 #: view:hr.employee:hr.hr_kanban_view_employees
 msgid "Following"
-msgstr ""
+msgstr "Seurataan"
 
 #. module: hr
 #: field:hr.employee,gender:0
@@ -418,10 +374,9 @@
 msgstr "Sukupuoli"
 
 #. module: hr
-#: view:hr.employee:hr.view_employee_filter
-#: view:hr.job:hr.view_job_filter
+#: view:hr.employee:hr.view_employee_filter view:hr.job:hr.view_job_filter
 msgid "Group By"
-msgstr ""
+msgstr "Ryhmittele"
 
 #. module: hr
 #: view:hr.employee:hr.view_employee_form
@@ -431,17 +386,14 @@
 #. module: hr
 #: field:hr.job,no_of_hired_employee:0
 msgid "Hired Employees"
-msgstr ""
-
-#. module: hr
-#: help:hr.employee,message_summary:0
-#: help:hr.job,message_summary:0
+msgstr "Palkatut työntekijät"
+
+#. module: hr
+#: help:hr.employee,message_summary:0 help:hr.job,message_summary:0
 msgid ""
 "Holds the Chatter summary (number of messages, ...). This summary is "
 "directly in html format in order to be inserted in kanban views."
-msgstr ""
-"Sisältää viestien yhteenvedon (viestien määrän,...). Tämä yhteenveto on "
-"valmiiksi  html-muodossa, jotta se voidaan viedä kanban näkymään."
+msgstr "Sisältää viestien yhteenvedon (viestien määrän,...). Tämä yhteenveto on valmiiksi  html-muodossa, jotta se voidaan viedä kanban näkymään."
 
 #. module: hr
 #: field:hr.employee,address_home_id:0
@@ -462,13 +414,10 @@
 msgstr "Henkilöstöhallinto (HR)"
 
 #. module: hr
-#: field:hr.config.settings,id:0
-#: field:hr.department,id:0
-#: field:hr.employee,id:0
-#: field:hr.employee.category,id:0
-#: field:hr.job,id:0
+#: field:hr.config.settings,id:0 field:hr.department,id:0
+#: field:hr.employee,id:0 field:hr.employee.category,id:0 field:hr.job,id:0
 msgid "ID"
-msgstr ""
+msgstr "ID"
 
 #. module: hr
 #: field:hr.employee,identification_id:0
@@ -476,8 +425,7 @@
 msgstr "Henkilötunnus"
 
 #. module: hr
-#: help:hr.employee,message_unread:0
-#: help:hr.job,message_unread:0
+#: help:hr.employee,message_unread:0 help:hr.job,message_unread:0
 msgid "If checked new messages require your attention."
 msgstr "Jos valittu, uudet viestit vaativat huomiosi."
 
@@ -502,16 +450,13 @@
 msgstr "Asenna maasi palkanlaskenta"
 
 #. module: hr
-#: field:hr.employee,message_is_follower:0
-#: field:hr.job,message_is_follower:0
+#: field:hr.employee,message_is_follower:0 field:hr.job,message_is_follower:0
 msgid "Is a Follower"
 msgstr "on seuraaja"
 
 #. module: hr
-#: view:hr.employee:hr.view_employee_filter
-#: view:hr.job:hr.view_hr_job_form
-#: view:hr.job:hr.view_hr_job_tree
-#: view:hr.job:hr.view_job_filter
+#: view:hr.employee:hr.view_employee_filter view:hr.job:hr.view_hr_job_form
+#: view:hr.job:hr.view_hr_job_tree view:hr.job:hr.view_job_filter
 msgid "Job"
 msgstr "Tehtävä"
 
@@ -528,7 +473,7 @@
 #. module: hr
 #: model:ir.model,name:hr.model_hr_job
 msgid "Job Position"
-msgstr ""
+msgstr "Tehtävänimike"
 
 #. module: hr
 #: model:ir.actions.act_window,name:hr.action_hr_job
@@ -539,36 +484,30 @@
 #. module: hr
 #: field:hr.employee,job_id:0
 msgid "Job Title"
-msgstr ""
-
-#. module: hr
-#: field:hr.department,jobs_ids:0
-#: view:hr.job:hr.view_job_filter
+msgstr "Tehtävänimike"
+
+#. module: hr
+#: field:hr.department,jobs_ids:0 view:hr.job:hr.view_job_filter
 msgid "Jobs"
 msgstr "Työt"
 
 #. module: hr
-#: field:hr.employee,message_last_post:0
-#: field:hr.job,message_last_post:0
+#: field:hr.employee,message_last_post:0 field:hr.job,message_last_post:0
 msgid "Last Message Date"
-msgstr ""
-
-#. module: hr
-#: field:hr.config.settings,write_uid:0
-#: field:hr.department,write_uid:0
-#: field:hr.employee,write_uid:0
-#: field:hr.employee.category,write_uid:0
+msgstr "Viimeinen viestipvm"
+
+#. module: hr
+#: field:hr.config.settings,write_uid:0 field:hr.department,write_uid:0
+#: field:hr.employee,write_uid:0 field:hr.employee.category,write_uid:0
 #: field:hr.job,write_uid:0
 msgid "Last Updated by"
-msgstr ""
-
-#. module: hr
-#: field:hr.config.settings,write_date:0
-#: field:hr.department,write_date:0
-#: field:hr.employee,write_date:0
-#: field:hr.employee.category,write_date:0
+msgstr "Viimeksi päivittänyt"
+
+#. module: hr
+#: field:hr.config.settings,write_date:0 field:hr.department,write_date:0
+#: field:hr.employee,write_date:0 field:hr.employee.category,write_date:0
 msgid "Last Updated on"
-msgstr ""
+msgstr "Viimeksi päivitetty"
 
 #. module: hr
 #: field:hr.employee,last_login:0
@@ -578,7 +517,7 @@
 #. module: hr
 #: view:hr.job:hr.view_hr_job_form
 msgid "Launch Recruitment"
-msgstr ""
+msgstr "Käynnistä rekrytointi"
 
 #. module: hr
 #: model:ir.ui.menu,name:hr.menu_open_view_attendance_reason_config
@@ -621,8 +560,7 @@
 msgstr "Hallitse tuntikortteja"
 
 #. module: hr
-#: field:hr.department,manager_id:0
-#: view:hr.employee:hr.view_employee_filter
+#: field:hr.department,manager_id:0 view:hr.employee:hr.view_employee_filter
 #: field:hr.employee,parent_id:0
 msgid "Manager"
 msgstr "Esimies"
@@ -648,7 +586,7 @@
 "Medium-sized photo of the employee. It is automatically resized as a "
 "128x128px image, with aspect ratio preserved. Use this field in form views "
 "or some kanban views."
-msgstr ""
+msgstr "Keskikokoinen kuva työntekijästä. Kuva skaalataan automaattisesti kokoon 128x128px, kuvasuhde säilyttäen. Käytä tätä kenttää lomake- ja kanban näkymissä."
 
 #. module: hr
 #: field:hr.department,member_ids:0
@@ -656,20 +594,17 @@
 msgstr "Jäsenet"
 
 #. module: hr
-#: field:hr.employee,message_ids:0
-#: field:hr.job,message_ids:0
+#: field:hr.employee,message_ids:0 field:hr.job,message_ids:0
 msgid "Messages"
 msgstr "Viestit"
 
 #. module: hr
-#: help:hr.employee,message_ids:0
-#: help:hr.job,message_ids:0
+#: help:hr.employee,message_ids:0 help:hr.job,message_ids:0
 msgid "Messages and communication history"
 msgstr "Viesti- ja kommunikointihistoria"
 
 #. module: hr
-#: field:hr.department,complete_name:0
-#: field:hr.employee,name_related:0
+#: field:hr.department,complete_name:0 field:hr.employee,name_related:0
 #: field:hr.employee.category,complete_name:0
 msgid "Name"
 msgstr "Nimi"
@@ -699,13 +634,13 @@
 msgid ""
 "Number of hired employee must be less than expected number of employee in "
 "recruitment."
-msgstr ""
+msgstr "Työtehtävään palkattujen työntekijöiden määrän pitää olla pienempi kuin työntekijöiden määrä rekrytointivaiheessa."
 
 #. module: hr
 #: help:hr.job,no_of_hired_employee:0
 msgid ""
 "Number of hired employees for this job position during recruitment phase."
-msgstr ""
+msgstr "Tähän työtehtävään palkattujen työntekijöiden määrä rekrytointivaiheessa."
 
 #. module: hr
 #: help:hr.job,no_of_recruitment:0
@@ -745,7 +680,7 @@
 #. module: hr
 #: field:hr.employee.category,parent_id:0
 msgid "Parent Employee Tag"
-msgstr ""
+msgstr "Esimiehen tunniste"
 
 #. module: hr
 #: field:hr.employee,passport_id:0
@@ -785,12 +720,12 @@
 #. module: hr
 #: selection:hr.job,state:0
 msgid "Recruitment Closed"
-msgstr ""
+msgstr "Rekrytointi on päättynyt"
 
 #. module: hr
 #: selection:hr.job,state:0
 msgid "Recruitment in Progress"
-msgstr ""
+msgstr "Rekrytointiprosessi käynnissä"
 
 #. module: hr
 #: view:hr.employee:hr.view_employee_form
@@ -835,17 +770,15 @@
 #. module: hr
 #: field:hr.employee,image_small:0
 msgid "Small-sized photo"
-msgstr ""
+msgstr "Pienikokoinen kuva"
 
 #. module: hr
 #: help:hr.employee,image_small:0
 msgid ""
 "Small-sized photo of the employee. It is automatically resized as a 64x64px "
-"image, with aspect ratio preserved. Use this field anywhere a small image is "
-"required."
-msgstr ""
-"Pienikokoinen kuva työntekijästä. Kuva muutetaan automaattisesti kokoon "
-"64x64px kuvasuhde säilyttäen. Käytä tätä kun tarvitaan pientä kuvaa."
+"image, with aspect ratio preserved. Use this field anywhere a small image is"
+" required."
+msgstr "Pienikokoinen kuva työntekijästä. Kuva muutetaan automaattisesti kokoon 64x64px kuvasuhde säilyttäen. Käytä tätä kun tarvitaan pientä kuvaa."
 
 #. module: hr
 #: help:hr.employee,sinid:0
@@ -858,8 +791,7 @@
 msgstr "Sosiaaliturvatunnus"
 
 #. module: hr
-#: view:hr.employee:hr.view_employee_form
-#: view:hr.job:hr.view_job_filter
+#: view:hr.employee:hr.view_employee_form view:hr.job:hr.view_job_filter
 #: field:hr.job,state:0
 msgid "Status"
 msgstr "Tila"
@@ -884,11 +816,10 @@
 #: code:addons/hr/static/src/xml/suggestions.xml:15
 #, python-format
 msgid "Suggested Employees"
-msgstr ""
-
-#. module: hr
-#: field:hr.employee,message_summary:0
-#: field:hr.job,message_summary:0
+msgstr "Ehdotetut työntekijät"
+
+#. module: hr
+#: field:hr.employee,message_summary:0 field:hr.job,message_summary:0
 msgid "Summary"
 msgstr "Yhteenveto"
 
@@ -904,26 +835,22 @@
 
 #. module: hr
 #: sql_constraint:hr.job:0
-msgid ""
-"The name of the job position must be unique per department in company!"
-msgstr ""
+msgid "The name of the job position must be unique per department in company!"
+msgstr "Tehtävänimikkeen yrityksen osaston sisällä pitää olla yksilöllinen!"
 
 #. module: hr
 #: help:hr.employee,image:0
 msgid ""
 "This field holds the image used as photo for the employee, limited to "
 "1024x1024px."
-msgstr ""
-"Tämä kenttä sisältää työntekijöistä valokuvan, koko rajoitettu 1024x1024px."
+msgstr "Tämä kenttä sisältää työntekijöistä valokuvan, koko rajoitettu 1024x1024px."
 
 #. module: hr
 #: help:hr.config.settings,module_account_analytic_analysis:0
 msgid ""
-"This installs the module account_analytic_analysis, which will install sales "
-"management too."
-msgstr ""
-"Tämä asentaa moduulin account_analytic_analysis, joka asentaa myynnin "
-"halllinnan myös."
+"This installs the module account_analytic_analysis, which will install sales"
+" management too."
+msgstr "Tämä asentaa moduulin account_analytic_analysis, joka asentaa myynnin halllinnan myös."
 
 #. module: hr
 #: help:hr.config.settings,module_hr_attendance:0
@@ -948,7 +875,7 @@
 #. module: hr
 #: help:hr.config.settings,module_hr_gamification:0
 msgid "This installs the module hr_gamification."
-msgstr ""
+msgstr "Tämä asentaa moduulin hr_gamification."
 
 #. module: hr
 #: help:hr.config.settings,module_hr_holidays:0
@@ -988,18 +915,17 @@
 #. module: hr
 #: view:hr.employee:hr.hr_kanban_view_employees
 msgid "Unfollow"
-msgstr ""
-
-#. module: hr
-#: field:hr.employee,message_unread:0
-#: field:hr.job,message_unread:0
+msgstr "Lopeta seuraaminen"
+
+#. module: hr
+#: field:hr.employee,message_unread:0 field:hr.job,message_unread:0
 msgid "Unread Messages"
 msgstr "Lukemattomia viestejä"
 
 #. module: hr
 #: field:hr.job,write_date:0
 msgid "Update Date"
-msgstr ""
+msgstr "Päivityksen ajankohta"
 
 #. module: hr
 #: model:ir.model,name:hr.model_res_users
@@ -1010,7 +936,7 @@
 #: code:addons/hr/hr.py:273
 #, python-format
 msgid "Welcome to %s! Please help him/her take the first steps with Odoo!"
-msgstr ""
+msgstr "Tervetuloa %s! Ole ystävällinen ja auta häntä pääsemään alkuun Odoo'n kanssa!"
 
 #. module: hr
 #: selection:hr.employee,marital:0
@@ -1050,9 +976,9 @@
 #. module: hr
 #: view:hr.job:hr.view_hr_job_form
 msgid "new employee(s) expected"
-msgstr ""
-
-#. module: hr
-#: view:hr.job:hr.view_hr_job_form
-msgid "no_of_recruitment"
-msgstr ""+msgstr "uusia työntekijöitä odotettavissa"
+
+#. module: hr
+#: view:hr.config.settings:hr.view_human_resources_configuration
+msgid "or"
+msgstr "tai"