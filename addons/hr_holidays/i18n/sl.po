--- conflicted
+++ resolved
@@ -1,18 +1,3 @@
-<<<<<<< HEAD
-# Slovenian translation for openobject-addons
-# Copyright (c) 2014 Rosetta Contributors and Canonical Ltd 2014
-# This file is distributed under the same license as the openobject-addons package.
-# FIRST AUTHOR <EMAIL@ADDRESS>, 2014.
-#
-msgid ""
-msgstr ""
-"Project-Id-Version: openobject-addons\n"
-"Report-Msgid-Bugs-To: FULL NAME <EMAIL@ADDRESS>\n"
-"POT-Creation-Date: 2014-09-23 16:27+0000\n"
-"PO-Revision-Date: 2014-08-14 16:10+0000\n"
-"Last-Translator: FULL NAME <EMAIL@ADDRESS>\n"
-"Language-Team: Slovenian <sl@li.org>\n"
-=======
 # Translation of Odoo Server.
 # This file contains the translation of the following modules:
 # * hr_holidays
@@ -29,12 +14,11 @@
 "PO-Revision-Date: 2016-05-18 07:32+0000\n"
 "Last-Translator: Vida Potočnik <vida.potocnik@mentis.si>\n"
 "Language-Team: Slovenian (http://www.transifex.com/odoo/odoo-8/language/sl/)\n"
->>>>>>> 0af32f3f
 "MIME-Version: 1.0\n"
 "Content-Type: text/plain; charset=UTF-8\n"
-"Content-Transfer-Encoding: 8bit\n"
-"X-Launchpad-Export-Date: 2014-09-24 09:11+0000\n"
-"X-Generator: Launchpad (build 17196)\n"
+"Content-Transfer-Encoding: \n"
+"Language: sl\n"
+"Plural-Forms: nplurals=4; plural=(n%100==1 ? 0 : n%100==2 ? 1 : n%100==3 || n%100==4 ? 2 : 3);\n"
 
 #. module: hr_holidays
 #: model:ir.actions.act_window,help:hr_holidays.open_ask_holidays
@@ -48,18 +32,17 @@
 "                number of open days related to your leave.\n"
 "              </p>\n"
 "            "
-msgstr ""
+msgstr "<p class=\"oe_view_nocontent_create\">\n                Ustvari nov zahtevek za dopust.\n              </p><p>\n                Po vpisu zahtevka za dopust, bo ta poslan\n                upravitelju v overitev. Bodite pozorni na pravilen\n                tip (regeneracijski, redni, bolniški dopust) in točno\n                število dni dopusta.\n              </p>\n            "
 
 #. module: hr_holidays
 #: model:ir.actions.act_window,help:hr_holidays.hr_holidays_leaves_assign_legal
 msgid ""
 "<p>\n"
-"               You can assign remaining Legal Leaves for each employee, "
-"Odoo\n"
+"               You can assign remaining Legal Leaves for each employee, Odoo\n"
 "               will automatically create and validate allocation requests.\n"
 "             </p>\n"
 "           "
-msgstr ""
+msgstr "<p>\n               Za vsakega delojemalca lahko dodelite razpoložljive dni rednega, dopusta\n               in sistem bo samodejno ustvaril in overil zahtevke po dodelitvi.\n             </p>\n           "
 
 #. module: hr_holidays
 #: field:hr.holidays.status,active:0
@@ -67,89 +50,89 @@
 msgstr "Aktivno"
 
 #. module: hr_holidays
+#: view:hr.holidays:hr_holidays.view_hr_holidays_filter
+msgid "Active Types"
+msgstr "Aktivni tipi"
+
+#. module: hr_holidays
 #: view:hr.holidays:hr_holidays.allocation_company_new
 #: view:hr.holidays:hr_holidays.edit_holiday_new
 msgid "Add a reason..."
-msgstr ""
+msgstr "Dodaj razlog..."
 
 #. module: hr_holidays
 #: model:ir.actions.act_window,name:hr_holidays.hr_holidays_leaves_assign_legal
 msgid "Allocate Leaves for Employees"
-msgstr ""
+msgstr "Dodeljeni dopust po kadrih"
 
 #. module: hr_holidays
 #: view:hr.holidays:hr_holidays.view_holiday_allocation_tree
 msgid "Allocated Days"
-msgstr ""
+msgstr "Dodeljeni dnevi"
 
 #. module: hr_holidays
 #: field:hr.holidays,number_of_days_temp:0
 msgid "Allocation"
-msgstr ""
+msgstr "Dodelitev"
 
 #. module: hr_holidays
 #: field:hr.holidays,holiday_type:0
 msgid "Allocation Mode"
-msgstr ""
+msgstr "Metoda dodelitve"
 
 #. module: hr_holidays
 #: selection:hr.holidays,type:0
 msgid "Allocation Request"
-msgstr ""
+msgstr "Zahtevek po dodelitvi"
 
 #. module: hr_holidays
 #: view:hr.holidays:hr_holidays.view_holiday_allocation_tree
 #: model:ir.actions.act_window,name:hr_holidays.open_allocation_holidays
 #: model:ir.ui.menu,name:hr_holidays.menu_open_allocation_holidays
 msgid "Allocation Requests"
-msgstr ""
+msgstr "Zahtevki po dodelitvi"
 
 #. module: hr_holidays
 #: model:ir.actions.act_window,name:hr_holidays.request_approve_allocation
 #: model:ir.ui.menu,name:hr_holidays.menu_request_approve_allocation
 msgid "Allocation Requests to Approve"
-<<<<<<< HEAD
-msgstr ""
-=======
 msgstr "Odobritev omejitev odsotnosti"
->>>>>>> 0af32f3f
-
-#. module: hr_holidays
-#: code:addons/hr_holidays/hr_holidays.py:507
+
+#. module: hr_holidays
+#: code:addons/hr_holidays/hr_holidays.py:508
 #, python-format
 msgid "Allocation for %s"
-msgstr ""
+msgstr "Dodelitev za %s"
 
 #. module: hr_holidays
 #: field:hr.holidays.status,limit:0
 msgid "Allow to Override Limit"
-msgstr ""
+msgstr "Dovoli prekoračitev limita"
 
 #. module: hr_holidays
 #: xsl:holidays.summary:0
 msgid "Analyze from"
-msgstr ""
+msgstr "Analiziraj od"
 
 #. module: hr_holidays
 #: field:hr.holidays,double_validation:0
 #: field:hr.holidays.status,double_validation:0
 msgid "Apply Double Validation"
-msgstr ""
+msgstr "Uporabi dvojno overjanje"
 
 #. module: hr_holidays
 #: view:hr.holidays:hr_holidays.view_evaluation_report_graph
 msgid "Appraisal Analysis"
-msgstr ""
+msgstr "Analiza ocenjevanja"
 
 #. module: hr_holidays
 #: view:hr.holidays:hr_holidays.allocation_company_new
 #: view:hr.holidays:hr_holidays.edit_holiday_new
 msgid "Approve"
-msgstr ""
-
-#. module: hr_holidays
-#: selection:hr.employee,current_leave_state:0
-#: selection:hr.holidays,state:0
+msgstr "Odobri"
+
+#. module: hr_holidays
+#: selection:hr.employee,current_leave_state:0 selection:hr.holidays,state:0
 #: selection:hr.holidays.summary.dept,holiday_type:0
 #: selection:hr.holidays.summary.employee,holiday_type:0
 #: model:mail.message.subtype,name:hr_holidays.mt_holidays_approved
@@ -159,7 +142,7 @@
 #. module: hr_holidays
 #: view:hr.employee:hr_holidays.hr_holidays_leaves_assign_tree_view
 msgid "Assign Leaves"
-msgstr ""
+msgstr "Dodeli dopuste"
 
 #. module: hr_holidays
 #: selection:hr.holidays.status,color_name:0
@@ -169,13 +152,13 @@
 #. module: hr_holidays
 #: selection:hr.holidays.status,color_name:0
 msgid "Blue"
-msgstr "Modro"
+msgstr "Modra"
 
 #. module: hr_holidays
 #: selection:hr.holidays.summary.dept,holiday_type:0
 #: selection:hr.holidays.summary.employee,holiday_type:0
 msgid "Both Approved and Confirmed"
-msgstr ""
+msgstr "Overjeno in potrjeno"
 
 #. module: hr_holidays
 #: selection:hr.holidays.status,color_name:0
@@ -185,69 +168,62 @@
 #. module: hr_holidays
 #: selection:hr.holidays,holiday_type:0
 msgid "By Employee"
-msgstr "Po zaposlenih"
+msgstr "Po kadrih"
 
 #. module: hr_holidays
 #: selection:hr.holidays,holiday_type:0
 msgid "By Employee Tag"
-msgstr ""
+msgstr "Po kadrovski oznaki"
 
 #. module: hr_holidays
 #: help:hr.holidays,holiday_type:0
 msgid ""
 "By Employee: Allocation/Request for individual Employee, By Employee Tag: "
 "Allocation/Request for group of employees in category"
-msgstr ""
+msgstr "Po kadru: dodelitev/zahtevek za posamezni kader. Po kadrovski oznaki: dodelitev/zahtevek za skupino kadrov določene kategorije"
 
 #. module: hr_holidays
 #: view:hr.holidays.summary.dept:hr_holidays.view_hr_holidays_summary_dept
 #: view:hr.holidays.summary.employee:hr_holidays.view_hr_holidays_summary_employee
 msgid "Cancel"
-msgstr "Prekliči"
-
-#. module: hr_holidays
-#: selection:hr.employee,current_leave_state:0
-#: selection:hr.holidays,state:0
+msgstr "Preklic"
+
+#. module: hr_holidays
+#: selection:hr.employee,current_leave_state:0 selection:hr.holidays,state:0
 msgid "Cancelled"
-msgstr ""
+msgstr "Preklicano"
 
 #. module: hr_holidays
 #: view:hr.holidays:hr_holidays.view_hr_holidays_filter
 msgid "Category"
-msgstr ""
+msgstr "Kategorija"
 
 #. module: hr_holidays
 #: help:hr.holidays,category_id:0
 msgid "Category of Employee"
-msgstr "Kategorija zaposlenega"
+msgstr "Kadrovske kategorije"
 
 #. module: hr_holidays
 #: help:hr.holidays,type:0
 msgid ""
 "Choose 'Leave Request' if someone wants to take an off-day. \n"
-<<<<<<< HEAD
-"Choose 'Allocation Request' if you want to increase the number of leaves "
-"available for someone"
-msgstr ""
-=======
 "Choose 'Allocation Request' if you want to increase the number of leaves available for someone"
 msgstr "Izberite 'Zahtevek za odsotnost' če nekdo želi prost dan. Izberite 'Omejitev odsotnosti' če za nekoga želite povečati količino razpoložljivega dopusta.\nChoose 'Leave Request' if someone wants to take an off-day. Choose 'Allocation Request' if you want to increase the number of leaves available for someone"
->>>>>>> 0af32f3f
 
 #. module: hr_holidays
 #: xsl:holidays.summary:0
 msgid "Color"
-msgstr ""
+msgstr "Barva"
 
 #. module: hr_holidays
 #: field:hr.holidays.status,color_name:0
 msgid "Color in Report"
-msgstr ""
+msgstr "Barva v poročilu"
 
 #. module: hr_holidays
 #: model:hr.holidays.status,name:hr_holidays.holiday_status_comp
 msgid "Compensatory Days"
-msgstr ""
+msgstr "Nadomestni dnevi"
 
 #. module: hr_holidays
 #: view:hr.holidays:hr_holidays.edit_holiday_new
@@ -261,35 +237,38 @@
 msgstr "Potrjeno"
 
 #. module: hr_holidays
-#: field:hr.holidays,create_uid:0
-#: field:hr.holidays.status,create_uid:0
+#: field:hr.holidays,create_uid:0 field:hr.holidays.status,create_uid:0
 #: field:hr.holidays.summary.dept,create_uid:0
 #: field:hr.holidays.summary.employee,create_uid:0
 msgid "Created by"
-msgstr ""
-
-#. module: hr_holidays
-#: field:hr.holidays,create_date:0
-#: field:hr.holidays.status,create_date:0
+msgstr "Ustvaril"
+
+#. module: hr_holidays
+#: field:hr.holidays,create_date:0 field:hr.holidays.status,create_date:0
 #: field:hr.holidays.summary.dept,create_date:0
 #: field:hr.holidays.summary.employee,create_date:0
 msgid "Created on"
-msgstr ""
+msgstr "Ustvarjeno"
 
 #. module: hr_holidays
 #: field:hr.employee,current_leave_state:0
 msgid "Current Leave Status"
-msgstr ""
+msgstr "Tekoče stanje odsotnosti"
 
 #. module: hr_holidays
 #: field:hr.employee,current_leave_id:0
 msgid "Current Leave Type"
-msgstr ""
+msgstr "Tip trenutne odsotnosti"
+
+#. module: hr_holidays
+#: view:hr.holidays:hr_holidays.view_hr_holidays_filter
+msgid "Current Year Leaves"
+msgstr "Odsotnosti v tekočem letu"
 
 #. module: hr_holidays
 #: help:hr.holidays,message_last_post:0
 msgid "Date of the last message posted on the record."
-msgstr ""
+msgstr "Datum zadnjega objavljenega sporočila na zapisu."
 
 #. module: hr_holidays
 #: field:hr.holidays,department_id:0
@@ -299,7 +278,7 @@
 #. module: hr_holidays
 #: field:hr.holidays.summary.dept,depts:0
 msgid "Department(s)"
-msgstr ""
+msgstr "Oddelki"
 
 #. module: hr_holidays
 #: view:hr.holidays:hr_holidays.view_hr_holidays_filter
@@ -310,12 +289,12 @@
 #. module: hr_holidays
 #: view:hr.holidays.status:hr_holidays.edit_holiday_status_form
 msgid "Details"
-msgstr ""
+msgstr "Podrobnosti"
 
 #. module: hr_holidays
 #: view:hr.holidays:hr_holidays.edit_holiday_new
 msgid "Duration"
-msgstr ""
+msgstr "Trajanje"
 
 #. module: hr_holidays
 #: view:hr.employee:hr_holidays.hr_holidays_leaves_assign_tree_view
@@ -324,45 +303,45 @@
 #: field:hr.holidays.remaining.leaves.user,name:0
 #: model:ir.model,name:hr_holidays.model_hr_employee
 msgid "Employee"
-msgstr "Zaposlenec"
+msgstr "Delojemalec"
 
 #. module: hr_holidays
 #: field:hr.holidays,category_id:0
 msgid "Employee Tag"
-msgstr ""
+msgstr "Kadrovska oznaka"
 
 #. module: hr_holidays
 #: field:hr.holidays.summary.employee,emp:0
 msgid "Employee(s)"
-msgstr "Zaposlenec/Zaposlenci"
+msgstr "Delojemalci"
 
 #. module: hr_holidays
 #: field:hr.holidays,date_to:0
 msgid "End Date"
-msgstr ""
+msgstr "Končni datum"
 
 #. module: hr_holidays
 #: code:addons/hr_holidays/wizard/hr_holidays_summary_department.py:44
 #, python-format
 msgid "Error!"
-msgstr ""
-
-#. module: hr_holidays
-#: view:hr.holidays:hr_holidays.view_hr_holidays_filter
-msgid ""
-"Filters only on allocations and requests that belong to an holiday type that "
-"is 'active' (active field is True)"
-msgstr ""
+msgstr "Napaka!"
+
+#. module: hr_holidays
+#: view:hr.holidays:hr_holidays.view_hr_holidays_filter
+msgid ""
+"Filters only on allocations and requests that belong to an holiday type that"
+" is 'active' (active field is True)"
+msgstr "Filtriranje le po dodelitvah in zahtevkih za počitnice tipa 'aktivno' (oznaka aktivno = True)"
 
 #. module: hr_holidays
 #: field:hr.holidays,manager_id:0
 msgid "First Approval"
-msgstr ""
+msgstr "Prva odobritev"
 
 #. module: hr_holidays
 #: field:hr.holidays,message_follower_ids:0
 msgid "Followers"
-msgstr ""
+msgstr "Sledilci"
 
 #. module: hr_holidays
 #: field:hr.holidays.summary.dept,date_from:0
@@ -378,45 +357,43 @@
 #. module: hr_holidays
 #: view:hr.holidays:hr_holidays.view_hr_holidays_filter
 msgid "Group By"
-msgstr ""
+msgstr "Združi po"
 
 #. module: hr_holidays
 #: model:ir.model,name:hr_holidays.model_hr_holidays_summary_dept
 msgid "HR Leaves Summary Report By Department"
-msgstr ""
+msgstr "Kadrovsko poročilo o odsotnostih po oddelku"
 
 #. module: hr_holidays
 #: model:ir.model,name:hr_holidays.model_hr_holidays_summary_employee
 msgid "HR Leaves Summary Report By Employee"
-msgstr ""
+msgstr "Kadrovsko poročilo o odsotnostih po kadrih"
 
 #. module: hr_holidays
 #: help:hr.holidays,message_summary:0
 msgid ""
 "Holds the Chatter summary (number of messages, ...). This summary is "
 "directly in html format in order to be inserted in kanban views."
-msgstr ""
-
-#. module: hr_holidays
-#: field:hr.holidays,id:0
-#: field:hr.holidays.remaining.leaves.user,id:0
-#: field:hr.holidays.status,id:0
-#: field:hr.holidays.summary.dept,id:0
+msgstr "Povzetek komunikacij (število sporočil, ...). Ta povzetek je neposredno v html formatu, da se lahko vstavlja v kanban prikaze."
+
+#. module: hr_holidays
+#: field:hr.holidays,id:0 field:hr.holidays.remaining.leaves.user,id:0
+#: field:hr.holidays.status,id:0 field:hr.holidays.summary.dept,id:0
 #: field:hr.holidays.summary.employee,id:0
 msgid "ID"
-msgstr ""
+msgstr "ID"
 
 #. module: hr_holidays
 #: help:hr.holidays,message_unread:0
 msgid "If checked new messages require your attention."
-msgstr ""
+msgstr "Če je označeno, zahtevajo nova sporočila vašo pozornost."
 
 #. module: hr_holidays
 #: help:hr.holidays.status,active:0
 msgid ""
 "If the active field is set to false, it will allow you to hide the leave "
 "type without removing it."
-msgstr ""
+msgstr "Če nastavljeno na 'false' omogoči skrivanje tipa odsotnosti, ne da bi ga brisali."
 
 #. module: hr_holidays
 #: help:hr.holidays.status,limit:0
@@ -424,12 +401,12 @@
 "If you select this check box, the system allows the employees to take more "
 "leaves than the available ones for this type and will not take them into "
 "account for the \"Remaining Legal Leaves\" defined on the employee form."
-msgstr ""
+msgstr "Če označeno, sistem dovoli delojemalcem koriščenje več dopusta od razpoložljivega za ta tip odsotnosti in jih ne bo upošteval za \"Preostali redni dopust\" določen v obrazcu delojemalca."
 
 #. module: hr_holidays
 #: field:hr.holidays,message_is_follower:0
 msgid "Is a Follower"
-msgstr ""
+msgstr "Je sledilec"
 
 #. module: hr_holidays
 #: selection:hr.holidays.status,color_name:0
@@ -439,23 +416,21 @@
 #. module: hr_holidays
 #: field:hr.holidays,message_last_post:0
 msgid "Last Message Date"
-msgstr ""
-
-#. module: hr_holidays
-#: field:hr.holidays,write_uid:0
-#: field:hr.holidays.status,write_uid:0
+msgstr "Datum zadnjega sporočila"
+
+#. module: hr_holidays
+#: field:hr.holidays,write_uid:0 field:hr.holidays.status,write_uid:0
 #: field:hr.holidays.summary.dept,write_uid:0
 #: field:hr.holidays.summary.employee,write_uid:0
 msgid "Last Updated by"
-msgstr ""
-
-#. module: hr_holidays
-#: field:hr.holidays,write_date:0
-#: field:hr.holidays.status,write_date:0
+msgstr "Zadnjič posodobil"
+
+#. module: hr_holidays
+#: field:hr.holidays,write_date:0 field:hr.holidays.status,write_date:0
 #: field:hr.holidays.summary.dept,write_date:0
 #: field:hr.holidays.summary.employee,write_date:0
 msgid "Last Updated on"
-msgstr ""
+msgstr "Zadnjič posodobljeno"
 
 #. module: hr_holidays
 #: selection:hr.holidays.status,color_name:0
@@ -465,20 +440,20 @@
 #. module: hr_holidays
 #: model:ir.model,name:hr_holidays.model_hr_holidays
 msgid "Leave"
-msgstr ""
+msgstr "Odsotnost"
 
 #. module: hr_holidays
 #: model:ir.model,name:hr_holidays.model_resource_calendar_leaves
 msgid "Leave Detail"
-msgstr ""
+msgstr "Podrobnosti o odsotnosti"
 
 #. module: hr_holidays
 #: model:ir.actions.act_window,name:hr_holidays.act_hr_leave_request_to_meeting
 msgid "Leave Meetings"
-msgstr ""
-
-#. module: hr_holidays
-#: code:addons/hr_holidays/hr_holidays.py:373
+msgstr "Sestanki dopusti"
+
+#. module: hr_holidays
+#: code:addons/hr_holidays/hr_holidays.py:374
 #: view:hr.holidays:hr_holidays.edit_holiday_new
 #: view:hr.holidays:hr_holidays.view_holiday_new_calendar
 #: selection:hr.holidays,type:0
@@ -487,29 +462,20 @@
 #: field:resource.calendar.leaves,holiday_id:0
 #, python-format
 msgid "Leave Request"
-<<<<<<< HEAD
-msgstr ""
-=======
 msgstr "Zahtevek za odsotnost"
->>>>>>> 0af32f3f
 
 #. module: hr_holidays
 #: view:hr.holidays:hr_holidays.view_holiday
 msgid "Leave Requests"
-msgstr ""
+msgstr "Zahtevki za dopust"
 
 #. module: hr_holidays
 #: model:ir.ui.menu,name:hr_holidays.menu_request_approve_holidays
 msgid "Leave Requests to Approve"
-<<<<<<< HEAD
-msgstr ""
-=======
 msgstr "Odobritev odsotnosti"
->>>>>>> 0af32f3f
-
-#. module: hr_holidays
-#: xsl:holidays.summary:0
-#: field:hr.holidays,holiday_status_id:0
+
+#. module: hr_holidays
+#: xsl:holidays.summary:0 field:hr.holidays,holiday_status_id:0
 #: field:hr.holidays.remaining.leaves.user,leave_type:0
 #: view:hr.holidays.status:hr_holidays.edit_holiday_status_form
 #: view:hr.holidays.status:hr_holidays.view_holiday_status_normal_tree
@@ -519,14 +485,14 @@
 #: field:hr.holidays.summary.dept,holiday_type:0
 #: model:ir.model,name:hr_holidays.model_hr_holidays_status
 msgid "Leave Type"
-msgstr ""
+msgstr "Tip odsotnosti"
 
 #. module: hr_holidays
 #: view:hr.holidays.status:hr_holidays.view_holidays_status_filter
 #: view:hr.holidays.status:hr_holidays.view_hr_holidays_status_search
 #: model:ir.actions.act_window,name:hr_holidays.open_view_holiday_status
 msgid "Leave Types"
-msgstr ""
+msgstr "Tipi odsotnosti"
 
 #. module: hr_holidays
 #: view:hr.employee:hr_holidays.view_employee_form_leave_inherit
@@ -534,27 +500,26 @@
 #: model:ir.actions.act_window,name:hr_holidays.act_hr_employee_holiday_request
 #: model:ir.ui.menu,name:hr_holidays.menu_open_ask_holidays
 msgid "Leaves"
-msgstr ""
+msgstr "Odsotnosti"
 
 #. module: hr_holidays
 #: field:hr.holidays.status,leaves_taken:0
 msgid "Leaves Already Taken"
-msgstr ""
+msgstr "Že izkoriščen dopust"
 
 #. module: hr_holidays
 #: model:ir.actions.act_window,name:hr_holidays.action_hr_available_holidays_report
 #: model:ir.ui.menu,name:hr_holidays.menu_hr_available_holidays_report_tree
 msgid "Leaves Analysis"
-msgstr ""
+msgstr "Analiza odsotnosti"
 
 #. module: hr_holidays
 #: view:hr.holidays:hr_holidays.allocation_company_new
 msgid "Leaves Management"
-msgstr ""
-
-#. module: hr_holidays
-#: xsl:holidays.summary:0
-#: view:hr.holidays:hr_holidays.view_holiday_graph
+msgstr "Upravljanje odsotnosti"
+
+#. module: hr_holidays
+#: xsl:holidays.summary:0 view:hr.holidays:hr_holidays.view_holiday_graph
 #: view:hr.holidays:hr_holidays.view_holiday_simple
 #: view:hr.holidays.summary.employee:hr_holidays.view_hr_holidays_summary_employee
 #: model:ir.actions.act_window,name:hr_holidays.action_hr_holidays_summary_employee
@@ -562,30 +527,30 @@
 #: model:ir.actions.report.xml,name:hr_holidays.report_holidays_summary
 #: model:ir.ui.menu,name:hr_holidays.menu_open_company_allocation
 msgid "Leaves Summary"
-msgstr ""
+msgstr "Povzetek odsotnosti"
 
 #. module: hr_holidays
 #: model:ir.ui.menu,name:hr_holidays.menu_open_view_holiday_status
 msgid "Leaves Types"
-msgstr ""
+msgstr "Tipi odsotnosti"
 
 #. module: hr_holidays
 #: view:hr.holidays.summary.dept:hr_holidays.view_hr_holidays_summary_dept
 #: model:ir.actions.act_window,name:hr_holidays.action_hr_holidays_summary_dept
 #: model:ir.ui.menu,name:hr_holidays.menu_account_central_journal
 msgid "Leaves by Department"
-msgstr ""
+msgstr "Odsotnosti po oddelku"
 
 #. module: hr_holidays
 #: view:hr.holidays.remaining.leaves.user:hr_holidays.view_hr_holidays_remaining_leaves_user_graph
 #: view:hr.holidays.remaining.leaves.user:hr_holidays.view_hr_holidays_remaining_leaves_user_tree
 msgid "Leaves by Type"
-msgstr ""
+msgstr "Odsotnosti po tipu"
 
 #. module: hr_holidays
 #: model:hr.holidays.status,name:hr_holidays.holiday_status_cl
-msgid "Legal Leaves 2014"
-msgstr ""
+msgid "Legal Leaves 2015"
+msgstr "Redni dopusti 2015"
 
 #. module: hr_holidays
 #: selection:hr.holidays.status,color_name:0
@@ -595,7 +560,7 @@
 #. module: hr_holidays
 #: selection:hr.holidays.status,color_name:0
 msgid "Light Coral"
-msgstr ""
+msgstr "Svetlo koralna"
 
 #. module: hr_holidays
 #: selection:hr.holidays.status,color_name:0
@@ -615,7 +580,7 @@
 #. module: hr_holidays
 #: selection:hr.holidays.status,color_name:0
 msgid "Light Salmon"
-msgstr ""
+msgstr "Svetlo rožnata"
 
 #. module: hr_holidays
 #: selection:hr.holidays.status,color_name:0
@@ -625,93 +590,89 @@
 #. module: hr_holidays
 #: field:hr.holidays,linked_request_ids:0
 msgid "Linked Requests"
-msgstr "Povezan zahtevek"
+msgstr "Povezani zahtevki"
 
 #. module: hr_holidays
 #: selection:hr.holidays.status,color_name:0
 msgid "Magenta"
-msgstr "Magenta"
+msgstr "Škrlatna"
 
 #. module: hr_holidays
 #: view:hr.holidays:hr_holidays.view_hr_holidays_filter
 msgid "Manager"
-msgstr ""
+msgstr "Upravitelj"
 
 #. module: hr_holidays
 #: field:hr.holidays.status,max_leaves:0
 msgid "Maximum Allowed"
-msgstr ""
+msgstr "Največ dovoljeno"
 
 #. module: hr_holidays
 #: help:hr.holidays.status,remaining_leaves:0
 msgid "Maximum Leaves Allowed - Leaves Already Taken"
-msgstr ""
+msgstr "Maksimalno število dovoljenih odsotnosti - že izkoriščene odsotnosti"
 
 #. module: hr_holidays
 #: help:hr.holidays.status,virtual_remaining_leaves:0
 msgid ""
 "Maximum Leaves Allowed - Leaves Already Taken - Leaves Waiting Approval"
-msgstr ""
+msgstr "Maksimalno število dovoljenih odsotnosti - že izkoriščene odsotnosti - odsotnosti v odobritvi"
 
 #. module: hr_holidays
 #: field:hr.holidays,meeting_id:0
 msgid "Meeting"
-msgstr ""
+msgstr "Sestanek"
 
 #. module: hr_holidays
 #: field:hr.holidays.status,categ_id:0
 msgid "Meeting Type"
-msgstr ""
+msgstr "Tip sestanka"
 
 #. module: hr_holidays
 #: field:hr.holidays,message_ids:0
 msgid "Messages"
-msgstr ""
+msgstr "Sporočila"
 
 #. module: hr_holidays
 #: help:hr.holidays,message_ids:0
 msgid "Messages and communication history"
-msgstr ""
+msgstr "Komunikacije in kronologija"
 
 #. module: hr_holidays
 #: view:hr.holidays.status:hr_holidays.edit_holiday_status_form
 msgid "Misc"
-msgstr ""
+msgstr "Razno"
 
 #. module: hr_holidays
 #: view:hr.holidays:hr_holidays.edit_holiday_new
 #: view:hr.holidays:hr_holidays.view_holiday
 msgid "Mode"
-msgstr ""
+msgstr "Način"
 
 #. module: hr_holidays
 #: xsl:holidays.summary:0
 msgid "Month"
-msgstr ""
+msgstr "Mesec"
 
 #. module: hr_holidays
 #: view:hr.holidays:hr_holidays.view_hr_holidays_filter
 msgid "My Department Leaves"
-msgstr ""
+msgstr "Odsotnosti mojega oddelka"
 
 #. module: hr_holidays
 #: view:hr.holidays:hr_holidays.view_hr_holidays_filter
 msgid "My Leave Requests"
-<<<<<<< HEAD
-msgstr ""
-=======
 msgstr "Moji zahtevki za odsotnost"
->>>>>>> 0af32f3f
 
 #. module: hr_holidays
 #: view:hr.holidays:hr_holidays.view_hr_holidays_filter
 msgid "My Requests"
-msgstr ""
+msgstr "Moji zahtevki"
 
 #. module: hr_holidays
 #: selection:hr.employee,current_leave_state:0
 msgid "New"
-msgstr ""
+msgstr "Nov"
 
 #. module: hr_holidays
 #: view:hr.holidays:hr_holidays.view_holiday
@@ -725,12 +686,12 @@
 msgid ""
 "Once a leave is validated, Odoo will create a corresponding meeting of this "
 "type in the calendar."
-msgstr ""
+msgstr "Po odobritvi odsotnosti se ustvari ustrezen sestanek tega tipa v koledarju."
 
 #. module: hr_holidays
 #: field:hr.holidays,parent_id:0
 msgid "Parent"
-msgstr ""
+msgstr "Nadrejeni"
 
 #. module: hr_holidays
 #: view:hr.holidays.summary.dept:hr_holidays.view_hr_holidays_summary_dept
@@ -741,7 +702,7 @@
 #. module: hr_holidays
 #: field:hr.holidays,notes:0
 msgid "Reasons"
-msgstr ""
+msgstr "Razlogi"
 
 #. module: hr_holidays
 #: selection:hr.holidays.status,color_name:0
@@ -755,8 +716,7 @@
 msgstr "Zavrni"
 
 #. module: hr_holidays
-#: selection:hr.employee,current_leave_state:0
-#: selection:hr.holidays,state:0
+#: selection:hr.employee,current_leave_state:0 selection:hr.holidays,state:0
 #: model:mail.message.subtype,name:hr_holidays.mt_holidays_refused
 msgid "Refused"
 msgstr "Zavrnjeno"
@@ -771,39 +731,39 @@
 #. module: hr_holidays
 #: field:hr.holidays.status,remaining_leaves:0
 msgid "Remaining Leaves"
-msgstr "Preostali odhodi"
+msgstr "Preostale odsotnosti"
 
 #. module: hr_holidays
 #: view:hr.employee:hr_holidays.hr_holidays_leaves_assign_tree_view
 #: field:hr.employee,remaining_leaves:0
 msgid "Remaining Legal Leaves"
-msgstr ""
+msgstr "Preostali redni dopusti"
 
 #. module: hr_holidays
 #: field:hr.holidays.remaining.leaves.user,no_of_leaves:0
 msgid "Remaining leaves"
-msgstr ""
+msgstr "Preostale odsotnosti"
 
 #. module: hr_holidays
 #: field:hr.holidays,type:0
 msgid "Request Type"
-msgstr ""
+msgstr "Tip zahtevka"
 
 #. module: hr_holidays
 #: model:mail.message.subtype,description:hr_holidays.mt_holidays_approved
 msgid "Request approved"
-msgstr ""
-
-#. module: hr_holidays
-#: code:addons/hr_holidays/hr_holidays.py:472
+msgstr "Zahtevek odobren"
+
+#. module: hr_holidays
+#: code:addons/hr_holidays/hr_holidays.py:473
 #, python-format
 msgid "Request approved, waiting second validation."
-msgstr ""
+msgstr "Zahtevek odobren, čaka drugo overitev."
 
 #. module: hr_holidays
 #: model:mail.message.subtype,description:hr_holidays.mt_holidays_confirmed
 msgid "Request confirmed and waiting approval"
-msgstr ""
+msgstr "Zahtevek potrjen in čaka odobritev"
 
 #. module: hr_holidays
 #: model:mail.message.subtype,description:hr_holidays.mt_holidays_refused
@@ -813,187 +773,177 @@
 #. module: hr_holidays
 #: model:ir.actions.act_window,name:hr_holidays.request_approve_holidays
 msgid "Requests to Approve"
-msgstr ""
+msgstr "Zahtevki v odobritvi"
 
 #. module: hr_holidays
 #: view:hr.holidays:hr_holidays.allocation_company_new
 #: view:hr.holidays:hr_holidays.edit_holiday_new
 msgid "Reset to Draft"
-msgstr ""
+msgstr "Vrni v osnutek"
 
 #. module: hr_holidays
 #: view:hr.holidays:hr_holidays.view_hr_holidays_filter
 msgid "Search Leave"
-msgstr "Išči odhod"
+msgstr "Iskanje odsotnosti"
 
 #. module: hr_holidays
 #: view:hr.holidays.status:hr_holidays.view_holidays_status_filter
 msgid "Search Leave Type"
-msgstr ""
-
-#. module: hr_holidays
-#: field:hr.holidays,manager_id2:0
-#: selection:hr.holidays,state:0
+msgstr "Iskanje tipa odsotnosti"
+
+#. module: hr_holidays
+#: field:hr.holidays,manager_id2:0 selection:hr.holidays,state:0
 msgid "Second Approval"
-msgstr ""
+msgstr "Druga overitev"
 
 #. module: hr_holidays
 #: field:hr.holidays.summary.employee,holiday_type:0
 msgid "Select Leave Type"
-msgstr ""
+msgstr "Izbira tipa odsotnosti"
 
 #. module: hr_holidays
 #: model:hr.holidays.status,name:hr_holidays.holiday_status_sl
 msgid "Sick Leaves"
-msgstr ""
+msgstr "Bolniški dopusti"
 
 #. module: hr_holidays
 #: field:hr.holidays,date_from:0
 msgid "Start Date"
-msgstr ""
+msgstr "Začetni datum"
 
 #. module: hr_holidays
 #: view:hr.holidays:hr_holidays.view_hr_holidays_filter
 msgid "Start Month"
-msgstr ""
+msgstr "Mesec pričetka"
 
 #. module: hr_holidays
 #: field:hr.holidays,state:0
 msgid "Status"
-msgstr ""
+msgstr "Status"
 
 #. module: hr_holidays
 #: view:hr.holidays:hr_holidays.allocation_company_new
 msgid "Submit to Manager"
-msgstr ""
+msgstr "Predloži upravitelju"
 
 #. module: hr_holidays
 #: xsl:holidays.summary:0
 msgid "Sum"
-msgstr ""
+msgstr "Vsota"
 
 #. module: hr_holidays
 #: field:hr.holidays,message_summary:0
 msgid "Summary"
-msgstr ""
+msgstr "Povzetek"
 
 #. module: hr_holidays
 #: sql_constraint:hr.holidays:0
 msgid ""
 "The employee or employee category of this request is missing. Please make "
 "sure that your user login is linked to an employee."
-msgstr ""
-
-#. module: hr_holidays
-#: code:addons/hr_holidays/hr_holidays.py:502
+msgstr "Na zahtevku manjka delojemalec ali kadrovska kategorija. Preverite, če je vaše uporabniško ime povezano z delojemalcem."
+
+#. module: hr_holidays
+#: code:addons/hr_holidays/hr_holidays.py:503
 #, python-format
 msgid ""
-"The feature behind the field 'Remaining Legal Leaves' can only be used when "
-"there is only one leave type with the option 'Allow to Override Limit' "
-"unchecked. (%s Found). Otherwise, the update is ambiguous as we cannot "
-"decide on which leave type the update has to be done. \n"
-"You may prefer to use the classic menus 'Leave Requests' and 'Allocation "
-"Requests' located in 'Human Resources \\ Leaves' to manage the leave days of "
-"the employees if the configuration does not allow to use this field."
-msgstr ""
+"The feature behind the field 'Remaining Legal Leaves' can only be used when there is only one leave type with the option 'Allow to Override Limit' unchecked. (%s Found). Otherwise, the update is ambiguous as we cannot decide on which leave type the update has to be done. \n"
+"You may prefer to use the classic menus 'Leave Requests' and 'Allocation Requests' located in 'Human Resources \\ Leaves' to manage the leave days of the employees if the configuration does not allow to use this field."
+msgstr "Funkcija polja 'Preostali redni dopust' se lahko uporabi le, ko je le en tip odsotnosti z neoznačeno opcijo 'Dovoli prekoračenje limita'. (%s Found). V nasprotnem primeru je posodobitev dvoumna, saj se ni mogoče odločiti za tip odsotnosti ki naj bi bil posodobljen. \nVerjetno boste raje uporabljali klasične menije 'Zahtevki po dopustu' in 'Zahtevki po dodelitvi' v 'Kadri/Odsotnosti' za upravljanje dela prostih dni kadrov, če nastavitve ne dovoljujejo uporabe tega polja."
 
 #. module: hr_holidays
 #: sql_constraint:hr.holidays:0
 msgid "The number of days must be greater than 0."
-msgstr ""
+msgstr "Število dni mora biti večje od 0!"
 
 #. module: hr_holidays
 #: constraint:hr.holidays:0
 msgid "The number of remaining leaves is not sufficient for this leave type"
-msgstr ""
-
-#. module: hr_holidays
-#: code:addons/hr_holidays/hr_holidays.py:452
+msgstr "Število preostalih odsotnosti ne zadošča za ta tip odsotnosti"
+
+#. module: hr_holidays
+#: code:addons/hr_holidays/hr_holidays.py:453
 #, python-format
 msgid ""
 "The number of remaining leaves is not sufficient for this leave type.\n"
 "Please verify also the leaves waiting for validation."
-msgstr ""
-
-#. module: hr_holidays
-#: code:addons/hr_holidays/hr_holidays.py:285
-#: code:addons/hr_holidays/hr_holidays.py:310
-#: sql_constraint:hr.holidays:0
+msgstr "Število preostalih odsotnosti ne zadošča za ta tip odsotnosti .\nPreverite tudi odsotnosti v overjanju."
+
+#. module: hr_holidays
+#: code:addons/hr_holidays/hr_holidays.py:286
+#: code:addons/hr_holidays/hr_holidays.py:311 sql_constraint:hr.holidays:0
 #, python-format
 msgid "The start date must be anterior to the end date."
-msgstr ""
+msgstr "Začetni datum mora biti pred končnim!"
 
 #. module: hr_holidays
 #: help:hr.holidays,state:0
 msgid ""
-"The status is set to 'To Submit', when a holiday request is created.         "
-"   \n"
-"The status is 'To Approve', when holiday request is confirmed by user.       "
-"     \n"
-"The status is 'Refused', when holiday request is refused by manager.         "
-"   \n"
+"The status is set to 'To Submit', when a holiday request is created.            \n"
+"The status is 'To Approve', when holiday request is confirmed by user.            \n"
+"The status is 'Refused', when holiday request is refused by manager.            \n"
 "The status is 'Approved', when holiday request is approved by manager."
-msgstr ""
+msgstr "Status je nastavljen kot 'Za predložitev', ko se zahtevek po dopustu ustvari,            \n'V odobritvi', ko ga uporabnik potrdi,            \n'Zavrnjeno', če ga upravitelj zavrne,            \n'Odobreno', če ga upravitelj odobri."
 
 #. module: hr_holidays
 #: help:hr.holidays,manager_id:0
 msgid "This area is automatically filled by the user who validate the leave"
-msgstr ""
+msgstr "Območje se samodejno zapolni, ko uporabnik overi dopust"
 
 #. module: hr_holidays
 #: help:hr.holidays,manager_id2:0
 msgid ""
 "This area is automaticly filled by the user who validate the leave with "
 "second level (If Leave type need second validation)"
-msgstr ""
+msgstr "Območje se samodejno izpolni, ko ga overi uporabnik, ki overja odsotnost na drugi stopnji (če tip odsotnosti zahteva dvojno overjanje)"
 
 #. module: hr_holidays
 #: help:hr.holidays.status,color_name:0
 msgid ""
 "This color will be used in the leaves summary located in Reporting\\Leaves "
 "by Department."
-msgstr ""
+msgstr "Barva uporabljena v povzetku odsotnosti v Poročila/Odsotnosti po oddelku."
 
 #. module: hr_holidays
 #: help:hr.holidays.status,leaves_taken:0
 msgid ""
 "This value is given by the sum of all holidays requests with a negative "
 "value."
-msgstr ""
+msgstr "Vrednost podana kot vsota vseh zahtevkov po dopustu z negativno vrednostjo."
 
 #. module: hr_holidays
 #: help:hr.holidays.status,max_leaves:0
 msgid ""
 "This value is given by the sum of all holidays requests with a positive "
 "value."
-msgstr ""
+msgstr "Vrednost podana z vsoto vseh zahtevkov po dopustu s pozitivno vrednostjo."
 
 #. module: hr_holidays
 #: view:hr.holidays:hr_holidays.view_hr_holidays_filter
 #: selection:hr.holidays,state:0
 #: model:mail.message.subtype,name:hr_holidays.mt_holidays_confirmed
 msgid "To Approve"
-msgstr ""
+msgstr "Za odobritev"
 
 #. module: hr_holidays
 #: view:hr.holidays:hr_holidays.view_hr_holidays_filter
 msgid "To Confirm"
-msgstr ""
+msgstr "Za potrditev"
 
 #. module: hr_holidays
 #: field:hr.employee,leave_date_to:0
 msgid "To Date"
-msgstr ""
+msgstr "Do datuma"
 
 #. module: hr_holidays
 #: selection:hr.holidays,state:0
 msgid "To Submit"
-msgstr ""
+msgstr "Za predložitev"
 
 #. module: hr_holidays
 #: model:ir.model,name:hr_holidays.model_hr_holidays_remaining_leaves_user
 msgid "Total holidays by type"
-msgstr ""
+msgstr "Skupaj dela prostih dni po tipu"
 
 #. module: hr_holidays
 #: help:hr.employee,remaining_leaves:0
@@ -1001,22 +951,22 @@
 "Total number of legal leaves allocated to this employee, change this value "
 "to create allocation/leave request. Total based on all the leave types "
 "without overriding limit."
-msgstr ""
+msgstr "Skupno število rednega dopusta dodeljenega temu delojemalcu. Spremenite to vrednost, da bi ustvarili zahtevek po dodelitvi/dopustu. Skupna vsota je osnovana na tipih odsotnosti brez prekoračenja limita."
 
 #. module: hr_holidays
 #: view:hr.holidays:hr_holidays.view_hr_holidays_filter
 msgid "Type"
-msgstr ""
+msgstr "Tip"
 
 #. module: hr_holidays
 #: model:hr.holidays.status,name:hr_holidays.holiday_status_unpaid
 msgid "Unpaid"
-msgstr ""
+msgstr "Neplačan"
 
 #. module: hr_holidays
 #: field:hr.holidays,message_unread:0
 msgid "Unread Messages"
-msgstr ""
+msgstr "Neprebrana sporočila"
 
 #. module: hr_holidays
 #: field:hr.holidays,user_id:0
@@ -1027,17 +977,17 @@
 #. module: hr_holidays
 #: view:hr.holidays:hr_holidays.edit_holiday_new
 msgid "Validate"
-msgstr ""
+msgstr "Overitev"
 
 #. module: hr_holidays
 #: view:hr.holidays:hr_holidays.view_hr_holidays_filter
 msgid "Validated"
-msgstr "Potrjeno"
+msgstr "Overjeno"
 
 #. module: hr_holidays
 #: view:hr.holidays.status:hr_holidays.edit_holiday_status_form
 msgid "Validation"
-msgstr ""
+msgstr "Overjanje"
 
 #. module: hr_holidays
 #: selection:hr.holidays.status,color_name:0
@@ -1047,29 +997,29 @@
 #. module: hr_holidays
 #: field:hr.holidays.status,virtual_remaining_leaves:0
 msgid "Virtual Remaining Leaves"
-msgstr ""
+msgstr "Navidezno preostalega dopusta"
 
 #. module: hr_holidays
 #: selection:hr.employee,current_leave_state:0
 msgid "Waiting Approval"
-msgstr ""
+msgstr "Čaka odobritev"
 
 #. module: hr_holidays
 #: selection:hr.employee,current_leave_state:0
 msgid "Waiting Second Approval"
-msgstr "Čakanje na drugo potrditev"
-
-#. module: hr_holidays
-#: code:addons/hr_holidays/hr_holidays.py:274
-#: code:addons/hr_holidays/hr_holidays.py:285
-#: code:addons/hr_holidays/hr_holidays.py:310
-#: code:addons/hr_holidays/hr_holidays.py:329
-#: code:addons/hr_holidays/hr_holidays.py:334
-#: code:addons/hr_holidays/hr_holidays.py:502
-#: code:addons/hr_holidays/hr_holidays.py:509
+msgstr "Čakanje na drugo odobritev"
+
+#. module: hr_holidays
+#: code:addons/hr_holidays/hr_holidays.py:275
+#: code:addons/hr_holidays/hr_holidays.py:286
+#: code:addons/hr_holidays/hr_holidays.py:311
+#: code:addons/hr_holidays/hr_holidays.py:330
+#: code:addons/hr_holidays/hr_holidays.py:335
+#: code:addons/hr_holidays/hr_holidays.py:503
+#: code:addons/hr_holidays/hr_holidays.py:510
 #, python-format
 msgid "Warning!"
-msgstr ""
+msgstr "Opozorilo!"
 
 #. module: hr_holidays
 #: selection:hr.holidays.status,color_name:0
@@ -1081,59 +1031,65 @@
 msgid ""
 "When selected, the Allocation/Leave Requests for this type require a second "
 "validation to be approved."
-msgstr ""
+msgstr "Če izbrano, je za odobritev potrebno drugo overjanje zahtevkov za dodelitev/dopust tega tipa."
 
 #. module: hr_holidays
 #: view:hr.holidays:hr_holidays.view_hr_holidays_filter
 msgid "Year"
-msgstr ""
+msgstr "Leto"
 
 #. module: hr_holidays
 #: constraint:hr.holidays:0
 msgid "You can not have 2 leaves that overlaps on same day!"
-msgstr ""
-
-#. module: hr_holidays
-#: code:addons/hr_holidays/hr_holidays.py:274
+msgstr "Ne morete imeti dveh odsotnosti na isti dan!"
+
+#. module: hr_holidays
+#: code:addons/hr_holidays/hr_holidays.py:275
 #, python-format
 msgid "You cannot delete a leave which is in %s state."
-msgstr ""
-
-#. module: hr_holidays
-#: code:addons/hr_holidays/hr_holidays.py:509
+msgstr "Dopusta, ki je v stanju %s ne morete brisati."
+
+#. module: hr_holidays
+#: code:addons/hr_holidays/hr_holidays.py:510
 #, python-format
 msgid "You cannot reduce validated allocation requests"
-msgstr ""
-
-#. module: hr_holidays
-#: code:addons/hr_holidays/hr_holidays.py:329
-#: code:addons/hr_holidays/hr_holidays.py:334
+msgstr "Ne morete nižati overjenih zahtevkov po dodelitvi"
+
+#. module: hr_holidays
+#: code:addons/hr_holidays/hr_holidays.py:330
+#: code:addons/hr_holidays/hr_holidays.py:335
 #, python-format
 msgid ""
 "You cannot set a leave request as '%s'. Contact a human resource manager."
-msgstr ""
+msgstr "Zahtevka za dopust ne morete nastaviti kot '%s'. Obrnite se na upravitelja kadrovske službe."
 
 #. module: hr_holidays
 #: code:addons/hr_holidays/wizard/hr_holidays_summary_department.py:44
 #, python-format
 msgid "You have to select at least one Department. And try again."
-msgstr ""
+msgstr "Izbrati morate vsaj  oddelek in ponovno poskusiti."
 
 #. module: hr_holidays
 #: view:hr.employee:hr_holidays.view_employee_form_leave_inherit
 #: view:hr.holidays:hr_holidays.edit_holiday_new
 msgid "days"
-msgstr ""
+msgstr "dni"
 
 #. module: hr_holidays
 #: xsl:holidays.summary:0
 msgid "leaves."
-msgstr ""
+msgstr "odsotnosti."
 
 #. module: hr_holidays
 #: xsl:holidays.summary:0
 msgid "of the"
-msgstr ""
+msgstr "od"
+
+#. module: hr_holidays
+#: view:hr.holidays.summary.dept:hr_holidays.view_hr_holidays_summary_dept
+#: view:hr.holidays.summary.employee:hr_holidays.view_hr_holidays_summary_employee
+msgid "or"
+msgstr "ali"
 
 #. module: hr_holidays
 #: xsl:holidays.summary:0
@@ -1143,4 +1099,4 @@
 #. module: hr_holidays
 #: field:hr.holidays,can_reset:0
 msgid "unknown"
-msgstr ""+msgstr "neznano"