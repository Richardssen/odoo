--- conflicted
+++ resolved
@@ -207,15 +207,9 @@
             <field name="type">form</field>
             <field name="arch" type="xml">
                 <form layout="manual">
-<<<<<<< HEAD
-                <div class="oe_form_topbar">
+                <header>
                     <button name="proforma_voucher" string="Validate" states="draft" class="oe_form_button_hi"/>
                     <button name="%(act_pay_bills)d" context="{'narration':narration, 'title':'Bill Payment', 'type':'payment', 'partner_id': partner_id, 'reference':reference}" type="action" string="Pay Bill" attrs="{'invisible':['|',('pay_now','=','pay_now'),'|',('state','=','draft'), ('paid','=',True)]}" class="oe_form_button_hi"/>
-=======
-                <header>
-                    <button name="proforma_voucher" string="Validate" states="draft"/>
-                    <button name="%(act_pay_bills)d" context="{'narration':narration, 'title':'Bill Payment', 'type':'payment', 'partner_id': partner_id, 'reference':reference}" type="action" string="Pay Bill" attrs="{'invisible':['|',('pay_now','=','pay_now'),'|',('state','=','draft'), ('paid','=',True)]}"/>
->>>>>>> 3ba4a8bd
                     <button name="cancel_voucher" string="Cancel" states="draft,proforma" />
                     <button name="cancel_voucher" string="Cancel" type="object" states="posted" confirm="Are you sure to confirm this record ?"/>
                     <button name="action_cancel_draft" type="object" states="cancel" string="Set to Draft"/>
