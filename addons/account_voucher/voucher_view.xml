--- conflicted
+++ resolved
@@ -38,7 +38,7 @@
                         <field name="account_id" on_change="onchange_account(account_id)"/>
                         <field name="type" on_change="onchange_journal(journal_id,type)"/>
                     </group>
-                    
+
                     <notebook colspan="4">
                         <page string="Voucher Entry">
                             <field name="payment_ids" colspan="4" nolabel="1" height="180">
@@ -101,13 +101,13 @@
                         <separator orientation="vertical"/>
                         <field name="number" select='1'/>
                         <field name="account_id" select="1"/>
-                        <field name="partner_id" select='1'/>                       
+                        <field name="partner_id" select='1'/>
                         <field name="date" select='1'/>
                     </group>
                     <newline/>
                     <group col='8' colspan='4'>
                         <field name="journal_id" widget="selection" context="{'journal_id': self, 'set_visible':False}" />
-                        <field name="period_id" context="{'period_id': self}" groups="base.group_extended"/>                        
+                        <field name="period_id" context="{'period_id': self}" groups="base.group_extended"/>
                     </group>
                     <newline/>
                     <group expand="0" string="Group By..." col='8' colspan='4'>
@@ -148,7 +148,7 @@
                     <newline/>
                     <group col='8' colspan='4'>
                         <field name="journal_id" widget="selection" select="1"/>
-                        <field name="period_id" select="1"/>                        
+                        <field name="period_id" select="1"/>
                     </group>
                     <newline/>
                     <group expand="0" string="Group By..." colspan="12" col="10">
@@ -179,7 +179,7 @@
                 </graph>
             </field>
          </record>
-        
+
         <!--  Receipt Vouchers -->
         <record model="ir.actions.act_window" id="action_receipt_vou_voucher_list">
             <field name="name">Receivable Vouchers</field>
@@ -264,18 +264,10 @@
             <field name="search_view_id" ref="view_voucher_filter_new"/>
         </record>
 
-<<<<<<< HEAD
-        <menuitem
-            id="menu_action_review_voucher_list"
-            action="action_review_voucher_list"
-            parent="account.periodical_processing_journal_entries_validation" sequence="2"/>
-
-=======
 <!--        <menuitem -->
 <!--            id="menu_action_review_voucher_list"-->
 <!--            action="action_review_voucher_list" -->
 <!--            parent="account.periodical_processing_journal_entries_validation" sequence="2"/>-->
 <!--        -->
->>>>>>> 0abd2431
         </data>
 </openerp>