--- conflicted
+++ resolved
@@ -92,14 +92,10 @@
             if res_id:
                 fragment['id'] = res_id
 
-<<<<<<< HEAD
-            res[partner.id] = urljoin(base_url, "/web/%s?%s#%s" % (route, urlencode(query), urlencode(fragment)))
-=======
             if fragment:
                 query['redirect'] = '/web#' + werkzeug.url_encode(fragment)
 
-            res[partner.id] = urljoin(base_url, "/web/login?%s" % werkzeug.url_encode(query))
->>>>>>> f4b1d23c
+            res[partner.id] = urljoin(base_url, "/web/%s?%s" % (route, werkzeug.url_encode(query)))
 
         return res
 
