# -*- coding: utf-8 -*-
##############################################################################
#
#    OpenERP, Open Source Management Solution
#    Copyright (C) 2004-2010 Tiny SPRL (<http://tiny.be>).
#
#    This program is free software: you can redistribute it and/or modify
#    it under the terms of the GNU Affero General Public License as
#    published by the Free Software Foundation, either version 3 of the
#    License, or (at your option) any later version.
#
#    This program is distributed in the hope that it will be useful,
#    but WITHOUT ANY WARRANTY; without even the implied warranty of
#    MERCHANTABILITY or FITNESS FOR A PARTICULAR PURPOSE.  See the
#    GNU Affero General Public License for more details.
#
#    You should have received a copy of the GNU Affero General Public License
#    along with this program.  If not, see <http://www.gnu.org/licenses/>.
#
##############################################################################

from datetime import datetime, timedelta

<<<<<<< HEAD
from osv import fields, osv
from tools.translate import _
from tools import DEFAULT_SERVER_DATE_FORMAT, DEFAULT_SERVER_DATETIME_FORMAT
=======
from openerp.osv import fields, osv
>>>>>>> b3838191

class sale_order_dates(osv.osv):
    """Add several date fields to Sale Orders, computed or user-entered"""
    _inherit = 'sale.order'

    def copy(self, cr, uid, id, default=None, context=None):
        """Don't copy the requested date along with the Sale Order"""
        if default is None:
            default = {}
        else:
            default = default.copy()
        default['requested_date'] = False
        return super(sale_order_dates, self).copy(cr, uid, id, default=default,
                                            context=context)
    
    def _order_line_move_date(self, cr, uid, line, context=None):
        """Compute the expected date from the requested date, not the order date"""
        order=line.order_id
        if order and order.requested_date:
            date_planned = datetime.strptime(order.requested_date,
                                             DEFAULT_SERVER_DATE_FORMAT)
            date_planned -= timedelta(days=order.company_id.security_lead)
            return date_planned.strftime(DEFAULT_SERVER_DATETIME_FORMAT)
        else:
            return super(sale_order_dates, self)._order_line_move_date(cr, uid, line)
        
    def _get_effective_date(self, cr, uid, ids, name, arg, context=None):
        """Read the shipping date from the related packings"""
        # XXX would be better if it returned the date the picking was processed
        res = {}
        dates_list = []
        for order in self.browse(cr, uid, ids, context=context):
            dates_list = []
            for pick in order.picking_ids:
                dates_list.append(pick.date)
            if dates_list:
                res[order.id] = min(dates_list)
            else:
                res[order.id] = False
        return res

    def _get_commitment_date(self, cr, uid, ids, name, arg, context=None):
        """Compute the commitment date"""
        res = {}
        dates_list = []
        for order in self.browse(cr, uid, ids, context=context):
            dates_list = []
            for line in order.order_line:
                dt = (datetime.strptime(order.date_order,
                                        DEFAULT_SERVER_DATE_FORMAT)
                     + timedelta(days=line.delay or 0.0) )
                dt_s = dt.strftime(DEFAULT_SERVER_DATE_FORMAT)
                dates_list.append(dt_s)
            if dates_list:
                res[order.id] = min(dates_list)
        return res

    def onchange_requested_date(self, cr, uid, ids, requested_date,
                                commitment_date, context=None):
        """Warn if the requested dates is sooner than the commitment date"""
        if (requested_date and commitment_date
                           and requested_date < commitment_date):
            return {'warning': {
                'title': _('Requested date is too soon!'),
                'message': _("The date requested by the customer is "
                             "sooner than the commitment date. You may be "
                             "unable to honor the customer's request.")
                }
            }
        else:
            return {}

    _columns = {
<<<<<<< HEAD
        'commitment_date': fields.function(_get_commitment_date, store=True,
            type='date', string='Commitment Date',
            help="Date by which the products is sure to be delivered. This is "
                 "a date that you can promise to the customer, based on the "
                 "Product Lead Times."),
        'requested_date': fields.date('Requested Date',
            readonly=True, states={'draft': [('readonly', False)]},
            help="Date by which the customer has requested the items to be "
                 "delivered.\n"
                 "When this Order gets confirmed, the Delivery Order's "
                 "expected date will be computed based on this date and the "
                 "Company's Security Delay.\n"
                 "Leave this field empty if you want the Delivery Order to be "
                 "processed as soon as possible. In that case the expected "
                 "date will be computed using the default method: based on "
                 "the Product Lead Times and the Company's Security Delay."),
        'effective_date': fields.function(_get_effective_date, type='date',
            store=True, string='Effective Date',
            help="Date on which the first Delivery Order was created."),
=======
        'commitment_date': fields.function(_get_commitment_date, store=True, type='date', string='Commitment Date', help="Committed date for delivery."),
        'requested_date': fields.date('Requested Date', help="Date requested by the customer for the sale."),
        'effective_date': fields.function(_get_effective_date, type='date', store=True, string='Effective Date',help="Date on which picking is created."),
>>>>>>> b3838191
    }

sale_order_dates()

# vim:expandtab:smartindent:tabstop=4:softtabstop=4:shiftwidth=4:<|MERGE_RESOLUTION|>--- conflicted
+++ resolved
@@ -21,13 +21,9 @@
 
 from datetime import datetime, timedelta
 
-<<<<<<< HEAD
-from osv import fields, osv
-from tools.translate import _
-from tools import DEFAULT_SERVER_DATE_FORMAT, DEFAULT_SERVER_DATETIME_FORMAT
-=======
 from openerp.osv import fields, osv
->>>>>>> b3838191
+from openerp.tools.translate import _
+from openerp.tools import DEFAULT_SERVER_DATE_FORMAT, DEFAULT_SERVER_DATETIME_FORMAT
 
 class sale_order_dates(osv.osv):
     """Add several date fields to Sale Orders, computed or user-entered"""
@@ -101,7 +97,6 @@
             return {}
 
     _columns = {
-<<<<<<< HEAD
         'commitment_date': fields.function(_get_commitment_date, store=True,
             type='date', string='Commitment Date',
             help="Date by which the products is sure to be delivered. This is "
@@ -121,11 +116,6 @@
         'effective_date': fields.function(_get_effective_date, type='date',
             store=True, string='Effective Date',
             help="Date on which the first Delivery Order was created."),
-=======
-        'commitment_date': fields.function(_get_commitment_date, store=True, type='date', string='Commitment Date', help="Committed date for delivery."),
-        'requested_date': fields.date('Requested Date', help="Date requested by the customer for the sale."),
-        'effective_date': fields.function(_get_effective_date, type='date', store=True, string='Effective Date',help="Date on which picking is created."),
->>>>>>> b3838191
     }
 
 sale_order_dates()
