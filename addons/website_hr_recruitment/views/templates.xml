--- conflicted
+++ resolved
@@ -230,8 +230,7 @@
     </t>
 </template>
 
-<<<<<<< HEAD
-<template id="job_countries" inherit_option_id="website_hr_recruitment.index" name="Filter by Countries">
+<template id="job_countries" inherit_id="website_hr_recruitment.index" optional="disabled" name="Filter by Countries">
     <xpath expr="//div[@id='jobs_grid_left']" position="inside">
         <ul class="nav nav-pills nav-stacked mb32">
             <li t-att-class=" '' if country_id else 'active' "><a t-attf-href="/jobs#{ '/department/%s' % slug(department_id) if department_id else '' }#{ '/office/%s' % office_id if office_id else '' }">All Countries</a></li>
@@ -250,10 +249,7 @@
     </xpath>
 </template>
 
-<template id="job_departments" inherit_option_id="website_hr_recruitment.index" name="Filter by Departments">
-=======
 <template id="job_departments" inherit_id="website_hr_recruitment.index" optional="disabled" name="Filter by Departments">
->>>>>>> e862ff70
     <xpath expr="//div[@id='jobs_grid_left']" position="inside">
         <ul class="nav nav-pills nav-stacked mb32">
             <li t-att-class=" '' if department_id else 'active' "><a t-attf-href="/jobs#{ '/country/%s' % slug(country_id) if country_id else '' }#{ '/office/%s' % office_id if office_id else '' }">All Departments</a></li>
@@ -275,7 +271,6 @@
 <template id="job_offices" inherit_id="website_hr_recruitment.index" optional="disabled" name="Filter by Offices">
     <xpath expr="//div[@id='jobs_grid_left']" position="inside">
         <ul class="nav nav-pills nav-stacked mb32">
-<<<<<<< HEAD
             <li t-att-class=" '' if office_id else 'active' "><a t-attf-href="/jobs#{ '/country/%s' % slug(country_id) if country_id else '' }#{ '/department/%s' % slug(department_id) if department_id else '' }">All Offices</a></li>
             <t t-foreach="offices" t-as="thisoffice">
                 <li t-att-class=" 'active' if office_id == thisoffice.id else '' ">
@@ -286,20 +281,6 @@
                     </a>
                 </li>
             </t>
-=======
-            <li t-att-class=" '' if office_id else 'active' "><a href="/jobs">All Offices</a></li>
-            <li t-foreach="countries" t-as="thiscountry"><a t-attf-href="/jobs/country/#{slug(thiscountry)}" t-field="thiscountry.name"/>
-                <ul class="nav nav-pills nav-stacked nav-hierarchy">
-                    <t t-foreach="offices" t-as="thisoffice">
-                        <li t-if="thisoffice.country_id == thiscountry" t-att-class=" 'active' if office_id == thisoffice.id else '' ">
-                            <a t-attf-href="/jobs/office/#{ slug(thisoffice) }" >
-                                <span t-field="thisoffice.city"/>
-                            </a>
-                        </li>
-                    </t>
-                </ul>
-            </li>
->>>>>>> e862ff70
         </ul>
     </xpath>
     <xpath expr="//div[@id='jobs_grid_left']" position="attributes">
