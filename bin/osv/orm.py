# -*- coding: utf-8 -*-
##############################################################################
#
#    OpenERP, Open Source Management Solution
#    Copyright (C) 2004-2009 Tiny SPRL (<http://tiny.be>).
#
#    This program is free software: you can redistribute it and/or modify
#    it under the terms of the GNU Affero General Public License as
#    published by the Free Software Foundation, either version 3 of the
#    License, or (at your option) any later version.
#
#    This program is distributed in the hope that it will be useful,
#    but WITHOUT ANY WARRANTY; without even the implied warranty of
#    MERCHANTABILITY or FITNESS FOR A PARTICULAR PURPOSE.  See the
#    GNU Affero General Public License for more details.
#
#    You should have received a copy of the GNU Affero General Public License
#    along with this program.  If not, see <http://www.gnu.org/licenses/>.
#
##############################################################################

#
# Object relationnal mapping to postgresql module
#    . Hierarchical structure
#    . Constraints consistency, validations
#    . Object meta Data depends on its status
#    . Optimised processing by complex query (multiple actions at once)
#    . Default fields value
#    . Permissions optimisation
#    . Persistant object: DB postgresql
#    . Datas conversions
#    . Multi-level caching system
#    . 2 different inheritancies
#    . Fields:
#         - classicals (varchar, integer, boolean, ...)
#         - relations (one2many, many2one, many2many)
#         - functions
#
#

import calendar
import copy
import datetime
import pickle
import random
import re
import string
import sys
import time
import traceback
import types
from lxml import etree

import fields
import netsvc
import tools
from tools.config import config
from tools.translate import _

regex_order = re.compile('^(([a-z0-9_]+|"[a-z0-9_]+")( *desc| *asc)?( *, *|))+$', re.I)

def last_day_of_current_month():
    today = datetime.date.today()
    last_day = str(calendar.monthrange(today.year, today.month)[1])
    return time.strftime('%Y-%m-' + last_day)

def intersect(la, lb):
    return filter(lambda x: x in lb, la)


class except_orm(Exception):
    def __init__(self, name, value):
        self.name = name
        self.value = value
        self.args = (name, value)

class BrowseRecordError(Exception):
    pass

# Readonly python database object browser
class browse_null(object):

    def __init__(self):
        self.id = False

    def __getitem__(self, name):
        return None

    def __getattr__(self, name):
        return None  # XXX: return self ?

    def __int__(self):
        return False

    def __str__(self):
        return ''

    def __nonzero__(self):
        return False

    def __unicode__(self):
        return u''


#
# TODO: execute an object method on browse_record_list
#
class browse_record_list(list):

    def __init__(self, lst, context=None):
        if not context:
            context = {}
        super(browse_record_list, self).__init__(lst)
        self.context = context


class browse_record(object):
    logger = netsvc.Logger()

    def __init__(self, cr, uid, id, table, cache, context=None, list_class = None, fields_process={}):
        '''
        table : the object (inherited from orm)
        context : a dictionary with an optional context
        '''
        if not context:
            context = {}
        self._list_class = list_class or browse_record_list
        self._cr = cr
        self._uid = uid
        self._id = id
        self._table = table
        self._table_name = self._table._name
        self._context = context
        self._fields_process = fields_process

        cache.setdefault(table._name, {})
        self._data = cache[table._name]

        if not (id and isinstance(id, (int, long,))):
            raise BrowseRecordError(_('Wrong ID for the browse record, got %r, expected an integer.') % (id,))
#        if not table.exists(cr, uid, id, context):
#            raise BrowseRecordError(_('Object %s does not exists') % (self,))

        if id not in self._data:
            self._data[id] = {'id': id}

        self._cache = cache

    def __getitem__(self, name):
        if name == 'id':
            return self._id
        if name not in self._data[self._id]:
            # build the list of fields we will fetch

            # fetch the definition of the field which was asked for
            if name in self._table._columns:
                col = self._table._columns[name]
            elif name in self._table._inherit_fields:
                col = self._table._inherit_fields[name][2]
            elif hasattr(self._table, str(name)):
                if isinstance(getattr(self._table, name), (types.MethodType, types.LambdaType, types.FunctionType)):
                    return lambda *args, **argv: getattr(self._table, name)(self._cr, self._uid, [self._id], *args, **argv)
                else:
                    return getattr(self._table, name)
            else:
                self.logger.notifyChannel("browse_record", netsvc.LOG_WARNING,
                    "Field '%s' does not exist in object '%s': \n%s" % (
                        name, self, ''.join(traceback.format_exc())))
                raise KeyError("Field '%s' does not exist in object '%s'" % (
                    name, self))

            # if the field is a classic one or a many2one, we'll fetch all classic and many2one fields
            if col._prefetch:
                # gen the list of "local" (ie not inherited) fields which are classic or many2one
                ffields = filter(lambda x: x[1]._classic_write, self._table._columns.items())
                # gen the list of inherited fields
                inherits = map(lambda x: (x[0], x[1][2]), self._table._inherit_fields.items())
                # complete the field list with the inherited fields which are classic or many2one
                ffields += filter(lambda x: x[1]._classic_write, inherits)
            # otherwise we fetch only that field
            else:
                ffields = [(name, col)]
            ids = filter(lambda id: name not in self._data[id], self._data.keys())
            # read the data
            fffields = map(lambda x: x[0], ffields)
            datas = self._table.read(self._cr, self._uid, ids, fffields, context=self._context, load="_classic_write")
            if self._fields_process:
                lang = self._context.get('lang', 'en_US') or 'en_US'
                lang_obj_ids = self.pool.get('res.lang').search(self._cr, self._uid,[('code','=',lang)])
                if not lang_obj_ids:
                    raise Exception(_('Language with code "%s" is not defined in your system !\nDefine it through the Administration menu.') % (lang,))
                lang_obj = self.pool.get('res.lang').browse(self._cr, self._uid,lang_obj_ids[0])

                for n, f in ffields:
                    if f._type in self._fields_process:
                        for d in datas:
                            d[n] = self._fields_process[f._type](d[n])
                            if d[n]:
                                d[n].set_value(self._cr, self._uid, d[n], self, f, lang_obj)


            if not datas:
                # Where did those ids come from? Perhaps old entries in ir_model_dat?
                self.logger.notifyChannel("browse_record", netsvc.LOG_WARNING,
                    "No datas found for ids %s in %s \n%s" % (
                        ids, self, ''.join(traceback.format_exc())))
                raise KeyError('Field %s not found in %s'%(name,self))
            # create browse records for 'remote' objects
            for data in datas:
<<<<<<< HEAD
                if len(str(data['id']).split('-')) > 1:
                    data['id'] = int(str(data['id']).split('-')[0])
=======
                new_data = {}
>>>>>>> 1d527207
                for n, f in ffields:
                    if f._type in ('many2one', 'one2one'):
                        if data[n]:
                            obj = self._table.pool.get(f._obj)
                            compids = False
                            if type(data[n]) in (type([]),type( (1,) )):
                                ids2 = data[n][0]
                            else:
                                ids2 = data[n]
                            if ids2:
                                # FIXME: this happen when a _inherits object
                                #        overwrite a field of it parent. Need
                                #        testing to be sure we got the right
                                #        object and not the parent one.
                                if not isinstance(ids2, browse_record):
                                    new_data[n] = browse_record(self._cr,
                                        self._uid, ids2, obj, self._cache,
                                        context=self._context,
                                        list_class=self._list_class,
                                        fields_process=self._fields_process)
                            else:
                                new_data[n] = browse_null()
                        else:
                            new_data[n] = browse_null()
                    elif f._type in ('one2many', 'many2many') and len(data[n]):
<<<<<<< HEAD
                        data[n] = self._list_class([browse_record(self._cr, self._uid, id, self._table.pool.get(f._obj), self._cache, context=self._context, list_class=self._list_class, fields_process=self._fields_process) for id in data[n]], self._context)
                self._data[data['id']].update(data)
        if not name in self._data[self._id]:
            #how did this happen?
            self.logger.notifyChannel("browse_record", netsvc.LOG_ERROR,
                    "Ffields: %s, datas: %s"%(fffields, datas))
            self.logger.notifyChannel("browse_record", netsvc.LOG_ERROR,
                    "Data: %s, Table: %s"%(self._data[self._id], self._table))
            raise KeyError(_('Unknown attribute %s in %s ') % (name, self))
=======
                        new_data[n] = self._list_class([browse_record(self._cr, self._uid, id, self._table.pool.get(f._obj), self._cache, context=self._context, list_class=self._list_class, fields_process=self._fields_process) for id in data[n]], self._context)
                    else:
                        new_data[n] = data[n]
                self._data[data['id']].update(new_data)
>>>>>>> 1d527207
        return self._data[self._id][name]

    def __getattr__(self, name):
        try:
            return self[name]
        except KeyError, e:
            raise AttributeError(e)

    def __contains__(self, name):
        return (name in self._table._columns) or (name in self._table._inherit_fields) or hasattr(self._table, name)

    def __hasattr__(self, name):
        return name in self

    def __int__(self):
        return self._id

    def __str__(self):
        return "browse_record(%s, %d)" % (self._table_name, self._id)

    def __eq__(self, other):
        return (self._table_name, self._id) == (other._table_name, other._id)

    def __ne__(self, other):
        return (self._table_name, self._id) != (other._table_name, other._id)

    # we need to define __unicode__ even though we've already defined __str__
    # because we have overridden __getattr__
    def __unicode__(self):
        return unicode(str(self))

    def __hash__(self):
        return hash((self._table_name, self._id))

    __repr__ = __str__


def get_pg_type(f):
    '''
    returns a tuple
    (type returned by postgres when the column was created, type expression to create the column)
    '''

    type_dict = {
            fields.boolean: 'bool',
            fields.integer: 'int4',
            fields.integer_big: 'int8',
            fields.text: 'text',
            fields.date: 'date',
            fields.time: 'time',
            fields.datetime: 'timestamp',
            fields.binary: 'bytea',
            fields.many2one: 'int4',
            }
    if type(f) in type_dict:
        f_type = (type_dict[type(f)], type_dict[type(f)])
    elif isinstance(f, fields.float):
        if f.digits:
            f_type = ('numeric', 'NUMERIC(%d,%d)' % (f.digits[0], f.digits[1]))
        else:
            f_type = ('float8', 'DOUBLE PRECISION')
    elif isinstance(f, (fields.char, fields.reference)):
        f_type = ('varchar', 'VARCHAR(%d)' % (f.size,))
    elif isinstance(f, fields.selection):
        if isinstance(f.selection, list) and isinstance(f.selection[0][0], (str, unicode)):
            f_size = reduce(lambda x, y: max(x, len(y[0])), f.selection, f.size or 16)
        elif isinstance(f.selection, list) and isinstance(f.selection[0][0], int):
            f_size = -1
        else:
            f_size = getattr(f, 'size', None) or 16

        if f_size == -1:
            f_type = ('int4', 'INTEGER')
        else:
            f_type = ('varchar', 'VARCHAR(%d)' % f_size)
    elif isinstance(f, fields.function) and eval('fields.'+(f._type)) in type_dict:
        t = eval('fields.'+(f._type))
        f_type = (type_dict[t], type_dict[t])
    elif isinstance(f, fields.function) and f._type == 'float':
        if f.digits:
            f_type = ('numeric', 'NUMERIC(%d,%d)' % (f.digits[0], f.digits[1]))
        else:
            f_type = ('float8', 'DOUBLE PRECISION')
    elif isinstance(f, fields.function) and f._type == 'selection':
        f_type = ('text', 'text')
    elif isinstance(f, fields.function) and f._type == 'char':
        f_type = ('varchar', 'VARCHAR(%d)' % (f.size))
    else:
        logger = netsvc.Logger()
        logger.notifyChannel("init", netsvc.LOG_WARNING, '%s type not supported!' % (type(f)))
        f_type = None
    return f_type


class orm_template(object):
    _name = None
    _columns = {}
    _constraints = []
    _defaults = {}
    _rec_name = 'name'
    _parent_name = 'parent_id'
    _parent_store = False
    _parent_order = False
    _date_name = 'date'
    _order = 'id'
    _sequence = None
    _description = None
    _inherits = {}
    _table = None
    _invalids = set()

    CONCURRENCY_CHECK_FIELD = '__last_update'

    def read_group(self, cr, uid, domain, fields, groupby, offset=0, limit=None, context=None):
        raise _('The read_group method is not implemented on this object !')

    def _field_create(self, cr, context={}):
        cr.execute("SELECT id FROM ir_model WHERE model=%s", (self._name,))
        if not cr.rowcount:
            cr.execute('SELECT nextval(%s)', ('ir_model_id_seq',))
            model_id = cr.fetchone()[0]
            cr.execute("INSERT INTO ir_model (id,model, name, info,state) VALUES (%s, %s, %s, %s, %s)", (model_id, self._name, self._description, self.__doc__, 'base'))
        else:
            model_id = cr.fetchone()[0]
        if 'module' in context:
            name_id = 'model_'+self._name.replace('.','_')
            cr.execute('select * from ir_model_data where name=%s and res_id=%s', (name_id,model_id))
            if not cr.rowcount:
                cr.execute("INSERT INTO ir_model_data (name,date_init,date_update,module,model,res_id) VALUES (%s, now(), now(), %s, %s, %s)", \
                    (name_id, context['module'], 'ir.model', model_id)
                )

        cr.commit()

        cr.execute("SELECT * FROM ir_model_fields WHERE model=%s", (self._name,))
        cols = {}
        for rec in cr.dictfetchall():
            cols[rec['name']] = rec

        for (k, f) in self._columns.items():
            vals = {
                'model_id': model_id,
                'model': self._name,
                'name': k,
                'field_description': f.string.replace("'", " "),
                'ttype': f._type,
                'relation': f._obj or 'NULL',
                'view_load': (f.view_load and 1) or 0,
                'select_level': tools.ustr(f.select or 0),
                'readonly':(f.readonly and 1) or 0,
                'required':(f.required and 1) or 0,
<<<<<<< HEAD
                'selectable' : (f.selectable and 1) or 0,
=======
                'relation_field': (f._type=='one2many' and isinstance(f,fields.one2many)) and f._fields_id or '',
>>>>>>> 1d527207
            }
            # When its a custom field,it does not contain f.select
            if context.get('field_state','base') == 'manual':
                if context.get('field_name','') == k:
                    vals['select_level'] = context.get('select','0')
                #setting value to let the problem NOT occur next time
                else:
                    vals['select_level'] = cols[k]['select_level']

            if k not in cols:
                cr.execute('select nextval(%s)', ('ir_model_fields_id_seq',))
                id = cr.fetchone()[0]
                vals['id'] = id
                cr.execute("""INSERT INTO ir_model_fields (
                    id, model_id, model, name, field_description, ttype,
                    relation,view_load,state,select_level,relation_field
                ) VALUES (
                    %s,%s,%s,%s,%s,%s,%s,%s,%s,%s,%s
                )""", (
                    id, vals['model_id'], vals['model'], vals['name'], vals['field_description'], vals['ttype'],
                     vals['relation'], bool(vals['view_load']), 'base',
                    vals['select_level'],vals['relation_field']
                ))
                if 'module' in context:
                    name1 = 'field_' + self._table + '_' + k
                    cr.execute("select name from ir_model_data where name=%s", (name1,))
                    if cr.fetchone():
                        name1 = name1 + "_" + str(id)
                    cr.execute("INSERT INTO ir_model_data (name,date_init,date_update,module,model,res_id) VALUES (%s, now(), now(), %s, %s, %s)", \
                        (name1, context['module'], 'ir.model.fields', id)
                    )
            else:
                for key, val in vals.items():
                    if cols[k][key] != vals[key]:
                        cr.execute('update ir_model_fields set field_description=%s where model=%s and name=%s', (vals['field_description'], vals['model'], vals['name']))
                        cr.commit()
                        cr.execute("""UPDATE ir_model_fields SET
                            model_id=%s, field_description=%s, ttype=%s, relation=%s,
<<<<<<< HEAD
                            view_load=%s, select_level=%s, readonly=%s ,required=%s, selectable=%s
=======
                            view_load=%s, select_level=%s, readonly=%s ,required=%s ,relation_field=%s
>>>>>>> 1d527207
                        WHERE
                            model=%s AND name=%s""", (
                                vals['model_id'], vals['field_description'], vals['ttype'],
                                vals['relation'], bool(vals['view_load']),
<<<<<<< HEAD
                                vals['select_level'], bool(vals['readonly']),bool(vals['required']),bool(vals['selectable']),vals['model'], vals['name']
=======
                                vals['select_level'], bool(vals['readonly']),bool(vals['required']), vals['relation_field'], vals['model'], vals['name']
>>>>>>> 1d527207
                            ))
                        continue
        cr.commit()

    def _auto_init(self, cr, context={}):
        self._field_create(cr, context)

    def __init__(self, cr):
        if not self._name and not hasattr(self, '_inherit'):
            name = type(self).__name__.split('.')[0]
            msg = "The class %s has to have a _name attribute" % name

            logger = netsvc.Logger()
            logger.notifyChannel('orm', netsvc.LOG_ERROR, msg )
            raise except_orm('ValueError', msg )

        if not self._description:
            self._description = self._name
        if not self._table:
            self._table = self._name.replace('.', '_')

    def browse(self, cr, uid, select, context=None, list_class=None, fields_process={}):
        if not context:
            context = {}
        self._list_class = list_class or browse_record_list
        cache = {}
        # need to accepts ints and longs because ids coming from a method
        # launched by button in the interface have a type long...
        if isinstance(select, (int, long)):
            return browse_record(cr, uid, select, self, cache, context=context, list_class=self._list_class, fields_process=fields_process)
        elif isinstance(select, list):
            return self._list_class([browse_record(cr, uid, id, self, cache, context=context, list_class=self._list_class, fields_process=fields_process) for id in select], context)
        else:
            return browse_null()

    def __export_row(self, cr, uid, row, fields, context=None):

        def check_type(field_type):
            if field_type == 'float':
                return 0.0
            elif field_type == 'integer':
                return 0
            elif field_type == 'boolean':
                return False
            return ''

        def selection_field(in_field):
            col_obj = self.pool.get(in_field.keys()[0])
            if f[i] in col_obj._columns.keys():
                return  col_obj._columns[f[i]]
            elif f[i] in col_obj._inherits.keys():
                selection_field(col_obj._inherits)
            else:
                return False


        lines = []
        data = map(lambda x: '', range(len(fields)))
        done = []
        for fpos in range(len(fields)):
            f = fields[fpos]
            if f:
                r = row
                i = 0
                while i < len(f):
                    if f[i] == 'db_id':
                        r = r['id']
                    elif f[i] == 'id':
                        model_data = self.pool.get('ir.model.data')
                        data_ids = model_data.search(cr, uid, [('model','=',r._table_name),('res_id','=',r['id'])])
                        if len(data_ids):
                            d = model_data.read(cr, uid, data_ids, ['name','module'])[0]
                            if d['module']:
                                r = '%s.%s'%(d['module'],d['name'])
                            else:
                                r = d['name']
                        else:
                            break
                    else:
                        r = r[f[i]]
                        # To display external name of selection field when its exported
                        if not context.get('import_comp',False):# Allow external name only if its not import compatible
                            cols = False
                            if f[i] in self._columns.keys():
                                cols = self._columns[f[i]]
                            elif f[i] in self._inherit_fields.keys():
                                cols = selection_field(self._inherits)
                            if cols and cols._type == 'selection':
                                sel_list = cols.selection
                                if type(sel_list) == type([]):
                                    r = [x[1] for x in sel_list if r==x[0]][0]

                    if not r:
                        if f[i] in self._columns:
                            r = check_type(self._columns[f[i]]._type)
                        elif f[i] in self._inherit_fields:
                            r = check_type(self._inherit_fields[f[i]][2]._type)
                        data[fpos] = r
                        break
                    if isinstance(r, (browse_record_list, list)):
                        first = True
                        fields2 = map(lambda x: (x[:i+1]==f[:i+1] and x[i+1:]) \
                                or [], fields)
                        if fields2 in done:
                            break
                        done.append(fields2)
                        for row2 in r:
                            lines2 = self.__export_row(cr, uid, row2, fields2,
                                    context)
                            if first:
                                for fpos2 in range(len(fields)):
                                    if lines2 and lines2[0][fpos2]:
                                        data[fpos2] = lines2[0][fpos2]
                                if not data[fpos]:
                                    dt = ''
                                    for rr in r :
                                        if isinstance(rr.name, browse_record):
                                            rr = rr.name
                                        rr_name = self.pool.get(rr._table_name).name_get(cr, uid, [rr.id])
                                        rr_name = rr_name and rr_name[0] and rr_name[0][1] or ''
                                        dt += tools.ustr(rr_name or '') + ','
                                    data[fpos] = dt[:-1]
                                    break
                                lines += lines2[1:]
                                first = False
                            else:
                                lines += lines2
                        break
                    i += 1
                if i == len(f):
                    if isinstance(r, browse_record):
                        r = self.pool.get(r._table_name).name_get(cr, uid, [r.id])
                        r = r and r[0] and r[0][1] or ''
                    data[fpos] = tools.ustr(r or '')
        return [data] + lines

    def export_data(self, cr, uid, ids, fields_to_export, context=None):
        if not context:
            context = {}
        imp_comp = context.get('import_comp',False)
        cols = self._columns.copy()
        for f in self._inherit_fields:
            cols.update({f: self._inherit_fields[f][2]})
        fields_to_export = map(lambda x: x.split('/'), fields_to_export)
        fields_export = fields_to_export+[]
        warning = ''
        warning_fields = []
        for field in fields_export:
            if imp_comp and len(field)>1:
                warning_fields.append('/'.join(map(lambda x:x in cols and cols[x].string or x,field)))
            elif len (field) <=1:
                if imp_comp and cols.get(field and field[0],False):
                    if ((isinstance(cols[field[0]], fields.function) and not cols[field[0]].store) \
                                     or isinstance(cols[field[0]], fields.related)\
                                     or isinstance(cols[field[0]], fields.one2many)):
                        warning_fields.append('/'.join(map(lambda x:x in cols and cols[x].string or x,field)))
        datas = []
        if imp_comp and len(warning_fields):
            warning = 'Following columns cannot be exported since you select to be import compatible.\n%s' %('\n'.join(warning_fields))
            cr.rollback()
            return {'warning' : warning}
        for row in self.browse(cr, uid, ids, context):
            datas += self.__export_row(cr, uid, row, fields_to_export, context)
        return {'datas':datas}

    def import_data(self, cr, uid, fields, datas, mode='init', current_module='', noupdate=False, context=None, filename=None):
        if not context:
            context = {}
        fields = map(lambda x: x.split('/'), fields)
        logger = netsvc.Logger()
        ir_model_data_obj = self.pool.get('ir.model.data')

        def _check_db_id(self, model_name, db_id):
            obj_model = self.pool.get(model_name)
            ids = obj_model.search(cr, uid, [('id','=',int(db_id))])
            if not len(ids):
                raise Exception(_("Database ID doesn't exist: %s : %s") %(model_name, db_id))
            return True

        def process_liness(self, datas, prefix, current_module, model_name, fields_def, position=0):
            line = datas[position]
            row = {}
            translate = {}
            todo = []
            warning = []
            data_id = False
            data_res_id = False
            is_xml_id = False
            is_db_id = False
            ir_model_data_obj = self.pool.get('ir.model.data')
            #
            # Import normal fields
            #
            for i in range(len(fields)):
                if i >= len(line):
                    raise Exception(_('Please check that all your lines have %d columns.') % (len(fields),))
                if not line[i]:
                    continue

                field = fields[i]
                if prefix and not prefix[0] in field:
                    continue

                if (len(field)==len(prefix)+1) and field[len(prefix)].endswith(':db_id'):
                        # Database ID
                        res = False
                        if line[i]:
                            field_name = field[0].split(':')[0]
                            model_rel =  fields_def[field_name]['relation']

                            if fields_def[field[len(prefix)][:-6]]['type']=='many2many':
                                res_id = []
                                for db_id in line[i].split(config.get('csv_internal_sep')):
                                    try:
                                        _check_db_id(self, model_rel, db_id)
                                        res_id.append(db_id)
                                    except Exception,e:
                                        warning += [tools.exception_to_unicode(e)]
                                        logger.notifyChannel("import", netsvc.LOG_ERROR,
                                                  tools.exception_to_unicode(e))
                                if len(res_id):
                                    res = [(6, 0, res_id)]
                            else:
                                try:
                                    _check_db_id(self, model_rel, line[i])
                                    res = line[i]
                                except Exception,e:
                                    warning += [tools.exception_to_unicode(e)]
                                    logger.notifyChannel("import", netsvc.LOG_ERROR,
                                              tools.exception_to_unicode(e))
                        row[field_name] = res or False
                        continue

                if (len(field)==len(prefix)+1) and field[len(prefix)].endswith(':id'):
                    res_id = False
                    if line[i]:
                        if fields_def[field[len(prefix)][:-3]]['type']=='many2many':
                            res_id = []
                            for word in line[i].split(config.get('csv_internal_sep')):
                                if '.' in word:
                                    module, xml_id = word.rsplit('.', 1)
                                else:
                                    module, xml_id = current_module, word
                                id = ir_model_data_obj._get_id(cr, uid, module,
                                        xml_id)
                                res_id2 = ir_model_data_obj.read(cr, uid, [id],
                                        ['res_id'])[0]['res_id']
                                if res_id2:
                                    res_id.append(res_id2)
                            if len(res_id):
                                res_id = [(6, 0, res_id)]
                        else:
                            if '.' in line[i]:
                                module, xml_id = line[i].rsplit('.', 1)
                            else:
                                module, xml_id = current_module, line[i]
                            id = ir_model_data_obj._get_id(cr, uid, module, xml_id)
                            res_res_id = ir_model_data_obj.read(cr, uid, [id],
                                                ['res_id'])
                            if res_res_id:
                                res_id = res_res_id[0]['res_id']
                    row[field[-1][:-3]] = res_id or False
                    continue
                if (len(field) == len(prefix)+1) and \
                        len(field[len(prefix)].split(':lang=')) == 2:
                    f, lang = field[len(prefix)].split(':lang=')
                    translate.setdefault(lang, {})[f]=line[i] or False
                    continue
                if (len(field) == len(prefix)+1) and \
                        (prefix == field[0:len(prefix)]):
                    if field[len(prefix)] == "id":
                        # XML ID
                        db_id = False
                        is_xml_id = data_id = line[i]
                        d =  data_id.split('.')
                        module = len(d)>1 and d[0] or ''
                        name = len(d)>1 and d[1] or d[0]
                        data_ids = ir_model_data_obj.search(cr, uid, [('module','=',module),('model','=',model_name),('name','=',name)])
                        if len(data_ids):
                            d = ir_model_data_obj.read(cr, uid, data_ids, ['res_id'])[0]
                            db_id = d['res_id']
                        if is_db_id and not db_id:
                           data_ids = ir_model_data_obj.search(cr, uid, [('module','=',module),('model','=',model_name),('res_id','=',is_db_id)])
                           if not len(data_ids):
                               ir_model_data_obj.create(cr, uid, {'module':module, 'model':model_name, 'name':name, 'res_id':is_db_id})
                               db_id = is_db_id
                        if is_db_id and int(db_id) != int(is_db_id):
                            warning += [_("Id is not the same than existing one: %s")%(is_db_id)]
                            logger.notifyChannel("import", netsvc.LOG_ERROR,
                                    _("Id is not the same than existing one: %s")%(is_db_id))
                        continue

                    if field[len(prefix)] == "db_id":
                        # Database ID
                        try:
                            _check_db_id(self, model_name, line[i])
                            data_res_id = is_db_id = int(line[i])
                        except Exception,e:
                            warning += [tools.exception_to_unicode(e)]
                            logger.notifyChannel("import", netsvc.LOG_ERROR,
                                      tools.exception_to_unicode(e))
                            continue
                        data_ids = ir_model_data_obj.search(cr, uid, [('model','=',model_name),('res_id','=',line[i])])
                        if len(data_ids):
                            d = ir_model_data_obj.read(cr, uid, data_ids, ['name','module'])[0]
                            data_id = d['name']
                            if d['module']:
                                data_id = '%s.%s'%(d['module'],d['name'])
                            else:
                                data_id = d['name']
                        if is_xml_id and not data_id:
                            data_id = is_xml_id
                        if is_xml_id and is_xml_id!=data_id:
                            warning += [_("Id is not the same than existing one: %s")%(line[i])]
                            logger.notifyChannel("import", netsvc.LOG_ERROR,
                                    _("Id is not the same than existing one: %s")%(line[i]))

                        continue
                    if fields_def[field[len(prefix)]]['type'] == 'integer':
                        res = line[i] and int(line[i])
                    elif fields_def[field[len(prefix)]]['type'] == 'boolean':
                        res = line[i].lower() not in ('0', 'false', 'off')
                    elif fields_def[field[len(prefix)]]['type'] == 'float':
                        res = line[i] and float(line[i])
                    elif fields_def[field[len(prefix)]]['type'] == 'selection':
                        res = False
                        if isinstance(fields_def[field[len(prefix)]]['selection'],
                                (tuple, list)):
                            sel = fields_def[field[len(prefix)]]['selection']
                        else:
                            sel = fields_def[field[len(prefix)]]['selection'](self,
                                    cr, uid, context)
                        for key, val in sel:
                            if line[i] in [tools.ustr(key),tools.ustr(val)]: #Acepting key or value for selection field
                                res = key
                                break
                        if line[i] and not res:
                            logger.notifyChannel("import", netsvc.LOG_WARNING,
                                    _("key '%s' not found in selection field '%s'") % \
                                            (line[i], field[len(prefix)]))

                            warning += [_("Key/value '%s' not found in selection field '%s'")%(line[i],field[len(prefix)])]

                    elif fields_def[field[len(prefix)]]['type']=='many2one':
                        res = False
                        if line[i]:
                            relation = fields_def[field[len(prefix)]]['relation']
                            res2 = self.pool.get(relation).name_search(cr, uid,
                                    line[i], [], operator='=', context=context)
                            res = (res2 and res2[0][0]) or False
                            if not res:
                                warning += [_("Relation not found: %s on '%s'")%(line[i],relation)]
                                logger.notifyChannel("import", netsvc.LOG_WARNING,
                                        _("Relation not found: %s on '%s'")%(line[i],relation))
                    elif fields_def[field[len(prefix)]]['type']=='many2many':
                        res = []
                        if line[i]:
                            relation = fields_def[field[len(prefix)]]['relation']
                            for word in line[i].split(config.get('csv_internal_sep')):
                                res2 = self.pool.get(relation).name_search(cr,
                                        uid, word, [], operator='=', context=context)
                                res3 = (res2 and res2[0][0]) or False
                                if not res3:
                                    warning += [_("Relation not found: %s on '%s'")%(line[i],relation)]
                                    logger.notifyChannel("import",
                                            netsvc.LOG_WARNING,
                                            _("Relation not found: %s on '%s'")%(line[i],relation))
                                else:
                                    res.append(res3)
                            if len(res):
                                res = [(6, 0, res)]
                    else:
                        res = line[i] or False
                    row[field[len(prefix)]] = res
                elif (prefix==field[0:len(prefix)]):
                    if field[0] not in todo:
                        todo.append(field[len(prefix)])
            #
            # Import one2many, many2many fields
            #
            nbrmax = 1
            for field in todo:
                relation_obj = self.pool.get(fields_def[field]['relation'])
                newfd = relation_obj.fields_get(
                        cr, uid, context=context)
                res = process_liness(self, datas, prefix + [field], current_module, relation_obj._name, newfd, position)
                (newrow, max2, w2, translate2, data_id2, data_res_id2) = res
                nbrmax = max(nbrmax, max2)
                warning = warning + w2
                reduce(lambda x, y: x and y, newrow)
                row[field] = (reduce(lambda x, y: x or y, newrow.values()) and \
                        [(0, 0, newrow)]) or []
                i = max2
                while (position+i)<len(datas):
                    ok = True
                    for j in range(len(fields)):
                        field2 = fields[j]
                        if (len(field2) <= (len(prefix)+1)) and datas[position+i][j]:
                            ok = False
                    if not ok:
                        break

                    (newrow, max2, w2, translate2, data_id2, data_res_id2) = process_liness(
                            self, datas, prefix+[field], current_module, relation_obj._name, newfd, position+i)
                    warning = warning+w2
                    if reduce(lambda x, y: x or y, newrow.values()):
                        row[field].append((0, 0, newrow))
                    i += max2
                    nbrmax = max(nbrmax, i)

            if len(prefix)==0:
                for i in range(max(nbrmax, 1)):
                    #if datas:
                    datas.pop(0)
            result = (row, nbrmax, warning, translate, data_id, data_res_id)
            return result

        fields_def = self.fields_get(cr, uid, context=context)
        done = 0

        initial_size = len(datas)
        if config.get('import_partial', False) and filename:
            data = pickle.load(file(config.get('import_partial')))
            original_value =  data.get(filename, 0)
        counter = 0
        while len(datas):
            counter += 1
            res = {}
            #try:
            (res, other, warning, translate, data_id, res_id) = \
                    process_liness(self, datas, [], current_module, self._name, fields_def)
            if len(warning):
                cr.rollback()
                return (-1, res, 'Line ' + str(counter) +' : ' + '!\n'.join(warning), '')

            try:
                id = ir_model_data_obj._update(cr, uid, self._name,
                     current_module, res, xml_id=data_id, mode=mode,
                     noupdate=noupdate, res_id=res_id, context=context)
            except Exception, e:
                import psycopg2
                import osv
                cr.rollback()
                if isinstance(e,psycopg2.IntegrityError):
                    msg= _('Insertion Failed! ')
                    for key in self.pool._sql_error.keys():
                        if key in e[0]:
                            msg = self.pool._sql_error[key]
                            break
                    return (-1, res, 'Line ' + str(counter) +' : ' + msg, '' )
                if isinstance(e, osv.orm.except_orm ):
                    msg = _('Insertion Failed! ' + e[1])
                    return (-1, res, 'Line ' + str(counter) +' : ' + msg, '' )
                #Raising Uncaught exception
                raise
            for lang in translate:
                context2 = context.copy()
                context2['lang'] = lang
                self.write(cr, uid, [id], translate[lang], context2)
            if config.get('import_partial', False) and filename and (not (counter%100)) :
                data = pickle.load(file(config.get('import_partial')))
                data[filename] = initial_size - len(datas) + original_value
                pickle.dump(data, file(config.get('import_partial'),'wb'))
                cr.commit()

            #except Exception, e:
            #    logger.notifyChannel("import", netsvc.LOG_ERROR, e)
            #    cr.rollback()
            #    try:
            #        return (-1, res, e[0], warning)
            #    except:
            #        return (-1, res, e[0], '')
            done += 1
        #
        # TODO: Send a request with the result and multi-thread !
        #
        return (done, 0, 0, 0)

    def read(self, cr, user, ids, fields=None, context=None, load='_classic_read'):
        raise _('The read method is not implemented on this object !')

    def get_invalid_fields(self,cr,uid):
        return list(self._invalids)

    def _validate(self, cr, uid, ids, context=None):
        context = context or {}
        lng = context.get('lang', False) or 'en_US'
        trans = self.pool.get('ir.translation')
        error_msgs = []
        for constraint in self._constraints:
            fun, msg, fields = constraint
            if not fun(self, cr, uid, ids):
                translated_msg = trans._get_source(cr, uid, self._name, 'constraint', lng, source=msg) or msg
                error_msgs.append(
                        _("Error occurred while validating the field(s) %s: %s") % (','.join(fields), translated_msg)
                )
                self._invalids.update(fields)
        if error_msgs:
            cr.rollback()
            raise except_orm('ValidateError', '\n'.join(error_msgs))
        else:
            self._invalids.clear()

    def default_get(self, cr, uid, fields_list, context=None):
        """ Set default values for the object's fields.

        Returns a dict of {field_name:default_value}

        Arguments:
        `fields_list`: the fields for which the object doesn't have
                       any value yet, and default values need to be
                       provided. If fields outside this list are
                       returned, the user-provided values will be
                       overwritten.
        """
        return {}

    def perm_read(self, cr, user, ids, context=None, details=True):
        raise _('The perm_read method is not implemented on this object !')

    def unlink(self, cr, uid, ids, context=None):
        raise _('The unlink method is not implemented on this object !')

    def write(self, cr, user, ids, vals, context=None):
        raise _('The write method is not implemented on this object !')

    def create(self, cr, user, vals, context=None):
        raise _('The create method is not implemented on this object !')

    # returns the definition of each field in the object
    # the optional fields parameter can limit the result to some fields
    def fields_get_keys(self, cr, user, context=None, read_access=True):
        if context is None:
            context = {}
        res = self._columns.keys()
        for parent in self._inherits:
            res.extend(self.pool.get(parent).fields_get_keys(cr, user, fields, context))
        return res

    def fields_get(self, cr, user, fields=None, context=None, read_access=True):
        if context is None:
            context = {}
        res = {}
        translation_obj = self.pool.get('ir.translation')
        model_access_obj = self.pool.get('ir.model.access')
        for parent in self._inherits:
            res.update(self.pool.get(parent).fields_get(cr, user, fields, context))

        if self._columns.keys():
            for f in self._columns.keys():
                if fields and f not in fields:
                    continue
                res[f] = {'type': self._columns[f]._type}
                for arg in ('string', 'readonly', 'states', 'size', 'required',
                        'change_default', 'translate', 'help', 'select', 'selectable'):
                    if getattr(self._columns[f], arg):
                        res[f][arg] = getattr(self._columns[f], arg)
                if not read_access:
                    res[f]['readonly'] = True
                    res[f]['states'] = {}
                for arg in ('digits', 'invisible','filters'):
                    if getattr(self._columns[f], arg, None):
                        res[f][arg] = getattr(self._columns[f], arg)

                #TODO: optimize
                res_trans = translation_obj._get_source(cr, user, self._name + ',' + f, 'field', context.get('lang', False) or 'en_US')
                if res_trans:
                    res[f]['string'] = res_trans
                help_trans = translation_obj._get_source(cr, user, self._name + ',' + f, 'help', context.get('lang', False) or 'en_US')
                if help_trans:
                    res[f]['help'] = help_trans

                if hasattr(self._columns[f], 'selection'):
                    if isinstance(self._columns[f].selection, (tuple, list)):
                        sel = self._columns[f].selection
                        # translate each selection option
                        sel2 = []
                        for (key, val) in sel:
                            val2 = None
                            if val:
                                val2 = translation_obj._get_source(cr, user, self._name + ',' + f, 'selection', context.get('lang', False) or 'en_US', val)
                            sel2.append((key, val2 or val))
                        sel = sel2
                        res[f]['selection'] = sel
                    else:
                        # call the 'dynamic selection' function
                        res[f]['selection'] = self._columns[f].selection(self, cr,
                                user, context)
                if res[f]['type'] in ('one2many', 'many2many', 'many2one', 'one2one'):
                    res[f]['relation'] = self._columns[f]._obj
                    res[f]['domain'] = self._columns[f]._domain
                    res[f]['context'] = self._columns[f]._context
        else:
            #TODO : read the fields from the database
            pass

        if fields:
            # filter out fields which aren't in the fields list
            for r in res.keys():
                if r not in fields:
                    del res[r]
        return res

    #
    # Overload this method if you need a window title which depends on the context
    #
    def view_header_get(self, cr, user, view_id=None, view_type='form', context=None):
        return False

    def __view_look_dom(self, cr, user, node, view_id, context=None):
        if not context:
            context = {}
        result = False
        fields = {}
        childs = True

        if node.tag == 'field':
            if node.get('name'):
                attrs = {}
                try:
                    if node.get('name') in self._columns:
                        column = self._columns[node.get('name')]
                    else:
                        column = self._inherit_fields[node.get('name')][2]
                except:
                    column = False

                if column:
                    relation = column._obj
                    childs = False
                    views = {}
                    for f in node:
                        if f.tag in ('form', 'tree', 'graph'):
                            node.remove(f)
                            ctx = context.copy()
                            ctx['base_model_name'] = self._name
                            xarch, xfields = self.pool.get(relation).__view_look_dom_arch(cr, user, f, view_id, ctx)
                            views[str(f.tag)] = {
                                'arch': xarch,
                                'fields': xfields
                            }
                    attrs = {'views': views}
                    if node.get('widget') and node.get('widget') == 'selection':
                        # We can not use the 'string' domain has it is defined according to the record !
                        dom = []
                        if column._domain and not isinstance(column._domain, (str, unicode)):
                            dom = column._domain
                        dom += eval(node.get('domain','[]'), {'uid':user, 'time':time})
                        context.update(eval(node.get('context','{}')))                        
                        attrs['selection'] = self.pool.get(relation).name_search(cr, user, '', dom, context=context)
                        if (node.get('required') and not int(node.get('required'))) or not column.required:
                            attrs['selection'].append((False,''))
                fields[node.get('name')] = attrs

        elif node.tag in ('form', 'tree'):
            result = self.view_header_get(cr, user, False, node.tag, context)
            if result:
                node.set('string', result)

        elif node.tag == 'calendar':
            for additional_field in ('date_start', 'date_delay', 'date_stop', 'color'):
                if node.get(additional_field):
                    fields[node.get(additional_field)] = {}

        if 'groups' in node.attrib:
            if node.get('groups'):
                groups = node.get('groups').split(',')
                readonly = False
                access_pool = self.pool.get('ir.model.access')
                for group in groups:
                    readonly = readonly or access_pool.check_groups(cr, user, group)
                if not readonly:
                    node.set('invisible', '1')
            del(node.attrib['groups'])

        # translate view
        if ('lang' in context) and not result:
            if node.get('string'):
                trans = self.pool.get('ir.translation')._get_source(cr, user, self._name, 'view', context['lang'], node.get('string').encode('utf8'))
                if not trans and ('base_model_name' in context):
                    trans = self.pool.get('ir.translation')._get_source(cr, user, context['base_model_name'], 'view', context['lang'], node.get('string').encode('utf8'))
                if trans:
                    node.set('string', trans)
            if node.get('sum'):
                trans = self.pool.get('ir.translation')._get_source(cr, user, self._name, 'view', context['lang'], node.get('sum').encode('utf8'))
                if trans:
                    node.set('sum', trans)

        if childs:
            for f in node:
                fields.update(self.__view_look_dom(cr, user, f, view_id, context))

        return fields

    def __view_look_dom_arch(self, cr, user, node, view_id, context=None):
        fields_def = self.__view_look_dom(cr, user, node, view_id, context=context)

        rolesobj = self.pool.get('res.roles')
        usersobj = self.pool.get('res.users')

        buttons = (n for n in node.getiterator('button') if n.get('type') != 'object')
        for button in buttons:
            can_click = True
            if user != 1:   # admin user has all roles
                user_roles = usersobj.read(cr, user, [user], ['roles_id'])[0]['roles_id']
                # TODO handle the case of more than one workflow for a model
                cr.execute("""SELECT DISTINCT t.role_id
                                FROM wkf
                          INNER JOIN wkf_activity a ON a.wkf_id = wkf.id
                          INNER JOIN wkf_transition t ON (t.act_to = a.id)
                               WHERE wkf.osv = %s
                                 AND t.signal = %s
                           """, (self._name, button.get('name'),))
                roles = cr.fetchall()

                # draft -> valid = signal_next (role X)
                # draft -> cancel = signal_cancel (no role)
                #
                # valid -> running = signal_next (role Y)
                # valid -> cancel = signal_cancel (role Z)
                #
                # running -> done = signal_next (role Z)
                # running -> cancel = signal_cancel (role Z)

                # As we don't know the object state, in this scenario,
                #   the button "signal_cancel" will be always shown as there is no restriction to cancel in draft
                #   the button "signal_next" will be show if the user has any of the roles (X Y or Z)
                # The verification will be made later in workflow process...
                if roles:
                    can_click = any((not role) or rolesobj.check(cr, user, user_roles, role) for (role,) in roles)

            button.set('readonly', str(int(not can_click)))

        arch = etree.tostring(node, encoding="utf-8").replace('\t', '')
        fields = self.fields_get(cr, user, fields_def.keys(), context)
        for field in fields_def:
            if field == 'id':
                # sometime, the view may containt the (invisible) field 'id' needed for a domain (when 2 objects have cross references)
                fields['id'] = {'readonly': True, 'type': 'integer', 'string': 'ID'}
            elif field in fields:
                fields[field].update(fields_def[field])
            else:
                cr.execute('select name, model from ir_ui_view where (id=%s or inherit_id=%s) and arch like %s', (view_id, view_id, '%%%s%%' % field))
                res = cr.fetchall()[:]
                model = res[0][1]
                res.insert(0, ("Can't find field '%s' in the following view parts composing the view of object model '%s':" % (field, model), None))
                msg = "\n * ".join([r[0] for r in res])
                msg += "\n\nEither you wrongly customised this view, or some modules bringing those views are not compatible with your current data model"
                netsvc.Logger().notifyChannel('orm', netsvc.LOG_ERROR, msg)
                raise except_orm('View error', msg)

        return arch, fields

    def __get_default_calendar_view(self):
        """Generate a default calendar view (For internal use only).
        """

        arch = ('<?xml version="1.0" encoding="utf-8"?>\n'
                '<calendar string="%s"') % (self._description)

        if (self._date_name not in self._columns):
                date_found = False
                for dt in ['date','date_start','x_date','x_date_start']:
                    if dt in self._columns:
                        self._date_name = dt
                        date_found = True
                        break

                if not date_found:
                    raise except_orm(_('Invalid Object Architecture!'),_("Insufficient fields for Calendar View!"))

        if self._date_name:
            arch +=' date_start="%s"' % (self._date_name)

        for color in ["user_id","partner_id","x_user_id","x_partner_id"]:
            if color in self._columns:
                arch += ' color="' + color + '"'
                break

        dt_stop_flag = False

        for dt_stop in ["date_stop","date_end","x_date_stop","x_date_end"]:
            if dt_stop in self._columns:
                arch += ' date_stop="' + dt_stop + '"'
                dt_stop_flag = True
                break

        if not dt_stop_flag:
            for dt_delay in ["date_delay","planned_hours","x_date_delay","x_planned_hours"]:
               if dt_delay in self._columns:
                   arch += ' date_delay="' + dt_delay + '"'
                   break

        arch += ('>\n'
                 '  <field name="%s"/>\n'
                 '</calendar>') % (self._rec_name)

        return arch

    def __get_default_search_view(self, cr, uid, context={}):

        def encode(s):
            if isinstance(s, unicode):
                return s.encode('utf8')
            return s

        view = self.fields_view_get(cr, uid, False, 'form', context)

        root = etree.fromstring(encode(view['arch']))
        res = etree.XML("<search string='%s'></search>" % root.get("string", ""))
        node = etree.Element("group")
        res.append(node)

        fields = root.xpath("//field[@select=1]")
        for field in fields:
            node.append(field)

        return etree.tostring(res, encoding="utf-8").replace('\t', '')

    #
    # if view_id, view_type is not required
    #
    def fields_view_get(self, cr, user, view_id=None, view_type='form', context=None, toolbar=False, submenu=False):
        if not context:
            context = {}

        def encode(s):
            if isinstance(s, unicode):
                return s.encode('utf8')
            return s

        def _inherit_apply(src, inherit):
            def _find(node, node2):
                if node2.tag == 'xpath':
                    res = node.xpath(node2.get('expr'))
                    if res:
                        return res[0]
                    else:
                        return None
                else:
                    for n in node.getiterator(node2.tag):
                        res = True
                        for attr in node2.attrib:
                            if attr == 'position':
                                continue
                            if n.get(attr):
                                if n.get(attr) == node2.get(attr):
                                    continue
                            res = False
                        if res:
                            return n
                return None

            # End: _find(node, node2)

            doc_dest = etree.fromstring(encode(inherit))
            toparse = [ doc_dest ]

            while len(toparse):
                node2 = toparse.pop(0)
                if node2.tag == 'data':
                    toparse += [ c for c in doc_dest ]
                    continue
                node = _find(src, node2)
                if node is not None:
                    pos = 'inside'
                    if node2.get('position'):
                        pos = node2.get('position')
                    if pos == 'replace':
                        parent = node.getparent()
                        if parent is None:
                            src = copy.deepcopy(node2[0])
                        else:
                            for child in node2:
                                node.addprevious(child)
                            node.getparent().remove(node)
                    elif pos == 'attributes':
                        for child in node2.getiterator('attribute'):
                            attribute = (child.get('name'), child.text and child.text.encode('utf8') or None)
                            if attribute[1]:
                                node.set(attribute[0], attribute[1])
                            else:
                                del(node.attrib[attribute[0]])
                    else:
                        sib = node.getnext()
                        for child in node2:
                            if pos == 'inside':
                                node.append(child)
                            elif pos == 'after':
                                if sib is None:
                                    node.addnext(child)
                                else:
                                    sib.addprevious(child)
                            elif pos == 'before':
                                node.addprevious(child)
                            else:
                                raise AttributeError(_('Unknown position in inherited view %s !') % pos)
                else:
                    attrs = ''.join([
                        ' %s="%s"' % (attr, node2.get(attr))
                        for attr in node2.attrib
                        if attr != 'position'
                    ])
                    tag = "<%s%s>" % (node2.tag, attrs)
                    raise AttributeError(_("Couldn't find tag '%s' in parent view !") % tag)
            return src
        # End: _inherit_apply(src, inherit)

        result = {'type': view_type, 'model': self._name}

        ok = True
        model = True
        sql_res = False
        while ok:
            view_ref = context.get(view_type + '_view_ref', False)
            if view_ref:
                if '.' in view_ref:
                    module, view_ref = view_ref.split('.', 1)
                    cr.execute("SELECT res_id FROM ir_model_data WHERE model='ir.ui.view' AND module=%s AND name=%s", (module, view_ref))
                    view_ref_res = cr.fetchone()
                    if view_ref_res:
                        view_id = view_ref_res[0]

            if view_id:
                where = (model and (" and model='%s'" % (self._name,))) or ''
                cr.execute('SELECT arch,name,field_parent,id,type,inherit_id FROM ir_ui_view WHERE id=%s'+where, (view_id,))
            else:
                cr.execute('''SELECT
                        arch,name,field_parent,id,type,inherit_id
                    FROM
                        ir_ui_view
                    WHERE
                        model=%s AND
                        type=%s AND
                        inherit_id IS NULL
                    ORDER BY priority''', (self._name, view_type))
            sql_res = cr.fetchone()

            if not sql_res:
                break

            ok = sql_res[5]
            view_id = ok or sql_res[3]
            model = False

        # if a view was found
        if sql_res:
            result['type'] = sql_res[4]
            result['view_id'] = sql_res[3]
            result['arch'] = sql_res[0]

            def _inherit_apply_rec(result, inherit_id):
                # get all views which inherit from (ie modify) this view
                cr.execute('select arch,id from ir_ui_view where inherit_id=%s and model=%s order by priority', (inherit_id, self._name))
                sql_inherit = cr.fetchall()
                for (inherit, id) in sql_inherit:
                    result = _inherit_apply(result, inherit)
                    result = _inherit_apply_rec(result, id)
                return result

            inherit_result = etree.fromstring(encode(result['arch']))
            result['arch'] = _inherit_apply_rec(inherit_result, sql_res[3])

            result['name'] = sql_res[1]
            result['field_parent'] = sql_res[2] or False
        else:

            # otherwise, build some kind of default view
            if view_type == 'form':
                res = self.fields_get(cr, user, context=context)
                xml = '<?xml version="1.0" encoding="utf-8"?> ' \
                     '<form string="%s">' % (self._description,)
                for x in res:
                    if res[x]['type'] not in ('one2many', 'many2many'):
                        xml += '<field name="%s"/>' % (x,)
                        if res[x]['type'] == 'text':
                            xml += "<newline/>"
                xml += "</form>"

            elif view_type == 'tree':
                _rec_name = self._rec_name
                if _rec_name not in self._columns:
                    _rec_name = self._columns.keys()[0]
                xml = '<?xml version="1.0" encoding="utf-8"?>' \
                       '<tree string="%s"><field name="%s"/></tree>' \
                       % (self._description, self._rec_name)

            elif view_type == 'calendar':
                xml = self.__get_default_calendar_view()

            elif view_type == 'search':
                xml = self.__get_default_search_view(cr, user, context)

            else:
                xml = '<?xml version="1.0"?>' # what happens here, graph case?
                raise except_orm(_('Invalid Architecture!'),_("There is no view of type '%s' defined for the structure!") % view_type)
            result['arch'] = etree.fromstring(encode(xml))
            result['name'] = 'default'
            result['field_parent'] = False
            result['view_id'] = 0

        xarch, xfields = self.__view_look_dom_arch(cr, user, result['arch'], view_id, context=context)
        result['arch'] = xarch
        result['fields'] = xfields

        if submenu:
            if context and context.get('active_id',False):
                data_menu = self.pool.get('ir.ui.menu').browse(cr, user, context['active_id'], context).action
                if data_menu:
                    act_id = int(data_menu.split(',')[1])
                    if act_id:
                        data_action = self.pool.get('ir.actions.act_window').browse(cr, user, [act_id], context)[0]
                        result['submenu'] = getattr(data_action,'menus', False)
        if toolbar:
            def clean(x):
                x = x[2]
                for key in ('report_sxw_content', 'report_rml_content',
                        'report_sxw', 'report_rml',
                        'report_sxw_content_data', 'report_rml_content_data'):
                    if key in x:
                        del x[key]
                return x
            ir_values_obj = self.pool.get('ir.values')
            resprint = ir_values_obj.get(cr, user, 'action',
                    'client_print_multi', [(self._name, False)], False,
                    context)
            resaction = ir_values_obj.get(cr, user, 'action',
                    'client_action_multi', [(self._name, False)], False,
                    context)

            resrelate = ir_values_obj.get(cr, user, 'action',
                    'client_action_relate', [(self._name, False)], False,
                    context)
            resprint = map(clean, resprint)
            print "resprintresprint",resprint
            resaction = map(clean, resaction)
            resaction = filter(lambda x: not x.get('multi', False), resaction)
            resprint = filter(lambda x: not x.get('multi', False), resprint)
            resrelate = map(lambda x: x[2], resrelate)

            for x in resprint+resaction+resrelate:
                x['string'] = x['name']

            result['toolbar'] = {
                'print': resprint,
                'action': resaction,
                'relate': resrelate
            }
        return result

    _view_look_dom_arch = __view_look_dom_arch

    def search_count(self, cr, user, args, context=None):
        if not context:
            context = {}
        res = self.search(cr, user, args, context=context, count=True)
        if isinstance(res, list):
            return len(res)
        return res

    def search(self, cr, user, args, offset=0, limit=None, order=None,
            context=None, count=False):
        raise _('The search method is not implemented on this object !')

    def name_get(self, cr, user, ids, context=None):
        raise _('The name_get method is not implemented on this object !')

    def name_search(self, cr, user, name='', args=None, operator='ilike', context=None, limit=100):
        raise _('The name_search method is not implemented on this object !')

    def copy(self, cr, uid, id, default=None, context=None):
        raise _('The copy method is not implemented on this object !')

    def exists(self, cr, uid, id, context=None):
        raise _('The exists method is not implemented on this object !')

    def read_string(self, cr, uid, id, langs, fields=None, context=None):
        res = {}
        res2 = {}
        self.pool.get('ir.model.access').check(cr, uid, 'ir.translation', 'read', context=context)
        if not fields:
            fields = self._columns.keys() + self._inherit_fields.keys()
        #FIXME: collect all calls to _get_source into one SQL call.
        for lang in langs:
            res[lang] = {'code': lang}
            for f in fields:
                if f in self._columns:
                    res_trans = self.pool.get('ir.translation')._get_source(cr, uid, self._name+','+f, 'field', lang)
                    if res_trans:
                        res[lang][f] = res_trans
                    else:
                        res[lang][f] = self._columns[f].string
        for table in self._inherits:
            cols = intersect(self._inherit_fields.keys(), fields)
            res2 = self.pool.get(table).read_string(cr, uid, id, langs, cols, context)
        for lang in res2:
            if lang in res:
                res[lang]['code'] = lang
            for f in res2[lang]:
                res[lang][f] = res2[lang][f]
        return res

    def write_string(self, cr, uid, id, langs, vals, context=None):
        self.pool.get('ir.model.access').check(cr, uid, 'ir.translation', 'write', context=context)
        #FIXME: try to only call the translation in one SQL
        for lang in langs:
            for field in vals:
                if field in self._columns:
                    self.pool.get('ir.translation')._set_ids(cr, uid, self._name+','+field, 'field', lang, [0], vals[field])
        for table in self._inherits:
            cols = intersect(self._inherit_fields.keys(), vals)
            if cols:
                self.pool.get(table).write_string(cr, uid, id, langs, vals, context)
        return True

    def _check_removed_columns(self, cr, log=False):
        raise NotImplementedError()

class orm_memory(orm_template):
    _protected = ['read', 'write', 'create', 'default_get', 'perm_read', 'unlink', 'fields_get', 'fields_view_get', 'search', 'name_get', 'distinct_field_get', 'name_search', 'copy', 'import_data', 'search_count', 'exists']
    _inherit_fields = {}
    _max_count = 200
    _max_hours = 1
    _check_time = 20

    def __init__(self, cr):
        super(orm_memory, self).__init__(cr)
        self.datas = {}
        self.next_id = 0
        self.check_id = 0
        cr.execute('delete from wkf_instance where res_type=%s', (self._name,))

    def vaccum(self, cr, uid):
        self.check_id += 1
        if self.check_id % self._check_time:
            return True
        tounlink = []
        max = time.time() - self._max_hours * 60 * 60
        for id in self.datas:
            if self.datas[id]['internal.date_access'] < max:
                tounlink.append(id)
        self.unlink(cr, uid, tounlink)
        if len(self.datas)>self._max_count:
            sorted = map(lambda x: (x[1]['internal.date_access'], x[0]), self.datas.items())
            sorted.sort()
            ids = map(lambda x: x[1], sorted[:len(self.datas)-self._max_count])
            self.unlink(cr, uid, ids)
        return True

    def read(self, cr, user, ids, fields_to_read=None, context=None, load='_classic_read'):
        if not context:
            context = {}
        if not fields_to_read:
            fields_to_read = self._columns.keys()
        result = []
        if self.datas:
            ids_orig = ids
            if isinstance(ids, (int, long)):
                ids = [ids]
            for id in ids:
                r = {'id': id}
                for f in fields_to_read:
                    if id in self.datas:
                        r[f] = self.datas[id].get(f, False)
                        if r[f] and isinstance(self._columns[f], fields.binary) and context.get('bin_size', False):
                            r[f] = len(r[f])
                result.append(r)
                if id in self.datas:
                    self.datas[id]['internal.date_access'] = time.time()
            fields_post = filter(lambda x: x in self._columns and not getattr(self._columns[x], load), fields_to_read)
            for f in fields_post:
                res2 = self._columns[f].get_memory(cr, self, ids, f, user, context=context, values=result)
                for record in result:
                    record[f] = res2[record['id']]
            if isinstance(ids_orig, (int, long)):
                return result[0]
        return result

    def write(self, cr, user, ids, vals, context=None):
        if not ids:
            return True
        vals2 = {}
        upd_todo = []
        for field in vals:
            if self._columns[field]._classic_write:
                vals2[field] = vals[field]
            else:
                upd_todo.append(field)
        for id_new in ids:
            self.datas[id_new].update(vals2)
            self.datas[id_new]['internal.date_access'] = time.time()
            for field in upd_todo:
                self._columns[field].set_memory(cr, self, id_new, field, vals[field], user, context)
        self._validate(cr, user, [id_new], context)
        wf_service = netsvc.LocalService("workflow")
        wf_service.trg_write(user, self._name, id_new, cr)
        return id_new

    def create(self, cr, user, vals, context=None):
        self.vaccum(cr, user)
        self.next_id += 1
        id_new = self.next_id
        default = []
        for f in self._columns.keys():
            if not f in vals:
                default.append(f)
        if len(default):
            vals.update(self.default_get(cr, user, default, context))
        vals2 = {}
        upd_todo = []
        for field in vals:
            if self._columns[field]._classic_write:
                vals2[field] = vals[field]
            else:
                upd_todo.append(field)
        self.datas[id_new] = vals2
        self.datas[id_new]['internal.date_access'] = time.time()

        for field in upd_todo:
            self._columns[field].set_memory(cr, self, id_new, field, vals[field], user, context)
        self._validate(cr, user, [id_new], context)
        wf_service = netsvc.LocalService("workflow")
        wf_service.trg_create(user, self._name, id_new, cr)
        return id_new

    def default_get(self, cr, uid, fields_list, context=None):
        if not context:
            context = {}
        value = {}
        # get the default values for the inherited fields
        for f in fields_list:
            if f in self._defaults:
                if callable(self._defaults[f]):
                    value[f] = self._defaults[f](self, cr, uid, context)
                else:
                    value[f] = self._defaults[f]

            fld_def = ((f in self._columns) and self._columns[f]) \
                    or ((f in self._inherit_fields) and self._inherit_fields[f][2]) \
                    or False

        # get the default values set by the user and override the default
        # values defined in the object
        ir_values_obj = self.pool.get('ir.values')
        res = ir_values_obj.get(cr, uid, 'default', False, [self._name])
        for id, field, field_value in res:
            if field in fields_list:
                fld_def = (field in self._columns) and self._columns[field] or self._inherit_fields[field][2]
                if fld_def._type in ('many2one', 'one2one'):
                    obj = self.pool.get(fld_def._obj)
                    if not obj.search(cr, uid, [('id', '=', field_value)]):
                        continue
                if fld_def._type in ('many2many'):
                    obj = self.pool.get(fld_def._obj)
                    field_value2 = []
                    for i in range(len(field_value)):
                        if not obj.search(cr, uid, [('id', '=',
                            field_value[i])]):
                            continue
                        field_value2.append(field_value[i])
                    field_value = field_value2
                if fld_def._type in ('one2many'):
                    obj = self.pool.get(fld_def._obj)
                    field_value2 = []
                    for i in range(len(field_value)):
                        field_value2.append({})
                        for field2 in field_value[i]:
                            if obj._columns[field2]._type in ('many2one', 'one2one'):
                                obj2 = self.pool.get(obj._columns[field2]._obj)
                                if not obj2.search(cr, uid,
                                        [('id', '=', field_value[i][field2])]):
                                    continue
                            # TODO add test for many2many and one2many
                            field_value2[i][field2] = field_value[i][field2]
                    field_value = field_value2
                value[field] = field_value

        # get the default values from the context
        for key in context or {}:
            if key.startswith('default_') and (key[8:] in fields_list):
                value[key[8:]] = context[key]
        return value

    def _where_calc(self, cr, user, args, active_test=True, context=None):
        if not context:
            context = {}
        args = args[:]
        res=[]
        # if the object has a field named 'active', filter out all inactive
        # records unless they were explicitely asked for
        if 'active' in self._columns and (active_test and context.get('active_test', True)):
            if args:
                active_in_args = False
                for a in args:
                    if a[0] == 'active':
                        active_in_args = True
                if not active_in_args:
                    args.insert(0, ('active', '=', 1))
            else:
                args = [('active', '=', 1)]
        if args:
            import expression
            e = expression.expression(args)
            e.parse(cr, user, self, context)
            res=e.__dict__['_expression__exp']
        return res or []


    def search(self, cr, user, args, offset=0, limit=None, order=None,
            context=None, count=False):
        if not context:
            context = {}
        result = self._where_calc(cr, user, args, context=context)
        if result==[]:
            return self.datas.keys()

        res=[]
        counter=0
        #Find the value of dict
        f=False
        if result:
            for id, data in self.datas.items():
                counter=counter+1
                data['id']  = id
                if limit and (counter >int(limit)):
                    break
                f = True
                for arg in result:
                     if arg[1] =='=':
                         val =eval('data[arg[0]]'+'==' +' arg[2]')
                     elif arg[1] in ['<','>','in','not in','<=','>=','<>']:
                         val =eval('data[arg[0]]'+arg[1] +' arg[2]')
                     elif arg[1] in ['ilike']:
                         if str(data[arg[0]]).find(str(arg[2]))!=-1:
                             val= True
                         else:
                             val=False

                     if f and val:
                         f = True
                     else:
                         f = False
                if f:
                    res.append(id)
        if count:
            return len(res)
        return res or []

    def unlink(self, cr, uid, ids, context=None):
        for id in ids:
            if id in self.datas:
                del self.datas[id]
        if len(ids):
            cr.execute('delete from wkf_instance where res_type=%s and res_id = ANY  (%s)', (self._name,ids))
        return True

    def perm_read(self, cr, user, ids, context=None, details=True):
        result = []
        for id in ids:
            result.append({
                'create_uid': (user, 'Root'),
                'create_date': time.strftime('%Y-%m-%d %H:%M:%S'),
                'write_uid': False,
                'write_date': False,
                'id': id
            })
        return result

    def _check_removed_columns(self, cr, log=False):
        # nothing to check in memory...
        pass

    def exists(self, cr, uid, id, context=None):
        return id in self.datas

class orm(orm_template):
    _sql_constraints = []
    _table = None
    _protected = ['read','write','create','default_get','perm_read','unlink','fields_get','fields_view_get','search','name_get','distinct_field_get','name_search','copy','import_data','search_count', 'exists']

    def read_group(self, cr, uid, domain, fields, groupby, offset=0, limit=None, context=None):
        context = context or {}
        self.pool.get('ir.model.access').check(cr, uid, self._name, 'read', context=context)
        if not fields:
            fields = self._columns.keys()

        (qu1, qu2, tables) = self._where_calc(cr, uid, domain, context=context)
        dom = self.pool.get('ir.rule').domain_get(cr, uid, self._name, context=context)
        qu1 = qu1 + dom[0]
        qu2 = qu2 + dom[1]
        for t in dom[2]:
            if t not in tables:
                tables.append(t)
        if len(qu1):
            qu1 = ' where '+string.join(qu1, ' and ')
        else:
            qu1 = ''
        limit_str = limit and ' limit %d' % limit or ''
        offset_str = offset and ' offset %d' % offset or ''

        fget = self.fields_get(cr, uid, fields)
        float_int_fields = filter(lambda x: fget[x]['type'] in ('float','integer'), fields)
        sum = {}

        group_by = groupby       
        if fget.get(groupby,False) and fget[groupby]['type'] in ('date','datetime'):
            flist = "to_char(%s,'yyyy-mm') as %s "%(groupby,groupby)
            groupby = "to_char(%s,'yyyy-mm')"%(groupby)
        else:
            flist = groupby

        fields_pre = [f for f in float_int_fields if
                   f == self.CONCURRENCY_CHECK_FIELD
                or (f in self._columns and getattr(self._columns[f], '_classic_write'))]
        avg_fields = context.get('avg',[])
        for f in fields_pre:
            if f not in ['id','sequence']:
                if f in avg_fields:
                    flist += ',avg('+f+') as '+f
                else:
                    flist += ',sum('+f+') as '+f
        cr.execute('select min(id) as id,'+flist+' from ' + self._table +qu1+' group by '+ groupby + limit_str + offset_str,qu2)
        alldata = {}
        groupby = group_by
        for r in cr.dictfetchall():
            alldata[r['id']] = r
            del r['id']
        data = self.read(cr, uid, alldata.keys(), [groupby], context=context)
        today = datetime.date.today()

        for d in data:
            d['__domain'] = [(groupby,'=',alldata[d['id']][groupby] or False)] + domain
            if fget.has_key(groupby):
                if d[groupby] and fget[groupby]['type'] in ('date','datetime'):
                   dt = datetime.datetime.strptime(alldata[d['id']][groupby][:7],'%Y-%m')
                   days = calendar.monthrange(dt.year, dt.month)[1]

                   if d[groupby][:7] == today.strftime('%Y-%m'):
                       d[groupby] = 'This Month'
                   else:
                       d[groupby] = datetime.datetime.strptime(d[groupby][:10],'%Y-%m-%d').strftime('%B %Y')

                   d['__domain'] = [(groupby,'>=',alldata[d['id']][groupby] and datetime.datetime.strptime(alldata[d['id']][groupby][:7] + '-01','%Y-%m-%d').strftime('%Y-%m-%d') or False),\
                                    (groupby,'<=',alldata[d['id']][groupby] and datetime.datetime.strptime(alldata[d['id']][groupby][:7] + '-' + str(days),'%Y-%m-%d').strftime('%Y-%m-%d') or False)] + domain
                elif fget[groupby]['type'] == 'many2one':
                    d[groupby] = d[groupby] and d[groupby][1] or ''

            del alldata[d['id']][groupby]
            d.update(alldata[d['id']])
            del d['id']
        return data

    def _parent_store_compute(self, cr):
        logger = netsvc.Logger()
        logger.notifyChannel('orm', netsvc.LOG_INFO, 'Computing parent left and right for table %s...' % (self._table, ))
        def browse_rec(root, pos=0):
# TODO: set order
            where = self._parent_name+'='+str(root)
            if not root:
                where = self._parent_name+' IS NULL'
            if self._parent_order:
                where += ' order by '+self._parent_order
            cr.execute('SELECT id FROM '+self._table+' WHERE '+where)
            pos2 = pos + 1
            childs = cr.fetchall()
            for id in childs:
                pos2 = browse_rec(id[0], pos2)
            cr.execute('update '+self._table+' set parent_left=%s, parent_right=%s where id=%s', (pos,pos2,root))
            return pos2+1
        query = 'SELECT id FROM '+self._table+' WHERE '+self._parent_name+' IS NULL'
        if self._parent_order:
            query += ' order by '+self._parent_order
        pos = 0
        cr.execute(query)
        for (root,) in cr.fetchall():
            pos = browse_rec(root, pos)
        return True

    def _update_store(self, cr, f, k):
        logger = netsvc.Logger()
        logger.notifyChannel('orm', netsvc.LOG_INFO, "storing computed values of fields.function '%s'" % (k,))
        ss = self._columns[k]._symbol_set
        update_query = 'UPDATE "%s" SET "%s"=%s WHERE id=%%s' % (self._table, k, ss[0])
        cr.execute('select id from '+self._table)
        ids_lst = map(lambda x: x[0], cr.fetchall())
        while ids_lst:
            iids = ids_lst[:40]
            ids_lst = ids_lst[40:]
            res = f.get(cr, self, iids, k, 1, {})
            for key,val in res.items():
                if f._multi:
                    val = val[k]
                # if val is a many2one, just write the ID
                if type(val)==tuple:
                    val = val[0]
                if (val<>False) or (type(val)<>bool):
                    cr.execute(update_query, (ss[1](val), key))

    def _check_removed_columns(self, cr, log=False):
        logger = netsvc.Logger()
        # iterate on the database columns to drop the NOT NULL constraints
        # of fields which were required but have been removed (or will be added by another module)
        columns = [c for c in self._columns if not (isinstance(self._columns[c], fields.function) and not self._columns[c].store)]
        columns += ('id', 'write_uid', 'write_date', 'create_uid', 'create_date') # openerp access columns
        cr.execute("SELECT a.attname, a.attnotnull"
                   "  FROM pg_class c, pg_attribute a"
                   " WHERE c.relname=%%s"
                   "   AND c.oid=a.attrelid"
                   "   AND a.attisdropped=%%s"
                   "   AND pg_catalog.format_type(a.atttypid, a.atttypmod) NOT IN ('cid', 'tid', 'oid', 'xid')"
                   "   AND a.attname NOT IN (%s)" % ",".join(['%s']*len(columns)),
                       [self._table, False] + columns)
        for column in cr.dictfetchall():
            if log:
                logger.notifyChannel("orm", netsvc.LOG_DEBUG, "column %s is in the table %s but not in the corresponding object %s" % (column['attname'], self._table, self._name))
            if column['attnotnull']:
                cr.execute('ALTER TABLE "%s" ALTER COLUMN "%s" DROP NOT NULL' % (self._table, column['attname']))

    def _auto_init(self, cr, context={}):
        store_compute =  False
        logger = netsvc.Logger()
        create = False
        todo_end = []
        self._field_create(cr, context=context)
        if getattr(self, '_auto', True):
            cr.execute("SELECT relname FROM pg_class WHERE relkind in ('r','v') AND relname='%s'" % self._table)
            if not cr.rowcount:
                cr.execute("CREATE TABLE \"%s\" (id SERIAL NOT NULL, PRIMARY KEY(id)) WITHOUT OIDS" % self._table)
                cr.execute("COMMENT ON TABLE \"%s\" IS '%s'" % (self._table, self._description.replace("'","''")))
                create = True
            cr.commit()
            if self._parent_store:
                cr.execute("""SELECT c.relname
                    FROM pg_class c, pg_attribute a
                    WHERE c.relname=%s AND a.attname=%s AND c.oid=a.attrelid
                    """, (self._table, 'parent_left'))
                if not cr.rowcount:
                    if 'parent_left' not in self._columns:
                        logger.notifyChannel('orm', netsvc.LOG_ERROR, 'create a column parent_left on object %s: fields.integer(\'Left Parent\', select=1)' % (self._table, ))
                    if 'parent_right' not in self._columns:
                        logger.notifyChannel('orm', netsvc.LOG_ERROR, 'create a column parent_right on object %s: fields.integer(\'Right Parent\', select=1)' % (self._table, ))
                    if self._columns[self._parent_name].ondelete<>'cascade':
                        logger.notifyChannel('orm', netsvc.LOG_ERROR, "the columns %s on object must be set as ondelete='cascasde'" % (self._name, self._parent_name))
                    cr.execute('ALTER TABLE "%s" ADD COLUMN "parent_left" INTEGER' % (self._table,))
                    cr.execute('ALTER TABLE "%s" ADD COLUMN "parent_right" INTEGER' % (self._table,))
                    cr.commit()
                    store_compute = True

            if self._log_access:
                logs = {
                    'create_uid': 'INTEGER REFERENCES res_users ON DELETE SET NULL',
                    'create_date': 'TIMESTAMP',
                    'write_uid': 'INTEGER REFERENCES res_users ON DELETE SET NULL',
                    'write_date': 'TIMESTAMP'
                }
                for k in logs:
                    cr.execute("""
                        SELECT c.relname
                          FROM pg_class c, pg_attribute a
                         WHERE c.relname=%s AND a.attname=%s AND c.oid=a.attrelid
                        """, (self._table, k))
                    if not cr.rowcount:
                        cr.execute('ALTER TABLE "%s" ADD COLUMN "%s" %s' % (self._table, k, logs[k]))
                        cr.commit()

            self._check_removed_columns(cr, log=False)

            # iterate on the "object columns"
            todo_update_store = []
            update_custom_fields = context.get('update_custom_fields', False)
            for k in self._columns:
                if k in ('id', 'write_uid', 'write_date', 'create_uid', 'create_date'):
                    continue
                    #raise _('Can not define a column %s. Reserved keyword !') % (k,)
                #Not Updating Custom fields
                if k.startswith('x_') and not update_custom_fields:
                    continue
                f = self._columns[k]

                if isinstance(f, fields.one2many):
                    cr.execute("SELECT relname FROM pg_class WHERE relkind='r' AND relname=%s", (f._obj,))
                    
                    if self.pool.get(f._obj):
                        if f._fields_id not in self.pool.get(f._obj)._columns.keys():
                            if not self.pool.get(f._obj)._inherits or (f._fields_id not in self.pool.get(f._obj)._inherit_fields.keys()):
                                raise except_orm('Programming Error', ("There is no reference field '%s' found for '%s'") % (f._fields_id,f._obj,))
                    
                    if cr.fetchone():
                        cr.execute("SELECT count(1) as c FROM pg_class c,pg_attribute a WHERE c.relname=%s AND a.attname=%s AND c.oid=a.attrelid", (f._obj, f._fields_id))
                        res = cr.fetchone()[0]
                        if not res:
                            cr.execute('ALTER TABLE "%s" ADD FOREIGN KEY (%s) REFERENCES "%s" ON DELETE SET NULL' % (self._obj, f._fields_id, f._table))
                elif isinstance(f, fields.many2many):
                    cr.execute("SELECT relname FROM pg_class WHERE relkind in ('r','v') AND relname=%s", (f._rel,))
                    if not cr.dictfetchall():
                        if not self.pool.get(f._obj):
                            raise except_orm('Programming Error', ('There is no reference available for %s') % (f._obj,))
                        ref = self.pool.get(f._obj)._table
#                        ref = f._obj.replace('.', '_')
                        cr.execute('CREATE TABLE "%s" ("%s" INTEGER NOT NULL REFERENCES "%s" ON DELETE CASCADE, "%s" INTEGER NOT NULL REFERENCES "%s" ON DELETE CASCADE) WITH OIDS' % (f._rel, f._id1, self._table, f._id2, ref))
                        cr.execute('CREATE INDEX "%s_%s_index" ON "%s" ("%s")' % (f._rel, f._id1, f._rel, f._id1))
                        cr.execute('CREATE INDEX "%s_%s_index" ON "%s" ("%s")' % (f._rel, f._id2, f._rel, f._id2))
                        cr.execute("COMMENT ON TABLE \"%s\" IS 'RELATION BETWEEN %s AND %s'" % (f._rel, self._table, ref))
                        cr.commit()
                else:
                    cr.execute("SELECT c.relname,a.attname,a.attlen,a.atttypmod,a.attnotnull,a.atthasdef,t.typname,CASE WHEN a.attlen=-1 THEN a.atttypmod-4 ELSE a.attlen END as size " \
                               "FROM pg_class c,pg_attribute a,pg_type t " \
                               "WHERE c.relname=%s " \
                               "AND a.attname=%s " \
                               "AND c.oid=a.attrelid " \
                               "AND a.atttypid=t.oid", (self._table, k))
                    res = cr.dictfetchall()
                    if not res and hasattr(f,'oldname'):
                        cr.execute("SELECT c.relname,a.attname,a.attlen,a.atttypmod,a.attnotnull,a.atthasdef,t.typname,CASE WHEN a.attlen=-1 THEN a.atttypmod-4 ELSE a.attlen END as size " \
                            "FROM pg_class c,pg_attribute a,pg_type t " \
                            "WHERE c.relname=%s " \
                            "AND a.attname=%s " \
                            "AND c.oid=a.attrelid " \
                            "AND a.atttypid=t.oid", (self._table, f.oldname))
                        res_old = cr.dictfetchall()
                        logger.notifyChannel('orm', netsvc.LOG_DEBUG, 'trying to rename %s(%s) to %s'% (self._table, f.oldname, k))
                        if res_old and len(res_old)==1:
                            cr.execute('ALTER TABLE "%s" RENAME "%s" TO "%s"' % ( self._table,f.oldname, k))
                            res = res_old
                            res[0]['attname'] = k

                    if not res:
                        if not isinstance(f, fields.function) or f.store:

                            # add the missing field
                            cr.execute('ALTER TABLE "%s" ADD COLUMN "%s" %s' % (self._table, k, get_pg_type(f)[1]))
                            cr.execute("COMMENT ON COLUMN %s.%s IS '%s'" % (self._table, k, f.string.replace("'","''")))

                            # initialize it
                            if not create and k in self._defaults:
                                if callable(self._defaults[k]):
                                    default = self._defaults[k](self, cr, 1, context)
                                else:
                                    default = self._defaults[k]

                                ss = self._columns[k]._symbol_set
                                query = 'UPDATE "%s" SET "%s"=%s' % (self._table, k, ss[0])
                                cr.execute(query, (ss[1](default),))
                                cr.commit()
                                logger.notifyChannel('orm', netsvc.LOG_DEBUG, 'setting default value of new column %s of table %s'% (k, self._table))
                            elif not create:
                                logger.notifyChannel('orm', netsvc.LOG_DEBUG, 'creating new column %s of table %s'% (k, self._table))

                            if isinstance(f, fields.function):
                                order = 10
                                if f.store is not True:
                                    order = f.store[f.store.keys()[0]][2]
                                todo_update_store.append((order, f,k))

                            # and add constraints if needed
                            if isinstance(f, fields.many2one):
                                if not self.pool.get(f._obj):
                                    raise except_orm('Programming Error', ('There is no reference available for %s') % (f._obj,))
                                ref = self.pool.get(f._obj)._table
#                                ref = f._obj.replace('.', '_')
                                # ir_actions is inherited so foreign key doesn't work on it
                                if ref != 'ir_actions':
                                    cr.execute('ALTER TABLE "%s" ADD FOREIGN KEY ("%s") REFERENCES "%s" ON DELETE %s' % (self._table, k, ref, f.ondelete))
                            if f.select:
                                cr.execute('CREATE INDEX "%s_%s_index" ON "%s" ("%s")' % (self._table, k, self._table, k))
                            if f.required:
                                try:
                                    cr.commit()
                                    cr.execute('ALTER TABLE "%s" ALTER COLUMN "%s" SET NOT NULL' % (self._table, k))
                                except Exception, e:
                                    logger.notifyChannel('orm', netsvc.LOG_WARNING, 'WARNING: unable to set column %s of table %s not null !\nTry to re-run: openerp-server.py --update=module\nIf it doesn\'t work, update records and execute manually:\nALTER TABLE %s ALTER COLUMN %s SET NOT NULL' % (k, self._table, self._table, k))
                            cr.commit()
                    elif len(res)==1:
                        f_pg_def = res[0]
                        f_pg_type = f_pg_def['typname']
                        f_pg_size = f_pg_def['size']
                        f_pg_notnull = f_pg_def['attnotnull']
                        if isinstance(f, fields.function) and not f.store and\
                                not getattr(f, 'nodrop', False):
                            logger.notifyChannel('orm', netsvc.LOG_INFO, 'column %s (%s) in table %s removed: converted to a function !\n' % (k, f.string, self._table))
                            cr.execute('ALTER TABLE "%s" DROP COLUMN "%s" CASCADE'% (self._table, k))
                            cr.commit()
                            f_obj_type = None
                        else:
                            f_obj_type = get_pg_type(f) and get_pg_type(f)[0]

                        if f_obj_type:
                            ok = False
                            casts = [
                                ('text', 'char', 'VARCHAR(%d)' % (f.size or 0,), '::VARCHAR(%d)'%(f.size or 0,)),
                                ('varchar', 'text', 'TEXT', ''),
                                ('int4', 'float', get_pg_type(f)[1], '::'+get_pg_type(f)[1]),
                                ('date', 'datetime', 'TIMESTAMP', '::TIMESTAMP'),
                                ('numeric', 'float', get_pg_type(f)[1], '::'+get_pg_type(f)[1]),
                                ('float8', 'float', get_pg_type(f)[1], '::'+get_pg_type(f)[1]),
                            ]
                            # !!! Avoid reduction of varchar field !!!
                            if f_pg_type == 'varchar' and f._type == 'char' and f_pg_size < f.size:
                            # if f_pg_type == 'varchar' and f._type == 'char' and f_pg_size != f.size:
                                logger.notifyChannel('orm', netsvc.LOG_INFO, "column '%s' in table '%s' changed size" % (k, self._table))
                                cr.execute('ALTER TABLE "%s" RENAME COLUMN "%s" TO temp_change_size' % (self._table, k))
                                cr.execute('ALTER TABLE "%s" ADD COLUMN "%s" VARCHAR(%d)' % (self._table, k, f.size))
                                cr.execute('UPDATE "%s" SET "%s"=temp_change_size::VARCHAR(%d)' % (self._table, k, f.size))
                                cr.execute('ALTER TABLE "%s" DROP COLUMN temp_change_size CASCADE' % (self._table,))
                                cr.commit()
                            for c in casts:
                                if (f_pg_type==c[0]) and (f._type==c[1]):
                                    # Adding upcoming 6 lines to check whether only the size of the fields got changed or not.E.g. :(16,3) to (16,4)
                                    field_size_change = False
                                    if f_pg_type in ['int4','numeric','float8']:
                                        if f.digits:
                                            field_size = (65535 * f.digits[0]) + f.digits[0] + f.digits[1]
                                            if field_size != f_pg_size:
                                                field_size_change = True

                                    if f_pg_type != f_obj_type or field_size_change:
                                        if f_pg_type != f_obj_type:
                                            logger.notifyChannel('orm', netsvc.LOG_INFO, "column '%s' in table '%s' changed type to %s." % (k, self._table, c[1]))
                                        if field_size_change:
                                            logger.notifyChannel('orm', netsvc.LOG_INFO, "column '%s' in table '%s' changed in the size." % (k, self._table))
                                        ok = True
                                        cr.execute('ALTER TABLE "%s" RENAME COLUMN "%s" TO temp_change_size' % (self._table, k))
                                        cr.execute('ALTER TABLE "%s" ADD COLUMN "%s" %s' % (self._table, k, c[2]))
                                        cr.execute(('UPDATE "%s" SET "%s"=temp_change_size'+c[3]) % (self._table, k))
                                        cr.execute('ALTER TABLE "%s" DROP COLUMN temp_change_size CASCADE' % (self._table,))
                                        cr.commit()
                                    break

                            if f_pg_type != f_obj_type:
                                if not ok:
                                    logger.notifyChannel('orm', netsvc.LOG_WARNING, "column '%s' in table '%s' has changed type (DB = %s, def = %s) but unable to migrate this change !" % (k, self._table, f_pg_type, f._type))

                            # if the field is required and hasn't got a NOT NULL constraint
                            if f.required and f_pg_notnull == 0:
                                # set the field to the default value if any
                                if k in self._defaults:
                                    if callable(self._defaults[k]):
                                        default = self._defaults[k](self, cr, 1, context)
                                    else:
                                        default = self._defaults[k]

                                    if (default is not None):
                                        ss = self._columns[k]._symbol_set
                                        query = 'UPDATE "%s" SET "%s"=%s WHERE "%s" is NULL' % (self._table, k, ss[0], k)
                                        cr.execute(query, (ss[1](default),))
                                # add the NOT NULL constraint
                                cr.commit()
                                try:
                                    cr.execute('ALTER TABLE "%s" ALTER COLUMN "%s" SET NOT NULL' % (self._table, k))
                                    cr.commit()
                                except Exception, e:
                                    logger.notifyChannel('orm', netsvc.LOG_WARNING, 'unable to set a NOT NULL constraint on column %s of the %s table !\nIf you want to have it, you should update the records and execute manually:\nALTER TABLE %s ALTER COLUMN %s SET NOT NULL' % (k, self._table, self._table, k))
                                cr.commit()
                            elif not f.required and f_pg_notnull == 1:
                                cr.execute('ALTER TABLE "%s" ALTER COLUMN "%s" DROP NOT NULL' % (self._table, k))
                                cr.commit()
                            indexname = '%s_%s_index' % (self._table, k)
                            cr.execute("SELECT indexname FROM pg_indexes WHERE indexname = %s and tablename = %s", (indexname, self._table))
                            res = cr.dictfetchall()
                            if not res and f.select:
                                cr.execute('CREATE INDEX "%s_%s_index" ON "%s" ("%s")' % (self._table, k, self._table, k))
                                cr.commit()
                            if res and not f.select:
                                cr.execute('DROP INDEX "%s_%s_index"' % (self._table, k))
                                cr.commit()
                            if isinstance(f, fields.many2one):
                                ref = self.pool.get(f._obj)._table
                                if ref != 'ir_actions':
                                    cr.execute('SELECT confdeltype, conname FROM pg_constraint as con, pg_class as cl1, pg_class as cl2, '
                                                'pg_attribute as att1, pg_attribute as att2 '
                                            'WHERE con.conrelid = cl1.oid '
                                                'AND cl1.relname = %s '
                                                'AND con.confrelid = cl2.oid '
                                                'AND cl2.relname = %s '
                                                'AND array_lower(con.conkey, 1) = 1 '
                                                'AND con.conkey[1] = att1.attnum '
                                                'AND att1.attrelid = cl1.oid '
                                                'AND att1.attname = %s '
                                                'AND array_lower(con.confkey, 1) = 1 '
                                                'AND con.confkey[1] = att2.attnum '
                                                'AND att2.attrelid = cl2.oid '
                                                'AND att2.attname = %s '
                                                "AND con.contype = 'f'", (self._table, ref, k, 'id'))
                                    res = cr.dictfetchall()
                                    if res:
                                        confdeltype = {
                                            'RESTRICT': 'r',
                                            'NO ACTION': 'a',
                                            'CASCADE': 'c',
                                            'SET NULL': 'n',
                                            'SET DEFAULT': 'd',
                                        }
                                        if res[0]['confdeltype'] != confdeltype.get(f.ondelete.upper(), 'a'):
                                            cr.execute('ALTER TABLE "' + self._table + '" DROP CONSTRAINT "' + res[0]['conname'] + '"')
                                            cr.execute('ALTER TABLE "' + self._table + '" ADD FOREIGN KEY ("' + k + '") REFERENCES "' + ref + '" ON DELETE ' + f.ondelete)
                                            cr.commit()
                    else:
                        logger.notifyChannel('orm', netsvc.LOG_ERROR, "Programming error, column %s->%s has multiple instances !"%(self._table,k))
            for order,f,k in todo_update_store:
                todo_end.append((order, self._update_store, (f, k)))

        else:
            cr.execute("SELECT relname FROM pg_class WHERE relkind in ('r','v') AND relname=%s", (self._table,))
            create = not bool(cr.fetchone())

        for (key, con, _) in self._sql_constraints:
            conname = '%s_%s' % (self._table, key)
            cr.execute("SELECT conname FROM pg_constraint where conname=%s", (conname,))
            if not cr.dictfetchall():
                try:
                    cr.execute('alter table "%s" add constraint "%s_%s" %s' % (self._table, self._table, key, con,))
                    cr.commit()
                except:
                    logger.notifyChannel('orm', netsvc.LOG_WARNING, 'unable to add \'%s\' constraint on table %s !\n If you want to have it, you should update the records and execute manually:\nALTER table %s ADD CONSTRAINT %s_%s %s' % (con, self._table, self._table, self._table, key, con,))

        if create:
            if hasattr(self, "_sql"):
                for line in self._sql.split(';'):
                    line2 = line.replace('\n', '').strip()
                    if line2:
                        cr.execute(line2)
                        cr.commit()
        if store_compute:
            self._parent_store_compute(cr)
        return todo_end

    def __init__(self, cr):
        super(orm, self).__init__(cr)

        if not hasattr(self, '_log_access'):
            # if not access is not specify, it is the same value as _auto
            self._log_access = getattr(self, "_auto", True)

        self._columns = self._columns.copy()
        for store_field in self._columns:
            f = self._columns[store_field]
            if not isinstance(f, fields.function):
                continue
            if not f.store:
                continue
            if self._columns[store_field].store is True:
                sm = {self._name:(lambda self,cr, uid, ids, c={}: ids, None, 10, None)}
            else:
                sm = self._columns[store_field].store
            for object, aa in sm.items():
                if len(aa)==4:
                    (fnct,fields2,order,length)=aa
                elif len(aa)==3:
                    (fnct,fields2,order)=aa
                    length = None
                else:
                    raise except_orm('Error',
                        ('Invalid function definition %s in object %s !\nYou must use the definition: store={object:(fnct, fields, priority, time length)}.' % (store_field, self._name)))
                self.pool._store_function.setdefault(object, [])
                ok = True
                for x,y,z,e,f,l in self.pool._store_function[object]:
                    if (x==self._name) and (y==store_field) and (e==fields2):
                        if f==order:
                            ok = False
                if ok:
                    self.pool._store_function[object].append( (self._name, store_field, fnct, fields2, order, length))
                    self.pool._store_function[object].sort(lambda x,y: cmp(x[4],y[4]))

        for (key, _, msg) in self._sql_constraints:
            self.pool._sql_error[self._table+'_'+key] = msg

        # Load manual fields

        cr.execute("SELECT id FROM ir_model_fields WHERE name=%s AND model=%s", ('state', 'ir.model.fields'))
        if cr.fetchone():
            cr.execute('SELECT * FROM ir_model_fields WHERE model=%s AND state=%s', (self._name, 'manual'))
            for field in cr.dictfetchall():
                if field['name'] in self._columns:
                    continue
                attrs = {
                    'string': field['field_description'],
                    'required': bool(field['required']),
                    'readonly': bool(field['readonly']),
                    'domain': field['domain'] or None,
                    'size': field['size'],
                    'ondelete': field['on_delete'],
                    'translate': (field['translate']),
                    #'select': int(field['select_level'])
                }

                if field['ttype'] == 'selection':
                    self._columns[field['name']] = getattr(fields, field['ttype'])(eval(field['selection']), **attrs)
                elif field['ttype'] == 'reference':
                    self._columns[field['name']] = getattr(fields, field['ttype'])(selection=eval(field['selection']), **attrs)
                elif field['ttype'] == 'many2one':
                    self._columns[field['name']] = getattr(fields, field['ttype'])(field['relation'], **attrs)
                elif field['ttype'] == 'one2many':
                    self._columns[field['name']] = getattr(fields, field['ttype'])(field['relation'], field['relation_field'], **attrs)
                elif field['ttype'] == 'many2many':
                    _rel1 = field['relation'].replace('.', '_')
                    _rel2 = field['model'].replace('.', '_')
                    _rel_name = 'x_%s_%s_%s_rel' %(_rel1, _rel2, field['name'])
                    self._columns[field['name']] = getattr(fields, field['ttype'])(field['relation'], _rel_name, 'id1', 'id2', **attrs)
                else:
                    self._columns[field['name']] = getattr(fields, field['ttype'])(**attrs)

        self._inherits_reload()
        if not self._sequence:
            self._sequence = self._table+'_id_seq'
        for k in self._defaults:
            assert (k in self._columns) or (k in self._inherit_fields), 'Default function defined in %s but field %s does not exist !' % (self._name, k,)
        for f in self._columns:
            self._columns[f].restart()

    def default_get(self, cr, uid, fields_list, context=None):
        if not context:
            context = {}
        value = {}
        # get the default values for the inherited fields
        for t in self._inherits.keys():
            value.update(self.pool.get(t).default_get(cr, uid, fields_list,
                context))

        # get the default values defined in the object
        for f in fields_list:
            if f in self._defaults:
                if callable(self._defaults[f]):
                    value[f] = self._defaults[f](self, cr, uid, context)
                else:
                    value[f] = self._defaults[f]

            fld_def = ((f in self._columns) and self._columns[f]) \
                    or ((f in self._inherit_fields) and self._inherit_fields[f][2]) \
                    or False
            if isinstance(fld_def, fields.property):
                property_obj = self.pool.get('ir.property')
                definition_id = fld_def._field_get(cr, uid, self._name, f)
                nid = property_obj.search(cr, uid, [('fields_id', '=',
                    definition_id), ('res_id', '=', False)])
                if nid:
                    prop_value = property_obj.browse(cr, uid, nid[0],
                            context=context).value
                    value[f] = (prop_value and int(prop_value.split(',')[1])) \
                            or False

        # get the default values set by the user and override the default
        # values defined in the object
        ir_values_obj = self.pool.get('ir.values')
        res = ir_values_obj.get(cr, uid, 'default', False, [self._name])
        for id, field, field_value in res:
            if field in fields_list:
                fld_def = (field in self._columns) and self._columns[field] or self._inherit_fields[field][2]
                if fld_def._type in ('many2one', 'one2one'):
                    obj = self.pool.get(fld_def._obj)
                    if not obj.search(cr, uid, [('id', '=', field_value or False)]):
                        continue
                if fld_def._type in ('many2many'):
                    obj = self.pool.get(fld_def._obj)
                    field_value2 = []
                    for i in range(len(field_value)):
                        if not obj.search(cr, uid, [('id', '=',
                            field_value[i])]):
                            continue
                        field_value2.append(field_value[i])
                    field_value = field_value2
                if fld_def._type in ('one2many'):
                    obj = self.pool.get(fld_def._obj)
                    field_value2 = []
                    for i in range(len(field_value)):
                        field_value2.append({})
                        for field2 in field_value[i]:
                            if obj._columns[field2]._type in ('many2one', 'one2one'):
                                obj2 = self.pool.get(obj._columns[field2]._obj)
                                if not obj2.search(cr, uid,
                                        [('id', '=', field_value[i][field2])]):
                                    continue
                            # TODO add test for many2many and one2many
                            field_value2[i][field2] = field_value[i][field2]
                    field_value = field_value2
                value[field] = field_value
        for key in context or {}:
            if key.startswith('default_') and (key[8:] in fields_list):
                value[key[8:]] = context[key]
        return value

    #
    # Update objects that uses this one to update their _inherits fields
    #
    def _inherits_reload_src(self):
        for obj in self.pool.obj_pool.values():
            if self._name in obj._inherits:
                obj._inherits_reload()

    def _inherits_reload(self):
        res = {}
        for table in self._inherits:
            res.update(self.pool.get(table)._inherit_fields)
            for col in self.pool.get(table)._columns.keys():
                res[col] = (table, self._inherits[table], self.pool.get(table)._columns[col])
            for col in self.pool.get(table)._inherit_fields.keys():
                res[col] = (table, self._inherits[table], self.pool.get(table)._inherit_fields[col][2])
        self._inherit_fields = res
        self._inherits_reload_src()

    def fields_get(self, cr, user, fields=None, context=None):
        ira = self.pool.get('ir.model.access')
        read_access = ira.check(cr, user, self._name, 'write', raise_exception=False, context=context) or \
                      ira.check(cr, user, self._name, 'create', raise_exception=False, context=context)
        return super(orm, self).fields_get(cr, user, fields, context, read_access)

    def read(self, cr, user, ids, fields=None, context=None, load='_classic_read'):
        if not context:
            context = {}
        self.pool.get('ir.model.access').check(cr, user, self._name, 'read', context=context)
        if not fields:
            fields = self._columns.keys() + self._inherit_fields.keys()
        if isinstance(ids, (int, long)):
            select = [ids]
        else:
            select = ids
        select = map(lambda x: isinstance(x,dict) and x['id'] or x, select)
        result = self._read_flat(cr, user, select, fields, context, load)
        for r in result:
            for key, v in r.items():
                if v == None:
                    r[key] = False
                if key in self._columns.keys():
                    type = self._columns[key]._type
                elif key in self._inherit_fields.keys():
                    type = self._inherit_fields[key][2]._type
                else:
                    continue
                if type == 'reference' and v:
                    model,ref_id = v.split(',')
                    table = self.pool.get(model)._table
                    cr.execute('select id from "%s" where id=%s' % (table,ref_id))
                    id_exist = cr.fetchone()
                    if not id_exist:
                        cr.execute('update "'+self._table+'" set "'+key+'"=NULL where "%s"=%s' %(key,''.join("'"+str(v)+"'")))
                        r[key] = ''
        if isinstance(ids, (int, long, dict)):
            return result and result[0] or False
        return result

    def _read_flat(self, cr, user, ids, fields_to_read, context=None, load='_classic_read'):
        if not context:
            context = {}
        #ids = map(lambda x:int(x), ids)
        if not ids:
            return []
        if fields_to_read == None:
            fields_to_read = self._columns.keys()

        # construct a clause for the rules :
        d1, d2, tables = self.pool.get('ir.rule').domain_get(cr, user, self._name, context=context)

        # all inherited fields + all non inherited fields for which the attribute whose name is in load is True
        fields_pre = [f for f in fields_to_read if
                           f == self.CONCURRENCY_CHECK_FIELD
                        or (f in self._columns and getattr(self._columns[f], '_classic_write'))
                     ] + self._inherits.values()

        res = []
        if len(fields_pre):
            def convert_field(f):
                if f in ('create_date', 'write_date'):
                    return "date_trunc('second', %s) as %s" % (f, f)
                if f == self.CONCURRENCY_CHECK_FIELD:
                    if self._log_access:
                        return "COALESCE(%s.write_date, %s.create_date, now())::timestamp AS %s" % (self._table, self._table, f,)
                    return "now()::timestamp AS %s" % (f,)
                if isinstance(self._columns[f], fields.binary) and context.get('bin_size', False):
                    return 'length("%s") as "%s"' % (f, f)
                return '"%s"' % (f,)
            fields_pre2 = map(convert_field, fields_pre)
            order_by = self._parent_order or self._order
            for i in range(0, len(ids), cr.IN_MAX):
                sub_ids = ids[i:i+cr.IN_MAX]
                if d1:
                    cr.execute('SELECT %s FROM %s WHERE %s.id = ANY (%%s) AND %s ORDER BY %s' % \
                            (','.join(fields_pre2 + [self._table + '.id']), ','.join(tables), self._table, ' and '.join(d1),
                                order_by),[sub_ids,]+d2)
                    if not cr.rowcount == len({}.fromkeys(sub_ids)):
                        raise except_orm(_('AccessError'),
                                _('You try to bypass an access rule while reading (Document type: %s).') % self._description)
                else:
                    cr.execute('SELECT %s FROM \"%s\" WHERE id = ANY (%%s) ORDER BY %s' %
                               (','.join(fields_pre2 + ['id']), self._table,
                                order_by), (sub_ids,))
                res.extend(cr.dictfetchall())
        else:
            res = map(lambda x: {'id': x}, ids)

        for f in fields_pre:
            if f == self.CONCURRENCY_CHECK_FIELD:
                continue
            if self._columns[f].translate:
                ids = map(lambda x: x['id'], res)
                #TODO: optimize out of this loop
                res_trans = self.pool.get('ir.translation')._get_ids(cr, user, self._name+','+f, 'model', context.get('lang', False) or 'en_US', ids)
                for r in res:
                    r[f] = res_trans.get(r['id'], False) or r[f]

        for table in self._inherits:
            col = self._inherits[table]
            cols = intersect(self._inherit_fields.keys(), fields_to_read)
            if not cols:
                continue
            res2 = self.pool.get(table).read(cr, user, [x[col] for x in res], cols, context, load)

            res3 = {}
            for r in res2:
                res3[r['id']] = r
                del r['id']

            for record in res:
                if not record[col]:# if the record is deleted from _inherits table?
                    continue
                record.update(res3[record[col]])
                if col not in fields_to_read:
                    del record[col]

        # all fields which need to be post-processed by a simple function (symbol_get)
        fields_post = filter(lambda x: x in self._columns and self._columns[x]._symbol_get, fields_to_read)
        if fields_post:
            # maybe it would be faster to iterate on the fields then on res, so that we wouldn't need
            # to get the _symbol_get in each occurence
            for r in res:
                for f in fields_post:
                    r[f] = self._columns[f]._symbol_get(r[f])
        ids = map(lambda x: x['id'], res)

        # all non inherited fields for which the attribute whose name is in load is False
        fields_post = filter(lambda x: x in self._columns and not getattr(self._columns[x], load), fields_to_read)

        # Compute POST fields
        todo = {}
        for f in fields_post:
            todo.setdefault(self._columns[f]._multi, [])
            todo[self._columns[f]._multi].append(f)
        for key,val in todo.items():
            if key:
                res2 = self._columns[val[0]].get(cr, self, ids, val, user, context=context, values=res)
                for pos in val:
                    for record in res:
                        if isinstance(res2[record['id']], str):res2[record['id']] = eval(res2[record['id']]) #TOCHECK : why got string instend of dict in python2.6
                        record[pos] = res2[record['id']][pos]
            else:
                for f in val:
                    res2 = self._columns[f].get(cr, self, ids, f, user, context=context, values=res)
                    for record in res:
                        if res2:
                            record[f] = res2[record['id']]
                        else:
                            record[f] = []

#for f in fields_post:
#    # get the value of that field for all records/ids
#    res2 = self._columns[f].get(cr, self, ids, f, user, context=context, values=res)
#    for record in res:
#        record[f] = res2[record['id']]

        readonly = None
        for vals in res:
            for field in vals.copy():
                fobj = None
                if field in self._columns:
                    fobj = self._columns[field]

                if not fobj:
                    continue
                groups = fobj.read
                if groups:
                    edit = False
                    for group in groups:
                        module = group.split(".")[0]
                        grp = group.split(".")[1]
                        cr.execute("select count(*) from res_groups_users_rel where gid in (select res_id from ir_model_data where name='%s' and module='%s' and model='%s') and uid=%s" % \
                                   (grp, module, 'res.groups', user))
                        readonly = cr.fetchall()
                        if readonly[0][0] >= 1:
                            edit = True
                            break
                        elif readonly[0][0] == 0:
                            edit = False
                        else:
                            edit = False

                    if not edit:
                        if type(vals[field]) == type([]):
                            vals[field] = []
                        elif type(vals[field]) == type(0.0):
                            vals[field] = 0
                        elif type(vals[field]) == type(''):
                            vals[field] = '=No Permission='
                        else:
                            vals[field] = False
        return res

    def perm_read(self, cr, user, ids, context=None, details=True):
        if not context:
            context = {}
        if not ids:
            return []
        fields = ''
        if self._log_access:
            fields = ', u.create_uid, u.create_date, u.write_uid, u.write_date'
        if isinstance(ids, (int, long)):
            ids_str = str(ids)
        else:
            ids_str = string.join(map(lambda x: str(x), ids), ',')
        cr.execute('select u.id'+fields+' from "'+self._table+'" u where u.id in ('+ids_str+')')
        res = cr.dictfetchall()
        for r in res:
            for key in r:
                r[key] = r[key] or False
                if key in ('write_uid', 'create_uid', 'uid') and details:
                    if r[key]:
                        r[key] = self.pool.get('res.users').name_get(cr, user, [r[key]])[0]
        if isinstance(ids, (int, long)):
            return res[ids]
        return res

    def _check_concurrency(self, cr, ids, context):
        if not context:
            return
        if context.get(self.CONCURRENCY_CHECK_FIELD) and self._log_access:
            def key(oid):
                return "%s,%s" % (self._name, oid)
            santa = "(id = %s AND %s < COALESCE(write_date, create_date, now())::timestamp)"
            for i in range(0, len(ids), cr.IN_MAX):
                sub_ids = tools.flatten(((oid, context[self.CONCURRENCY_CHECK_FIELD][key(oid)])
                                          for oid in ids[i:i+cr.IN_MAX]
                                          if key(oid) in context[self.CONCURRENCY_CHECK_FIELD]))
                if sub_ids:
                    cr.execute("SELECT count(1) FROM %s WHERE %s" % (self._table, " OR ".join([santa]*(len(sub_ids)/2))), sub_ids)
                    res = cr.fetchone()
                    if res and res[0]:
                        raise except_orm('ConcurrencyException', _('Records were modified in the meanwhile'))

    def unlink(self, cr, uid, ids, context=None):
        if not ids:
            return True
        if isinstance(ids, (int, long)):
            ids = [ids]

        result_store = self._store_get_values(cr, uid, ids, None, context)

        self._check_concurrency(cr, ids, context)

        self.pool.get('ir.model.access').check(cr, uid, self._name, 'unlink', context=context)

        properties = self.pool.get('ir.property')
        domain = [('res_id', '=', False),
                  ('value', 'in', ['%s,%s' % (self._name, i) for i in ids]),
                 ]
        if properties.search(cr, uid, domain, context=context):
            raise except_orm(_('Error'), _('Unable to delete this document because it is used as a default property'))

        wf_service = netsvc.LocalService("workflow")
        for oid in ids:
            wf_service.trg_delete(uid, self._name, oid, cr)

        #cr.execute('select * from '+self._table+' where id in ('+str_d+')', ids)
        #res = cr.dictfetchall()
        #for key in self._inherits:
        #   ids2 = [x[self._inherits[key]] for x in res]
        #   self.pool.get(key).unlink(cr, uid, ids2)

        d1, d2,tables = self.pool.get('ir.rule').domain_get(cr, uid, self._name, context=context)
        if d1:
            d1 = ' AND '+' and '.join(d1)

        for i in range(0, len(ids), cr.IN_MAX):
            sub_ids = ids[i:i+cr.IN_MAX]
            str_d = string.join(('%s',)*len(sub_ids), ',')
            if d1:
                cr.execute('SELECT '+self._table+'.id FROM '+','.join(tables)+' ' \
                        'WHERE '+self._table+'.id IN ('+str_d+')'+d1, sub_ids+d2)
                if not cr.rowcount == len(sub_ids):
                    raise except_orm(_('AccessError'),
                            _('You try to bypass an access rule (Document type: %s).') % \
                                    self._description)

            cr.execute('delete from '+self._table+' ' \
                    'where id in ('+str_d+')', sub_ids)

        for order, object, store_ids, fields in result_store:
            if object<>self._name:
                obj =  self.pool.get(object)
                cr.execute('select id from '+obj._table+' where id in ('+','.join(map(str, store_ids))+')')
                rids = map(lambda x: x[0], cr.fetchall())
                if rids:
                    obj._store_set_values(cr, uid, rids, fields, context)
        return True

    #
    # TODO: Validate
    #
    def write(self, cr, user, ids, vals, context=None):
        readonly = None
        for field in vals.copy():
            fobj = None
            if field in self._columns:
                fobj = self._columns[field]
            else:
                fobj = self._inherit_fields[field][2]
            if not fobj:
                continue
            groups = fobj.write

            if groups:
                edit = False
                for group in groups:
                    module = group.split(".")[0]
                    grp = group.split(".")[1]
                    cr.execute("select count(*) from res_groups_users_rel where gid in (select res_id from ir_model_data where name='%s' and module='%s' and model='%s') and uid=%s" % \
                               (grp, module, 'res.groups', user))
                    readonly = cr.fetchall()
                    if readonly[0][0] >= 1:
                        edit = True
                        break
                    elif readonly[0][0] == 0:
                        edit = False
                    else:
                        edit = False

                if not edit:
                    vals.pop(field)

        if not context:
            context = {}
        if not ids:
            return True
        if isinstance(ids, (int, long)):
            ids = [ids]

        self._check_concurrency(cr, ids, context)

        self.pool.get('ir.model.access').check(cr, user, self._name, 'write', context=context)


        upd0 = []
        upd1 = []
        upd_todo = []
        updend = []
        direct = []
        totranslate = context.get('lang', False) and (context['lang'] != 'en_US')
        for field in vals:
            if field in self._columns:
                if self._columns[field]._classic_write and not (hasattr(self._columns[field], '_fnct_inv')):
                    if (not totranslate) or not self._columns[field].translate:
                        upd0.append('"'+field+'"='+self._columns[field]._symbol_set[0])
                        upd1.append(self._columns[field]._symbol_set[1](vals[field]))
                    direct.append(field)
                else:
                    upd_todo.append(field)
            else:
                updend.append(field)
            if field in self._columns \
                    and hasattr(self._columns[field], 'selection') \
                    and vals[field]:
                if self._columns[field]._type == 'reference':
                    val = vals[field].split(',')[0]
                else:
                    val = vals[field]
                if isinstance(self._columns[field].selection, (tuple, list)):
                    if val not in dict(self._columns[field].selection):
                        raise except_orm(_('ValidateError'),
                        _('The value "%s" for the field "%s" is not in the selection') \
                                % (vals[field], field))
                else:
                    if val not in dict(self._columns[field].selection(
                        self, cr, user, context=context)):
                        raise except_orm(_('ValidateError'),
                        _('The value "%s" for the field "%s" is not in the selection') \
                                % (vals[field], field))

        if self._log_access:
            upd0.append('write_uid=%s')
            upd0.append('write_date=now()')
            upd1.append(user)

        if len(upd0):

            d1, d2,tables = self.pool.get('ir.rule').domain_get(cr, user, self._name, context=context)
            if d1:
                d1 = ' and '+' and '.join(d1)

            for i in range(0, len(ids), cr.IN_MAX):
                sub_ids = ids[i:i+cr.IN_MAX]
                ids_str = string.join(map(str, sub_ids), ',')
                if d1:
                    cr.execute('SELECT '+self._table+'.id FROM '+','.join(tables)+' ' \
                            'WHERE '+self._table+'.id IN ('+ids_str+')'+d1, d2)
                    if not cr.rowcount == len({}.fromkeys(sub_ids)):
                        raise except_orm(_('AccessError'),
                                _('You try to bypass an access rule while writing (Document type: %s).') % \
                                        self._description)
                else:
                    cr.execute('SELECT id FROM "'+self._table+'" WHERE id IN ('+ids_str+')')
                    if not cr.rowcount == len({}.fromkeys(sub_ids)):
                        raise except_orm(_('AccessError'),
                                _('You try to write on an record that doesn\'t exist ' \
                                        '(Document type: %s).') % self._description)
                cr.execute('update '+self._table+' set '+string.join(upd0, ',')+' ' \
                    'where id in ('+ids_str+')', upd1)

            if totranslate:
                # TODO: optimize
                for f in direct:
                    if self._columns[f].translate:
                        src_trans = self.pool.get(self._name).read(cr,user,ids,[f])[0][f]
                        if not src_trans:
                            src_trans = vals[f]
                            # Inserting value to DB
                            self.write(cr, user, ids, {f:vals[f]})
                        self.pool.get('ir.translation')._set_ids(cr, user, self._name+','+f, 'model', context['lang'], ids, vals[f], src_trans)


        # call the 'set' method of fields which are not classic_write
        upd_todo.sort(lambda x, y: self._columns[x].priority-self._columns[y].priority)

        # default element in context must be removed when call a one2many or many2many
        rel_context = context.copy()
        for c in context.items():
            if c[0].startswith('default_'):
                del rel_context[c[0]]

        result = []
        for field in upd_todo:
            for id in ids:
                result += self._columns[field].set(cr, self, id, field, vals[field], user, context=rel_context) or []

        for table in self._inherits:
            col = self._inherits[table]
            nids = []
            for i in range(0, len(ids), cr.IN_MAX):
                sub_ids = ids[i:i+cr.IN_MAX]
                ids_str = string.join(map(str, sub_ids), ',')
                cr.execute('select distinct "'+col+'" from "'+self._table+'" ' \
                        'where id in ('+ids_str+')', upd1)
                nids.extend([x[0] for x in cr.fetchall()])

            v = {}
            for val in updend:
                if self._inherit_fields[val][0] == table:
                    v[val] = vals[val]
            self.pool.get(table).write(cr, user, nids, v, context)

        self._validate(cr, user, ids, context)
# TODO: use _order to set dest at the right position and not first node of parent
        if self._parent_store and (self._parent_name in vals):
            if self.pool._init:
                self.pool._init_parent[self._name]=True
            else:
                for id in ids:
                    # Find Position of the element
                    if vals[self._parent_name]:
                        cr.execute('select parent_left,parent_right,id from '+self._table+' where '+self._parent_name+'=%s order by '+(self._parent_order or self._order), (vals[self._parent_name],))
                    else:
                        cr.execute('select parent_left,parent_right,id from '+self._table+' where '+self._parent_name+' is null order by '+(self._parent_order or self._order))
                    result_p = cr.fetchall()
                    position = None
                    for (pleft,pright,pid) in result_p:
                        if pid == id:
                            break
                        position = pright+1

                    # It's the first node of the parent: position = parent_left+1
                    if not position:
                        if not vals[self._parent_name]:
                            position = 1
                        else:
                            cr.execute('select parent_left from '+self._table+' where id=%s', (vals[self._parent_name],))
                            position = cr.fetchone()[0]+1

                    # We have the new position !
                    cr.execute('select parent_left,parent_right from '+self._table+' where id=%s', (id,))
                    pleft,pright = cr.fetchone()
                    distance = pright - pleft + 1

                    if position>pleft and position<=pright:
                        raise except_orm(_('UserError'), _('Recursivity Detected.'))

                    if pleft<position:
                        cr.execute('update '+self._table+' set parent_left=parent_left+%s where parent_left>=%s', (distance, position))
                        cr.execute('update '+self._table+' set parent_right=parent_right+%s where parent_right>=%s', (distance, position))
                        cr.execute('update '+self._table+' set parent_left=parent_left+%s, parent_right=parent_right+%s where parent_left>=%s and parent_left<%s', (position-pleft,position-pleft, pleft, pright))
                    else:
                        cr.execute('update '+self._table+' set parent_left=parent_left+%s where parent_left>=%s', (distance, position))
                        cr.execute('update '+self._table+' set parent_right=parent_right+%s where parent_right>=%s', (distance, position))
                        cr.execute('update '+self._table+' set parent_left=parent_left-%s, parent_right=parent_right-%s where parent_left>=%s and parent_left<%s', (pleft-position+distance,pleft-position+distance, pleft+distance, pright+distance))

        result += self._store_get_values(cr, user, ids, vals.keys(), context)
        for order, object, ids, fields in result:
            self.pool.get(object)._store_set_values(cr, user, ids, fields, context)

        wf_service = netsvc.LocalService("workflow")
        for id in ids:
            wf_service.trg_write(user, self._name, id, cr)
        return True

    #
    # TODO: Should set perm to user.xxx
    #
    def create(self, cr, user, vals, context=None):
        """ create(cr, user, vals, context) -> int
        cr = database cursor
        user = user id
        vals = dictionary of the form {'field_name':field_value, ...}
        """
        if not context:
            context = {}
        self.pool.get('ir.model.access').check(cr, user, self._name, 'create')

        default = []

        avoid_table = []
        for (t, c) in self._inherits.items():
            if c in vals:
                avoid_table.append(t)
        for f in self._columns.keys(): # + self._inherit_fields.keys():
            if not f in vals:
                default.append(f)

        for f in self._inherit_fields.keys():
            if (not f in vals) and (self._inherit_fields[f][0] not in avoid_table):
                default.append(f)

        if len(default):
            default_values = self.default_get(cr, user, default, context)
            for dv in default_values:
                if dv in self._columns and self._columns[dv]._type == 'many2many':
                    if default_values[dv] and isinstance(default_values[dv][0], (int, long)):
                        default_values[dv] = [(6, 0, default_values[dv])]

            vals.update(default_values)

        tocreate = {}
        for v in self._inherits:
            if self._inherits[v] not in vals:
                tocreate[v] = {}
            else:
                tocreate[v] = {self._inherits[v]:vals[self._inherits[v]]}
        (upd0, upd1, upd2) = ('', '', [])
        upd_todo = []
        for v in vals.keys():
            if v in self._inherit_fields:
                (table, col, col_detail) = self._inherit_fields[v]
                tocreate[table][v] = vals[v]
                del vals[v]
            else:
                if (v not in self._inherit_fields) and (v not in self._columns):
                    del vals[v]

        # Try-except added to filter the creation of those records whose filds are readonly.
        # Example : any dashboard which has all the fields readonly.(due to Views(database views))
        try:
            cr.execute("SELECT nextval('"+self._sequence+"')")
        except:
            raise except_orm(_('UserError'),
                        _('You cannot perform this operation. New Record Creation is not allowed for this object as this object is for reporting purpose.'))

        id_new = cr.fetchone()[0]
        for table in tocreate:
            if self._inherits[table] in vals:
                del vals[self._inherits[table]]
            id = self.pool.get(table).create(cr, user, tocreate[table])
            upd0 += ','+self._inherits[table]
            upd1 += ',%s'
            upd2.append(id)

        #Start : Set bool fields to be False if they are not touched(to make search more powerful)
        bool_fields = [x for x in self._columns.keys() if self._columns[x]._type=='boolean']

        for bool_field in bool_fields:
            if bool_field not in vals:
                vals[bool_field] = False
        #End
        for field in vals.copy():
            fobj = None
            if field in self._columns:
                fobj = self._columns[field]
            else:
                fobj = self._inherit_fields[field][2]
            if not fobj:
                continue
            groups = fobj.write
            if groups:
                edit = False
                for group in groups:
                    module = group.split(".")[0]
                    grp = group.split(".")[1]
                    cr.execute("select count(*) from res_groups_users_rel where gid in (select res_id from ir_model_data where name='%s' and module='%s' and model='%s') and uid=%s" % \
                               (grp, module, 'res.groups', user))
                    readonly = cr.fetchall()
                    if readonly[0][0] >= 1:
                        edit = True
                        break
                    elif readonly[0][0] == 0:
                        edit = False
                    else:
                        edit = False

                if not edit:
                    vals.pop(field)
        for field in vals:
            if self._columns[field]._classic_write:
                upd0 = upd0 + ',"' + field + '"'
                upd1 = upd1 + ',' + self._columns[field]._symbol_set[0]
                upd2.append(self._columns[field]._symbol_set[1](vals[field]))
            else:
                upd_todo.append(field)
            if field in self._columns \
                    and hasattr(self._columns[field], 'selection') \
                    and vals[field]:
                if self._columns[field]._type == 'reference':
                    val = vals[field].split(',')[0]
                else:
                    val = vals[field]
                if isinstance(self._columns[field].selection, (tuple, list)):
                    if val not in dict(self._columns[field].selection):
                        raise except_orm(_('ValidateError'),
                        _('The value "%s" for the field "%s" is not in the selection') \
                                % (vals[field], field))
                else:
                    if val not in dict(self._columns[field].selection(
                        self, cr, user, context=context)):
                        raise except_orm(_('ValidateError'),
                        _('The value "%s" for the field "%s" is not in the selection') \
                                % (vals[field], field))
        if self._log_access:
            upd0 += ',create_uid,create_date'
            upd1 += ',%s,now()'
            upd2.append(user)
        cr.execute('insert into "'+self._table+'" (id'+upd0+") values ("+str(id_new)+upd1+')', tuple(upd2))
        upd_todo.sort(lambda x, y: self._columns[x].priority-self._columns[y].priority)

        if self._parent_store:
            if self.pool._init:
                self.pool._init_parent[self._name]=True
            else:
                parent = vals.get(self._parent_name, False)
                if parent:
                    cr.execute('select parent_right from '+self._table+' where '+self._parent_name+'=%s order by '+(self._parent_order or self._order), (parent,))
                    pleft_old = None
                    result_p = cr.fetchall()
                    for (pleft,) in result_p:
                        if not pleft:
                            break
                        pleft_old = pleft
                    if not pleft_old:
                        cr.execute('select parent_left from '+self._table+' where id=%s', (parent,))
                        pleft_old = cr.fetchone()[0]
                    pleft = pleft_old
                else:
                    cr.execute('select max(parent_right) from '+self._table)
                    pleft = cr.fetchone()[0] or 0
                cr.execute('update '+self._table+' set parent_left=parent_left+2 where parent_left>%s', (pleft,))
                cr.execute('update '+self._table+' set parent_right=parent_right+2 where parent_right>%s', (pleft,))
                cr.execute('update '+self._table+' set parent_left=%s,parent_right=%s where id=%s', (pleft+1,pleft+2,id_new))

        # default element in context must be remove when call a one2many or many2many
        rel_context = context.copy()
        for c in context.items():
            if c[0].startswith('default_'):
                del rel_context[c[0]]

        result = []
        for field in upd_todo:
            result += self._columns[field].set(cr, self, id_new, field, vals[field], user, rel_context) or []
        self._validate(cr, user, [id_new], context)

        if not context.get('no_store_function', False):
            result += self._store_get_values(cr, user, [id_new], vals.keys(), context)
            result.sort()
            done = []
            for order, object, ids, fields2 in result:
                if not (object, ids, fields2) in done:
                    self.pool.get(object)._store_set_values(cr, user, ids, fields2, context)
                    done.append((object, ids, fields2))

        wf_service = netsvc.LocalService("workflow")
        wf_service.trg_create(user, self._name, id_new, cr)
        return id_new

    def _store_get_values(self, cr, uid, ids, fields, context):
        result = {}
        fncts = self.pool._store_function.get(self._name, [])
        for fnct in range(len(fncts)):
            if fncts[fnct][3]:
                ok = False
                if not fields:
                    ok = True
                for f in (fields or []):
                    if f in fncts[fnct][3]:
                        ok = True
                        break
                if not ok:
                    continue

            result.setdefault(fncts[fnct][0], {})

            # uid == 1 for accessing objects having rules defined on store fields
            ids2 = fncts[fnct][2](self,cr, 1, ids, context)
            for id in filter(None, ids2):
                result[fncts[fnct][0]].setdefault(id, [])
                result[fncts[fnct][0]][id].append(fnct)
        dict = {}
        for object in result:
            k2 = {}
            for id,fnct in result[object].items():
                k2.setdefault(tuple(fnct), [])
                k2[tuple(fnct)].append(id)
            for fnct,id in k2.items():
                dict.setdefault(fncts[fnct[0]][4],[])
                dict[fncts[fnct[0]][4]].append((fncts[fnct[0]][4],object,id,map(lambda x: fncts[x][1], fnct)))
        result2 = []
        tmp = dict.keys()
        tmp.sort()
        for k in tmp:
            result2+=dict[k]
        return result2

    def _store_set_values(self, cr, uid, ids, fields, context):
        field_flag = False
        field_dict = {}
        if self._log_access:
            cr.execute('select id,write_date from '+self._table+' where id in ('+','.join(map(str, ids))+')')
            res = cr.fetchall()
            for r in res:
                if r[1]:
                    field_dict.setdefault(r[0], [])
                    res_date = time.strptime((r[1])[:19], '%Y-%m-%d %H:%M:%S')
                    write_date = datetime.datetime.fromtimestamp(time.mktime(res_date))
                    for i in self.pool._store_function.get(self._name, []):
                        if i[5]:
                            up_write_date = write_date + datetime.timedelta(hours=i[5])
                            if datetime.datetime.now() < up_write_date:
                                if i[1] in fields:
                                    field_dict[r[0]].append(i[1])
                                    if not field_flag:
                                        field_flag = True
        todo = {}
        keys = []
        for f in fields:
            if self._columns[f]._multi not in keys:
                keys.append(self._columns[f]._multi)
            todo.setdefault(self._columns[f]._multi, [])
            todo[self._columns[f]._multi].append(f)
        for key in keys:
            val = todo[key]
            if key:
                # uid == 1 for accessing objects having rules defined on store fields
                result = self._columns[val[0]].get(cr, self, ids, val, 1, context=context)
                for id,value in result.items():
                    if field_flag:
                        for f in value.keys():
                            if f in field_dict[id]:
                                value.pop(f)
                    upd0 = []
                    upd1 = []
                    for v in value:
                        if v not in val:
                            continue
                        if self._columns[v]._type in ('many2one', 'one2one'):
                            try:
                                value[v] = value[v][0]
                            except:
                                pass
                        upd0.append('"'+v+'"='+self._columns[v]._symbol_set[0])
                        upd1.append(self._columns[v]._symbol_set[1](value[v]))
                    upd1.append(id)
                    cr.execute('update "' + self._table + '" set ' + \
                        string.join(upd0, ',') + ' where id = %s', upd1)

            else:
                for f in val:
                    # uid == 1 for accessing objects having rules defined on store fields
                    result = self._columns[f].get(cr, self, ids, f, 1, context=context)
                    for r in result.keys():
                        if field_flag:
                            if r in field_dict.keys():
                                if f in field_dict[r]:
                                    result.pop(r)
                    for id,value in result.items():
                        if self._columns[f]._type in ('many2one', 'one2one'):
                            try:
                                value = value[0]
                            except:
                                pass
                        cr.execute('update "' + self._table + '" set ' + \
                            '"'+f+'"='+self._columns[f]._symbol_set[0] + ' where id = %s', (self._columns[f]._symbol_set[1](value),id))
        return True

    #
    # TODO: Validate
    #
    def perm_write(self, cr, user, ids, fields, context=None):
        raise _('This method does not exist anymore')

    # TODO: ameliorer avec NULL
    def _where_calc(self, cr, user, args, active_test=True, context=None):
        if not context:
            context = {}
        args = args[:]
        # if the object has a field named 'active', filter out all inactive
        # records unless they were explicitely asked for
        if 'active' in self._columns and (active_test and context.get('active_test', True)):
            if args:
                active_in_args = False
                for a in args:
                    if a[0] == 'active':
                        active_in_args = True
                if not active_in_args:
                    args.insert(0, ('active', '=', 1))
            else:
                args = [('active', '=', 1)]

        if args:
            import expression
            e = expression.expression(args)
            e.parse(cr, user, self, context)
            tables = e.get_tables()
            qu1, qu2 = e.to_sql()
            qu1 = qu1 and [qu1] or []
        else:
            qu1, qu2, tables = [], [], ['"%s"' % self._table]

        return (qu1, qu2, tables)

    def _check_qorder(self, word):
        if not regex_order.match(word):
            raise except_orm(_('AccessError'), _('Bad query.'))
        return True

    def search(self, cr, user, args, offset=0, limit=None, order=None,
            context=None, count=False):
        if not context:
            context = {}
        # compute the where, order by, limit and offset clauses
        (qu1, qu2, tables) = self._where_calc(cr, user, args, context=context)
        dom = self.pool.get('ir.rule').domain_get(cr, user, self._name, context=context)
        qu1 = qu1 + dom[0]
        qu2 = qu2 + dom[1]
        for t in dom[2]:
            if t not in tables:
                tables.append(t)

        if len(qu1):
            qu1 = ' where '+string.join(qu1, ' and ')
        else:
            qu1 = ''


        order_by = self._order
        if order:
            self._check_qorder(order)
            o = order.split(' ')[0]
            if (o in self._columns) and getattr(self._columns[o], '_classic_write'):
                order_by = order

        limit_str = limit and ' limit %d' % limit or ''
        offset_str = offset and ' offset %d' % offset or ''


        if count:
            cr.execute('select count(%s.id) from ' % self._table +
                    ','.join(tables) +qu1 + limit_str + offset_str, qu2)
            res = cr.fetchall()
            return res[0][0]
        cr.execute('select %s.id from ' % self._table + ','.join(tables) +qu1+' order by '+order_by+limit_str+offset_str, qu2)
        res = cr.fetchall()
        return [x[0] for x in res]

    # returns the different values ever entered for one field
    # this is used, for example, in the client when the user hits enter on
    # a char field
    def distinct_field_get(self, cr, uid, field, value, args=None, offset=0, limit=None):
        if not args:
            args = []
        if field in self._inherit_fields:
            return self.pool.get(self._inherit_fields[field][0]).distinct_field_get(cr, uid, field, value, args, offset, limit)
        else:
            return self._columns[field].search(cr, self, args, field, value, offset, limit, uid)

    def name_get(self, cr, user, ids, context=None):
        if not context:
            context = {}
        if not ids:
            return []
        if isinstance(ids, (int, long)):
            ids = [ids]
        return [(r['id'], tools.ustr(r[self._rec_name])) for r in self.read(cr, user, ids,
            [self._rec_name], context, load='_classic_write')]

    def name_search(self, cr, user, name='', args=None, operator='ilike', context=None, limit=100):
        if not args:
            args = []
        if not context:
            context = {}
        args = args[:]
        if name:
            args += [(self._rec_name, operator, name)]
        ids = self.search(cr, user, args, limit=limit, context=context)
        res = self.name_get(cr, user, ids, context)
        return res

    def copy_data(self, cr, uid, id, default=None, context=None):
        if not context:
            context = {}
        if not default:
            default = {}
        if 'state' not in default:
            if 'state' in self._defaults:
                if callable(self._defaults['state']):
                    default['state'] = self._defaults['state'](self, cr, uid, context)
                else:
                    default['state'] = self._defaults['state']

        data = self.read(cr, uid, [id], context=context)[0]
        fields = self.fields_get(cr, uid, context=context)
        trans_data=[]
        for f in fields:
            ftype = fields[f]['type']

            if self._log_access and f in ('create_date', 'create_uid', 'write_date', 'write_uid'):
                del data[f]

            if f in default:
                data[f] = default[f]
            elif ftype == 'function':
                del data[f]
            elif ftype == 'many2one':
                try:
                    data[f] = data[f] and data[f][0]
                except:
                    pass
            elif ftype in ('one2many', 'one2one'):
                res = []
                rel = self.pool.get(fields[f]['relation'])
                if data[f] != False:
                    for rel_id in data[f]:
                        # the lines are first duplicated using the wrong (old)
                        # parent but then are reassigned to the correct one thanks
                        # to the (4, ...)
                        d,t = rel.copy_data(cr, uid, rel_id, context=context)
                        res.append((0, 0, d))
                        trans_data += t
                data[f] = res
            elif ftype == 'many2many':
                data[f] = [(6, 0, data[f])]

        trans_obj = self.pool.get('ir.translation')
        #TODO: optimize translations
        trans_name=''
        for f in fields:
            trans_flag=True
            if f in self._columns and self._columns[f].translate:
                trans_name=self._name+","+f
            elif f in self._inherit_fields and self._inherit_fields[f][2].translate:
                trans_name=self._inherit_fields[f][0]+","+f
            else:
                trans_flag=False

            if trans_flag:
                trans_ids = trans_obj.search(cr, uid, [
                        ('name', '=', trans_name),
                        ('res_id','=',data['id'])
                    ])

                trans_data.extend(trans_obj.read(cr,uid,trans_ids,context=context))

        del data['id']

        for v in self._inherits:
            del data[self._inherits[v]]
        return data, trans_data

    def copy(self, cr, uid, id, default=None, context=None):
        trans_obj = self.pool.get('ir.translation')
        data, trans_data = self.copy_data(cr, uid, id, default, context)
        new_id = self.create(cr, uid, data, context)
        for record in trans_data:
            del record['id']
            record['res_id'] = new_id
            trans_obj.create(cr, uid, record, context)
        return new_id

    def exists(self, cr, uid, id, context=None):
        cr.execute('SELECT count(1) FROM "%s" where id=%%s' % (self._table,), (id,))
        return bool(cr.fetchone()[0])

    def check_recursion(self, cr, uid, ids, parent=None):
        if not parent:
            parent = self._parent_name
        ids_parent = ids[:]
        while len(ids_parent):
            ids_parent2 = []
            for i in range(0, len(ids), cr.IN_MAX):
                sub_ids_parent = ids_parent[i:i+cr.IN_MAX]
                cr.execute('SELECT distinct "'+parent+'"'+
                    ' FROM "'+self._table+'" ' \
                    'WHERE id = ANY(%s)',(sub_ids_parent,))
                ids_parent2.extend(filter(None, map(lambda x: x[0], cr.fetchall())))
            ids_parent = ids_parent2
            for i in ids_parent:
                if i in ids:
                    return False
        return True

# vim:expandtab:smartindent:tabstop=4:softtabstop=4:shiftwidth=4:<|MERGE_RESOLUTION|>--- conflicted
+++ resolved
@@ -49,13 +49,22 @@
 import time
 import traceback
 import types
-from lxml import etree
 
 import fields
 import netsvc
 import tools
+from tools.translate import _
+
+import copy
+import sys
+
+try:
+    from lxml import etree
+except ImportError:
+    sys.stderr.write("ERROR: Import lxml module\n")
+    sys.stderr.write("ERROR: Try to install the python-lxml package\n")
+
 from tools.config import config
-from tools.translate import _
 
 regex_order = re.compile('^(([a-z0-9_]+|"[a-z0-9_]+")( *desc| *asc)?( *, *|))+$', re.I)
 
@@ -207,12 +216,9 @@
                 raise KeyError('Field %s not found in %s'%(name,self))
             # create browse records for 'remote' objects
             for data in datas:
-<<<<<<< HEAD
                 if len(str(data['id']).split('-')) > 1:
                     data['id'] = int(str(data['id']).split('-')[0])
-=======
                 new_data = {}
->>>>>>> 1d527207
                 for n, f in ffields:
                     if f._type in ('many2one', 'one2one'):
                         if data[n]:
@@ -238,9 +244,10 @@
                         else:
                             new_data[n] = browse_null()
                     elif f._type in ('one2many', 'many2many') and len(data[n]):
-<<<<<<< HEAD
-                        data[n] = self._list_class([browse_record(self._cr, self._uid, id, self._table.pool.get(f._obj), self._cache, context=self._context, list_class=self._list_class, fields_process=self._fields_process) for id in data[n]], self._context)
-                self._data[data['id']].update(data)
+                        new_data[n] = self._list_class([browse_record(self._cr, self._uid, id, self._table.pool.get(f._obj), self._cache, context=self._context, list_class=self._list_class, fields_process=self._fields_process) for id in data[n]], self._context)
+                    else:
+                        new_data[n] = data[n]
+                self._data[data['id']].update(new_data)                        
         if not name in self._data[self._id]:
             #how did this happen?
             self.logger.notifyChannel("browse_record", netsvc.LOG_ERROR,
@@ -248,12 +255,6 @@
             self.logger.notifyChannel("browse_record", netsvc.LOG_ERROR,
                     "Data: %s, Table: %s"%(self._data[self._id], self._table))
             raise KeyError(_('Unknown attribute %s in %s ') % (name, self))
-=======
-                        new_data[n] = self._list_class([browse_record(self._cr, self._uid, id, self._table.pool.get(f._obj), self._cache, context=self._context, list_class=self._list_class, fields_process=self._fields_process) for id in data[n]], self._context)
-                    else:
-                        new_data[n] = data[n]
-                self._data[data['id']].update(new_data)
->>>>>>> 1d527207
         return self._data[self._id][name]
 
     def __getattr__(self, name):
@@ -405,11 +406,8 @@
                 'select_level': tools.ustr(f.select or 0),
                 'readonly':(f.readonly and 1) or 0,
                 'required':(f.required and 1) or 0,
-<<<<<<< HEAD
                 'selectable' : (f.selectable and 1) or 0,
-=======
                 'relation_field': (f._type=='one2many' and isinstance(f,fields.one2many)) and f._fields_id or '',
->>>>>>> 1d527207
             }
             # When its a custom field,it does not contain f.select
             if context.get('field_state','base') == 'manual':
@@ -448,20 +446,12 @@
                         cr.commit()
                         cr.execute("""UPDATE ir_model_fields SET
                             model_id=%s, field_description=%s, ttype=%s, relation=%s,
-<<<<<<< HEAD
-                            view_load=%s, select_level=%s, readonly=%s ,required=%s, selectable=%s
-=======
-                            view_load=%s, select_level=%s, readonly=%s ,required=%s ,relation_field=%s
->>>>>>> 1d527207
+                            view_load=%s, select_level=%s, readonly=%s ,required=%s, selectable=%s, relation_field=%s
                         WHERE
                             model=%s AND name=%s""", (
                                 vals['model_id'], vals['field_description'], vals['ttype'],
                                 vals['relation'], bool(vals['view_load']),
-<<<<<<< HEAD
-                                vals['select_level'], bool(vals['readonly']),bool(vals['required']),bool(vals['selectable']),vals['model'], vals['name']
-=======
-                                vals['select_level'], bool(vals['readonly']),bool(vals['required']), vals['relation_field'], vals['model'], vals['name']
->>>>>>> 1d527207
+                                vals['select_level'], bool(vals['readonly']),bool(vals['required']),bool(vals['selectable']),vals['relation_field'],vals['model'], vals['name']
                             ))
                         continue
         cr.commit()
