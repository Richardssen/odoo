--- conflicted
+++ resolved
@@ -29,17 +29,6 @@
 import logging
 import os
 import re
-<<<<<<< HEAD
-=======
-from itertools import islice
-import threading
-from which import which
-try:
-    from html2text import html2text
-except ImportError:
-    html2text = None
-
->>>>>>> b06d8537
 import smtplib
 import socket
 import sys
@@ -60,6 +49,10 @@
     from threadinglocal import local
 else:
     from threading import local
+try:
+    from html2text import html2text
+except ImportError:
+    html2text = None
 
 import netsvc
 from config import config
@@ -510,8 +503,7 @@
     email_body = ustr(body).encode('utf-8')
     email_text = MIMEText(email_body or '',_subtype=subtype,_charset='utf-8')
 
-    if attach: msg = MIMEMultipart()
-    else: msg = email_text
+    msg = MIMEMultipart()
 
     msg['Subject'] = Header(ustr(subject), 'utf-8')
     msg['From'] = email_from
@@ -532,13 +524,17 @@
     # Add dynamic X Header
     for key, value in x_headers.iteritems():
         msg['%s' % key] = str(value)
-        
+
     if html2text and subtype == 'html':
-        text = html2text(body.decode('utf-8')).encode('utf-8')
-        msg.attach(MIMEText(text, _charset='utf-8', _subtype='plain'))
-        
+        text = html2text(email_body.decode('utf-8')).encode('utf-8')
+        alternative_part = MIMEMultipart(_subtype="alternative")
+        alternative_part.attach(MIMEText(text, _charset='utf-8', _subtype='plain'))
+        alternative_part.attach(email_text)
+        msg.attach(alternative_part)
+    else:
+        msg.attach(email_text)
+
     if attach:
-        msg.attach(email_text)
         for (fname,fcontent) in attach:
             part = MIMEBase('application', "octet-stream")
             part.set_payload( fcontent )
