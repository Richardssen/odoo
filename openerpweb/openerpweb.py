#!/usr/bin/python
import datetime
import dateutil.relativedelta
import functools
import optparse
import os
import sys
import tempfile
import time
import traceback
import uuid
import xmlrpclib

import cherrypy
import cherrypy.lib.static
import simplejson

import nonliterals
import logging

#-----------------------------------------------------------
# Globals
#-----------------------------------------------------------

path_root = os.path.dirname(os.path.dirname(os.path.normpath(__file__)))
path_addons = os.path.join(path_root, 'addons')
cherrypy_root = None

#-----------------------------------------------------------
# Per Database Globals (might move into a pool if needed)
#-----------------------------------------------------------

applicationsession = {}
addons_module = {}
addons_manifest = {}
controllers_class = {}
controllers_object = {}
controllers_path = {}

#----------------------------------------------------------
# OpenERP Client Library
#----------------------------------------------------------
class OpenERPUnboundException(Exception):
    pass

class OpenERPConnector(object):
    pass

class OpenERPAuth(object):
    pass

class OpenERPModel(object):
    def __init__(self, session, model):
        self._session = session
        self._model = model

    def __getattr__(self, name):
        return lambda *l:self._session.execute(self._model, name, *l)

class OpenERPSession(object):
    """
    An OpenERP RPC session, a given user can own multiple such sessions
    in a web session.

    .. attribute:: context
    
        The session context, a ``dict``. Can be reloaded by calling
        :meth:`openerpweb.openerpweb.OpenERPSession.get_context`

    .. attribute:: domains_store

        A ``dict`` matching domain keys to evaluable (but non-literal) domains.

        Used to store references to non-literal domains which need to be
        round-tripped to the client browser.
    """
    def __init__(self, server='127.0.0.1', port=8069, model_factory=OpenERPModel):
        self._server = server
        self._port = port
        self._db = False
        self._uid = False
        self._login = False
        self._password = False
        self.model_factory = model_factory
        self._locale = 'en_US'
        self.context = {}
        self.contexts_store = {}
        self.domains_store = {}
        self._lang = {}
        self.remote_timezone = 'utc'
        self.client_timezone = False

    def proxy(self, service):
        s = xmlrpclib.ServerProxy('http://%s:%s/xmlrpc/%s' % (self._server, self._port, service))
        return s

    def bind(self, db, uid, password):
        self._db = db
        self._uid = uid
        self._password = password

    def login(self, db, login, password):
        uid = self.proxy('common').login(db, login, password)
        self.bind(db, uid, password)
        self._login = login
        
        if uid: self.get_context()
        return uid

    def assert_valid(self):
        """
        Ensures this session is valid (logged into the openerp server)
        """
        if not (self._db and self._uid and self._password):
            raise OpenERPUnboundException()

    def execute(self, model, func, *l, **d):
        self.assert_valid()
        r = self.proxy('object').execute(self._db, self._uid, self._password, model, func, *l, **d)
        return r

    def exec_workflow(self, model, id, signal):
        self.assert_valid()
        r = self.proxy('object').exec_workflow(self._db, self._uid, self._password, model, signal, id)
        return r

    def model(self, model):
        """ Get an RPC proxy for the object ``model``, bound to this session.

        :param model: an OpenERP model name
        :type model: str
        :rtype: :class:`openerpweb.openerpweb.OpenERPModel`
        """
        return self.model_factory(self, model)

    def get_context(self):
        """ Re-initializes the current user's session context (based on
        his preferences) by calling res.users.get_context() with the old
        context

        :returns: the new context
        """
        assert self._uid, "The user needs to be logged-in to initialize his context"
        self.context = self.model('res.users').context_get(self.context)
        self.context = self.context or {}

        self.client_timezone = self.context.get("tz", False)
        # invalid code, anyway we decided the server will be in UTC
        #if self.client_timezone:
        #    self.remote_timezone = self.execute('common', 'timezone_get')

        self._locale = self.context.get('lang','en_US')
        lang_ids = self.execute('res.lang','search', [('code', '=', self._locale)])
        if lang_ids:
            self._lang = self.execute('res.lang', 'read',lang_ids[0], [])
        return self.context

    @property
    def base_eval_context(self):
        """ Default evaluation context for the session.

        Used to evaluate contexts and domains.
        """
        base = dict(
            uid=self._uid,
            current_date=datetime.date.today().strftime('%Y-%m-%d'),
            time=time,
            datetime=datetime,
            relativedelta=dateutil.relativedelta.relativedelta
        )
        base.update(self.context)
        return base

    def evaluation_context(self, context=None):
        """ Returns the session's evaluation context, augmented with the
        provided context if any.

        :param dict context: to add merge in the session's base eval context
        :returns: the augmented context
        :rtype: dict
        """
        d = {}
        d.update(self.base_eval_context)
        if context:
            d.update(context)
        return d

    def eval_context(self, context_to_eval, context=None):
        """ Evaluates the provided context_to_eval in the context (haha) of
        the context. Also merges the evaluated context with the session's context.

        :param context_to_eval: a context to evaluate. Must be a dict or a
                                non-literal context. If it's a dict, will be
                                returned as-is
        :type context_to_eval: openerpweb.nonliterals.Context
        :returns: the evaluated context
        :rtype: dict

        :raises: ``TypeError`` if ``context_to_eval`` is neither a dict nor
                 a Context
        """
        ctx = dict(
            self.base_eval_context,
            **(context or {}))
        ctx['context'] = ctx
        
        # adding the context of the session to send to the openerp server
        ccontext = nonliterals.CompoundContext(self.context, context_to_eval or {})
        ccontext.session = self
        return ccontext.evaluate(ctx)

    def eval_domain(self, domain, context=None):
        """ Evaluates the provided domain using the provided context
        (merged with the session's evaluation context)

        :param domain: an OpenERP domain as a list or as a
                       :class:`openerpweb.nonliterals.Domain` instance

                       In the second case, it will be evaluated and returned.
        :type domain: openerpweb.nonliterals.Domain
        :param dict context: the context to use in the evaluation, if any.
        :returns: the evaluated domain
        :rtype: list

        :raises: ``TypeError`` if ``domain`` is neither a list nor a Domain
        """
        if isinstance(domain, list):
            return domain

        ctx = dict(context or {})
        ctx['context'] = ctx

        cdomain = nonliterals.CompoundDomain(domain)
        cdomain.session = self
        return cdomain.evaluate(ctx)

#----------------------------------------------------------
# OpenERP Web RequestHandler
#----------------------------------------------------------
class JsonRequest(object):
    """ JSON-RPC2 over HTTP.

    Sucessful request::

      --> {"jsonrpc": "2.0",
           "method": "call",
           "params": {"session_id": "SID",
                      "context": {},
                      "arg1": "val1" },
           "id": null}

      <-- {"jsonrpc": "2.0",
           "result": { "res1": "val1" },
           "id": null}

    Request producing a error::

      --> {"jsonrpc": "2.0",
           "method": "call",
           "params": {"session_id": "SID",
                      "context": {},
                      "arg1": "val1" },
           "id": null}

      <-- {"jsonrpc": "2.0",
           "error": {"code": 1,
                     "message": "End user error message.",
                     "data": {"code": "codestring",
                              "debug": "traceback" } },
           "id": null}

    """

    def parse(self, request):
        self.request = request
        self.params = request.get("params", {})
        self.applicationsession = applicationsession
        self.httprequest = cherrypy.request
        self.httpresponse = cherrypy.response
        self.httpsession = cherrypy.session
        self.httpsession_id = "cookieid"
        self.httpsession = cherrypy.session
        self.session_id = self.params.pop("session_id", None) or uuid.uuid4().hex
        host = cherrypy.config['openerp.server.host']
        port = cherrypy.config['openerp.server.port']
        self.session = self.httpsession.setdefault(self.session_id, OpenERPSession(host, port))
        self.context = self.params.pop('context', None)
        return self.params

    def dispatch(self, controller, method, requestf=None, request=None):
        """ Calls the method asked for by the JSON-RPC2 request

        :param controller: the instance of the controller which received the request
        :type controller: type
        :param method: the method which received the request
        :type method: callable
        :param requestf: a file-like object containing an encoded JSON-RPC2 request
        :type requestf: <read() -> bytes>
        :param request: an encoded JSON-RPC2 request
        :type request: bytes

        :returns: a string-encoded JSON-RPC2 reply
        :rtype: bytes
        """
        # Read POST content or POST Form Data named "request"
        if requestf:
            request = simplejson.load(requestf, object_hook=nonliterals.non_literal_decoder)
        else:
            request = simplejson.loads(request, object_hook=nonliterals.non_literal_decoder)

        response = {"jsonrpc": "2.0", "id": request.get('id')}
        try:
            print "--> %s.%s %s" % (controller.__class__.__name__, method.__name__, request)
            error = None
            self.parse(request)
            response["result"] = method(controller, self, **self.params)
        except OpenERPUnboundException:
            error = {
                'code': 100,
                'message': "OpenERP Session Invalid",
                'data': {
                    'type': 'session_invalid',
                    'debug': traceback.format_exc()
                }
            }
        except xmlrpclib.Fault, e:
            error = {
                'code': 200,
                'message': "OpenERP Server Error",
                'data': {
                    'type': 'server_exception',
                    'fault_code': e.faultCode,
                    'debug': "Client %s\nServer %s" % (
                    "".join(traceback.format_exception("", None, sys.exc_traceback)), e.faultString)
                }
            }
        except Exception:
            cherrypy.log("An error occured while handling a json request",
                         severity=logging.ERROR, traceback=True)
            error = {
                'code': 300,
                'message': "OpenERP WebClient Error",
                'data': {
                    'type': 'client_exception',
                    'debug': "Client %s" % traceback.format_exc()
                }
            }
        if error:
            response["error"] = error

        print "<--", response
        print

        content = simplejson.dumps(response, cls=nonliterals.NonLiteralEncoder)
        cherrypy.response.headers['Content-Type'] = 'application/json'
        cherrypy.response.headers['Content-Length'] = len(content)
        return content

def jsonrequest(f):
    @cherrypy.expose
    @functools.wraps(f)
    def json_handler(controller):
        return JsonRequest().dispatch(controller, f, requestf=cherrypy.request.body)

    return json_handler

class HttpRequest(object):
    """ Regular GET/POST request
    """
    def dispatch(self, controller, f, request, **kw):
        self.request = request
        self.applicationsession = applicationsession
        self.httpsession_id = "cookieid"
        self.httpsession = cherrypy.session
        self.context = kw.get('context', {})
<<<<<<< HEAD
        self.session = self.httpsession.setdefault(kw.pop('session_id', None), OpenERPSession())
=======
        host = cherrypy.config['openerp.server.host']
        port = cherrypy.config['openerp.server.port']
        self.session = self.httpsession.setdefault(kw.get('session_id'), OpenERPSession(host, port))
>>>>>>> 9d814c83
        self.result = ""
        if request.method == 'GET':
            print "GET --> %s.%s %s %r" % (controller.__class__.__name__, f.__name__, request, kw)
        else:
            akw = dict([(key, kw[key] if isinstance(kw[key], basestring) else type(kw[key])) for key in kw.keys()])
            print "POST --> %s.%s %s %r" % (controller.__class__.__name__, f.__name__, request, akw)
        r = f(controller, self, **kw)
        print "<--", r
        print
        return r

def httprequest(f):
    # check cleaner wrapping:
    # functools.wraps(f)(lambda x: JsonRequest().dispatch(x, f))
    def http_handler(self,*l, **kw):
        return HttpRequest().dispatch(self, f, cherrypy.request, **kw)
    http_handler.exposed = 1
    return http_handler

#-----------------------------------------------------------
# Cherrypy stuff
#-----------------------------------------------------------

class ControllerType(type):
    def __init__(cls, name, bases, attrs):
        super(ControllerType, cls).__init__(name, bases, attrs)
        controllers_class["%s.%s" % (cls.__module__, cls.__name__)] = cls

class Controller(object):
    __metaclass__ = ControllerType

class Root(object):
    def __init__(self):
        self.addons = {}
        self._load_addons()

    def _load_addons(self):
        if path_addons not in sys.path:
            sys.path.insert(0, path_addons)
        for i in os.listdir(path_addons):
            if i not in sys.modules:
                manifest_path = os.path.join(path_addons, i, '__openerp__.py')
                if os.path.isfile(manifest_path):
                    manifest = eval(open(manifest_path).read())
                    print "Loading", i
                    m = __import__(i)
                    addons_module[i] = m
                    addons_manifest[i] = manifest
        for k, v in controllers_class.items():
            if k not in controllers_object:
                o = v()
                controllers_object[k] = o
                if hasattr(o, '_cp_path'):
                    controllers_path[o._cp_path] = o

    def default(self, *l, **kw):
        #print "default",l,kw
        # handle static files
        if len(l) > 2 and l[1] == 'static':
            # sanitize path
            p = os.path.normpath(os.path.join(*l))
            return cherrypy.lib.static.serve_file(os.path.join(path_addons, p))
        elif len(l) > 1:
            for i in range(len(l), 1, -1):
                ps = "/" + "/".join(l[0:i])
                if ps in controllers_path:
                    c = controllers_path[ps]
                    rest = l[i:] or ['index']
                    meth = rest[0]
                    m = getattr(c, meth)
                    if getattr(m, 'exposed', 0):
                        print "Calling", ps, c, meth, m
                        return m(**kw)
            raise cherrypy.NotFound('/' + '/'.join(l))
        elif l and l[0] == 'mobile':
            #for the mobile web client we are supposed to use a different url to just add '/mobile'
            raise cherrypy.HTTPRedirect('/web_mobile/static/src/web_mobile.html', 301)
        else:
            raise cherrypy.HTTPRedirect('/base/static/src/base.html', 301)
    default.exposed = True

def main(argv):
    # change the timezone of the program to the OpenERP server's assumed timezone
    os.environ["TZ"] = "UTC"

    DEFAULT_CONFIG = {
        'server.socket_host': '0.0.0.0',
        'tools.sessions.on': True,
        'tools.sessions.storage_type': 'file',
        'tools.sessions.timeout': 60
    }

    # Parse config
    op = optparse.OptionParser()
    op.add_option("-p", "--port", dest="server.socket_port", default=8002, help="listening port", type="int", metavar="NUMBER")
    op.add_option("-s", "--session-path", dest="tools.sessions.storage_path", default=os.path.join(tempfile.gettempdir(), "cpsessions"),  help="directory used for session storage", metavar="DIR")
    op.add_option("--server-host", dest="openerp.server.host", default='127.0.0.1', help="OpenERP server hostname", metavar="HOST")
    op.add_option("--server-port", dest="openerp.server.port", default=8069, help="OpenERP server port", type="int", metavar="NUMBER")
    op.add_option("--db-filter", dest="openerp.dbfilter", default='.*', help="Filter listed database", metavar="REGEXP")
    (o, args) = op.parse_args(argv[1:])
    o = vars(o)
    for k in o.keys():
        if o[k] is None:
            del(o[k])

    # Setup and run cherrypy
    cherrypy.tree.mount(Root())

    cherrypy.config.update(config=DEFAULT_CONFIG)
    if os.path.exists(os.path.join(path_root,'openerp-web.cfg')):
        cherrypy.config.update(os.path.join(path_root,'openerp-web.cfg'))
    if os.path.exists(os.path.expanduser('~/.openerp_webrc')):
        cherrypy.config.update(os.path.expanduser('~/.openerp_webrc'))
    cherrypy.config.update(o)

    if not os.path.exists(cherrypy.config['tools.sessions.storage_path']):
        os.makedirs(cherrypy.config['tools.sessions.storage_path'], 0700)

    cherrypy.server.subscribe()
    cherrypy.engine.start()
    cherrypy.engine.block()
<|MERGE_RESOLUTION|>--- conflicted
+++ resolved
@@ -373,13 +373,9 @@
         self.httpsession_id = "cookieid"
         self.httpsession = cherrypy.session
         self.context = kw.get('context', {})
-<<<<<<< HEAD
-        self.session = self.httpsession.setdefault(kw.pop('session_id', None), OpenERPSession())
-=======
         host = cherrypy.config['openerp.server.host']
         port = cherrypy.config['openerp.server.port']
-        self.session = self.httpsession.setdefault(kw.get('session_id'), OpenERPSession(host, port))
->>>>>>> 9d814c83
+        self.session = self.httpsession.setdefault(kw.pop('session_id', None), OpenERPSession(host, port))
         self.result = ""
         if request.method == 'GET':
             print "GET --> %s.%s %s %r" % (controller.__class__.__name__, f.__name__, request, kw)
