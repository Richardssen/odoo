
import os
import re
import sys
from setuptools import setup

name = 'openerp-web-proto'
version = '6.0.1'
description = "Web Client of OpenERP, the Enterprise Management Software"
long_description = "OpenERP Web is the web client of the OpenERP, a free enterprise management software"
author = "OpenERP S.A."
author_email = "info@openerp.com"
support_email = 'support@openerp.com'
url = "http://www.openerp.com/"
download_url = ''
license = "OEPL"

version_dash_incompatible = False
if 'bdist_rpm' in sys.argv:
    version_dash_incompatible = True
try:
    import py2exe
    from py2exe_utils import opts
    version_dash_incompatible = True
except ImportError:
    opts = {}
if version_dash_incompatible:
    version = version.split('-')[0]

FILE_PATTERNS = \
    r'.+\.(py|cfg|po|pot|mo|txt|rst|gif|png|jpg|ico|mako|html|js|css|htc|swf)$'
def find_data_files(source, patterns=FILE_PATTERNS):
    file_matcher = re.compile(patterns, re.I)
    out = []
    for base, _, files in os.walk(source):
        cur_files = []
        for f in files:
            if file_matcher.match(f):
                cur_files.append(os.path.join(base, f))
        if cur_files:
            out.append(
                (base, cur_files))

    return out

setup(
    name=name,
    version=version,
    description=description,
    long_description=long_description,
    author=author,
    author_email=author_email,
    url=url,
    download_url=download_url,
    license=license,
    install_requires=[
        "CherryPy >= 3.1.2",
<<<<<<< HEAD
        "Babel >= 0.9.4",
=======
        "Babel >= 0.9.6",
>>>>>>> c88797cf
        "simplejson >= 2.0.9",
        "python-dateutil >= 1.4.1",
        "pytz",
    ],
    tests_require=[
        'unittest2',
        'mock',
    ],
    test_suite = 'unittest2.collector',
    zip_safe=False,
    packages=[
        'addons',
        'addons.base',
        'addons.base.controllers',
        'addons.base_calendar',
        'addons.base_hello',
        'openerpweb',
    ],
    classifiers=[
        'Development Status :: 6 - Production/Stable',
        'Operating System :: OS Independent',
        'Programming Language :: Python',
        'Environment :: Web Environment',
        'Topic :: Office/Business :: Financial',
        ],
    scripts=['scripts/openerp-web'],
    data_files=(find_data_files('addons')
              + opts.pop('data_files', [])
    ),
    **opts
)<|MERGE_RESOLUTION|>--- conflicted
+++ resolved
@@ -55,11 +55,7 @@
     license=license,
     install_requires=[
         "CherryPy >= 3.1.2",
-<<<<<<< HEAD
-        "Babel >= 0.9.4",
-=======
         "Babel >= 0.9.6",
->>>>>>> c88797cf
         "simplejson >= 2.0.9",
         "python-dateutil >= 1.4.1",
         "pytz",
